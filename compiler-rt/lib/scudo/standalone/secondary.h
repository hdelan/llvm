--- conflicted
+++ resolved
@@ -251,20 +251,12 @@
     u64 Time;
     CachedBlock Entry;
 
-<<<<<<< HEAD
-    Entry.CommitBase = H->CommitBase;
-    Entry.CommitSize = H->CommitSize;
-    Entry.BlockBegin = reinterpret_cast<uptr>(H + 1);
-    Entry.MemMap = H->MemMap;
-    Entry.Time = UINT64_MAX;
-=======
     Entry.CommitBase = CommitBase;
     Entry.CommitSize = CommitSize;
     Entry.BlockBegin = BlockBegin;
     Entry.MemMap = MemMap;
     Entry.Time = UINT64_MAX;
 
->>>>>>> 98391913
     if (useMemoryTagging<Config>(Options)) {
       if (Interval == 0 && !SCUDO_FUCHSIA) {
         // Release the memory and make it inaccessible at the same time by
@@ -303,11 +295,7 @@
         // read Options and when we locked Mutex. We can't insert our entry into
         // the quarantine or the cache because the permissions would be wrong so
         // just unmap it.
-<<<<<<< HEAD
-        Entry.MemMap.unmap(Entry.MemMap.getBase(), Entry.MemMap.getCapacity());
-=======
         unmapCallBack(Entry.MemMap);
->>>>>>> 98391913
         break;
       }
       if (Config::getQuarantineSize() && useMemoryTagging<Config>(Options)) {
@@ -338,11 +326,7 @@
     } while (0);
 
     for (MemMapT &EvictMemMap : EvictionMemMaps)
-<<<<<<< HEAD
-      EvictMemMap.unmap(EvictMemMap.getBase(), EvictMemMap.getCapacity());
-=======
       unmapCallBack(EvictMemMap);
->>>>>>> 98391913
 
     if (Interval >= 0) {
       // TODO: Add ReleaseToOS logic to LRU algorithm
