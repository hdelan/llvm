--- conflicted
+++ resolved
@@ -472,20 +472,12 @@
   ExpectNonRealtimeSurvival(Func);
 }
 
-<<<<<<< HEAD
-TEST(TestRtsanInterceptors, PthreadMutexJoinDiesWhenRealtime) {
-  auto Func = []() {
-    pthread_t thread{};
-    pthread_join(thread, nullptr);
-  };
-=======
 TEST(TestRtsanInterceptors, PthreadJoinDiesWhenRealtime) {
   pthread_t thread{};
   ASSERT_EQ(0,
             pthread_create(&thread, nullptr, &FakeThreadEntryPoint, nullptr));
 
   auto Func = [&thread]() { pthread_join(thread, nullptr); };
->>>>>>> 4b409fa5
 
   ExpectRealtimeDeath(Func, "pthread_join");
   ExpectNonRealtimeSurvival(Func);
