--- conflicted
+++ resolved
@@ -51,18 +51,9 @@
 
 using namespace __sanitizer;
 
-<<<<<<< HEAD
-using __rtsan::rtsan_init_is_running;
-using __rtsan::rtsan_initialized;
-
-namespace {
-struct DlsymAlloc : public DlSymAllocator<DlsymAlloc> {
-  static bool UseImpl() { return !rtsan_initialized; }
-=======
 namespace {
 struct DlsymAlloc : public DlSymAllocator<DlsymAlloc> {
   static bool UseImpl() { return !__rtsan_is_initialized(); }
->>>>>>> 98391913
 };
 } // namespace
 
