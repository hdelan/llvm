//==---------- assert.cpp --- Check assert helpers enqueue -----------------==//
//
// Part of the LLVM Project, under the Apache License v2.0 with LLVM Exceptions.
// See https://llvm.org/LICENSE.txt for license information.
// SPDX-License-Identifier: Apache-2.0 WITH LLVM-exception
//
//===----------------------------------------------------------------------===//

/*
 * The positive test here checks that assert fallback assert feature works well.
 * According to the doc, when assert is triggered on device host application
 * should abort. That said, a standard `abort()` function is to be called. The
 * function makes sure the app terminates due `SIGABRT` signal. This makes it
 * impossible to verify the feature in uni-process environment. Hence, we employ
 * multi-process envirnment i.e. we call a `fork()`. The child process is should
 * abort and the parent process verifies it and checks that child prints correct
 * error message to `stderr`. Verification of `stderr` output is performed via
 * pipe.
 */

#define SYCL_FALLBACK_ASSERT 1
// Enable use of interop kernel c-tor
#define __SYCL_INTERNAL_API
#include <sycl/backend/opencl.hpp>
#include <sycl/sycl.hpp>

#include <detail/context_impl.hpp>
#include <detail/device_impl.hpp>

#include <helpers/PiImage.hpp>
#include <helpers/PiMock.hpp>

#include <gtest/gtest.h>

#ifndef _WIN32
#include <sys/ioctl.h>
#include <unistd.h>
#endif // _WIN32

class TestKernel;

namespace sycl {
__SYCL_INLINE_VER_NAMESPACE(_V1) {
namespace detail {
template <> struct KernelInfo<TestKernel> {
  static constexpr unsigned getNumParams() { return 0; }
  static const kernel_param_desc_t &getParamDesc(int) {
    static kernel_param_desc_t Dummy;
    return Dummy;
  }
  static constexpr const char *getName() { return "TestKernel"; }
  static constexpr bool isESIMD() { return false; }
  static constexpr bool callsThisItem() { return false; }
  static constexpr bool callsAnyThisFreeFunction() { return false; }
  static constexpr int64_t getKernelSize() { return 1; }
};

static constexpr const kernel_param_desc_t Signatures[] = {
    {kernel_param_kind_t::kind_accessor, 4062, 0}};

template <>
struct KernelInfo<::sycl::detail::__sycl_service_kernel__::AssertInfoCopier> {
  static constexpr const char *getName() {
    return "_ZTSN2cl4sycl6detail23__sycl_service_kernel__16AssertInfoCopierE";
  }
  static constexpr unsigned getNumParams() { return 1; }
  static constexpr const kernel_param_desc_t &getParamDesc(unsigned Idx) {
    assert(!Idx);
    return Signatures[Idx];
  }
  static constexpr bool isESIMD() { return 0; }
  static constexpr bool callsThisItem() { return 0; }
  static constexpr bool callsAnyThisFreeFunction() { return 0; }
  static constexpr int64_t getKernelSize() {
    // The AssertInfoCopier service kernel lambda captures an accessor.
    return sizeof(sycl::accessor<sycl::detail::AssertHappened, 1,
                                 sycl::access::mode::write>);
  }
};
} // namespace detail
} // __SYCL_INLINE_VER_NAMESPACE(_V1)
} // namespace sycl

static sycl::unittest::PiImage generateDefaultImage() {
  using namespace sycl::unittest;

  static const std::string KernelName = "TestKernel";
  static const std::string CopierKernelName =
      "_ZTSN2cl4sycl6detail23__sycl_service_kernel__16AssertInfoCopierE";

  PiPropertySet PropSet;

  setKernelUsesAssert({KernelName}, PropSet);

  std::vector<unsigned char> Bin{0, 1, 2, 3, 4, 5}; // Random data

  PiArray<PiOffloadEntry> Entries = makeEmptyKernels({KernelName});

  PiImage Img{PI_DEVICE_BINARY_TYPE_SPIRV,            // Format
              __SYCL_PI_DEVICE_BINARY_TARGET_SPIRV64, // DeviceTargetSpec
              "",                                     // Compile options
              "",                                     // Link options
              std::move(Bin),
              std::move(Entries),
              std::move(PropSet)};

  return Img;
}

static sycl::unittest::PiImage generateCopierKernelImage() {
  using namespace sycl::unittest;

  static const std::string CopierKernelName =
      "_ZTSN2cl4sycl6detail23__sycl_service_kernel__16AssertInfoCopierE";

  PiPropertySet PropSet;

  std::vector<unsigned char> Bin{10, 11, 12, 13, 14, 15}; // Random data

  PiArray<PiOffloadEntry> Entries = makeEmptyKernels({CopierKernelName});

  PiImage Img{PI_DEVICE_BINARY_TYPE_SPIRV,            // Format
              __SYCL_PI_DEVICE_BINARY_TARGET_SPIRV64, // DeviceTargetSpec
              "",                                     // Compile options
              "",                                     // Link options
              std::move(Bin),
              std::move(Entries),
              std::move(PropSet)};

  return Img;
}

sycl::unittest::PiImage Imgs[] = {generateDefaultImage(),
                                  generateCopierKernelImage()};
sycl::unittest::PiImageArray<2> ImgArray{Imgs};

struct AssertHappened {
  int Flag = 0;
  char Expr[256 + 1] = "";
  char File[256 + 1] = "";
  char Func[128 + 1] = "";

  int32_t Line = 0;

  uint64_t GID0 = 0;
  uint64_t GID1 = 0;
  uint64_t GID2 = 0;

  uint64_t LID0 = 0;
  uint64_t LID1 = 0;
  uint64_t LID2 = 0;
};

// This should not be modified.
// Substituted in memory map operation.
static AssertHappened ExpectedToOutput = {
    2, // assert copying done
    "TestExpression",
    "TestFile",
    "TestFunc",
    123, // line

    0, // global id
    1, // global id
    2, // global id
    3, // local id
    4, // local id
    5  // local id
};

static constexpr int KernelLaunchCounterBase = 0;
static int KernelLaunchCounter = KernelLaunchCounterBase;
static constexpr int MemoryMapCounterBase = 1000;
static int MemoryMapCounter = MemoryMapCounterBase;
static constexpr int PauseWaitOnIdx = KernelLaunchCounterBase + 1;

// Mock redifinitions
static pi_result redefinedKernelGetGroupInfoAfter(
    pi_kernel kernel, pi_device device, pi_kernel_group_info param_name,
    size_t param_value_size, void *param_value, size_t *param_value_size_ret) {
  if (param_name == PI_KERNEL_GROUP_INFO_COMPILE_WORK_GROUP_SIZE) {
    if (param_value_size_ret) {
      *param_value_size_ret = 3 * sizeof(size_t);
    } else if (param_value) {
      auto size = static_cast<size_t *>(param_value);
      size[0] = 1;
      size[1] = 1;
      size[2] = 1;
    }
  }

  return PI_SUCCESS;
}

static pi_result
redefinedEnqueueKernelLaunchAfter(pi_queue, pi_kernel, pi_uint32,
                                  const size_t *, const size_t *,
                                  const size_t *LocalSize, pi_uint32 NDeps,
                                  const pi_event *Deps, pi_event *RetEvent) {
  static pi_event UserKernelEvent = *RetEvent;
  int Val = KernelLaunchCounter++;
  // This output here is to reduce amount of time requried to debug/reproduce a
  // failing test upon feature break
  printf("Enqueued %i\n", Val);

  if (PauseWaitOnIdx == Val) {
    // It should be copier kernel. Check if it depends on user's one.
    EXPECT_EQ(NDeps, 1U);
    EXPECT_EQ(Deps[0], UserKernelEvent);
  }

  return PI_SUCCESS;
}

static pi_result redefinedEventsWaitPositive(pi_uint32 num_events,
                                             const pi_event *event_list) {
  // there should be two events: one is for memory map and the other is for
  // copier kernel
  assert(num_events == 2);

  int EventIdx1 = reinterpret_cast<int *>(event_list[0])[0];
  int EventIdx2 = reinterpret_cast<int *>(event_list[1])[0];
  // This output here is to reduce amount of time requried to debug/reproduce
  // a failing test upon feature break
  printf("Waiting for events %i, %i\n", EventIdx1, EventIdx2);
  return PI_SUCCESS;
}

<<<<<<< HEAD
static pi_result
redefinedMemBufferCreate(pi_context context, pi_device, pi_mem_flags flags,
                         size_t size, void *host_ptr, pi_mem *ret_mem,
                         const pi_mem_properties *properties = nullptr) {
  *ret_mem = nullptr;
  return PI_SUCCESS;
}

static pi_result redefinedMemRelease(pi_mem mem) { return PI_SUCCESS; }

static pi_result redefinedKernelSetArg(pi_kernel kernel, pi_uint32 arg_index,
                                       size_t arg_size, const void *arg_value) {
=======
static pi_result redefinedEventsWaitNegative(pi_uint32 num_events,
                                             const pi_event *event_list) {
  // For negative tests we do not expect the copier kernel to be used, so
  // instead we accept whatever amount we get.
  // This output here is to reduce amount of time requried to debug/reproduce
  // a failing test upon feature break
  printf("Waiting for %i events ", num_events);
  for (size_t I = 0; I < num_events; ++I)
    printf("%i, ", reinterpret_cast<int *>(event_list[I])[0]);
  printf("\n");
>>>>>>> c02e5a06
  return PI_SUCCESS;
}

static pi_result redefinedEnqueueMemBufferMapAfter(
    pi_queue command_queue, pi_mem buffer, pi_bool blocking_map,
    pi_map_flags map_flags, size_t offset, size_t size,
    pi_uint32 num_events_in_wait_list, const pi_event *event_wait_list,
    pi_event *RetEvent, void **RetMap) {
  MemoryMapCounter++;
  // This output here is to reduce amount of time requried to debug/reproduce a
  // failing test upon feature break
  printf("Memory map %i\n", MemoryMapCounter);

  *RetMap = (void *)&ExpectedToOutput;

  return PI_SUCCESS;
}

static void setupMock(sycl::unittest::PiMock &Mock) {
  using namespace sycl::detail;
  Mock.redefineAfter<PiApiKind::piKernelGetGroupInfo>(
      redefinedKernelGetGroupInfoAfter);
  Mock.redefineAfter<PiApiKind::piEnqueueKernelLaunch>(
      redefinedEnqueueKernelLaunchAfter);
  Mock.redefineAfter<PiApiKind::piEnqueueMemBufferMap>(
      redefinedEnqueueMemBufferMapAfter);
  Mock.redefineBefore<PiApiKind::piEventsWait>(redefinedEventsWaitPositive);
}

namespace TestInteropKernel {
const sycl::context *Context = nullptr;
const sycl::device *Device = nullptr;
int KernelLaunchCounter = ::KernelLaunchCounterBase;

static pi_result redefinedKernelGetInfo(pi_kernel Kernel,
                                        pi_kernel_info ParamName,
                                        size_t ParamValueSize, void *ParamValue,
                                        size_t *ParamValueSizeRet) {
  if (PI_KERNEL_INFO_CONTEXT == ParamName) {
    pi_context PiContext =
        sycl::detail::getSyclObjImpl(*Context)->getHandleRef();

    if (ParamValue)
      memcpy(ParamValue, &PiContext, sizeof(PiContext));
    if (ParamValueSizeRet)
      *ParamValueSizeRet = sizeof(PiContext);

    return PI_SUCCESS;
  }

  if (PI_KERNEL_INFO_PROGRAM == ParamName) {
    pi_program PIProgram = nullptr;
    pi_result Res = mock_piProgramCreate(/*pi_context=*/0x0, /**il*/ nullptr,
                                         /*length=*/0, &PIProgram);
    EXPECT_TRUE(PI_SUCCESS == Res);

    if (ParamValue)
      memcpy(ParamValue, &PIProgram, sizeof(PIProgram));
    if (ParamValueSizeRet)
      *ParamValueSizeRet = sizeof(PIProgram);

    return PI_SUCCESS;
  }

  if (PI_KERNEL_INFO_FUNCTION_NAME == ParamName) {
    static const char FName[] = "TestFnName";
    if (ParamValue) {
      size_t L = strlen(FName) + 1;
      if (L < ParamValueSize)
        L = ParamValueSize;

      memcpy(ParamValue, FName, L);
    }
    if (ParamValueSizeRet)
      *ParamValueSizeRet = strlen(FName) + 1;

    return PI_SUCCESS;
  }

  return PI_ERROR_UNKNOWN;
}

static pi_result redefinedEnqueueKernelLaunch(pi_queue, pi_kernel, pi_uint32,
                                              const size_t *, const size_t *,
                                              const size_t *LocalSize,
                                              pi_uint32 N, const pi_event *Deps,
                                              pi_event *RetEvent) {
  int Val = KernelLaunchCounter++;
  // This output here is to reduce amount of time requried to debug/reproduce a
  // failing test upon feature break
  printf("Enqueued %i\n", Val);

  return PI_SUCCESS;
}

static pi_result redefinedProgramGetInfo(pi_program P,
                                         pi_program_info ParamName,
                                         size_t ParamValueSize,
                                         void *ParamValue,
                                         size_t *ParamValueSizeRet) {
  if (PI_PROGRAM_INFO_NUM_DEVICES == ParamName) {
    static const int V = 1;

    if (ParamValue)
      memcpy(ParamValue, &V, sizeof(V));
    if (ParamValueSizeRet)
      *ParamValueSizeRet = sizeof(V);

    return PI_SUCCESS;
  }

  if (PI_PROGRAM_INFO_DEVICES == ParamName) {
    EXPECT_EQ(ParamValueSize, 1 * sizeof(pi_device));

    pi_device Dev = sycl::detail::getSyclObjImpl(*Device)->getHandleRef();

    if (ParamValue)
      memcpy(ParamValue, &Dev, sizeof(Dev));
    if (ParamValueSizeRet)
      *ParamValueSizeRet = sizeof(Dev);

    return PI_SUCCESS;
  }

  return PI_ERROR_UNKNOWN;
}

static pi_result redefinedProgramGetBuildInfo(pi_program P, pi_device D,
                                              pi_program_build_info ParamName,
                                              size_t ParamValueSize,
                                              void *ParamValue,
                                              size_t *ParamValueSizeRet) {
  if (PI_PROGRAM_BUILD_INFO_BINARY_TYPE == ParamName) {
    static const pi_program_binary_type T = PI_PROGRAM_BINARY_TYPE_EXECUTABLE;
    if (ParamValue)
      memcpy(ParamValue, &T, sizeof(T));
    if (ParamValueSizeRet)
      *ParamValueSizeRet = sizeof(T);
    return PI_SUCCESS;
  }

  if (PI_PROGRAM_BUILD_INFO_OPTIONS == ParamName) {
    if (ParamValueSizeRet)
      *ParamValueSizeRet = 0;
    return PI_SUCCESS;
  }

  return PI_ERROR_UNKNOWN;
}

} // namespace TestInteropKernel

static void setupMockForInterop(sycl::unittest::PiMock &Mock,
                                const sycl::context &Ctx,
                                const sycl::device &Dev) {
  using namespace sycl::detail;

  TestInteropKernel::KernelLaunchCounter = ::KernelLaunchCounterBase;
  TestInteropKernel::Device = &Dev;
  TestInteropKernel::Context = &Ctx;

  Mock.redefineAfter<PiApiKind::piKernelGetGroupInfo>(
      redefinedKernelGetGroupInfoAfter);
  Mock.redefineBefore<PiApiKind::piEnqueueKernelLaunch>(
      TestInteropKernel::redefinedEnqueueKernelLaunch);
  Mock.redefineAfter<PiApiKind::piEnqueueMemBufferMap>(
      redefinedEnqueueMemBufferMapAfter);
  Mock.redefineBefore<PiApiKind::piEventsWait>(redefinedEventsWaitNegative);
  Mock.redefineBefore<PiApiKind::piKernelGetInfo>(
      TestInteropKernel::redefinedKernelGetInfo);
  Mock.redefineBefore<PiApiKind::piProgramGetInfo>(
      TestInteropKernel::redefinedProgramGetInfo);
  Mock.redefineBefore<PiApiKind::piProgramGetBuildInfo>(
      TestInteropKernel::redefinedProgramGetBuildInfo);
}

#ifndef _WIN32
void ChildProcess(int StdErrFD) {
  static constexpr int StandardStdErrFD = 2;
  if (dup2(StdErrFD, StandardStdErrFD) < 0) {
    printf("Can't duplicate stderr fd for %i: %s\n", StdErrFD, strerror(errno));
    exit(1);
  }

  sycl::unittest::PiMock Mock;
  sycl::platform Plt = Mock.getPlatform();

  setupMock(Mock);

  const sycl::device Dev = Plt.get_devices()[0];
  sycl::queue Queue{Dev};

  const sycl::context Ctx = Queue.get_context();

  sycl::kernel_bundle KernelBundle =
      sycl::get_kernel_bundle<sycl::bundle_state::input>(Ctx, {Dev});
  auto ExecBundle = sycl::build(KernelBundle);
  printf("Child process launching kernel\n");
  Queue.submit([&](sycl::handler &H) {
    H.use_kernel_bundle(ExecBundle);
    H.single_task<TestKernel>([] {});
  });
  printf("Child process waiting on the queue\n");
  Queue.wait();
  printf("Child process done waiting on the queue. That's unexpected\n");
  exit(1);
}

void ParentProcess(int ChildPID, int ChildStdErrFD) {
  static constexpr char StandardMessage[] =
      "TestFile:123: TestFunc: global id:"
      " [0,1,2], local id: [3,4,5] Assertion `TestExpression` failed.";

  int Status = 0;

  printf("Parent process waiting for child %i\n", ChildPID);

  waitpid(ChildPID, &Status, /*options = */ 0);

  int SigNum = WTERMSIG(Status);

  // Fetch number of unread bytes in pipe
  int PipeUnread = 0;
  if (ioctl(ChildStdErrFD, FIONREAD, &PipeUnread) < 0) {
    perror("Couldn't fetch pipe size: ");
    exit(1);
  }

  std::vector<char> Buf(PipeUnread + 1, '\0');

  // Read the pipe contents
  {
    size_t TotalReadCnt = 0;

    while (TotalReadCnt < static_cast<size_t>(PipeUnread)) {
      ssize_t ReadCnt = read(ChildStdErrFD, Buf.data() + TotalReadCnt,
                             PipeUnread - TotalReadCnt);

      if (ReadCnt < 0) {
        perror("Couldn't read from pipe");
        exit(1);
      }

      TotalReadCnt += ReadCnt;
    }
  }

  std::string BufStr(Buf.data());

  printf("Status: %i, Signal: %i, Buffer: >>> %s <<<\n", Status, SigNum,
         Buf.data());

  EXPECT_EQ(!!WIFSIGNALED(Status), true);
  EXPECT_EQ(SigNum, SIGABRT);
  EXPECT_NE(BufStr.find(StandardMessage), std::string::npos);
}
#endif // _WIN32

TEST(Assert, TestPositive) {
  // Ensure that the mock plugin is initialized before spawning work. Since the
  // test needs no redefinitions we do not need to create a PiMock instance, but
  // the mock plugin is still needed to have a valid platform available.
  sycl::unittest::PiMock::EnsureMockPluginInitialized();

#ifndef _WIN32
  static constexpr int ReadFDIdx = 0;
  static constexpr int WriteFDIdx = 1;
  int PipeFD[2];

  if (pipe(PipeFD) < 0) {
    perror("Failed to create pipe for stderr: ");
    exit(1);
  }

  int ChildPID = fork();

  if (ChildPID) {
    close(PipeFD[WriteFDIdx]);
    ParentProcess(ChildPID, PipeFD[ReadFDIdx]);
    close(PipeFD[ReadFDIdx]);
  } else {
    close(PipeFD[ReadFDIdx]);
    ChildProcess(PipeFD[WriteFDIdx]);
    close(PipeFD[WriteFDIdx]);
  }
#endif // _WIN32
}

TEST(Assert, TestAssertServiceKernelHidden) {
  const char *AssertServiceKernelName = sycl::detail::KernelInfo<
      sycl::detail::__sycl_service_kernel__::AssertInfoCopier>::getName();

  std::vector<sycl::kernel_id> AllKernelIDs = sycl::get_kernel_ids();

  auto NoFoundServiceKernelID = std::none_of(
      AllKernelIDs.begin(), AllKernelIDs.end(), [=](sycl::kernel_id KernelID) {
        return strcmp(KernelID.get_name(), AssertServiceKernelName) == 0;
      });

  EXPECT_TRUE(NoFoundServiceKernelID);
}

TEST(Assert, TestInteropKernelNegative) {
  sycl::unittest::PiMock Mock;
  sycl::platform Plt = Mock.getPlatform();

  const sycl::device Dev = Plt.get_devices()[0];
  sycl::context Ctx{Dev};

  setupMockForInterop(Mock, Ctx, Dev);

  sycl::queue Queue{Ctx, Dev};

  pi_kernel PIKernel = nullptr;

  pi_result Res = mock_piKernelCreate(
      /*pi_program=*/0x0, /*kernel_name=*/"dummy_kernel", &PIKernel);
  EXPECT_TRUE(PI_SUCCESS == Res);

  // TODO use make_kernel. This requires a fix in backend.cpp to get plugin
  // from context instead of free getPlugin to alllow for mocking of its methods
  sycl::kernel KInterop((cl_kernel)PIKernel, Ctx);

  Queue.submit([&](sycl::handler &H) { H.single_task(KInterop); });

  EXPECT_EQ(TestInteropKernel::KernelLaunchCounter,
            KernelLaunchCounterBase + 1);
}

TEST(Assert, TestInteropKernelFromProgramNegative) {
  sycl::unittest::PiMock Mock;
  sycl::platform Plt = Mock.getPlatform();

  const sycl::device Dev = Plt.get_devices()[0];
  sycl::context Ctx{Dev};

  setupMockForInterop(Mock, Ctx, Dev);

  sycl::queue Queue{Ctx, Dev};

  sycl::kernel_bundle Bundle =
      sycl::get_kernel_bundle<sycl::bundle_state::executable>(Ctx);
  sycl::kernel KOrig = Bundle.get_kernel(sycl::get_kernel_id<TestKernel>());

  cl_kernel CLKernel = sycl::get_native<sycl::backend::opencl>(KOrig);
  sycl::kernel KInterop{CLKernel, Ctx};

  Queue.submit([&](sycl::handler &H) { H.single_task(KInterop); });

  EXPECT_EQ(TestInteropKernel::KernelLaunchCounter,
            KernelLaunchCounterBase + 1);
}<|MERGE_RESOLUTION|>--- conflicted
+++ resolved
@@ -226,20 +226,6 @@
   return PI_SUCCESS;
 }
 
-<<<<<<< HEAD
-static pi_result
-redefinedMemBufferCreate(pi_context context, pi_device, pi_mem_flags flags,
-                         size_t size, void *host_ptr, pi_mem *ret_mem,
-                         const pi_mem_properties *properties = nullptr) {
-  *ret_mem = nullptr;
-  return PI_SUCCESS;
-}
-
-static pi_result redefinedMemRelease(pi_mem mem) { return PI_SUCCESS; }
-
-static pi_result redefinedKernelSetArg(pi_kernel kernel, pi_uint32 arg_index,
-                                       size_t arg_size, const void *arg_value) {
-=======
 static pi_result redefinedEventsWaitNegative(pi_uint32 num_events,
                                              const pi_event *event_list) {
   // For negative tests we do not expect the copier kernel to be used, so
@@ -250,7 +236,6 @@
   for (size_t I = 0; I < num_events; ++I)
     printf("%i, ", reinterpret_cast<int *>(event_list[I])[0]);
   printf("\n");
->>>>>>> c02e5a06
   return PI_SUCCESS;
 }
 
