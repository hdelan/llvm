//==------ LinkedAllocaDependencies.cpp --- Scheduler unit tests -----------==//
//
// Part of the LLVM Project, under the Apache License v2.0 with LLVM Exceptions.
// See https://llvm.org/LICENSE.txt for license information.
// SPDX-License-Identifier: Apache-2.0 WITH LLVM-exception
//
//===----------------------------------------------------------------------===//

#include "SchedulerTest.hpp"
#include "SchedulerTestUtils.hpp"

using namespace sycl;

class MemObjMock : public sycl::detail::SYCLMemObjI {
public:
<<<<<<< HEAD
  using ContextImplPtr = std::shared_ptr<cl::sycl::detail::context_impl>;
  using DeviceImplPtr = std::shared_ptr<cl::sycl::detail::device_impl>;
=======
  using ContextImplPtr = std::shared_ptr<sycl::detail::context_impl>;
>>>>>>> 723a8730

  MemObjMock(const std::shared_ptr<sycl::detail::MemObjRecord> &Record)
      : SYCLMemObjI() {
    MRecord = Record;
  }

  ~MemObjMock() = default;

  MemObjType getType() const override { return MemObjType::Buffer; }

<<<<<<< HEAD
  void *allocateMem(ContextImplPtr, DeviceImplPtr, bool, void *,
                    cl::sycl::detail::pi::PiEvent &) {
=======
  void *allocateMem(ContextImplPtr, bool, void *, sycl::detail::pi::PiEvent &) {
>>>>>>> 723a8730
    return nullptr;
  }

  void *allocateHostMem() { return nullptr; }
  void releaseMem(ContextImplPtr, void *) {}
  void releaseHostMem(void *) {}
  size_t getSize() const override { return 10; }
  detail::ContextImplPtr getInteropContext() const override { return nullptr; }
};

static sycl::device getDeviceWithHostUnifiedMemory() {
  for (sycl::device &D : sycl::device::get_devices()) {
    if (!D.is_host() && D.get_info<sycl::info::device::host_unified_memory>())
      return D;
  }
  return {};
}

TEST_F(SchedulerTest, LinkedAllocaDependencies) {
  sycl::device Dev = getDeviceWithHostUnifiedMemory();
  if (Dev.is_host()) {
    std::cerr << "Not run: no non-host devices with host unified memory support"
              << std::endl;
    return;
  }

  // 1. create two commands: alloca + alloca and link them
  // 2. call Scheduler::GraphBuilder::getOrCreateAllocaForReq
  detail::Requirement Req = getMockRequirement();

  // Commands are linked only if the device supports host unified memory.

  sycl::queue Queue1{Dev};
  sycl::detail::QueueImplPtr Q1 = sycl::detail::getSyclObjImpl(Queue1);

  sycl::device HostDevice;
  std::shared_ptr<detail::queue_impl> DefaultHostQueue(new detail::queue_impl(
      detail::getSyclObjImpl(HostDevice), /*AsyncHandler=*/{},
      /*PropList=*/{}));

  auto AllocaDep = [](sycl::detail::Command *, sycl::detail::Command *,
                      sycl::detail::MemObjRecord *,
                      std::vector<sycl::detail::Command *> &) {};

<<<<<<< HEAD
  std::shared_ptr<cl::sycl::detail::MemObjRecord> Record{
      new cl::sycl::detail::MemObjRecord(DefaultHostQueue->getContextImplPtr(),
                                         DefaultHostQueue->getDeviceImplPtr(),
                                         10, AllocaDep)};
=======
  std::shared_ptr<sycl::detail::MemObjRecord> Record{
      new sycl::detail::MemObjRecord(DefaultHostQueue->getContextImplPtr(), 10,
                                     AllocaDep)};
>>>>>>> 723a8730

  MemObjMock MemObj(Record);
  Req.MSYCLMemObj = &MemObj;

  sycl::detail::AllocaCommand AllocaCmd1(DefaultHostQueue, Req, false);
  Record->MAllocaCommands.push_back(&AllocaCmd1);

  MockCommand DepCmd(DefaultHostQueue, Req);
  MockCommand DepDepCmd(DefaultHostQueue, Req);
  DepCmd.MDeps.push_back({&DepDepCmd, DepDepCmd.getRequirement(), &AllocaCmd1});
  DepDepCmd.MUsers.insert(&DepCmd);
  std::vector<sycl::detail::Command *> ToEnqueue;
  Record->MWriteLeaves.push_back(&DepCmd, ToEnqueue);

  MockScheduler MS;
  sycl::detail::Command *AllocaCmd2 =
      MS.getOrCreateAllocaForReq(Record.get(), &Req, Q1, ToEnqueue);

  ASSERT_TRUE(!!AllocaCmd1.MLinkedAllocaCmd)
      << "No link appeared in existing command";
  ASSERT_EQ(AllocaCmd1.MLinkedAllocaCmd, AllocaCmd2) << "Invalid link appeared";
  ASSERT_GT(AllocaCmd1.MUsers.count(AllocaCmd2), 0u)
      << "New alloca isn't in users of the old one";
  ASSERT_GT(AllocaCmd2->MDeps.size(), 1u)
      << "No deps appeared in the new alloca";
  ASSERT_GT(DepCmd.MUsers.count(AllocaCmd2), 0u)
      << "No deps appeared for leaves of record (i.e. deps of existing alloca)";
  ASSERT_TRUE(std::find_if(AllocaCmd2->MDeps.begin(), AllocaCmd2->MDeps.end(),
                           [&](const sycl::detail::DepDesc &Dep) -> bool {
                             return Dep.MDepCommand == &AllocaCmd1;
                           }) != AllocaCmd2->MDeps.end())
      << "No deps for existing alloca appeared in new alloca";
  ASSERT_TRUE(std::find_if(AllocaCmd2->MDeps.begin(), AllocaCmd2->MDeps.end(),
                           [&](const sycl::detail::DepDesc &Dep) -> bool {
                             return Dep.MDepCommand == &DepCmd;
                           }) != AllocaCmd2->MDeps.end())
      << "No deps for leaves (deps of existing alloca) appeared in new alloca";
}<|MERGE_RESOLUTION|>--- conflicted
+++ resolved
@@ -13,12 +13,8 @@
 
 class MemObjMock : public sycl::detail::SYCLMemObjI {
 public:
-<<<<<<< HEAD
-  using ContextImplPtr = std::shared_ptr<cl::sycl::detail::context_impl>;
-  using DeviceImplPtr = std::shared_ptr<cl::sycl::detail::device_impl>;
-=======
   using ContextImplPtr = std::shared_ptr<sycl::detail::context_impl>;
->>>>>>> 723a8730
+  using DeviceImplPtr = std::shared_ptr<sycl::detail::device_impl>;
 
   MemObjMock(const std::shared_ptr<sycl::detail::MemObjRecord> &Record)
       : SYCLMemObjI() {
@@ -29,12 +25,8 @@
 
   MemObjType getType() const override { return MemObjType::Buffer; }
 
-<<<<<<< HEAD
   void *allocateMem(ContextImplPtr, DeviceImplPtr, bool, void *,
-                    cl::sycl::detail::pi::PiEvent &) {
-=======
-  void *allocateMem(ContextImplPtr, bool, void *, sycl::detail::pi::PiEvent &) {
->>>>>>> 723a8730
+                    sycl::detail::pi::PiEvent &) {
     return nullptr;
   }
 
@@ -79,16 +71,10 @@
                       sycl::detail::MemObjRecord *,
                       std::vector<sycl::detail::Command *> &) {};
 
-<<<<<<< HEAD
-  std::shared_ptr<cl::sycl::detail::MemObjRecord> Record{
-      new cl::sycl::detail::MemObjRecord(DefaultHostQueue->getContextImplPtr(),
+  std::shared_ptr<sycl::detail::MemObjRecord> Record{
+      new sycl::detail::MemObjRecord(DefaultHostQueue->getContextImplPtr(),
                                          DefaultHostQueue->getDeviceImplPtr(),
                                          10, AllocaDep)};
-=======
-  std::shared_ptr<sycl::detail::MemObjRecord> Record{
-      new sycl::detail::MemObjRecord(DefaultHostQueue->getContextImplPtr(), 10,
-                                     AllocaDep)};
->>>>>>> 723a8730
 
   MemObjMock MemObj(Record);
   Req.MSYCLMemObj = &MemObj;
