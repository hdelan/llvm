--- conflicted
+++ resolved
@@ -224,7 +224,6 @@
   mutable KernelProgramCache MKernelProgramCache;
   mutable PropertySupport MSupportBufferLocationByDevices;
 
-<<<<<<< HEAD
   std::set<const void *> MAssociatedDeviceGlobals;
   std::mutex MAssociatedDeviceGlobalsMutex;
 
@@ -263,13 +262,11 @@
   std::map<std::pair<RT::PiProgram, RT::PiDevice>, DeviceGlobalInitializer>
       MDeviceGlobalInitializers;
   std::mutex MDeviceGlobalInitializersMutex;
-=======
   friend pi_memory_connection
   getMemoryConnection(const std::shared_ptr<device_impl> &Dev1,
                       const std::shared_ptr<context_impl> &Ctx1,
                       const std::shared_ptr<device_impl> &Dev2,
                       const std::shared_ptr<context_impl> &Ctx2);
->>>>>>> 7a4ef891
 };
 
 } // namespace detail
