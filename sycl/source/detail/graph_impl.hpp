--- conflicted
+++ resolved
@@ -257,12 +257,8 @@
       return createCGCopy<sycl::detail::CGFill2DUSM>();
     case sycl::detail::CGType::Memset2DUSM:
       return createCGCopy<sycl::detail::CGMemset2DUSM>();
-<<<<<<< HEAD
-    case sycl::detail::CG::ACPPCustomOperation:
-    case sycl::detail::CG::CodeplayHostTask: {
-=======
+    case sycl::detail::CGType::ACPPCustomOperation:
     case sycl::detail::CGType::CodeplayHostTask: {
->>>>>>> cbbae746
       // The unique_ptr to the `sycl::detail::HostTask` in the HostTask CG
       // prevents from copying the CG.
       // We overcome this restriction by creating a new CG with the same data.
