//==------ program_manager.cpp --- SYCL program manager---------------------==//
//
// Part of the LLVM Project, under the Apache License v2.0 with LLVM Exceptions.
// See https://llvm.org/LICENSE.txt for license information.
// SPDX-License-Identifier: Apache-2.0 WITH LLVM-exception
//
//===----------------------------------------------------------------------===//

#include <detail/compiler.hpp>
#include <detail/config.hpp>
#include <detail/context_impl.hpp>
#include <detail/device_image_impl.hpp>
#include <detail/device_impl.hpp>
#include <detail/event_impl.hpp>
#include <detail/global_handler.hpp>
#include <detail/persistent_device_code_cache.hpp>
#include <detail/platform_impl.hpp>
#include <detail/program_manager/program_manager.hpp>
#include <detail/queue_impl.hpp>
#include <detail/spec_constant_impl.hpp>
#include <detail/split_string.hpp>
#include <detail/ur_info_code.hpp>
#include <sycl/aspects.hpp>
#include <sycl/backend_types.hpp>
#include <sycl/context.hpp>
#include <sycl/detail/common.hpp>
#include <sycl/detail/kernel_properties.hpp>
#include <sycl/detail/os_util.hpp>
#include <sycl/detail/type_traits.hpp>
#include <sycl/detail/util.hpp>
#include <sycl/device.hpp>
#include <sycl/exception.hpp>

#include <sycl/ext/oneapi/matrix/query-types.hpp>

#include <algorithm>
#include <cassert>
#include <cstdint>
#include <cstdlib>
#include <cstring>
#include <fstream>
#include <memory>
#include <mutex>
#include <sstream>
#include <string>
#include <variant>

namespace sycl {
inline namespace _V1 {
namespace detail {

using ContextImplPtr = std::shared_ptr<sycl::detail::context_impl>;

static constexpr int DbgProgMgr = 0;

static constexpr char UseSpvEnv[]("SYCL_USE_KERNEL_SPV");

/// This function enables ITT annotations in SPIR-V module by setting
/// a specialization constant if INTEL_LIBITTNOTIFY64 env variable is set.
static void enableITTAnnotationsIfNeeded(const ur_program_handle_t &Prog,
                                         const AdapterPtr &Adapter) {
  if (SYCLConfig<INTEL_ENABLE_OFFLOAD_ANNOTATIONS>::get() != nullptr) {
    constexpr char SpecValue = 1;
    ur_specialization_constant_info_t SpecConstInfo = {
        ITTSpecConstId, sizeof(char), &SpecValue};
    Adapter->call<UrApiKind::urProgramSetSpecializationConstants>(
        Prog, 1, &SpecConstInfo);
  }
}

ProgramManager &ProgramManager::getInstance() {
  return GlobalHandler::instance().getProgramManager();
}

static ur_program_handle_t
createBinaryProgram(const ContextImplPtr Context,
                    const std::vector<device> &Devices,
                    const uint8_t **Binaries, size_t *Lengths,
                    const std::vector<ur_program_metadata_t> Metadata) {
  const AdapterPtr &Adapter = Context->getAdapter();
  ur_program_handle_t Program;
  std::vector<ur_device_handle_t> DeviceHandles;
  std::transform(
      Devices.begin(), Devices.end(), std::back_inserter(DeviceHandles),
      [](const device &Dev) { return getSyclObjImpl(Dev)->getHandleRef(); });
  ur_result_t BinaryStatus = UR_RESULT_SUCCESS;
  ur_program_properties_t Properties = {};
  Properties.stype = UR_STRUCTURE_TYPE_PROGRAM_PROPERTIES;
  Properties.pNext = nullptr;
  Properties.count = Metadata.size();
  Properties.pMetadatas = Metadata.data();

  assert(Devices.size() > 0 && "No devices provided for program creation");
  Adapter->call<UrApiKind::urProgramCreateWithBinary>(
      Context->getHandleRef(), DeviceHandles.size(), DeviceHandles.data(),
      Lengths, Binaries, &Properties, &Program);
  if (BinaryStatus != UR_RESULT_SUCCESS) {
    throw detail::set_ur_error(
        exception(make_error_code(errc::runtime),
                  "Creating program with binary failed."),
        BinaryStatus);
  }

  return Program;
}

static ur_program_handle_t createSpirvProgram(const ContextImplPtr Context,
                                              const unsigned char *Data,
                                              size_t DataLen) {
  ur_program_handle_t Program = nullptr;
  const AdapterPtr &Adapter = Context->getAdapter();
  Adapter->call<UrApiKind::urProgramCreateWithIL>(Context->getHandleRef(), Data,
                                                  DataLen, nullptr, &Program);
  return Program;
}

// TODO replace this with a new UR API function
static bool isDeviceBinaryTypeSupported(const context &C,
                                        ur::DeviceBinaryType Format) {
  // All formats except SYCL_DEVICE_BINARY_TYPE_SPIRV are supported.
  if (Format != SYCL_DEVICE_BINARY_TYPE_SPIRV)
    return true;

  const backend ContextBackend = detail::getSyclObjImpl(C)->getBackend();

  // The CUDA backend cannot use SPIR-V
  if (ContextBackend == backend::ext_oneapi_cuda)
    return false;

  std::vector<device> Devices = C.get_devices();

  // Program type is SPIR-V, so we need a device compiler to do JIT.
  for (const device &D : Devices) {
    if (!D.get_info<info::device::is_compiler_available>())
      return false;
  }

  // OpenCL 2.1 and greater require clCreateProgramWithIL
  if (ContextBackend == backend::opencl) {
    std::string ver = C.get_platform().get_info<info::platform::version>();
    if (ver.find("OpenCL 1.0") == std::string::npos &&
        ver.find("OpenCL 1.1") == std::string::npos &&
        ver.find("OpenCL 1.2") == std::string::npos &&
        ver.find("OpenCL 2.0") == std::string::npos)
      return true;
  }

  for (const device &D : Devices) {
    // We need cl_khr_il_program extension to be present
    // and we can call clCreateProgramWithILKHR using the extension
    std::vector<std::string> Extensions =
        D.get_info<info::device::extensions>();
    if (Extensions.end() ==
        std::find(Extensions.begin(), Extensions.end(), "cl_khr_il_program"))
      return false;
  }

  return true;
}

// getFormatStr is used for debug-printing, so it may be unused.
[[maybe_unused]] static const char *getFormatStr(ur::DeviceBinaryType Format) {
  switch (Format) {
  case SYCL_DEVICE_BINARY_TYPE_NONE:
    return "none";
  case SYCL_DEVICE_BINARY_TYPE_NATIVE:
    return "native";
  case SYCL_DEVICE_BINARY_TYPE_SPIRV:
    return "SPIR-V";
  case SYCL_DEVICE_BINARY_TYPE_LLVMIR_BITCODE:
    return "LLVM IR";
  case SYCL_DEVICE_BINARY_TYPE_COMPRESSED_NONE:
    return "compressed none";
  }
  assert(false && "Unknown device image format");
  return "unknown";
}

[[maybe_unused]] auto VecToString = [](auto &Vec) -> std::string {
  std::ostringstream Out;
  Out << "{";
  for (auto Elem : Vec)
    Out << Elem << " ";
  Out << "}";
  return Out.str();
};

ur_program_handle_t
ProgramManager::createURProgram(const RTDeviceBinaryImage &Img,
                                const context &Context,
                                const std::vector<device> &Devices) {
  if constexpr (DbgProgMgr > 0) {
    std::vector<ur_device_handle_t> URDevices;
    std::transform(
        Devices.begin(), Devices.end(), std::back_inserter(URDevices),
        [](const device &Dev) { return getSyclObjImpl(Dev)->getHandleRef(); });
    std::cerr << ">>> ProgramManager::createPIProgram(" << &Img << ", "
              << getSyclObjImpl(Context).get() << ", " << VecToString(URDevices)
              << ")\n";
  }
  const sycl_device_binary_struct &RawImg = Img.getRawData();

  // perform minimal sanity checks on the device image and the descriptor
  if (RawImg.BinaryEnd < RawImg.BinaryStart) {
    throw exception(make_error_code(errc::runtime),
                    "Malformed device program image descriptor");
  }
  if (RawImg.BinaryEnd == RawImg.BinaryStart) {
    throw exception(make_error_code(errc::runtime),
                    "Invalid device program image: size is zero");
  }
  size_t ImgSize = Img.getSize();

  // TODO if the binary image is a part of the fat binary, the clang
  //   driver should have set proper format option to the
  //   clang-offload-wrapper. The fix depends on AOT compilation
  //   implementation, so will be implemented together with it.
  //   Img->Format can't be updated as it is inside of the in-memory
  //   OS module binary.
  ur::DeviceBinaryType Format = Img.getFormat();

  if (Format == SYCL_DEVICE_BINARY_TYPE_NONE)
    Format = ur::getBinaryImageFormat(RawImg.BinaryStart, ImgSize);
  // sycl::detail::pi::PiDeviceBinaryType Format = Img->Format;
  // assert(Format != SYCL_DEVICE_BINARY_TYPE_NONE && "Image format not set");

  if (!isDeviceBinaryTypeSupported(Context, Format))
    throw sycl::exception(
        sycl::errc::feature_not_supported,
        "SPIR-V online compilation is not supported in this context");

  // Get program metadata from properties
  auto ProgMetadata = Img.getProgramMetadataUR();

  // Load the image
  const ContextImplPtr Ctx = getSyclObjImpl(Context);
  std::vector<const uint8_t *> Binaries(
      Devices.size(), const_cast<uint8_t *>(RawImg.BinaryStart));
  std::vector<size_t> Lengths(Devices.size(), ImgSize);
  ur_program_handle_t Res =
      Format == SYCL_DEVICE_BINARY_TYPE_SPIRV
          ? createSpirvProgram(Ctx, RawImg.BinaryStart, ImgSize)
          : createBinaryProgram(Ctx, Devices, Binaries.data(), Lengths.data(),
                                ProgMetadata);

  {
    std::lock_guard<std::mutex> Lock(MNativeProgramsMutex);
    // associate the UR program with the image it was created for
    NativePrograms.insert({Res, &Img});
  }

  Ctx->addDeviceGlobalInitializer(Res, Devices, &Img);

  if constexpr (DbgProgMgr > 1)
    std::cerr << "created program: " << Res
              << "; image format: " << getFormatStr(Format) << "\n";

  return Res;
}

static void appendLinkOptionsFromImage(std::string &LinkOpts,
                                       const RTDeviceBinaryImage &Img) {
  static const char *LinkOptsEnv = SYCLConfig<SYCL_PROGRAM_LINK_OPTIONS>::get();
  // Update only if link options are not overwritten by environment variable
  if (!LinkOptsEnv) {
    const char *TemporaryStr = Img.getLinkOptions();
    if (TemporaryStr != nullptr) {
      if (!LinkOpts.empty())
        LinkOpts += " ";
      LinkOpts += std::string(TemporaryStr);
    }
  }
}

static bool getUint32PropAsBool(const RTDeviceBinaryImage &Img,
                                const char *PropName) {
  sycl_device_binary_property Prop = Img.getProperty(PropName);
  return Prop && (DeviceBinaryProperty(Prop).asUint32() != 0);
}

static std::string getUint32PropAsOptStr(const RTDeviceBinaryImage &Img,
                                         const char *PropName) {
  sycl_device_binary_property Prop = Img.getProperty(PropName);
  std::stringstream ss;
  if (!Prop)
    return "";
  int optLevel = DeviceBinaryProperty(Prop).asUint32();
  if (optLevel < 0 || optLevel > 3)
    return "";
  ss << "-O" << optLevel;
  std::string temp = ss.str();
  return temp;
}

static void
appendCompileOptionsForGRFSizeProperties(std::string &CompileOpts,
                                         const RTDeviceBinaryImage &Img,
                                         bool IsEsimdImage) {
  // TODO: sycl-register-alloc-mode is deprecated and should be removed in the
  // next ABI break.
  sycl_device_binary_property RegAllocModeProp =
      Img.getProperty("sycl-register-alloc-mode");
  sycl_device_binary_property GRFSizeProp = Img.getProperty("sycl-grf-size");

  if (!RegAllocModeProp && !GRFSizeProp)
    return;
  // The mutual exclusivity of these properties should have been checked in
  // sycl-post-link.
  assert(!RegAllocModeProp || !GRFSizeProp);
  bool Is256GRF = false;
  bool IsAutoGRF = false;
  if (RegAllocModeProp) {
    uint32_t RegAllocModePropVal =
        DeviceBinaryProperty(RegAllocModeProp).asUint32();
    Is256GRF = RegAllocModePropVal ==
               static_cast<uint32_t>(register_alloc_mode_enum::large);
    IsAutoGRF = RegAllocModePropVal ==
                static_cast<uint32_t>(register_alloc_mode_enum::automatic);
  } else {
    assert(GRFSizeProp);
    uint32_t GRFSizePropVal = DeviceBinaryProperty(GRFSizeProp).asUint32();
    Is256GRF = GRFSizePropVal == 256;
    IsAutoGRF = GRFSizePropVal == 0;
  }
  if (Is256GRF) {
    if (!CompileOpts.empty())
      CompileOpts += " ";
    // This option works for both LO AND OCL backends.
    CompileOpts += IsEsimdImage ? "-doubleGRF" : "-ze-opt-large-register-file";
  }
  if (IsAutoGRF) {
    if (!CompileOpts.empty())
      CompileOpts += " ";
    // This option works for both LO AND OCL backends.
    CompileOpts += "-ze-intel-enable-auto-large-GRF-mode";
  }
}

static void appendCompileOptionsFromImage(std::string &CompileOpts,
                                          const RTDeviceBinaryImage &Img,
                                          const std::vector<device> &Devs,
                                          const AdapterPtr &) {
  // Build options are overridden if environment variables are present.
  // Environment variables are not changed during program lifecycle so it
  // is reasonable to use static here to read them only once.
  static const char *CompileOptsEnv =
      SYCLConfig<SYCL_PROGRAM_COMPILE_OPTIONS>::get();
  // Update only if compile options are not overwritten by environment
  // variable
  if (!CompileOptsEnv) {
    if (!CompileOpts.empty())
      CompileOpts += " ";
    const char *TemporaryStr = Img.getCompileOptions();
    if (TemporaryStr != nullptr)
      CompileOpts += std::string(TemporaryStr);
  }
  bool isEsimdImage = getUint32PropAsBool(Img, "isEsimdImage");
  // The -vc-codegen option is always preserved for ESIMD kernels, regardless
  // of the contents SYCL_PROGRAM_COMPILE_OPTIONS environment variable.
  if (isEsimdImage) {
    if (!CompileOpts.empty())
      CompileOpts += " ";
    CompileOpts += "-vc-codegen";
    // Allow warning and performance hints from vc/finalizer if the RT warning
    // level is at least 1.
    if (detail::SYCLConfig<detail::SYCL_RT_WARNING_LEVEL>::get() == 0)
      CompileOpts += " -disable-finalizer-msg";
  }

  appendCompileOptionsForGRFSizeProperties(CompileOpts, Img, isEsimdImage);

  const auto PlatformImpl = detail::getSyclObjImpl(Devs[0].get_platform());

  // Add optimization flags.
  auto str = getUint32PropAsOptStr(Img, "optLevel");
  const char *optLevelStr = str.c_str();
  // TODO: Passing these options to vector compiler causes build failure in
  // backend. Will pass the flags once backend compilation issue is resolved.
  // Update only if compile options are not overwritten by environment
  // variable.
  if (!isEsimdImage && !CompileOptsEnv && optLevelStr != nullptr &&
      optLevelStr[0] != '\0') {
    // Making sure all devices have the same platform.
    assert(!Devs.empty() &&
           std::all_of(Devs.begin(), Devs.end(), [&](const device &Dev) {
             return Dev.get_platform() == Devs[0].get_platform();
           }));
    const char *backend_option = nullptr;
    // Empty string is returned in backend_option when no appropriate backend
    // option is available for a given frontend option.
    PlatformImpl->getBackendOption(optLevelStr, &backend_option);
    if (backend_option && backend_option[0] != '\0') {
      if (!CompileOpts.empty())
        CompileOpts += " ";
      CompileOpts += std::string(backend_option);
    }
  }
  bool IsIntelGPU =
      (PlatformImpl->getBackend() == backend::ext_oneapi_level_zero ||
       PlatformImpl->getBackend() == backend::opencl) &&
      std::all_of(Devs.begin(), Devs.end(), [](const device &Dev) {
        return Dev.is_gpu() &&
               Dev.get_info<info::device::vendor_id>() == 0x8086;
      });
  if (!CompileOptsEnv) {
    static const char *TargetCompileFast = "-ftarget-compile-fast";
    if (auto Pos = CompileOpts.find(TargetCompileFast);
        Pos != std::string::npos) {
      const char *BackendOption = nullptr;
      if (IsIntelGPU)
        PlatformImpl->getBackendOption(TargetCompileFast, &BackendOption);
      auto OptLen = strlen(TargetCompileFast);
      if (IsIntelGPU && BackendOption && BackendOption[0] != '\0')
        CompileOpts.replace(Pos, OptLen, BackendOption);
      else
        CompileOpts.erase(Pos, OptLen);
    }
    static const std::string TargetRegisterAllocMode =
        "-ftarget-register-alloc-mode=";
    auto OptPos = CompileOpts.find(TargetRegisterAllocMode);
    while (OptPos != std::string::npos) {
      auto EndOfOpt = CompileOpts.find(" ", OptPos);
      // Extract everything after the equals until the end of the option
      auto OptValue = CompileOpts.substr(
          OptPos + TargetRegisterAllocMode.size(),
          EndOfOpt - OptPos - TargetRegisterAllocMode.size());
      auto ColonPos = OptValue.find(":");
      auto Device = OptValue.substr(0, ColonPos);
      std::string BackendStrToAdd;
      bool IsPVC =
          std::all_of(Devs.begin(), Devs.end(), [&](const device &Dev) {
            return IsIntelGPU &&
                   (Dev.get_info<ext::intel::info::device::device_id>() &
                    0xFF00) == 0x0B00;
          });
      // Currently 'pvc' is the only supported device.
      if (Device == "pvc" && IsPVC)
        BackendStrToAdd = " " + OptValue.substr(ColonPos + 1) + " ";

      // Extract everything before this option
      std::string NewCompileOpts =
          CompileOpts.substr(0, OptPos) + BackendStrToAdd;
      // Extract everything after this option and add it to the above.
      if (EndOfOpt != std::string::npos)
        NewCompileOpts += CompileOpts.substr(EndOfOpt);
      CompileOpts = NewCompileOpts;
      OptPos = CompileOpts.find(TargetRegisterAllocMode);
    }
  }
}

static void
appendCompileEnvironmentVariablesThatAppend(std::string &CompileOpts) {
  static const char *AppendCompileOptsEnv =
      SYCLConfig<SYCL_PROGRAM_APPEND_COMPILE_OPTIONS>::get();
  if (AppendCompileOptsEnv) {
    if (!CompileOpts.empty())
      CompileOpts += " ";
    CompileOpts += AppendCompileOptsEnv;
  }
}
static void appendLinkEnvironmentVariablesThatAppend(std::string &LinkOpts) {
  static const char *AppendLinkOptsEnv =
      SYCLConfig<SYCL_PROGRAM_APPEND_LINK_OPTIONS>::get();
  if (AppendLinkOptsEnv) {
    if (!LinkOpts.empty())
      LinkOpts += " ";
    LinkOpts += AppendLinkOptsEnv;
  }
}

static void applyOptionsFromImage(std::string &CompileOpts,
                                  std::string &LinkOpts,
                                  const RTDeviceBinaryImage &Img,
                                  const std::vector<device> &Devices,
                                  const AdapterPtr &Adapter) {
  appendCompileOptionsFromImage(CompileOpts, Img, Devices, Adapter);
  appendLinkOptionsFromImage(LinkOpts, Img);
}

static void applyCompileOptionsFromEnvironment(std::string &CompileOpts) {
  // Environment variables are not changed during program lifecycle so it
  // is reasonable to use static here to read them only once.
  static const char *CompileOptsEnv =
      SYCLConfig<SYCL_PROGRAM_COMPILE_OPTIONS>::get();
  if (CompileOptsEnv) {
    CompileOpts = CompileOptsEnv;
  }
}

static void applyLinkOptionsFromEnvironment(std::string &LinkOpts) {
  // Environment variables are not changed during program lifecycle so it
  // is reasonable to use static here to read them only once.
  static const char *LinkOptsEnv = SYCLConfig<SYCL_PROGRAM_LINK_OPTIONS>::get();
  if (LinkOptsEnv) {
    LinkOpts = LinkOptsEnv;
  }
}

static void applyOptionsFromEnvironment(std::string &CompileOpts,
                                        std::string &LinkOpts) {
  // Build options are overridden if environment variables are present.
  applyCompileOptionsFromEnvironment(CompileOpts);
  applyLinkOptionsFromEnvironment(LinkOpts);
}

std::pair<ur_program_handle_t, bool> ProgramManager::getOrCreateURProgram(
    const RTDeviceBinaryImage &MainImg,
    const std::vector<const RTDeviceBinaryImage *> &AllImages,
    const context &Context, const std::vector<device> &Devices,
    const std::string &CompileAndLinkOptions, SerializedObj SpecConsts) {
  ur_program_handle_t NativePrg; // TODO: Or native?

<<<<<<< HEAD
  auto BinProg = PersistentDeviceCodeCache::getItemFromDisc(
      Devices[0], AllImages, SpecConsts, CompileAndLinkOptions);
  if (BinProg.size()) {
=======
  // Get binaries for each device (1:1 correpsondence with input Devices).
  auto Binaries = PersistentDeviceCodeCache::getItemFromDisc(
      Devices, AllImages, SpecConsts, CompileAndLinkOptions);
  if (!Binaries.empty()) {
    std::vector<const uint8_t *> BinPtrs;
    std::vector<size_t> Lengths;
    for (auto &Bin : Binaries) {
      Lengths.push_back(Bin.size());
      BinPtrs.push_back(reinterpret_cast<const uint8_t *>(Bin.data()));
    }

>>>>>>> e95b34bb
    // Get program metadata from properties
    std::vector<ur_program_metadata_t> ProgMetadataVector;
    for (const RTDeviceBinaryImage *Img : AllImages) {
      auto &ImgProgMetadata = Img->getProgramMetadataUR();
      ProgMetadataVector.insert(ProgMetadataVector.end(),
                                ImgProgMetadata.begin(), ImgProgMetadata.end());
    }
<<<<<<< HEAD
    std::vector<const uint8_t *> Binaries(Devices.size(),
                                          (const uint8_t *)BinProg[0].data());
    std::vector<size_t> Lengths(Devices.size(), BinProg[0].size());
    NativePrg =
        createBinaryProgram(getSyclObjImpl(Context), Devices, Binaries.data(),
=======
    NativePrg =
        createBinaryProgram(getSyclObjImpl(Context), Devices, BinPtrs.data(),
>>>>>>> e95b34bb
                            Lengths.data(), ProgMetadataVector);
  } else {
    NativePrg = createURProgram(MainImg, Context, Devices);
  }
  return {NativePrg, Binaries.size()};
}

/// Emits information about built programs if the appropriate contitions are
/// met, namely when SYCL_RT_WARNING_LEVEL is greater than or equal to 2.
static void emitBuiltProgramInfo(const ur_program_handle_t &Prog,
                                 const ContextImplPtr &Context) {
  if (SYCLConfig<SYCL_RT_WARNING_LEVEL>::get() >= 2) {
    std::string ProgramBuildLog =
        ProgramManager::getProgramBuildLog(Prog, Context);
    std::clog << ProgramBuildLog << std::endl;
  }
}

static const char *getUrDeviceTarget(const char *URDeviceTarget) {
  if (strcmp(URDeviceTarget, __SYCL_DEVICE_BINARY_TARGET_UNKNOWN) == 0)
    return UR_DEVICE_BINARY_TARGET_UNKNOWN;
  else if (strcmp(URDeviceTarget, __SYCL_DEVICE_BINARY_TARGET_SPIRV32) == 0)
    return UR_DEVICE_BINARY_TARGET_SPIRV32;
  else if (strcmp(URDeviceTarget, __SYCL_DEVICE_BINARY_TARGET_SPIRV64) == 0)
    return UR_DEVICE_BINARY_TARGET_SPIRV64;
  else if (strcmp(URDeviceTarget, __SYCL_DEVICE_BINARY_TARGET_SPIRV64_X86_64) ==
           0)
    return UR_DEVICE_BINARY_TARGET_SPIRV64_X86_64;
  else if (strcmp(URDeviceTarget, __SYCL_DEVICE_BINARY_TARGET_SPIRV64_GEN) == 0)
    return UR_DEVICE_BINARY_TARGET_SPIRV64_GEN;
  else if (strcmp(URDeviceTarget, __SYCL_DEVICE_BINARY_TARGET_SPIRV64_FPGA) ==
           0)
    return UR_DEVICE_BINARY_TARGET_SPIRV64_FPGA;
  else if (strcmp(URDeviceTarget, __SYCL_DEVICE_BINARY_TARGET_NVPTX64) == 0)
    return UR_DEVICE_BINARY_TARGET_NVPTX64;
  else if (strcmp(URDeviceTarget, __SYCL_DEVICE_BINARY_TARGET_AMDGCN) == 0)
    return UR_DEVICE_BINARY_TARGET_AMDGCN;
  else if (strcmp(URDeviceTarget, __SYCL_DEVICE_BINARY_TARGET_NATIVE_CPU) == 0)
    return "native_cpu"; // todo: define UR_DEVICE_BINARY_TARGET_NATIVE_CPU;

  return UR_DEVICE_BINARY_TARGET_UNKNOWN;
}

static bool compatibleWithDevice(RTDeviceBinaryImage *BinImage,
                                 const device &Dev) {
  const std::shared_ptr<detail::device_impl> &DeviceImpl =
      detail::getSyclObjImpl(Dev);
  auto &Adapter = DeviceImpl->getAdapter();

  const ur_device_handle_t &URDeviceHandle = DeviceImpl->getHandleRef();

  // Call urDeviceSelectBinary with only one image to check if an image is
  // compatible with implementation. The function returns invalid index if no
  // device images are compatible.
  uint32_t SuitableImageID = std::numeric_limits<uint32_t>::max();
  sycl_device_binary DevBin =
      const_cast<sycl_device_binary>(&BinImage->getRawData());

  ur_device_binary_t UrBinary{};
  UrBinary.pDeviceTargetSpec = getUrDeviceTarget(DevBin->DeviceTargetSpec);

  ur_result_t Error = Adapter->call_nocheck<UrApiKind::urDeviceSelectBinary>(
      URDeviceHandle, &UrBinary,
      /*num bin images = */ (uint32_t)1, &SuitableImageID);
  if (Error != UR_RESULT_SUCCESS && Error != UR_RESULT_ERROR_INVALID_BINARY)
    throw detail::set_ur_error(exception(make_error_code(errc::runtime),
                                         "Invalid binary image or device"),
                               Error);

  return (0 == SuitableImageID);
}

static bool checkLinkingSupport(device Dev, const RTDeviceBinaryImage &Img) {
  const char *Target = Img.getRawData().DeviceTargetSpec;
  // TODO replace with extension checks once implemented in UR.
  if (strcmp(Target, __SYCL_DEVICE_BINARY_TARGET_SPIRV64) == 0) {
    return true;
  }
  if (strcmp(Target, __SYCL_DEVICE_BINARY_TARGET_SPIRV64_GEN) == 0) {
    return Dev.is_gpu() && Dev.get_backend() == backend::opencl;
  }
  return false;
}

std::set<RTDeviceBinaryImage *>
ProgramManager::collectDeviceImageDepsForImportedSymbols(
    const RTDeviceBinaryImage &MainImg, device Dev) {
  std::set<RTDeviceBinaryImage *> DeviceImagesToLink;
  std::set<std::string> HandledSymbols;
  std::queue<std::string> WorkList;
  for (const sycl_device_binary_property &ISProp :
       MainImg.getImportedSymbols()) {
    WorkList.push(ISProp->Name);
    HandledSymbols.insert(ISProp->Name);
  }
  ur::DeviceBinaryType Format = MainImg.getFormat();
  if (!WorkList.empty() && !checkLinkingSupport(Dev, MainImg))
    throw exception(make_error_code(errc::feature_not_supported),
                    "Cannot resolve external symbols, linking is unsupported "
                    "for the backend");
  while (!WorkList.empty()) {
    std::string Symbol = WorkList.front();
    WorkList.pop();

    auto Range = m_ExportedSymbolImages.equal_range(Symbol);
    bool Found = false;
    for (auto It = Range.first; It != Range.second; ++It) {
      RTDeviceBinaryImage *Img = It->second;
      if (Img->getFormat() != Format ||
          !doesDevSupportDeviceRequirements(Dev, *Img) ||
          !compatibleWithDevice(Img, Dev))
        continue;
      DeviceImagesToLink.insert(Img);
      Found = true;
      for (const sycl_device_binary_property &ISProp :
           Img->getImportedSymbols()) {
        if (HandledSymbols.insert(ISProp->Name).second)
          WorkList.push(ISProp->Name);
      }
      break;
    }
    if (!Found)
      throw sycl::exception(make_error_code(errc::build),
                            "No device image found for external symbol " +
                                Symbol);
  }
  DeviceImagesToLink.erase(const_cast<RTDeviceBinaryImage *>(&MainImg));
  return DeviceImagesToLink;
}

std::set<RTDeviceBinaryImage *>
ProgramManager::collectDependentDeviceImagesForVirtualFunctions(
    const RTDeviceBinaryImage &Img, device Dev) {
  // If virtual functions are used in a program, then we need to link several
  // device images together to make sure that vtable pointers stored in
  // objects are valid between different kernels (which could be in different
  // device images).
  std::set<RTDeviceBinaryImage *> DeviceImagesToLink;
  // KernelA may use some set-a, which is also used by KernelB that in turn
  // uses set-b, meaning that this search should be recursive. The set below
  // is used to stop that recursion, i.e. to avoid looking at sets we have
  // already seen.
  std::set<std::string> HandledSets;
  std::queue<std::string> WorkList;
  for (const sycl_device_binary_property &VFProp : Img.getVirtualFunctions()) {
    std::string StrValue = DeviceBinaryProperty(VFProp).asCString();
    // Device image passed to this function is expected to contain SYCL kernels
    // and therefore it may only use virtual function sets, but cannot provide
    // them. We expect to see just a single property here
    assert(std::string(VFProp->Name) == "uses-virtual-functions-set" &&
           "Unexpected virtual function property");
    for (const auto &SetName : detail::split_string(StrValue, ',')) {
      WorkList.push(SetName);
      HandledSets.insert(SetName);
    }
  }

  while (!WorkList.empty()) {
    std::string SetName = WorkList.front();
    WorkList.pop();

    // There could be more than one device image that uses the same set
    // of virtual functions, or provides virtual funtions from the same
    // set.
    for (RTDeviceBinaryImage *BinImage : m_VFSet2BinImage[SetName]) {
      // Here we can encounter both uses-virtual-functions-set and
      // virtual-functions-set properties, but their handling is the same: we
      // just grab all sets they reference and add them for consideration if
      // we haven't done so already.
      for (const sycl_device_binary_property &VFProp :
           BinImage->getVirtualFunctions()) {
        std::string StrValue = DeviceBinaryProperty(VFProp).asCString();
        for (const auto &SetName : detail::split_string(StrValue, ',')) {
          if (HandledSets.insert(SetName).second)
            WorkList.push(SetName);
        }
      }

      // TODO: Complete this part about handling of incompatible device images.
      // If device image uses the same virtual function set, then we only
      // link it if it is compatible.
      // However, if device image provides virtual function set and it is
      // incompatible, then we should link its "dummy" version to avoid link
      // errors about unresolved external symbols.
      if (doesDevSupportDeviceRequirements(Dev, *BinImage))
        DeviceImagesToLink.insert(BinImage);
    }
  }

  // We may have inserted the original image into the list as well, because it
  // is also a part of m_VFSet2BinImage map. No need to to return it to avoid
  // passing it twice to link call later.
  DeviceImagesToLink.erase(const_cast<RTDeviceBinaryImage *>(&Img));

  return DeviceImagesToLink;
}

static void
setSpecializationConstants(const std::shared_ptr<device_image_impl> &InputImpl,
                           ur_program_handle_t Prog,
                           const AdapterPtr &Adapter) {
  // Set ITT annotation specialization constant if needed.
  enableITTAnnotationsIfNeeded(Prog, Adapter);

  std::lock_guard<std::mutex> Lock{InputImpl->get_spec_const_data_lock()};
  const std::map<std::string, std::vector<device_image_impl::SpecConstDescT>>
      &SpecConstData = InputImpl->get_spec_const_data_ref();
  const SerializedObj &SpecConsts = InputImpl->get_spec_const_blob_ref();

  // Set all specialization IDs from descriptors in the input device image.
  for (const auto &[SpecConstNames, SpecConstDescs] : SpecConstData) {
    std::ignore = SpecConstNames;
    for (const device_image_impl::SpecConstDescT &SpecIDDesc : SpecConstDescs) {
      if (SpecIDDesc.IsSet) {
        ur_specialization_constant_info_t SpecConstInfo = {
            SpecIDDesc.ID, SpecIDDesc.Size,
            SpecConsts.data() + SpecIDDesc.BlobOffset};
        Adapter->call<UrApiKind::urProgramSetSpecializationConstants>(
            Prog, 1, &SpecConstInfo);
      }
    }
  }
}

static inline void CheckAndDecompressImage([[maybe_unused]] RTDeviceBinaryImage *Img) {
#ifndef SYCL_RT_ZSTD_NOT_AVAIABLE
  if (auto CompImg = dynamic_cast<CompressedRTDeviceBinaryImage *>(Img))
    if (CompImg->IsCompressed())
      CompImg->Decompress();
#endif
}

// When caching is enabled, the returned UrProgram will already have
// its ref count incremented.
ur_program_handle_t ProgramManager::getBuiltURProgram(
    const ContextImplPtr &ContextImpl, const DeviceImplPtr &DeviceImpl,
    const std::string &KernelName, const NDRDescT &NDRDesc,
    bool JITCompilationIsRequired) {
  KernelProgramCache &Cache = ContextImpl->getKernelProgramCache();

  std::string CompileOpts;
  std::string LinkOpts;

  applyOptionsFromEnvironment(CompileOpts, LinkOpts);

  SerializedObj SpecConsts;

  // Check if we can optimize program builds for sub-devices by using a program
  // built for the root device
  DeviceImplPtr RootDevImpl = DeviceImpl;
  while (!RootDevImpl->isRootDevice()) {
    auto ParentDev = detail::getSyclObjImpl(
        RootDevImpl->get_info<info::device::parent_device>());
    // Sharing is allowed within a single context only
    if (!ContextImpl->hasDevice(ParentDev))
      break;
    RootDevImpl = ParentDev;
  }

  ur_bool_t MustBuildOnSubdevice = true;
  ContextImpl->getAdapter()->call<UrApiKind::urDeviceGetInfo>(
      RootDevImpl->getHandleRef(), UR_DEVICE_INFO_BUILD_ON_SUBDEVICE,
      sizeof(ur_bool_t), &MustBuildOnSubdevice, nullptr);

  DeviceImplPtr Dev = (MustBuildOnSubdevice == true) ? DeviceImpl : RootDevImpl;
  auto Context = createSyclObjFromImpl<context>(ContextImpl);
  auto Device = createSyclObjFromImpl<device>(Dev);
  const RTDeviceBinaryImage &Img =
      getDeviceImage(KernelName, Context, Device, JITCompilationIsRequired);

  // Check that device supports all aspects used by the kernel
  if (auto exception = checkDevSupportDeviceRequirements(Device, Img, NDRDesc))
    throw *exception;

  // TODO collecting dependencies for virtual functions and imported symbols
  // should be combined since one can lead to new unresolved dependencies for
  // the other.
  std::set<RTDeviceBinaryImage *> DeviceImagesToLink =
      collectDependentDeviceImagesForVirtualFunctions(Img, Device);

  std::set<RTDeviceBinaryImage *> ImageDeps =
      collectDeviceImageDepsForImportedSymbols(Img, Device);
  DeviceImagesToLink.insert(ImageDeps.begin(), ImageDeps.end());

  // Decompress all DeviceImagesToLink
  for (RTDeviceBinaryImage *BinImg : DeviceImagesToLink)
    CheckAndDecompressImage(BinImg);

  std::vector<const RTDeviceBinaryImage *> AllImages;
  AllImages.reserve(ImageDeps.size() + 1);
  AllImages.push_back(&Img);
  std::copy(ImageDeps.begin(), ImageDeps.end(), std::back_inserter(AllImages));

  auto BuildF = [this, &Img, &Context, &ContextImpl, &Device, &CompileOpts,
                 &LinkOpts, SpecConsts, &DeviceImagesToLink, &AllImages] {
    const AdapterPtr &Adapter = ContextImpl->getAdapter();
    applyOptionsFromImage(CompileOpts, LinkOpts, Img, {Device}, Adapter);
    // Should always come last!
    appendCompileEnvironmentVariablesThatAppend(CompileOpts);
    appendLinkEnvironmentVariablesThatAppend(LinkOpts);
    auto [NativePrg, DeviceCodeWasInCache] = getOrCreateURProgram(
        Img, AllImages, Context, {Device}, CompileOpts + LinkOpts, SpecConsts);

    if (!DeviceCodeWasInCache) {
      if (Img.supportsSpecConstants())
        enableITTAnnotationsIfNeeded(NativePrg, Adapter);
    }

    UrFuncInfo<UrApiKind::urProgramRelease> programReleaseInfo;
    auto programRelease =
        programReleaseInfo.getFuncPtrFromModule(ur::getURLoaderLibrary());
    ProgramPtr ProgramManaged(NativePrg, programRelease);

    // Link a fallback implementation of device libraries if they are not
    // supported by a device compiler.
    // Pre-compiled programs (after AOT compilation or read from persitent
    // cache) are supposed to be already linked.
    // If device image is not SPIR-V, DeviceLibReqMask will be 0 which means
    // no fallback device library will be linked.
    uint32_t DeviceLibReqMask = 0;
    bool UseDeviceLibs = !DeviceCodeWasInCache &&
                         Img.getFormat() == SYCL_DEVICE_BINARY_TYPE_SPIRV &&
                         !SYCLConfig<SYCL_DEVICELIB_NO_FALLBACK>::get();
    if (UseDeviceLibs)
      DeviceLibReqMask = getDeviceLibReqMask(Img);

    std::vector<ur_program_handle_t> ProgramsToLink;
    // If we had a program in cache, then it should have been the fully linked
    // program already.
    if (!DeviceCodeWasInCache) {
      for (RTDeviceBinaryImage *BinImg : DeviceImagesToLink) {
        if (UseDeviceLibs)
          DeviceLibReqMask |= getDeviceLibReqMask(*BinImg);
        device_image_plain DevImagePlain =
            getDeviceImageFromBinaryImage(BinImg, Context, Device);
        const std::shared_ptr<detail::device_image_impl> &DeviceImageImpl =
            detail::getSyclObjImpl(DevImagePlain);

        SerializedObj ImgSpecConsts =
            DeviceImageImpl->get_spec_const_blob_ref();

        ur_program_handle_t NativePrg =
            createURProgram(*BinImg, Context, {Device});

        if (BinImg->supportsSpecConstants())
          setSpecializationConstants(DeviceImageImpl, NativePrg, Adapter);

        ProgramsToLink.push_back(NativePrg);
      }
    }
    std::vector<ur_device_handle_t> Devs = {
        getSyclObjImpl(Device).get()->getHandleRef()};
    ;
    ProgramPtr BuiltProgram = build(
        std::move(ProgramManaged), ContextImpl, CompileOpts, LinkOpts, Devs,
        DeviceLibReqMask, ProgramsToLink,
        /*CreatedFromBinary*/ Img.getFormat() != SYCL_DEVICE_BINARY_TYPE_SPIRV);
    // Those extra programs won't be used anymore, just the final linked result
    for (ur_program_handle_t Prg : ProgramsToLink)
      Adapter->call<UrApiKind::urProgramRelease>(Prg);

    emitBuiltProgramInfo(BuiltProgram.get(), ContextImpl);

    {
      std::lock_guard<std::mutex> Lock(MNativeProgramsMutex);
      NativePrograms.insert({BuiltProgram.get(), &Img});
      for (RTDeviceBinaryImage *LinkedImg : DeviceImagesToLink) {
        NativePrograms.insert({BuiltProgram.get(), LinkedImg});
      }
    }

    ContextImpl->addDeviceGlobalInitializer(BuiltProgram.get(), {Device}, &Img);

    // Save program to persistent cache if it is not there
    if (!DeviceCodeWasInCache) {
      PersistentDeviceCodeCache::putItemToDisc({Device}, AllImages, SpecConsts,
                                               CompileOpts + LinkOpts,
                                               BuiltProgram.get());
    }
    return BuiltProgram.release();
  };

  uint32_t ImgId = Img.getImageID();
  const ur_device_handle_t UrDevice = Dev->getHandleRef();
  auto CacheKey = std::make_pair(std::make_pair(std::move(SpecConsts), ImgId),
<<<<<<< HEAD
                                 std::set{UrDevice});
=======
                                 std::set<ur_device_handle_t>{UrDevice});
>>>>>>> e95b34bb

  auto GetCachedBuildF = [&Cache, &CacheKey]() {
    return Cache.getOrInsertProgram(CacheKey);
  };

  if (!SYCLConfig<SYCL_CACHE_IN_MEM>::get())
    return BuildF();

  auto EvictFunc = [&Cache, &CacheKey](ur_program_handle_t Program,
                                       bool isBuilt) {
    return Cache.registerProgramFetch(CacheKey, Program, isBuilt);
  };

  auto BuildResult =
      Cache.getOrBuild<errc::build>(GetCachedBuildF, BuildF, EvictFunc);
  // getOrBuild is not supposed to return nullptr
  assert(BuildResult != nullptr && "Invalid build result");

  ur_program_handle_t ResProgram = BuildResult->Val;
  auto Adapter = ContextImpl->getAdapter();

  // If we linked any extra device images, then we need to
  // cache them as well.
  for (const RTDeviceBinaryImage *BImg : DeviceImagesToLink) {
    // CacheKey is captured by reference by GetCachedBuildF, so we can simply
    // update it here and re-use that lambda.
    CacheKey.first.second = BImg->getImageID();
    bool DidInsert = Cache.insertBuiltProgram(CacheKey, ResProgram);

    // Add to the eviction list.
    Cache.registerProgramFetch(CacheKey, ResProgram, DidInsert);
    if (DidInsert)
      // For every cached copy of the program, we need to increment its refcount
      Adapter->call<UrApiKind::urProgramRetain>(ResProgram);
  }

  // If caching is enabled, one copy of the program handle will be
  // stored in the cache, and one handle is returned to the
  // caller. In that case, we need to increase the ref count of the
  // program.
  ContextImpl->getAdapter()->call<UrApiKind::urProgramRetain>(ResProgram);
  return ResProgram;
}

// When caching is enabled, the returned UrProgram and UrKernel will
// already have their ref count incremented.
std::tuple<ur_kernel_handle_t, std::mutex *, const KernelArgMask *,
           ur_program_handle_t>
ProgramManager::getOrCreateKernel(const ContextImplPtr &ContextImpl,
                                  const DeviceImplPtr &DeviceImpl,
                                  const std::string &KernelName,
                                  const NDRDescT &NDRDesc) {
  if constexpr (DbgProgMgr > 0) {
    std::cerr << ">>> ProgramManager::getOrCreateKernel(" << ContextImpl.get()
              << ", " << DeviceImpl.get() << ", " << KernelName << ")\n";
  }

  using KernelArgMaskPairT = KernelProgramCache::KernelArgMaskPairT;

  KernelProgramCache &Cache = ContextImpl->getKernelProgramCache();
  SerializedObj SpecConsts;

  ur_device_handle_t UrDevice = DeviceImpl->getHandleRef();

  auto key = std::make_tuple(std::move(SpecConsts), UrDevice, KernelName);
  if (SYCLConfig<SYCL_CACHE_IN_MEM>::get()) {
    auto ret_tuple = Cache.tryToGetKernelFast(key);
    constexpr size_t Kernel = 0;  // see KernelFastCacheValT tuple
    constexpr size_t Program = 3; // see KernelFastCacheValT tuple
    if (std::get<Kernel>(ret_tuple)) {
      // Pulling a copy of a kernel and program from the cache,
      // so we need to retain those resources.
      ContextImpl->getAdapter()->call<UrApiKind::urKernelRetain>(
          std::get<Kernel>(ret_tuple));
      ContextImpl->getAdapter()->call<UrApiKind::urProgramRetain>(
          std::get<Program>(ret_tuple));
      return ret_tuple;
    }
  }

  ur_program_handle_t Program =
      getBuiltURProgram(ContextImpl, DeviceImpl, KernelName, NDRDesc);

  auto BuildF = [this, &Program, &KernelName, &ContextImpl] {
    ur_kernel_handle_t Kernel = nullptr;

    const AdapterPtr &Adapter = ContextImpl->getAdapter();
    Adapter->call<errc::kernel_not_supported, UrApiKind::urKernelCreate>(
        Program, KernelName.c_str(), &Kernel);

    // Only set UR_USM_INDIRECT_ACCESS if the platform can handle it.
    if (ContextImpl->getPlatformImpl()->supports_usm()) {
      // Some UR Adapters (like OpenCL) require this call to enable USM
      // For others, UR will turn this into a NOP.
      const ur_bool_t UrTrue = true;
      Adapter->call<UrApiKind::urKernelSetExecInfo>(
          Kernel, UR_KERNEL_EXEC_INFO_USM_INDIRECT_ACCESS, sizeof(ur_bool_t),
          nullptr, &UrTrue);
    }

    const KernelArgMask *ArgMask = nullptr;
    if (!m_UseSpvFile)
      ArgMask = getEliminatedKernelArgMask(Program, KernelName);
    return std::make_pair(Kernel, ArgMask);
  };

  auto GetCachedBuildF = [&Cache, &KernelName, Program]() {
    return Cache.getOrInsertKernel(Program, KernelName);
  };

  if (!SYCLConfig<SYCL_CACHE_IN_MEM>::get()) {
    // The built kernel cannot be shared between multiple
    // threads when caching is disabled, so we can return
    // nullptr for the mutex.
    auto [Kernel, ArgMask] = BuildF();
    return make_tuple(Kernel, nullptr, ArgMask, Program);
  }

  auto BuildResult = Cache.getOrBuild<errc::invalid>(GetCachedBuildF, BuildF);
  // getOrBuild is not supposed to return nullptr
  assert(BuildResult != nullptr && "Invalid build result");
  const KernelArgMaskPairT &KernelArgMaskPair = BuildResult->Val;
  auto ret_val = std::make_tuple(KernelArgMaskPair.first,
                                 &(BuildResult->MBuildResultMutex),
                                 KernelArgMaskPair.second, Program);
  // If caching is enabled, one copy of the kernel handle will be
  // stored in the cache, and one handle is returned to the
  // caller. In that case, we need to increase the ref count of the
  // kernel.
  ContextImpl->getAdapter()->call<UrApiKind::urKernelRetain>(
      KernelArgMaskPair.first);
  Cache.saveKernel(key, ret_val);
  return ret_val;
}

ur_program_handle_t
ProgramManager::getUrProgramFromUrKernel(ur_kernel_handle_t Kernel,
                                         const ContextImplPtr Context) {
  ur_program_handle_t Program;
  const AdapterPtr &Adapter = Context->getAdapter();
  Adapter->call<UrApiKind::urKernelGetInfo>(Kernel, UR_KERNEL_INFO_PROGRAM,
                                            sizeof(ur_program_handle_t),
                                            &Program, nullptr);
  return Program;
}

std::string
ProgramManager::getProgramBuildLog(const ur_program_handle_t &Program,
                                   const ContextImplPtr Context) {
  size_t URDevicesSize = 0;
  const AdapterPtr &Adapter = Context->getAdapter();
  Adapter->call<UrApiKind::urProgramGetInfo>(Program, UR_PROGRAM_INFO_DEVICES,
                                             0, nullptr, &URDevicesSize);
  std::vector<ur_device_handle_t> URDevices(URDevicesSize /
                                            sizeof(ur_device_handle_t));
  Adapter->call<UrApiKind::urProgramGetInfo>(Program, UR_PROGRAM_INFO_DEVICES,
                                             URDevicesSize, URDevices.data(),
                                             nullptr);
  std::string Log = "The program was built for " +
                    std::to_string(URDevices.size()) + " devices";
  for (ur_device_handle_t &Device : URDevices) {
    std::string DeviceBuildInfoString;
    size_t DeviceBuildInfoStrSize = 0;
    Adapter->call<UrApiKind::urProgramGetBuildInfo>(
        Program, Device, UR_PROGRAM_BUILD_INFO_LOG, 0, nullptr,
        &DeviceBuildInfoStrSize);
    if (DeviceBuildInfoStrSize > 0) {
      std::vector<char> DeviceBuildInfo(DeviceBuildInfoStrSize);
      Adapter->call<UrApiKind::urProgramGetBuildInfo>(
          Program, Device, UR_PROGRAM_BUILD_INFO_LOG, DeviceBuildInfoStrSize,
          DeviceBuildInfo.data(), nullptr);
      DeviceBuildInfoString = std::string(DeviceBuildInfo.data());
    }

    std::string DeviceNameString;
    size_t DeviceNameStrSize = 0;
    Adapter->call<UrApiKind::urDeviceGetInfo>(Device, UR_DEVICE_INFO_NAME, 0,
                                              nullptr, &DeviceNameStrSize);
    if (DeviceNameStrSize > 0) {
      std::vector<char> DeviceName(DeviceNameStrSize);
      Adapter->call<UrApiKind::urDeviceGetInfo>(Device, UR_DEVICE_INFO_NAME,
                                                DeviceNameStrSize,
                                                DeviceName.data(), nullptr);
      DeviceNameString = std::string(DeviceName.data());
    }
    Log += "\nBuild program log for '" + DeviceNameString + "':\n" +
           DeviceBuildInfoString;
  }
  return Log;
}

// TODO device libraries may use scpecialization constants, manifest files, etc.
// To support that they need to be delivered in a different container - so that
// sycl_device_binary_struct can be created for each of them.
static bool loadDeviceLib(const ContextImplPtr Context, const char *Name,
                          ur_program_handle_t &Prog) {
  std::string LibSyclDir = OSUtil::getCurrentDSODir();
  std::ifstream File(LibSyclDir + OSUtil::DirSep + Name,
                     std::ifstream::in | std::ifstream::binary);
  if (!File.good()) {
    return false;
  }

  File.seekg(0, std::ios::end);
  size_t FileSize = File.tellg();
  File.seekg(0, std::ios::beg);
  std::vector<char> FileContent(FileSize);
  File.read(&FileContent[0], FileSize);
  File.close();

  Prog =
      createSpirvProgram(Context, (unsigned char *)&FileContent[0], FileSize);
  return Prog != nullptr;
}

// For each extension, a pair of library names. The first uses native support,
// the second emulates functionality in software.
static const std::map<DeviceLibExt, std::pair<const char *, const char *>>
    DeviceLibNames = {
        {DeviceLibExt::cl_intel_devicelib_assert,
         {nullptr, "libsycl-fallback-cassert.spv"}},
        {DeviceLibExt::cl_intel_devicelib_math,
         {nullptr, "libsycl-fallback-cmath.spv"}},
        {DeviceLibExt::cl_intel_devicelib_math_fp64,
         {nullptr, "libsycl-fallback-cmath-fp64.spv"}},
        {DeviceLibExt::cl_intel_devicelib_complex,
         {nullptr, "libsycl-fallback-complex.spv"}},
        {DeviceLibExt::cl_intel_devicelib_complex_fp64,
         {nullptr, "libsycl-fallback-complex-fp64.spv"}},
        {DeviceLibExt::cl_intel_devicelib_cstring,
         {nullptr, "libsycl-fallback-cstring.spv"}},
        {DeviceLibExt::cl_intel_devicelib_imf,
         {nullptr, "libsycl-fallback-imf.spv"}},
        {DeviceLibExt::cl_intel_devicelib_imf_fp64,
         {nullptr, "libsycl-fallback-imf-fp64.spv"}},
        {DeviceLibExt::cl_intel_devicelib_imf_bf16,
         {nullptr, "libsycl-fallback-imf-bf16.spv"}},
        {DeviceLibExt::cl_intel_devicelib_bfloat16,
         {"libsycl-native-bfloat16.spv", "libsycl-fallback-bfloat16.spv"}}};

static const char *getDeviceLibFilename(DeviceLibExt Extension, bool Native) {
  auto LibPair = DeviceLibNames.find(Extension);
  const char *Lib = nullptr;
  if (LibPair != DeviceLibNames.end())
    Lib = Native ? LibPair->second.first : LibPair->second.second;
  if (Lib == nullptr)
    throw exception(make_error_code(errc::build),
                    "Unhandled (new?) device library extension");
  return Lib;
}

// For each extension understood by the SYCL runtime, the string representation
// of its name. Names with devicelib in them are internal to the runtime. Others
// are actual OpenCL extensions.
static const std::map<DeviceLibExt, const char *> DeviceLibExtensionStrs = {
    {DeviceLibExt::cl_intel_devicelib_assert, "cl_intel_devicelib_assert"},
    {DeviceLibExt::cl_intel_devicelib_math, "cl_intel_devicelib_math"},
    {DeviceLibExt::cl_intel_devicelib_math_fp64,
     "cl_intel_devicelib_math_fp64"},
    {DeviceLibExt::cl_intel_devicelib_complex, "cl_intel_devicelib_complex"},
    {DeviceLibExt::cl_intel_devicelib_complex_fp64,
     "cl_intel_devicelib_complex_fp64"},
    {DeviceLibExt::cl_intel_devicelib_cstring, "cl_intel_devicelib_cstring"},
    {DeviceLibExt::cl_intel_devicelib_imf, "cl_intel_devicelib_imf"},
    {DeviceLibExt::cl_intel_devicelib_imf_fp64, "cl_intel_devicelib_imf_fp64"},
    {DeviceLibExt::cl_intel_devicelib_imf_bf16, "cl_intel_devicelib_imf_bf16"},
    {DeviceLibExt::cl_intel_devicelib_bfloat16,
     "cl_intel_bfloat16_conversions"}};

static const char *getDeviceLibExtensionStr(DeviceLibExt Extension) {
  auto Ext = DeviceLibExtensionStrs.find(Extension);
  if (Ext == DeviceLibExtensionStrs.end())
    throw exception(make_error_code(errc::build),
                    "Unhandled (new?) device library extension");
  return Ext->second;
}

static ur_result_t doCompile(const AdapterPtr &Adapter,
                             ur_program_handle_t Program, uint32_t NumDevs,
                             ur_device_handle_t *Devs, ur_context_handle_t Ctx,
                             const char *Opts) {
  // Try to compile with given devices, fall back to compiling with the program
  // context if unsupported by the adapter
  auto Result = Adapter->call_nocheck<UrApiKind::urProgramCompileExp>(
      Program, NumDevs, Devs, Opts);
  if (Result == UR_RESULT_ERROR_UNSUPPORTED_FEATURE) {
    return Adapter->call_nocheck<UrApiKind::urProgramCompile>(Ctx, Program,
                                                              Opts);
  }
  return Result;
}

static ur_program_handle_t
loadDeviceLibFallback(const ContextImplPtr Context, DeviceLibExt Extension,
                      std::vector<ur_device_handle_t> &Devices,
                      bool UseNativeLib) {

  auto LibFileName = getDeviceLibFilename(Extension, UseNativeLib);
  auto LockedCache = Context->acquireCachedLibPrograms();
  auto &CachedLibPrograms = LockedCache.get();
  // Collect list of devices to compile the library for. Library was already
  // compiled for a device if there is a corresponding record in the per-context
  // cache.
  std::vector<ur_device_handle_t> DevicesToCompile;
  ur_program_handle_t URProgram = nullptr;
  assert(Devices.size() > 0 &&
         "At least one device is expected in the input vector");
  // Vector of devices that don't have the library cached.
  for (auto Dev : Devices) {
    auto CacheResult = CachedLibPrograms.emplace(
        std::make_pair(std::make_pair(Extension, Dev), nullptr));
    auto Cached = !CacheResult.second;
    if (!Cached) {
      DevicesToCompile.push_back(Dev);
    } else {
      auto CachedURProgram = CacheResult.first->second;
      assert(CachedURProgram && "If device lib UR program was cached then is "
                                "expected to be not a nullptr");
      assert(((URProgram && URProgram == CachedURProgram) || (!URProgram)) &&
             "All cached UR programs should be the same");
      if (!URProgram)
        URProgram = CachedURProgram;
    }
  }
  if (DevicesToCompile.empty())
    return URProgram;

  auto EraseProgramForDevices = [&]() {
    for (auto Dev : DevicesToCompile)
      CachedLibPrograms.erase(std::make_pair(Extension, Dev));
  };
  bool IsProgramCreated = !URProgram;

  // Create UR program for device lib if we don't have it yet.
  if (!URProgram && !loadDeviceLib(Context, LibFileName, URProgram)) {
    EraseProgramForDevices();
    throw exception(make_error_code(errc::build),
                    std::string("Failed to load ") + LibFileName);
  }

  // Insert URProgram into the cache for all devices that we compiled it for.
  // Retain UR program for each record in the cache.
  const AdapterPtr &Adapter = Context->getAdapter();

  // UR program handle is stored in the cache for each device that we compiled
  // it for. We have to retain UR program for each record in the cache. We need
  // to take into account that UR program creation makes its reference count to
  // be 1.
  size_t RetainCount =
      IsProgramCreated ? DevicesToCompile.size() - 1 : DevicesToCompile.size();
  for (size_t I = 0; I < RetainCount; ++I)
    Adapter->call<UrApiKind::urProgramRetain>(URProgram);

  for (auto Dev : DevicesToCompile)
    CachedLibPrograms[std::make_pair(Extension, Dev)] = URProgram;

  // TODO no spec constants are used in the std libraries, support in the future
  // Do not use compile options for library programs: it is not clear if user
  // options (image options) are supposed to be applied to library program as
  // well, and what actually happens to a SPIR-V program if we apply them.
  ur_result_t Error =
      doCompile(Adapter, URProgram, DevicesToCompile.size(),
                DevicesToCompile.data(), Context->getHandleRef(), "");
  if (Error != UR_RESULT_SUCCESS) {
    EraseProgramForDevices();
    throw detail::set_ur_error(
        exception(make_error_code(errc::build),
                  ProgramManager::getProgramBuildLog(URProgram, Context)),
        Error);
  }

  return URProgram;
}

ProgramManager::ProgramManager() : m_AsanFoundInImage(false) {
  const char *SpvFile = std::getenv(UseSpvEnv);
  // If a SPIR-V file is specified with an environment variable,
  // register the corresponding image
  if (SpvFile) {
    m_UseSpvFile = true;
    // The env var requests that the program is loaded from a SPIR-V file on
    // disk
    std::ifstream File(SpvFile, std::ios::binary);

    if (!File.is_open())
      throw exception(make_error_code(errc::runtime),
                      std::string("Can't open file specified via ") +
                          UseSpvEnv + ": " + SpvFile);
    File.seekg(0, std::ios::end);
    size_t Size = File.tellg();
    std::unique_ptr<char[]> Data(new char[Size]);
    File.seekg(0);
    File.read(Data.get(), Size);
    File.close();
    if (!File.good())
      throw exception(make_error_code(errc::runtime),
                      std::string("read from ") + SpvFile +
                          std::string(" failed"));
    // No need for a mutex here since all access to these private fields is
    // blocked until the construction of the ProgramManager singleton is
    // finished.
    m_SpvFileImage =
        std::make_unique<DynRTDeviceBinaryImage>(std::move(Data), Size);

    if constexpr (DbgProgMgr > 0) {
      std::cerr << "loaded device image binary from " << SpvFile << "\n";
      std::cerr << "format: " << getFormatStr(m_SpvFileImage->getFormat())
                << "\n";
    }
  }
}

void CheckJITCompilationForImage(const RTDeviceBinaryImage *const &Image,
                                 bool JITCompilationIsRequired) {
  if (!JITCompilationIsRequired)
    return;
  // If the image is already compiled with AOT, throw an exception.
  const sycl_device_binary_struct &RawImg = Image->getRawData();
  if ((strcmp(RawImg.DeviceTargetSpec,
              __SYCL_DEVICE_BINARY_TARGET_SPIRV64_X86_64) == 0) ||
      (strcmp(RawImg.DeviceTargetSpec,
              __SYCL_DEVICE_BINARY_TARGET_SPIRV64_GEN) == 0) ||
      (strcmp(RawImg.DeviceTargetSpec,
              __SYCL_DEVICE_BINARY_TARGET_SPIRV64_FPGA) == 0)) {
    throw sycl::exception(sycl::errc::feature_not_supported,
                          "Recompiling AOT image is not supported");
  }
}

const char *getArchName(const device &Device) {
  namespace syclex = sycl::ext::oneapi::experimental;
  auto Arch = getSyclObjImpl(Device)->getDeviceArch();
  switch (Arch) {
#define __SYCL_ARCHITECTURE(ARCH, VAL)                                         \
  case syclex::architecture::ARCH:                                             \
    return #ARCH;
#define __SYCL_ARCHITECTURE_ALIAS(ARCH, VAL)
#include <sycl/ext/oneapi/experimental/architectures.def>
#undef __SYCL_ARCHITECTURE
#undef __SYCL_ARCHITECTURE_ALIAS
  }
  return "unknown";
}

sycl_device_binary getRawImg(RTDeviceBinaryImage *Img) {
  return reinterpret_cast<sycl_device_binary>(
      const_cast<sycl_device_binary>(&Img->getRawData()));
}

template <typename StorageKey>
RTDeviceBinaryImage *getBinImageFromMultiMap(
    const std::unordered_multimap<StorageKey, RTDeviceBinaryImage *> &ImagesSet,
    const StorageKey &Key, const context &Context, const device &Device) {
  auto [ItBegin, ItEnd] = ImagesSet.equal_range(Key);
  if (ItBegin == ItEnd)
    return nullptr;

  // Here, we aim to select all the device images from the
  // [ItBegin, ItEnd) range that are AOT compiled for Device
  // (checked using info::device::architecture) or JIT compiled.
  // This selection will then be passed to urDeviceSelectBinary
  // for final selection.
  std::vector<RTDeviceBinaryImage *> DeviceFilteredImgs;
  DeviceFilteredImgs.reserve(std::distance(ItBegin, ItEnd));
  for (auto It = ItBegin; It != ItEnd; ++It) {
    if (doesImageTargetMatchDevice(*It->second, Device))
      DeviceFilteredImgs.push_back(It->second);
  }

  if (DeviceFilteredImgs.empty())
    return nullptr;

  std::vector<ur_device_binary_t> UrBinaries(DeviceFilteredImgs.size());
  for (uint32_t BinaryCount = 0; BinaryCount < DeviceFilteredImgs.size();
       BinaryCount++) {
    UrBinaries[BinaryCount].pDeviceTargetSpec = getUrDeviceTarget(
        getRawImg(DeviceFilteredImgs[BinaryCount])->DeviceTargetSpec);
  }

  uint32_t ImgInd = 0;
  // Ask the native runtime under the given context to choose the device image
  // it prefers.
  getSyclObjImpl(Context)->getAdapter()->call<UrApiKind::urDeviceSelectBinary>(
      getSyclObjImpl(Device)->getHandleRef(), UrBinaries.data(),
      UrBinaries.size(), &ImgInd);
  return DeviceFilteredImgs[ImgInd];
}

RTDeviceBinaryImage &
ProgramManager::getDeviceImage(const std::string &KernelName,
                               const context &Context, const device &Device,
                               bool JITCompilationIsRequired) {
  if constexpr (DbgProgMgr > 0) {
    std::cerr << ">>> ProgramManager::getDeviceImage(\"" << KernelName << "\", "
              << getSyclObjImpl(Context).get() << ", "
              << getSyclObjImpl(Device).get() << ", "
              << JITCompilationIsRequired << ")\n";

    std::cerr << "available device images:\n";
    debugPrintBinaryImages();
  }

  if (m_UseSpvFile) {
    assert(m_SpvFileImage);
    return getDeviceImage(
        std::unordered_set<RTDeviceBinaryImage *>({m_SpvFileImage.get()}),
        Context, Device, JITCompilationIsRequired);
  }

  RTDeviceBinaryImage *Img = nullptr;
  {
    std::lock_guard<std::mutex> KernelIDsGuard(m_KernelIDsMutex);
    if (auto KernelId = m_KernelName2KernelIDs.find(KernelName);
        KernelId != m_KernelName2KernelIDs.end()) {
      Img = getBinImageFromMultiMap(m_KernelIDs2BinImage, KernelId->second,
                                    Context, Device);
    } else {
      Img = getBinImageFromMultiMap(m_ServiceKernels, KernelName, Context,
                                    Device);
    }
  }

  // Decompress the image if it is compressed.
  CheckAndDecompressImage(Img);

  if (Img) {
    CheckJITCompilationForImage(Img, JITCompilationIsRequired);

    if constexpr (DbgProgMgr > 0) {
      std::cerr << "selected device image: " << &Img->getRawData() << "\n";
      Img->print();
    }
    return *Img;
  }

  throw exception(make_error_code(errc::runtime),
                  "No kernel named " + KernelName + " was found");
}

RTDeviceBinaryImage &ProgramManager::getDeviceImage(
    const std::unordered_set<RTDeviceBinaryImage *> &ImageSet,
    const context &Context, const device &Device,
    bool JITCompilationIsRequired) {
  assert(ImageSet.size() > 0);

  if constexpr (DbgProgMgr > 0) {
    std::cerr << ">>> ProgramManager::getDeviceImage(Custom SPV file "
              << getSyclObjImpl(Context).get() << ", "
              << getSyclObjImpl(Device).get() << ", "
              << JITCompilationIsRequired << ")\n";

    std::cerr << "available device images:\n";
    debugPrintBinaryImages();
  }

  std::lock_guard<std::mutex> KernelIDsGuard(m_KernelIDsMutex);
  std::vector<sycl_device_binary> RawImgs(ImageSet.size());
  auto ImageIterator = ImageSet.begin();
  for (size_t i = 0; i < ImageSet.size(); i++, ImageIterator++)
    RawImgs[i] = reinterpret_cast<sycl_device_binary>(
        const_cast<sycl_device_binary>(&(*ImageIterator)->getRawData()));
  uint32_t ImgInd = 0;
  // Ask the native runtime under the given context to choose the device image
  // it prefers.

  std::vector<ur_device_binary_t> UrBinaries(RawImgs.size());
  for (uint32_t BinaryCount = 0; BinaryCount < RawImgs.size(); BinaryCount++) {
    UrBinaries[BinaryCount].pDeviceTargetSpec =
        getUrDeviceTarget(RawImgs[BinaryCount]->DeviceTargetSpec);
  }

  getSyclObjImpl(Context)->getAdapter()->call<UrApiKind::urDeviceSelectBinary>(
      getSyclObjImpl(Device)->getHandleRef(), UrBinaries.data(),
      UrBinaries.size(), &ImgInd);

  ImageIterator = ImageSet.begin();
  std::advance(ImageIterator, ImgInd);

  CheckJITCompilationForImage(*ImageIterator, JITCompilationIsRequired);

  if constexpr (DbgProgMgr > 0) {
    std::cerr << "selected device image: " << &(*ImageIterator)->getRawData()
              << "\n";
    (*ImageIterator)->print();
  }
  return **ImageIterator;
}

static bool isDeviceLibRequired(DeviceLibExt Ext, uint32_t DeviceLibReqMask) {
  uint32_t Mask =
      0x1 << (static_cast<uint32_t>(Ext) -
              static_cast<uint32_t>(DeviceLibExt::cl_intel_devicelib_assert));
  return ((DeviceLibReqMask & Mask) == Mask);
}

static std::vector<ur_program_handle_t>
getDeviceLibPrograms(const ContextImplPtr Context,
                     std::vector<ur_device_handle_t> &Devices,
                     uint32_t DeviceLibReqMask) {
  std::vector<ur_program_handle_t> Programs;

  std::pair<DeviceLibExt, bool> RequiredDeviceLibExt[] = {
      {DeviceLibExt::cl_intel_devicelib_assert,
       /* is fallback loaded? */ false},
      {DeviceLibExt::cl_intel_devicelib_math, false},
      {DeviceLibExt::cl_intel_devicelib_math_fp64, false},
      {DeviceLibExt::cl_intel_devicelib_complex, false},
      {DeviceLibExt::cl_intel_devicelib_complex_fp64, false},
      {DeviceLibExt::cl_intel_devicelib_cstring, false},
      {DeviceLibExt::cl_intel_devicelib_imf, false},
      {DeviceLibExt::cl_intel_devicelib_imf_fp64, false},
      {DeviceLibExt::cl_intel_devicelib_imf_bf16, false},
      {DeviceLibExt::cl_intel_devicelib_bfloat16, false}};

  // Disable all devicelib extensions requiring fp64 support if at least
  // one underlying device doesn't support cl_khr_fp64.
  const bool fp64Support = std::all_of(
      Devices.begin(), Devices.end(), [&Context](ur_device_handle_t Device) {
        std::string DevExtList =
            Context->getPlatformImpl()
                ->getDeviceImpl(Device)
                ->get_device_info_string(
                    UrInfoCode<info::device::extensions>::value);
        return (DevExtList.npos != DevExtList.find("cl_khr_fp64"));
      });

  // Load a fallback library for an extension if the any device does not
  // support it.
  for (auto Device : Devices) {
    std::string DevExtList =
        Context->getPlatformImpl()
            ->getDeviceImpl(Device)
            ->get_device_info_string(
                UrInfoCode<info::device::extensions>::value);

    for (auto &Pair : RequiredDeviceLibExt) {
      DeviceLibExt Ext = Pair.first;
      bool &FallbackIsLoaded = Pair.second;

      if (FallbackIsLoaded) {
        continue;
      }

      if (!isDeviceLibRequired(Ext, DeviceLibReqMask)) {
        continue;
      }

      // Skip loading the fallback library that requires fp64 support if any
      // device in the list doesn't support fp64.
      if ((Ext == DeviceLibExt::cl_intel_devicelib_math_fp64 ||
           Ext == DeviceLibExt::cl_intel_devicelib_complex_fp64 ||
           Ext == DeviceLibExt::cl_intel_devicelib_imf_fp64) &&
          !fp64Support) {
        continue;
      }

      auto ExtName = getDeviceLibExtensionStr(Ext);

      bool InhibitNativeImpl = false;
      if (const char *Env = getenv("SYCL_DEVICELIB_INHIBIT_NATIVE")) {
        InhibitNativeImpl = strstr(Env, ExtName) != nullptr;
      }

      bool DeviceSupports = DevExtList.npos != DevExtList.find(ExtName);
      if (!DeviceSupports || InhibitNativeImpl) {
        Programs.push_back(loadDeviceLibFallback(Context, Ext, Devices,
                                                 /*UseNativeLib=*/false));
        FallbackIsLoaded = true;
      } else {
        // bfloat16 needs native library if device supports it
        if (Ext == DeviceLibExt::cl_intel_devicelib_bfloat16) {
          Programs.push_back(loadDeviceLibFallback(Context, Ext, Devices,
                                                   /*UseNativeLib=*/true));
          FallbackIsLoaded = true;
        }
      }
    }
  }
  return Programs;
}

// Check if device image is compressed.
static inline bool isDeviceImageCompressed(sycl_device_binary Bin) {

  auto currFormat = static_cast<ur::DeviceBinaryType>(Bin->Format);
  return currFormat == SYCL_DEVICE_BINARY_TYPE_COMPRESSED_NONE;
}

ProgramManager::ProgramPtr ProgramManager::build(
    ProgramPtr Program, const ContextImplPtr Context,
    const std::string &CompileOptions, const std::string &LinkOptions,
    std::vector<ur_device_handle_t> &Devices, uint32_t DeviceLibReqMask,
    const std::vector<ur_program_handle_t> &ExtraProgramsToLink,
    bool CreatedFromBinary) {

  if constexpr (DbgProgMgr > 0) {
    std::cerr << ">>> ProgramManager::build(" << Program.get() << ", "
              << CompileOptions << ", " << LinkOptions << ", "
              << VecToString(Devices) << ", " << std::hex << DeviceLibReqMask
              << std::dec << ", " << VecToString(ExtraProgramsToLink) << ", "
              << CreatedFromBinary << ")\n";
  }

  bool LinkDeviceLibs = (DeviceLibReqMask != 0);

  // TODO: this is a temporary workaround for GPU tests for ESIMD compiler.
  // We do not link with other device libraries, because it may fail
  // due to unrecognized SPIR-V format of those libraries.
  if (CompileOptions.find(std::string("-cmc")) != std::string::npos ||
      CompileOptions.find(std::string("-vc-codegen")) != std::string::npos)
    LinkDeviceLibs = false;

  std::vector<ur_program_handle_t> LinkPrograms;
  if (LinkDeviceLibs) {
    LinkPrograms = getDeviceLibPrograms(Context, Devices, DeviceLibReqMask);
  }

  static const char *ForceLinkEnv = std::getenv("SYCL_FORCE_LINK");
  static bool ForceLink = ForceLinkEnv && (*ForceLinkEnv == '1');

  const AdapterPtr &Adapter = Context->getAdapter();
  if (LinkPrograms.empty() && ExtraProgramsToLink.empty() && !ForceLink) {
    const std::string &Options = LinkOptions.empty()
                                     ? CompileOptions
                                     : (CompileOptions + " " + LinkOptions);
    ur_result_t Error = Adapter->call_nocheck<UrApiKind::urProgramBuildExp>(
        Program.get(), Devices.size(), Devices.data(), Options.c_str());
    if (Error == UR_RESULT_ERROR_UNSUPPORTED_FEATURE) {
      Error = Adapter->call_nocheck<UrApiKind::urProgramBuild>(
          Context->getHandleRef(), Program.get(), Options.c_str());
    }

    if (Error != UR_RESULT_SUCCESS)
      throw detail::set_ur_error(
          exception(make_error_code(errc::build),
                    getProgramBuildLog(Program.get(), Context)),
          Error);

    return Program;
  }

  // Include the main program and compile/link everything together
  if (!CreatedFromBinary) {
    auto Res = doCompile(Adapter, Program.get(), Devices.size(), Devices.data(),
                         Context->getHandleRef(), CompileOptions.c_str());
    Adapter->checkUrResult<errc::build>(Res);
  }
  LinkPrograms.push_back(Program.get());

  for (ur_program_handle_t Prg : ExtraProgramsToLink) {
    if (!CreatedFromBinary) {
      auto Res = doCompile(Adapter, Prg, Devices.size(), Devices.data(),
                           Context->getHandleRef(), CompileOptions.c_str());
      Adapter->checkUrResult<errc::build>(Res);
    }
    LinkPrograms.push_back(Prg);
  }

  ur_program_handle_t LinkedProg = nullptr;
  auto doLink = [&] {
    auto Res = Adapter->call_nocheck<UrApiKind::urProgramLinkExp>(
        Context->getHandleRef(), Devices.size(), Devices.data(),
        LinkPrograms.size(), LinkPrograms.data(), LinkOptions.c_str(),
        &LinkedProg);
    if (Res == UR_RESULT_ERROR_UNSUPPORTED_FEATURE) {
      Res = Adapter->call_nocheck<UrApiKind::urProgramLink>(
          Context->getHandleRef(), LinkPrograms.size(), LinkPrograms.data(),
          LinkOptions.c_str(), &LinkedProg);
    }
    return Res;
  };
  ur_result_t Error = doLink();
  if (Error == UR_RESULT_ERROR_OUT_OF_RESOURCES ||
      Error == UR_RESULT_ERROR_OUT_OF_HOST_MEMORY ||
      Error == UR_RESULT_ERROR_OUT_OF_DEVICE_MEMORY) {
    Context->getKernelProgramCache().reset();
    Error = doLink();
  }

  // Link program call returns a new program object if all parameters are valid,
  // or NULL otherwise. Release the original (user) program.
  Program.reset(LinkedProg);
  if (Error != UR_RESULT_SUCCESS) {
    if (LinkedProg) {
      // A non-trivial error occurred during linkage: get a build log, release
      // an incomplete (but valid) LinkedProg, and throw.
      throw detail::set_ur_error(
          exception(make_error_code(errc::build),
                    getProgramBuildLog(LinkedProg, Context)),
          Error);
    }
    Adapter->checkUrResult(Error);
  }
  return Program;
}

void ProgramManager::cacheKernelUsesAssertInfo(RTDeviceBinaryImage &Img) {
  const RTDeviceBinaryImage::PropertyRange &AssertUsedRange =
      Img.getAssertUsed();
  if (AssertUsedRange.isAvailable())
    for (const auto &Prop : AssertUsedRange)
      m_KernelUsesAssert.insert(Prop->Name);
}

bool ProgramManager::kernelUsesAssert(const std::string &KernelName) const {
  return m_KernelUsesAssert.find(KernelName) != m_KernelUsesAssert.end();
}

void ProgramManager::addImages(sycl_device_binaries DeviceBinary) {
  const bool DumpImages = std::getenv("SYCL_DUMP_IMAGES") && !m_UseSpvFile;
  for (int I = 0; I < DeviceBinary->NumDeviceBinaries; I++) {
    sycl_device_binary RawImg = &(DeviceBinary->DeviceBinaries[I]);
    const sycl_offload_entry EntriesB = RawImg->EntriesBegin;
    const sycl_offload_entry EntriesE = RawImg->EntriesEnd;
    // Treat the image as empty one
    if (EntriesB == EntriesE)
      continue;

    std::unique_ptr<RTDeviceBinaryImage> Img;
    if (isDeviceImageCompressed(RawImg))
#ifndef SYCL_RT_ZSTD_NOT_AVAIABLE
      Img = std::make_unique<CompressedRTDeviceBinaryImage>(RawImg);
#else
      throw sycl::exception(sycl::make_error_code(sycl::errc::runtime),
                            "Recieved a compressed device image, but "
                            "SYCL RT was built without ZSTD support."
                            "Aborting. ");
#endif
    else
      Img = std::make_unique<RTDeviceBinaryImage>(RawImg);

    static uint32_t SequenceID = 0;

    // Fill the kernel argument mask map
    const RTDeviceBinaryImage::PropertyRange &KPOIRange =
        Img->getKernelParamOptInfo();
    if (KPOIRange.isAvailable()) {
      KernelNameToArgMaskMap &ArgMaskMap =
          m_EliminatedKernelArgMasks[Img.get()];
      for (const auto &Info : KPOIRange)
        ArgMaskMap[Info->Name] =
            createKernelArgMask(DeviceBinaryProperty(Info).asByteArray());
    }

    // Fill maps for kernel bundles
    std::lock_guard<std::mutex> KernelIDsGuard(m_KernelIDsMutex);

    // Register all exported symbols
    for (const sycl_device_binary_property &ESProp :
         Img->getExportedSymbols()) {
      m_ExportedSymbolImages.insert({ESProp->Name, Img.get()});
    }

    // Record mapping between virtual function sets and device images
    for (const sycl_device_binary_property &VFProp :
         Img->getVirtualFunctions()) {
      std::string StrValue = DeviceBinaryProperty(VFProp).asCString();
      for (const auto &SetName : detail::split_string(StrValue, ','))
        m_VFSet2BinImage[SetName].insert(Img.get());
    }

    if (DumpImages) {
      const bool NeedsSequenceID = std::any_of(
          m_BinImg2KernelIDs.begin(), m_BinImg2KernelIDs.end(),
          [&](auto &CurrentImg) {
            return CurrentImg.first->getFormat() == Img->getFormat();
          });

      // Check if image is compressed, and decompress it before dumping.
      CheckAndDecompressImage(Img.get());

      dumpImage(*Img, NeedsSequenceID ? ++SequenceID : 0);
    }

    m_BinImg2KernelIDs[Img.get()].reset(new std::vector<kernel_id>);

    for (sycl_offload_entry EntriesIt = EntriesB; EntriesIt != EntriesE;
         ++EntriesIt) {

      // Skip creating unique kernel ID if it is a service kernel.
      // SYCL service kernels are identified by having
      // __sycl_service_kernel__ in the mangled name, primarily as part of
      // the namespace of the name type.
      if (std::strstr(EntriesIt->name, "__sycl_service_kernel__")) {
        m_ServiceKernels.insert(std::make_pair(EntriesIt->name, Img.get()));
        continue;
      }

      // Skip creating unique kernel ID if it is an exported device
      // function. Exported device functions appear in the offload entries
      // among kernels, but are identifiable by being listed in properties.
      if (m_ExportedSymbolImages.find(EntriesIt->name) !=
          m_ExportedSymbolImages.end())
        continue;

      // ... and create a unique kernel ID for the entry
      auto It = m_KernelName2KernelIDs.find(EntriesIt->name);
      if (It == m_KernelName2KernelIDs.end()) {
        std::shared_ptr<detail::kernel_id_impl> KernelIDImpl =
            std::make_shared<detail::kernel_id_impl>(EntriesIt->name);
        sycl::kernel_id KernelID =
            detail::createSyclObjFromImpl<sycl::kernel_id>(KernelIDImpl);

        It = m_KernelName2KernelIDs.emplace_hint(It, EntriesIt->name, KernelID);
      }
      m_KernelIDs2BinImage.insert(std::make_pair(It->second, Img.get()));
      m_BinImg2KernelIDs[Img.get()]->push_back(It->second);
    }

    cacheKernelUsesAssertInfo(*Img);

    // check if kernel uses asan
    {
      sycl_device_binary_property Prop = Img->getProperty("asanUsed");
      m_AsanFoundInImage |=
          Prop && (detail::DeviceBinaryProperty(Prop).asUint32() != 0);
    }

    // Sort kernel ids for faster search
    std::sort(m_BinImg2KernelIDs[Img.get()]->begin(),
              m_BinImg2KernelIDs[Img.get()]->end(), LessByHash<kernel_id>{});

    // ... and initialize associated device_global information
    {
      std::lock_guard<std::mutex> DeviceGlobalsGuard(m_DeviceGlobalsMutex);

      auto DeviceGlobals = Img->getDeviceGlobals();
      for (const sycl_device_binary_property &DeviceGlobal : DeviceGlobals) {
        ByteArray DeviceGlobalInfo =
            DeviceBinaryProperty(DeviceGlobal).asByteArray();

        // The supplied device_global info property is expected to contain:
        // * 8 bytes - Size of the property.
        // * 4 bytes - Size of the underlying type in the device_global.
        // * 4 bytes - 0 if device_global has device_image_scope and any value
        //             otherwise.
        DeviceGlobalInfo.dropBytes(8);
        auto [TypeSize, DeviceImageScopeDecorated] =
            DeviceGlobalInfo.consume<std::uint32_t, std::uint32_t>();
        assert(DeviceGlobalInfo.empty() && "Extra data left!");

        // Give the image pointer as an identifier for the image the
        // device-global is associated with.

        auto ExistingDeviceGlobal = m_DeviceGlobals.find(DeviceGlobal->Name);
        if (ExistingDeviceGlobal != m_DeviceGlobals.end()) {
          // If it has already been registered we update the information.
          ExistingDeviceGlobal->second->initialize(Img.get(), TypeSize,
                                                   DeviceImageScopeDecorated);
        } else {
          // If it has not already been registered we create a new entry.
          // Note: Pointer to the device global is not available here, so it
          //       cannot be set until registration happens.
          auto EntryUPtr = std::make_unique<DeviceGlobalMapEntry>(
              DeviceGlobal->Name, Img.get(), TypeSize,
              DeviceImageScopeDecorated);
          m_DeviceGlobals.emplace(DeviceGlobal->Name, std::move(EntryUPtr));
        }
      }
    }
    // ... and initialize associated host_pipe information
    {
      std::lock_guard<std::mutex> HostPipesGuard(m_HostPipesMutex);
      auto HostPipes = Img->getHostPipes();
      for (const sycl_device_binary_property &HostPipe : HostPipes) {
        ByteArray HostPipeInfo = DeviceBinaryProperty(HostPipe).asByteArray();

        // The supplied host_pipe info property is expected to contain:
        // * 8 bytes - Size of the property.
        // * 4 bytes - Size of the underlying type in the host_pipe.
        // Note: Property may be padded.

        HostPipeInfo.dropBytes(8);
        auto TypeSize = HostPipeInfo.consume<std::uint32_t>();
        assert(HostPipeInfo.empty() && "Extra data left!");

        auto ExistingHostPipe = m_HostPipes.find(HostPipe->Name);
        if (ExistingHostPipe != m_HostPipes.end()) {
          // If it has already been registered we update the information.
          ExistingHostPipe->second->initialize(TypeSize);
          ExistingHostPipe->second->initialize(Img.get());
        } else {
          // If it has not already been registered we create a new entry.
          // Note: Pointer to the host pipe is not available here, so it
          //       cannot be set until registration happens.
          auto EntryUPtr =
              std::make_unique<HostPipeMapEntry>(HostPipe->Name, TypeSize);
          EntryUPtr->initialize(Img.get());
          m_HostPipes.emplace(HostPipe->Name, std::move(EntryUPtr));
        }
      }
    }
    m_DeviceImages.insert(std::move(Img));
  }
}

void ProgramManager::debugPrintBinaryImages() const {
  for (const auto &ImgIt : m_BinImg2KernelIDs) {
    ImgIt.first->print();
  }
}

void ProgramManager::dumpImage(const RTDeviceBinaryImage &Img,
                               uint32_t SequenceID) const {
  const char *Prefix = std::getenv("SYCL_DUMP_IMAGES_PREFIX");
  std::string Fname(Prefix ? Prefix : "sycl_");
  const sycl_device_binary_struct &RawImg = Img.getRawData();
  Fname += RawImg.DeviceTargetSpec;
  if (SequenceID)
    Fname += '_' + std::to_string(SequenceID);
  std::string Ext;

  ur::DeviceBinaryType Format = Img.getFormat();
  if (Format == SYCL_DEVICE_BINARY_TYPE_SPIRV)
    Ext = ".spv";
  else if (Format == SYCL_DEVICE_BINARY_TYPE_LLVMIR_BITCODE)
    Ext = ".bc";
  else
    Ext = ".bin";
  Fname += Ext;

  std::ofstream F(Fname, std::ios::binary);

  if (!F.is_open()) {
    throw exception(make_error_code(errc::runtime), "Can not write " + Fname);
  }
  Img.dump(F);
  F.close();
}

uint32_t ProgramManager::getDeviceLibReqMask(const RTDeviceBinaryImage &Img) {
  const RTDeviceBinaryImage::PropertyRange &DLMRange =
      Img.getDeviceLibReqMask();
  if (DLMRange.isAvailable())
    return DeviceBinaryProperty(*(DLMRange.begin())).asUint32();
  else
    return 0x0;
}

const KernelArgMask *
ProgramManager::getEliminatedKernelArgMask(ur_program_handle_t NativePrg,
                                           const std::string &KernelName) {
  // Bail out if there are no eliminated kernel arg masks in our images
  if (m_EliminatedKernelArgMasks.empty())
    return nullptr;

  {
    std::lock_guard<std::mutex> Lock(MNativeProgramsMutex);
    auto Range = NativePrograms.equal_range(NativePrg);
    for (auto ImgIt = Range.first; ImgIt != Range.second; ++ImgIt) {
      auto MapIt = m_EliminatedKernelArgMasks.find(ImgIt->second);
      if (MapIt == m_EliminatedKernelArgMasks.end())
        continue;
      auto ArgMaskMapIt = MapIt->second.find(KernelName);
      if (ArgMaskMapIt != MapIt->second.end())
        return &MapIt->second[KernelName];
    }
    if (Range.first != Range.second)
      return nullptr;
  }

  // If the program was not cached iterate over all available images looking for
  // the requested kernel
  for (auto &Elem : m_EliminatedKernelArgMasks) {
    auto ArgMask = Elem.second.find(KernelName);
    if (ArgMask != Elem.second.end())
      return &ArgMask->second;
  }

  // The kernel is not generated by DPCPP stack, so a mask doesn't exist for it
  return nullptr;
}

static bundle_state getBinImageState(const RTDeviceBinaryImage *BinImage) {
  auto IsAOTBinary = [](const char *Format) {
    return ((strcmp(Format, __SYCL_DEVICE_BINARY_TARGET_SPIRV64_X86_64) == 0) ||
            (strcmp(Format, __SYCL_DEVICE_BINARY_TARGET_SPIRV64_GEN) == 0) ||
            (strcmp(Format, __SYCL_DEVICE_BINARY_TARGET_SPIRV64_FPGA) == 0));
  };

  // There are only two initial states so far - SPIRV which needs to be compiled
  // and linked and fully compiled(AOTed) binary

  const bool IsAOT = IsAOTBinary(BinImage->getRawData().DeviceTargetSpec);

  return IsAOT ? sycl::bundle_state::executable : sycl::bundle_state::input;
}

kernel_id ProgramManager::getSYCLKernelID(const std::string &KernelName) {
  std::lock_guard<std::mutex> KernelIDsGuard(m_KernelIDsMutex);

  auto KernelID = m_KernelName2KernelIDs.find(KernelName);
  if (KernelID == m_KernelName2KernelIDs.end())
    throw exception(make_error_code(errc::runtime),
                    "No kernel found with the specified name");

  return KernelID->second;
}

bool ProgramManager::hasCompatibleImage(const device &Dev) {
  std::lock_guard<std::mutex> Guard(m_KernelIDsMutex);

  return std::any_of(
      m_BinImg2KernelIDs.cbegin(), m_BinImg2KernelIDs.cend(),
      [&](std::pair<RTDeviceBinaryImage *,
                    std::shared_ptr<std::vector<kernel_id>>>
              Elem) { return compatibleWithDevice(Elem.first, Dev); });
}

std::vector<kernel_id> ProgramManager::getAllSYCLKernelIDs() {
  std::lock_guard<std::mutex> KernelIDsGuard(m_KernelIDsMutex);

  std::vector<sycl::kernel_id> AllKernelIDs;
  AllKernelIDs.reserve(m_KernelName2KernelIDs.size());
  for (std::pair<std::string, kernel_id> KernelID : m_KernelName2KernelIDs) {
    AllKernelIDs.push_back(KernelID.second);
  }
  return AllKernelIDs;
}

kernel_id ProgramManager::getBuiltInKernelID(const std::string &KernelName) {
  std::lock_guard<std::mutex> BuiltInKernelIDsGuard(m_BuiltInKernelIDsMutex);

  auto KernelID = m_BuiltInKernelIDs.find(KernelName);
  if (KernelID == m_BuiltInKernelIDs.end()) {
    auto Impl = std::make_shared<kernel_id_impl>(KernelName);
    auto CachedID = createSyclObjFromImpl<kernel_id>(Impl);
    KernelID = m_BuiltInKernelIDs.insert({KernelName, CachedID}).first;
  }

  return KernelID->second;
}

void ProgramManager::addOrInitDeviceGlobalEntry(const void *DeviceGlobalPtr,
                                                const char *UniqueId) {
  std::lock_guard<std::mutex> DeviceGlobalsGuard(m_DeviceGlobalsMutex);

  auto ExistingDeviceGlobal = m_DeviceGlobals.find(UniqueId);
  if (ExistingDeviceGlobal != m_DeviceGlobals.end()) {
    // Update the existing information and add the entry to the pointer map.
    ExistingDeviceGlobal->second->initialize(DeviceGlobalPtr);
    m_Ptr2DeviceGlobal.insert(
        {DeviceGlobalPtr, ExistingDeviceGlobal->second.get()});
    return;
  }

  auto EntryUPtr =
      std::make_unique<DeviceGlobalMapEntry>(UniqueId, DeviceGlobalPtr);
  auto NewEntry = m_DeviceGlobals.emplace(UniqueId, std::move(EntryUPtr));
  m_Ptr2DeviceGlobal.insert({DeviceGlobalPtr, NewEntry.first->second.get()});
}

std::set<RTDeviceBinaryImage *>
ProgramManager::getRawDeviceImages(const std::vector<kernel_id> &KernelIDs) {
  std::set<RTDeviceBinaryImage *> BinImages;
  std::lock_guard<std::mutex> KernelIDsGuard(m_KernelIDsMutex);
  for (const kernel_id &KID : KernelIDs) {
    auto Range = m_KernelIDs2BinImage.equal_range(KID);
    for (auto It = Range.first, End = Range.second; It != End; ++It)
      BinImages.insert(It->second);
  }
  return BinImages;
}

DeviceGlobalMapEntry *
ProgramManager::getDeviceGlobalEntry(const void *DeviceGlobalPtr) {
  std::lock_guard<std::mutex> DeviceGlobalsGuard(m_DeviceGlobalsMutex);
  auto Entry = m_Ptr2DeviceGlobal.find(DeviceGlobalPtr);
  assert(Entry != m_Ptr2DeviceGlobal.end() && "Device global entry not found");
  return Entry->second;
}

std::vector<DeviceGlobalMapEntry *> ProgramManager::getDeviceGlobalEntries(
    const std::vector<std::string> &UniqueIds,
    bool ExcludeDeviceImageScopeDecorated) {
  std::vector<DeviceGlobalMapEntry *> FoundEntries;
  FoundEntries.reserve(UniqueIds.size());

  std::lock_guard<std::mutex> DeviceGlobalsGuard(m_DeviceGlobalsMutex);
  for (const std::string &UniqueId : UniqueIds) {
    auto DeviceGlobalEntry = m_DeviceGlobals.find(UniqueId);
    assert(DeviceGlobalEntry != m_DeviceGlobals.end() &&
           "Device global not found in map.");
    if (!ExcludeDeviceImageScopeDecorated ||
        !DeviceGlobalEntry->second->MIsDeviceImageScopeDecorated)
      FoundEntries.push_back(DeviceGlobalEntry->second.get());
  }
  return FoundEntries;
}

void ProgramManager::addOrInitHostPipeEntry(const void *HostPipePtr,
                                            const char *UniqueId) {
  std::lock_guard<std::mutex> HostPipesGuard(m_HostPipesMutex);

  auto ExistingHostPipe = m_HostPipes.find(UniqueId);
  if (ExistingHostPipe != m_HostPipes.end()) {
    ExistingHostPipe->second->initialize(HostPipePtr);
    m_Ptr2HostPipe.insert({HostPipePtr, ExistingHostPipe->second.get()});
    return;
  }

  auto EntryUPtr = std::make_unique<HostPipeMapEntry>(UniqueId, HostPipePtr);
  auto NewEntry = m_HostPipes.emplace(UniqueId, std::move(EntryUPtr));
  m_Ptr2HostPipe.insert({HostPipePtr, NewEntry.first->second.get()});
}

HostPipeMapEntry *
ProgramManager::getHostPipeEntry(const std::string &UniqueId) {
  std::lock_guard<std::mutex> HostPipesGuard(m_HostPipesMutex);
  auto Entry = m_HostPipes.find(UniqueId);
  assert(Entry != m_HostPipes.end() && "Host pipe entry not found");
  return Entry->second.get();
}

HostPipeMapEntry *ProgramManager::getHostPipeEntry(const void *HostPipePtr) {
  std::lock_guard<std::mutex> HostPipesGuard(m_HostPipesMutex);
  auto Entry = m_Ptr2HostPipe.find(HostPipePtr);
  assert(Entry != m_Ptr2HostPipe.end() && "Host pipe entry not found");
  return Entry->second;
}

device_image_plain ProgramManager::getDeviceImageFromBinaryImage(
    RTDeviceBinaryImage *BinImage, const context &Ctx, const device &Dev) {
  const bundle_state ImgState = getBinImageState(BinImage);

  assert(compatibleWithDevice(BinImage, Dev));

  std::shared_ptr<std::vector<sycl::kernel_id>> KernelIDs;
  // Collect kernel names for the image.
  {
    std::lock_guard<std::mutex> KernelIDsGuard(m_KernelIDsMutex);
    KernelIDs = m_BinImg2KernelIDs[BinImage];
  }

  DeviceImageImplPtr Impl = std::make_shared<detail::device_image_impl>(
      BinImage, Ctx, std::vector<device>{Dev}, ImgState, KernelIDs,
      /*PIProgram=*/nullptr);

  return createSyclObjFromImpl<device_image_plain>(Impl);
}

std::vector<device_image_plain>
ProgramManager::getSYCLDeviceImagesWithCompatibleState(
    const context &Ctx, const std::vector<device> &Devs,
    bundle_state TargetState, const std::vector<kernel_id> &KernelIDs) {

  // Collect unique raw device images taking into account kernel ids passed
  // TODO: Can we avoid repacking?
  std::set<RTDeviceBinaryImage *> BinImages;
  if (!KernelIDs.empty()) {
    for (const auto &KID : KernelIDs) {
      bool isCompatibleWithAtLeastOneDev =
          std::any_of(Devs.begin(), Devs.end(), [&KID](const auto &Dev) {
            return sycl::is_compatible({KID}, Dev);
          });
      if (!isCompatibleWithAtLeastOneDev)
        throw sycl::exception(
            make_error_code(errc::invalid),
            "Kernel is incompatible with all devices in devs");
    }
    BinImages = getRawDeviceImages(KernelIDs);
  } else {
    std::lock_guard<std::mutex> KernelIDsGuard(m_KernelIDsMutex);
    for (auto &ImageUPtr : m_BinImg2KernelIDs) {
      BinImages.insert(ImageUPtr.first);
    }
  }

  // Ignore images with incompatible state. Image is considered compatible
  // with a target state if an image is already in the target state or can
  // be brought to target state by compiling/linking/building.
  //
  // Example: an image in "executable" state is not compatible with
  // "input" target state - there is no operation to convert the image it
  // to "input" state. An image in "input" state is compatible with
  // "executable" target state because it can be built to get into
  // "executable" state.
  for (auto It = BinImages.begin(); It != BinImages.end();) {
    if (getBinImageState(*It) > TargetState)
      It = BinImages.erase(It);
    else
      ++It;
  }

  std::vector<device_image_plain> SYCLDeviceImages;

  // If a non-input state is requested, we can filter out some compatible
  // images and return only those with the highest compatible state for each
  // device-kernel pair. This map tracks how many kernel-device pairs need each
  // image, so that any unneeded ones are skipped.
  // TODO this has no effect if the requested state is input, consider having
  // a separate branch for that case to avoid unnecessary tracking work.
  struct DeviceBinaryImageInfo {
    std::shared_ptr<std::vector<sycl::kernel_id>> KernelIDs;
    bundle_state State = bundle_state::input;
    int RequirementCounter = 0;
  };
  std::unordered_map<RTDeviceBinaryImage *, DeviceBinaryImageInfo> ImageInfoMap;

  for (const sycl::device &Dev : Devs) {
    // Track the highest image state for each requested kernel.
    using StateImagesPairT =
        std::pair<bundle_state, std::vector<RTDeviceBinaryImage *>>;
    using KernelImageMapT =
        std::map<kernel_id, StateImagesPairT, LessByNameComp>;
    KernelImageMapT KernelImageMap;
    if (!KernelIDs.empty())
      for (const kernel_id &KernelID : KernelIDs)
        KernelImageMap.insert({KernelID, {}});

    for (RTDeviceBinaryImage *BinImage : BinImages) {
      if (!compatibleWithDevice(BinImage, Dev) ||
          !doesDevSupportDeviceRequirements(Dev, *BinImage))
        continue;

      auto InsertRes = ImageInfoMap.insert({BinImage, {}});
      DeviceBinaryImageInfo &ImgInfo = InsertRes.first->second;
      if (InsertRes.second) {
        ImgInfo.State = getBinImageState(BinImage);
        // Collect kernel names for the image
        {
          std::lock_guard<std::mutex> KernelIDsGuard(m_KernelIDsMutex);
          ImgInfo.KernelIDs = m_BinImg2KernelIDs[BinImage];
        }
      }
      const bundle_state ImgState = ImgInfo.State;
      const std::shared_ptr<std::vector<sycl::kernel_id>> &ImageKernelIDs =
          ImgInfo.KernelIDs;
      int &ImgRequirementCounter = ImgInfo.RequirementCounter;

      // If the image does not contain any non-service kernels we can skip it.
      if (!ImageKernelIDs || ImageKernelIDs->empty())
        continue;

      // Update tracked information.
      for (kernel_id &KernelID : *ImageKernelIDs) {
        StateImagesPairT *StateImagesPair;
        // If only specific kernels are requested, ignore the rest.
        if (!KernelIDs.empty()) {
          auto It = KernelImageMap.find(KernelID);
          if (It == KernelImageMap.end())
            continue;
          StateImagesPair = &It->second;
        } else
          StateImagesPair = &KernelImageMap[KernelID];

        auto &[KernelImagesState, KernelImages] = *StateImagesPair;

        // Check if device image is compressed and decompress it if needed
        CheckAndDecompressImage(BinImage);

        if (KernelImages.empty()) {
          KernelImagesState = ImgState;
          KernelImages.push_back(BinImage);
          ++ImgRequirementCounter;
        } else if (KernelImagesState < ImgState) {
          for (RTDeviceBinaryImage *Img : KernelImages) {
            auto It = ImageInfoMap.find(Img);
            assert(It != ImageInfoMap.end());
            assert(It->second.RequirementCounter > 0);
            --(It->second.RequirementCounter);
          }
          KernelImages.clear();
          KernelImages.push_back(BinImage);
          KernelImagesState = ImgState;
          ++ImgRequirementCounter;
        } else if (KernelImagesState == ImgState) {
          KernelImages.push_back(BinImage);
          ++ImgRequirementCounter;
        }
      }
    }
  }

  for (const auto &ImgInfoPair : ImageInfoMap) {
    if (ImgInfoPair.second.RequirementCounter == 0)
      continue;

    DeviceImageImplPtr Impl = std::make_shared<detail::device_image_impl>(
        ImgInfoPair.first, Ctx, Devs, ImgInfoPair.second.State,
        ImgInfoPair.second.KernelIDs, /*PIProgram=*/nullptr);

    SYCLDeviceImages.push_back(createSyclObjFromImpl<device_image_plain>(Impl));
  }

  return SYCLDeviceImages;
}

void ProgramManager::bringSYCLDeviceImagesToState(
    std::vector<device_image_plain> &DeviceImages, bundle_state TargetState) {

  for (device_image_plain &DevImage : DeviceImages) {
    const bundle_state DevImageState = getSyclObjImpl(DevImage)->get_state();

    // At this time, there is no circumstance where a device image should ever
    // be in the source state. That not good.
    assert(DevImageState != bundle_state::ext_oneapi_source);

    switch (TargetState) {
    case bundle_state::ext_oneapi_source:
      // This case added for switch statement completion. We should not be here.
      assert(DevImageState == bundle_state::ext_oneapi_source);
      break;
    case bundle_state::input:
      // Do nothing since there is no state which can be upgraded to the input.
      assert(DevImageState == bundle_state::input);
      break;
    case bundle_state::object:
      if (DevImageState == bundle_state::input) {
        DevImage = compile(DevImage, getSyclObjImpl(DevImage)->get_devices(),
                           /*PropList=*/{});
        break;
      }
      // Device image is expected to be object state then.
      assert(DevImageState == bundle_state::object);
      break;
    case bundle_state::executable: {
      switch (DevImageState) {
      case bundle_state::ext_oneapi_source:
        // This case added for switch statement completion.
        // We should not be here.
        assert(DevImageState != bundle_state::ext_oneapi_source);
        break;
      case bundle_state::input:
        DevImage = build(DevImage, getSyclObjImpl(DevImage)->get_devices(),
                         /*PropList=*/{});
        break;
      case bundle_state::object: {
        std::vector<device_image_plain> LinkedDevImages =
            link({DevImage}, getSyclObjImpl(DevImage)->get_devices(),
                 /*PropList=*/{});
        // Since only one device image is passed here one output device image is
        // expected
        assert(LinkedDevImages.size() == 1 && "Expected one linked image here");
        DevImage = LinkedDevImages[0];
        break;
      }
      case bundle_state::executable:
        DevImage = build(DevImage, getSyclObjImpl(DevImage)->get_devices(),
                         /*PropList=*/{});
        break;
      }
      break;
    }
    }
  }
}

std::vector<device_image_plain>
ProgramManager::getSYCLDeviceImages(const context &Ctx,
                                    const std::vector<device> &Devs,
                                    bundle_state TargetState) {
  // Collect device images with compatible state
  std::vector<device_image_plain> DeviceImages =
      getSYCLDeviceImagesWithCompatibleState(Ctx, Devs, TargetState);
  // Bring device images with compatible state to desired state.
  bringSYCLDeviceImagesToState(DeviceImages, TargetState);
  return DeviceImages;
}

std::vector<device_image_plain> ProgramManager::getSYCLDeviceImages(
    const context &Ctx, const std::vector<device> &Devs,
    const DevImgSelectorImpl &Selector, bundle_state TargetState) {
  // Collect device images with compatible state
  std::vector<device_image_plain> DeviceImages =
      getSYCLDeviceImagesWithCompatibleState(Ctx, Devs, TargetState);

  // Filter out images that are rejected by Selector
  auto It = std::remove_if(DeviceImages.begin(), DeviceImages.end(),
                           [&Selector](const device_image_plain &Image) {
                             return !Selector(getSyclObjImpl(Image));
                           });
  DeviceImages.erase(It, DeviceImages.end());

  // The spec says that the function should not call online compiler or linker
  // to translate device images into target state
  return DeviceImages;
}

std::vector<device_image_plain> ProgramManager::getSYCLDeviceImages(
    const context &Ctx, const std::vector<device> &Devs,
    const std::vector<kernel_id> &KernelIDs, bundle_state TargetState) {
  // Fast path for when no kernel IDs are requested
  if (KernelIDs.empty())
    return {};

  {
    std::lock_guard<std::mutex> BuiltInKernelIDsGuard(m_BuiltInKernelIDsMutex);

    for (auto &It : m_BuiltInKernelIDs) {
      if (std::find(KernelIDs.begin(), KernelIDs.end(), It.second) !=
          KernelIDs.end())
        throw sycl::exception(make_error_code(errc::kernel_argument),
                              "Attempting to use a built-in kernel. They are "
                              "not fully supported");
    }
  }

  // Collect device images with compatible state
  std::vector<device_image_plain> DeviceImages =
      getSYCLDeviceImagesWithCompatibleState(Ctx, Devs, TargetState, KernelIDs);

  // Bring device images with compatible state to desired state.
  bringSYCLDeviceImagesToState(DeviceImages, TargetState);
  return DeviceImages;
}

device_image_plain
ProgramManager::compile(const device_image_plain &DeviceImage,
                        const std::vector<device> &Devs,
                        const property_list &) {

  // TODO: Extract compile options from property list once the Spec clarifies
  // how they can be passed.

  // TODO: Probably we could have cached compiled device images.
  const std::shared_ptr<device_image_impl> &InputImpl =
      getSyclObjImpl(DeviceImage);

  const AdapterPtr &Adapter =
      getSyclObjImpl(InputImpl->get_context())->getAdapter();

  // Device is not used when creating program from SPIRV, so passing only one
  // device is OK.
  ur_program_handle_t Prog = createURProgram(*InputImpl->get_bin_image_ref(),
                                             InputImpl->get_context(), Devs);

  if (InputImpl->get_bin_image_ref()->supportsSpecConstants())
    setSpecializationConstants(InputImpl, Prog, Adapter);

  DeviceImageImplPtr ObjectImpl = std::make_shared<detail::device_image_impl>(
      InputImpl->get_bin_image_ref(), InputImpl->get_context(), Devs,
      bundle_state::object, InputImpl->get_kernel_ids_ptr(), Prog,
      InputImpl->get_spec_const_data_ref(),
      InputImpl->get_spec_const_blob_ref());

  std::vector<ur_device_handle_t> URDevices;
  URDevices.reserve(Devs.size());
  for (const device &Dev : Devs)
    URDevices.push_back(getSyclObjImpl(Dev)->getHandleRef());

  // TODO: Handle zero sized Device list.
  std::string CompileOptions;
  applyCompileOptionsFromEnvironment(CompileOptions);
  appendCompileOptionsFromImage(
      CompileOptions, *(InputImpl->get_bin_image_ref()), Devs, Adapter);
  // Should always come last!
  appendCompileEnvironmentVariablesThatAppend(CompileOptions);
  ur_result_t Error = doCompile(
      Adapter, ObjectImpl->get_ur_program_ref(), Devs.size(), URDevices.data(),
      getSyclObjImpl(InputImpl->get_context()).get()->getHandleRef(),
      CompileOptions.c_str());
  if (Error != UR_RESULT_SUCCESS)
    throw sycl::exception(
        make_error_code(errc::build),
        getProgramBuildLog(ObjectImpl->get_ur_program_ref(),
                           getSyclObjImpl(ObjectImpl->get_context())));

  return createSyclObjFromImpl<device_image_plain>(ObjectImpl);
}

std::vector<device_image_plain>
ProgramManager::link(const device_image_plain &DeviceImage,
                     const std::vector<device> &Devs,
                     const property_list &PropList) {
  (void)PropList;

  std::vector<ur_program_handle_t> URPrograms;
  URPrograms.push_back(getSyclObjImpl(DeviceImage)->get_ur_program_ref());

  std::vector<ur_device_handle_t> URDevices;
  URDevices.reserve(Devs.size());
  for (const device &Dev : Devs)
    URDevices.push_back(getSyclObjImpl(Dev)->getHandleRef());

  std::string LinkOptionsStr;
  applyLinkOptionsFromEnvironment(LinkOptionsStr);
  if (LinkOptionsStr.empty()) {
    const std::shared_ptr<device_image_impl> &InputImpl =
        getSyclObjImpl(DeviceImage);
    appendLinkOptionsFromImage(LinkOptionsStr,
                               *(InputImpl->get_bin_image_ref()));
  }
  // Should always come last!
  appendLinkEnvironmentVariablesThatAppend(LinkOptionsStr);
  const context &Context = getSyclObjImpl(DeviceImage)->get_context();
  const ContextImplPtr ContextImpl = getSyclObjImpl(Context);
  const AdapterPtr &Adapter = ContextImpl->getAdapter();

  ur_program_handle_t LinkedProg = nullptr;
  auto doLink = [&] {
    auto Res = Adapter->call_nocheck<UrApiKind::urProgramLinkExp>(
        ContextImpl->getHandleRef(), URDevices.size(), URDevices.data(),
        URPrograms.size(), URPrograms.data(), LinkOptionsStr.c_str(),
        &LinkedProg);
    if (Res == UR_RESULT_ERROR_UNSUPPORTED_FEATURE) {
      Res = Adapter->call_nocheck<UrApiKind::urProgramLink>(
          ContextImpl->getHandleRef(), URPrograms.size(), URPrograms.data(),
          LinkOptionsStr.c_str(), &LinkedProg);
    }
    return Res;
  };
  ur_result_t Error = doLink();
  if (Error == UR_RESULT_ERROR_OUT_OF_RESOURCES ||
      Error == UR_RESULT_ERROR_OUT_OF_HOST_MEMORY ||
      Error == UR_RESULT_ERROR_OUT_OF_DEVICE_MEMORY) {
    ContextImpl->getKernelProgramCache().reset();
    Error = doLink();
  }

  if (Error != UR_RESULT_SUCCESS) {
    if (LinkedProg) {
      const std::string ErrorMsg = getProgramBuildLog(LinkedProg, ContextImpl);
      throw sycl::exception(make_error_code(errc::build), ErrorMsg);
    }
    throw set_ur_error(exception(make_error_code(errc::build), "link() failed"),
                       Error);
  }

  std::shared_ptr<std::vector<kernel_id>> KernelIDs{new std::vector<kernel_id>};
  std::vector<unsigned char> NewSpecConstBlob;
  device_image_impl::SpecConstMapT NewSpecConstMap;

  std::shared_ptr<device_image_impl> DeviceImageImpl =
      getSyclObjImpl(DeviceImage);

  // Duplicates are not expected here, otherwise urProgramLink should fail
  KernelIDs->insert(KernelIDs->end(),
                    DeviceImageImpl->get_kernel_ids_ptr()->begin(),
                    DeviceImageImpl->get_kernel_ids_ptr()->end());

  // To be able to answer queries about specialziation constants, the new
  // device image should have the specialization constants from all the linked
  // images.
  {
    const std::lock_guard<std::mutex> SpecConstLock(
        DeviceImageImpl->get_spec_const_data_lock());

    // Copy all map entries to the new map. Since the blob will be copied to
    // the end of the new blob we need to move the blob offset of each entry.
    for (const auto &SpecConstIt : DeviceImageImpl->get_spec_const_data_ref()) {
      std::vector<device_image_impl::SpecConstDescT> &NewDescEntries =
          NewSpecConstMap[SpecConstIt.first];
      assert(NewDescEntries.empty() &&
             "Specialization constant already exists in the map.");
      NewDescEntries.reserve(SpecConstIt.second.size());
      for (const device_image_impl::SpecConstDescT &SpecConstDesc :
           SpecConstIt.second) {
        device_image_impl::SpecConstDescT NewSpecConstDesc = SpecConstDesc;
        NewSpecConstDesc.BlobOffset += NewSpecConstBlob.size();
        NewDescEntries.push_back(std::move(NewSpecConstDesc));
      }
    }

    // Copy the blob from the device image into the new blob. This moves the
    // offsets of the following blobs.
    NewSpecConstBlob.insert(NewSpecConstBlob.end(),
                            DeviceImageImpl->get_spec_const_blob_ref().begin(),
                            DeviceImageImpl->get_spec_const_blob_ref().end());
  }

  // device_image_impl expects kernel ids to be sorted for fast search
  std::sort(KernelIDs->begin(), KernelIDs->end(), LessByHash<kernel_id>{});

  auto BinImg = getSyclObjImpl(DeviceImage)->get_bin_image_ref();
  DeviceImageImplPtr ExecutableImpl =
      std::make_shared<detail::device_image_impl>(
          BinImg, Context, Devs, bundle_state::executable, std::move(KernelIDs),
          LinkedProg, std::move(NewSpecConstMap), std::move(NewSpecConstBlob));

  // TODO: Make multiple sets of device images organized by devices they are
  // compiled for.
  return {createSyclObjFromImpl<device_image_plain>(ExecutableImpl)};
}

// The function duplicates most of the code from existing getBuiltPIProgram.
// The differences are:
// Different API - uses different objects to extract required info
// Supports caching of a program built for multiple devices
device_image_plain ProgramManager::build(const device_image_plain &DeviceImage,
                                         const std::vector<device> &Devs,
                                         const property_list &PropList) {
  (void)PropList;

  const std::shared_ptr<device_image_impl> &InputImpl =
      getSyclObjImpl(DeviceImage);

  const context Context = InputImpl->get_context();

  const ContextImplPtr ContextImpl = getSyclObjImpl(Context);

  KernelProgramCache &Cache = ContextImpl->getKernelProgramCache();

  std::string CompileOpts;
  std::string LinkOpts;
  applyOptionsFromEnvironment(CompileOpts, LinkOpts);

  const RTDeviceBinaryImage *ImgPtr = InputImpl->get_bin_image_ref();
  const RTDeviceBinaryImage &Img = *ImgPtr;

  SerializedObj SpecConsts = InputImpl->get_spec_const_blob_ref();

  // TODO: Unify this code with getBuiltPIProgram
  auto BuildF = [this, &Context, &Img, &Devs, &CompileOpts, &LinkOpts,
                 &InputImpl, SpecConsts] {
    ContextImplPtr ContextImpl = getSyclObjImpl(Context);
    const AdapterPtr &Adapter = ContextImpl->getAdapter();
    applyOptionsFromImage(CompileOpts, LinkOpts, Img, Devs, Adapter);
    // Should always come last!
    appendCompileEnvironmentVariablesThatAppend(CompileOpts);
    appendLinkEnvironmentVariablesThatAppend(LinkOpts);

    // Device is not used when creating program from SPIRV, so passing only one
    // device is OK.
    auto [NativePrg, DeviceCodeWasInCache] = getOrCreateURProgram(
        Img, {&Img}, Context, Devs, CompileOpts + LinkOpts, SpecConsts);

    if (!DeviceCodeWasInCache &&
        InputImpl->get_bin_image_ref()->supportsSpecConstants())
      setSpecializationConstants(InputImpl, NativePrg, Adapter);

    UrFuncInfo<UrApiKind::urProgramRelease> programReleaseInfo;
    auto programRelease =
        programReleaseInfo.getFuncPtrFromModule(ur::getURLoaderLibrary());
    ProgramPtr ProgramManaged(NativePrg, programRelease);

    // Link a fallback implementation of device libraries if they are not
    // supported by a device compiler.
    // Pre-compiled programs are supposed to be already linked.
    // If device image is not SPIR-V, DeviceLibReqMask will be 0 which means
    // no fallback device library will be linked.
    uint32_t DeviceLibReqMask = 0;
    if (Img.getFormat() == SYCL_DEVICE_BINARY_TYPE_SPIRV &&
        !SYCLConfig<SYCL_DEVICELIB_NO_FALLBACK>::get())
      DeviceLibReqMask = getDeviceLibReqMask(Img);

    // TODO: Add support for dynamic linking with kernel bundles
    std::vector<ur_program_handle_t> ExtraProgramsToLink;
    std::vector<ur_device_handle_t> URDevices;
    for (auto Dev : Devs) {
      URDevices.push_back(getSyclObjImpl(Dev).get()->getHandleRef());
    }
    ProgramPtr BuiltProgram =
        build(std::move(ProgramManaged), ContextImpl, CompileOpts, LinkOpts,
              URDevices, DeviceLibReqMask, ExtraProgramsToLink);

    emitBuiltProgramInfo(BuiltProgram.get(), ContextImpl);

    {
      std::lock_guard<std::mutex> Lock(MNativeProgramsMutex);
      NativePrograms.insert({BuiltProgram.get(), &Img});
    }

    ContextImpl->addDeviceGlobalInitializer(BuiltProgram.get(), Devs, &Img);

    // Save program to persistent cache if it is not there
    if (!DeviceCodeWasInCache)
      PersistentDeviceCodeCache::putItemToDisc(
          Devs, {&Img}, SpecConsts, CompileOpts + LinkOpts, BuiltProgram.get());

    return BuiltProgram.release();
  };

  if (!SYCLConfig<SYCL_CACHE_IN_MEM>::get()) {
    auto ResProgram = BuildF();
    DeviceImageImplPtr ExecImpl = std::make_shared<detail::device_image_impl>(
        InputImpl->get_bin_image_ref(), Context, Devs, bundle_state::executable,
        InputImpl->get_kernel_ids_ptr(), ResProgram,
        InputImpl->get_spec_const_data_ref(),
        InputImpl->get_spec_const_blob_ref());

    return createSyclObjFromImpl<device_image_plain>(ExecImpl);
  }

  uint32_t ImgId = Img.getImageID();
  std::set<ur_device_handle_t> URDevicesSet;
  std::transform(Devs.begin(), Devs.end(),
                 std::inserter(URDevicesSet, URDevicesSet.begin()),
                 [](const device &Dev) {
                   return getSyclObjImpl(Dev).get()->getHandleRef();
                 });
  auto CacheKey = std::make_pair(std::make_pair(std::move(SpecConsts), ImgId),
                                 URDevicesSet);

  // CacheKey is captured by reference so when we overwrite it later we can
  // reuse this function.
  auto GetCachedBuildF = [&Cache, &CacheKey]() {
    return Cache.getOrInsertProgram(CacheKey);
  };

  auto EvictFunc = [&Cache, &CacheKey](ur_program_handle_t Program,
                                       bool isBuilt) {
    return Cache.registerProgramFetch(CacheKey, Program, isBuilt);
  };

  auto BuildResult =
      Cache.getOrBuild<errc::build>(GetCachedBuildF, BuildF, EvictFunc);
  // getOrBuild is not supposed to return nullptr
  assert(BuildResult != nullptr && "Invalid build result");

  ur_program_handle_t ResProgram = BuildResult->Val;

  // Here we have multiple devices a program is built for, so add the program to
  // the cache for all subsets of provided list of devices.
  const AdapterPtr &Adapter = ContextImpl->getAdapter();
  auto CacheSubsets = [ResProgram, &Adapter]() {
    Adapter->call<UrApiKind::urProgramRetain>(ResProgram);
    return ResProgram;
  };

  if (URDevicesSet.size() > 1) {
    // emplace all subsets of the current set of devices into the cache.
    // Set of all devices is not included in the loop as it was already added
    // into the cache.
    for (int Mask = 1; Mask < (1 << URDevicesSet.size()) - 1; ++Mask) {
      std::set<ur_device_handle_t> Subset;
      int Index = 0;
      for (auto It = URDevicesSet.begin(); It != URDevicesSet.end();
           ++It, ++Index) {
        if (Mask & (1 << Index)) {
          Subset.insert(*It);
        }
      }
      // Change device in the cache key to reduce copying of spec const data.
      CacheKey.second = Subset;
<<<<<<< HEAD
      Cache.getOrBuild<errc::build>(GetCachedBuildF, CacheSubsets);
=======
      Cache.getOrBuild<errc::build>(GetCachedBuildF, CacheSubsets, EvictFunc);
>>>>>>> e95b34bb
      // getOrBuild is not supposed to return nullptr
      assert(BuildResult != nullptr && "Invalid build result");
    }
  }

  // devive_image_impl shares ownership of PIProgram with, at least, program
  // cache. The ref counter will be descremented in the destructor of
  // device_image_impl
  Adapter->call<UrApiKind::urProgramRetain>(ResProgram);

  DeviceImageImplPtr ExecImpl = std::make_shared<detail::device_image_impl>(
      InputImpl->get_bin_image_ref(), Context, Devs, bundle_state::executable,
      InputImpl->get_kernel_ids_ptr(), ResProgram,
      InputImpl->get_spec_const_data_ref(),
      InputImpl->get_spec_const_blob_ref());

  return createSyclObjFromImpl<device_image_plain>(ExecImpl);
}

// When caching is enabled, the returned UrKernel will already have
// its ref count incremented.
std::tuple<ur_kernel_handle_t, std::mutex *, const KernelArgMask *>
ProgramManager::getOrCreateKernel(const context &Context,
                                  const std::string &KernelName,
                                  const property_list &PropList,
                                  ur_program_handle_t Program) {

  (void)PropList;

  const ContextImplPtr Ctx = getSyclObjImpl(Context);

  KernelProgramCache &Cache = Ctx->getKernelProgramCache();

  auto BuildF = [this, &Program, &KernelName, &Ctx] {
    ur_kernel_handle_t Kernel = nullptr;

    const AdapterPtr &Adapter = Ctx->getAdapter();
    Adapter->call<UrApiKind::urKernelCreate>(Program, KernelName.c_str(),
                                             &Kernel);

    // Only set UR_USM_INDIRECT_ACCESS if the platform can handle it.
    if (Ctx->getPlatformImpl()->supports_usm()) {
      bool EnableAccess = true;
      Adapter->call<UrApiKind::urKernelSetExecInfo>(
          Kernel, UR_KERNEL_EXEC_INFO_USM_INDIRECT_ACCESS, sizeof(ur_bool_t),
          nullptr, &EnableAccess);
    }

    // Ignore possible m_UseSpvFile for now.
    // TODO consider making m_UseSpvFile interact with kernel bundles as well.
    const KernelArgMask *KernelArgMask =
        getEliminatedKernelArgMask(Program, KernelName);

    return std::make_pair(Kernel, KernelArgMask);
  };

  auto GetCachedBuildF = [&Cache, &KernelName, Program]() {
    return Cache.getOrInsertKernel(Program, KernelName);
  };

  if (!SYCLConfig<SYCL_CACHE_IN_MEM>::get()) {
    // The built kernel cannot be shared between multiple
    // threads when caching is disabled, so we can return
    // nullptr for the mutex.
    auto [Kernel, ArgMask] = BuildF();
    return make_tuple(Kernel, nullptr, ArgMask);
  }

  auto BuildResult = Cache.getOrBuild<errc::invalid>(GetCachedBuildF, BuildF);
  // getOrBuild is not supposed to return nullptr
  assert(BuildResult != nullptr && "Invalid build result");
  // If caching is enabled, one copy of the kernel handle will be
  // stored in the cache, and one handle is returned to the
  // caller. In that case, we need to increase the ref count of the
  // kernel.
  Ctx->getAdapter()->call<UrApiKind::urKernelRetain>(BuildResult->Val.first);
  return std::make_tuple(BuildResult->Val.first,
                         &(BuildResult->MBuildResultMutex),
                         BuildResult->Val.second);
}

ur_kernel_handle_t ProgramManager::getCachedMaterializedKernel(
    const std::string &KernelName,
    const std::vector<unsigned char> &SpecializationConsts) {
  if constexpr (DbgProgMgr > 0)
    std::cerr << ">>> ProgramManager::getCachedMaterializedKernel\n"
              << "KernelName: " << KernelName << "\n";

  {
    std::lock_guard<std::mutex> KernelIDsGuard(m_KernelIDsMutex);
    if (auto KnownMaterializations = m_MaterializedKernels.find(KernelName);
        KnownMaterializations != m_MaterializedKernels.end()) {
      if constexpr (DbgProgMgr > 0)
        std::cerr << ">>> There are:" << KnownMaterializations->second.size()
                  << " materialized kernels.\n";
      if (auto Kernel =
              KnownMaterializations->second.find(SpecializationConsts);
          Kernel != KnownMaterializations->second.end()) {
        if constexpr (DbgProgMgr > 0)
          std::cerr << ">>> Kernel in the chache\n";
        return Kernel->second;
      }
    }
  }

  if constexpr (DbgProgMgr > 0)
    std::cerr << ">>> Kernel not in the chache\n";

  return nullptr;
}

ur_kernel_handle_t ProgramManager::getOrCreateMaterializedKernel(
    const RTDeviceBinaryImage &Img, const context &Context,
    const device &Device, const std::string &KernelName,
    const std::vector<unsigned char> &SpecializationConsts) {
  // Check if we already have the kernel in the cache.
  if constexpr (DbgProgMgr > 0)
    std::cerr << ">>> ProgramManager::getOrCreateMaterializedKernel\n"
              << "KernelName: " << KernelName << "\n";

  if (auto CachedKernel =
          getCachedMaterializedKernel(KernelName, SpecializationConsts))
    return CachedKernel;

  if constexpr (DbgProgMgr > 0)
    std::cerr << ">>> Adding the kernel to the cache.\n";
  auto Program = createURProgram(Img, Context, {Device});
  auto DeviceImpl = detail::getSyclObjImpl(Device);
  auto &Adapter = DeviceImpl->getAdapter();
  UrFuncInfo<UrApiKind::urProgramRelease> programReleaseInfo;
  auto programRelease =
      programReleaseInfo.getFuncPtrFromModule(ur::getURLoaderLibrary());
  ProgramPtr ProgramManaged(Program, programRelease);

  std::string CompileOpts;
  std::string LinkOpts;
  applyOptionsFromEnvironment(CompileOpts, LinkOpts);
  // No linking of extra programs reqruired.
  std::vector<ur_program_handle_t> ExtraProgramsToLink;
  std::vector<ur_device_handle_t> Devs = {DeviceImpl->getHandleRef()};
  auto BuildProgram =
      build(std::move(ProgramManaged), detail::getSyclObjImpl(Context),
            CompileOpts, LinkOpts, Devs,
            /*For non SPIR-V devices DeviceLibReqdMask is always 0*/ 0,
            ExtraProgramsToLink);
  ur_kernel_handle_t UrKernel{nullptr};
  Adapter->call<errc::kernel_not_supported, UrApiKind::urKernelCreate>(
      BuildProgram.get(), KernelName.c_str(), &UrKernel);
  {
    std::lock_guard<std::mutex> KernelIDsGuard(m_KernelIDsMutex);
    m_MaterializedKernels[KernelName][SpecializationConsts] = UrKernel;
  }

  return UrKernel;
}

bool doesDevSupportDeviceRequirements(const device &Dev,
                                      const RTDeviceBinaryImage &Img) {
  return !checkDevSupportDeviceRequirements(Dev, Img).has_value();
}

static std::string getAspectNameStr(sycl::aspect AspectNum) {
#define __SYCL_ASPECT(ASPECT, ID)                                              \
  case aspect::ASPECT:                                                         \
    return #ASPECT;
#define __SYCL_ASPECT_DEPRECATED(ASPECT, ID, MESSAGE) __SYCL_ASPECT(ASPECT, ID)
// We don't need "case aspect::usm_allocator" here because it will duplicate
// "case aspect::usm_system_allocations", therefore leave this macro empty
#define __SYCL_ASPECT_DEPRECATED_ALIAS(ASPECT, ID, MESSAGE)
  switch (AspectNum) {
#include <sycl/info/aspects.def>
#include <sycl/info/aspects_deprecated.def>
  }
  throw sycl::exception(errc::kernel_not_supported,
                        "Unknown aspect " +
                            std::to_string(static_cast<unsigned>(AspectNum)));
#undef __SYCL_ASPECT_DEPRECATED_ALIAS
#undef __SYCL_ASPECT_DEPRECATED
#undef __SYCL_ASPECT
}

// Check if the multiplication over unsigned integers overflows
template <typename T>
static std::enable_if_t<std::is_unsigned_v<T>, std::optional<T>>
multiply_with_overflow_check(T x, T y) {
  if (y == 0)
    return 0;
  if (x > std::numeric_limits<T>::max() / y)
    return {};
  else
    return x * y;
}

namespace matrix_ext = ext::oneapi::experimental::matrix;

// Matrix type string to matrix_type enum value conversion
// Note: matrix type strings are defined in template specialization for
// convertTypeToMatrixTypeString above
std::optional<matrix_ext::matrix_type>
convertMatrixTypeStringMatrixTypeEnumValue(
    const std::string &MatrixTypeString) {
  assert(!MatrixTypeString.empty() &&
         "MatrixTypeString type string can't be empty. Check if required "
         "template specialization for convertTypeToMatrixTypeString exists.");
  std::string_view MatrixTypeStringView = MatrixTypeString;
  std::string Prefix("matrix_type::");
  assert((MatrixTypeStringView.substr(0, Prefix.size()) == Prefix) &&
         "MatrixTypeString has incorrect prefix, should be \"matrix_type::\".");
  MatrixTypeStringView.remove_prefix(Prefix.size());
  if ("bf16" == MatrixTypeStringView)
    return matrix_ext::matrix_type::bf16;
  else if ("fp16" == MatrixTypeStringView)
    return matrix_ext::matrix_type::fp16;
  else if ("tf32" == MatrixTypeStringView)
    return matrix_ext::matrix_type::tf32;
  else if ("fp32" == MatrixTypeStringView)
    return matrix_ext::matrix_type::fp32;
  else if ("fp64" == MatrixTypeStringView)
    return matrix_ext::matrix_type::fp64;
  else if ("sint8" == MatrixTypeStringView)
    return matrix_ext::matrix_type::sint8;
  else if ("sint16" == MatrixTypeStringView)
    return matrix_ext::matrix_type::sint16;
  else if ("sint32" == MatrixTypeStringView)
    return matrix_ext::matrix_type::sint32;
  else if ("sint64" == MatrixTypeStringView)
    return matrix_ext::matrix_type::sint64;
  else if ("uint8" == MatrixTypeStringView)
    return matrix_ext::matrix_type::uint8;
  else if ("uint16" == MatrixTypeStringView)
    return matrix_ext::matrix_type::uint16;
  else if ("uint32" == MatrixTypeStringView)
    return matrix_ext::matrix_type::uint32;
  else if ("uint64" == MatrixTypeStringView)
    return matrix_ext::matrix_type::uint64;
  return std::nullopt;
}

bool isMatrixSupportedByHW(const std::string &MatrixTypeStrUser,
                           size_t RowsUser, size_t ColsUser,
                           matrix_ext::matrix_type MatrixTypeRuntime,
                           size_t MaxRowsRuntime, size_t MaxColsRuntime,
                           size_t RowsRuntime, size_t ColsRuntime) {
  std::optional<matrix_ext::matrix_type> MatrixTypeUserOpt =
      convertMatrixTypeStringMatrixTypeEnumValue(MatrixTypeStrUser);
  if (!MatrixTypeUserOpt)
    return false;
  bool IsMatrixTypeSupported = (MatrixTypeUserOpt.value() == MatrixTypeRuntime);
  bool IsRowsSupported = ((RowsRuntime != 0) ? (RowsUser == RowsRuntime)
                                             : (RowsUser <= MaxRowsRuntime));
  bool IsColsSupported = ((ColsRuntime != 0) ? (ColsUser == ColsRuntime)
                                             : (ColsUser <= MaxColsRuntime));
  return IsMatrixTypeSupported && IsRowsSupported && IsColsSupported;
}

std::optional<sycl::exception> checkDevSupportJointMatrix(
    const std::string &JointMatrixProStr,
    const std::vector<ext::oneapi::experimental::matrix::combination>
        &SupportedMatrixCombinations) {
  std::istringstream JointMatrixStrStream(JointMatrixProStr);
  std::string SingleJointMatrix;

  // start to parse the value which is generated by
  // SYCLPropagateJointMatrixUsage pass
  while (std::getline(JointMatrixStrStream, SingleJointMatrix, ';')) {
    std::istringstream SingleJointMatrixStrStream(SingleJointMatrix);
    std::vector<std::string> JointMatrixVec;
    std::string Item;

    while (std::getline(SingleJointMatrixStrStream, Item, ',')) {
      JointMatrixVec.push_back(Item);
    }

    assert(JointMatrixVec.size() == 4 &&
           "Property set is corrupted, it must have 4 elements.");

    const std::string &MatrixTypeUser = JointMatrixVec[0];
    const std::string &UseStrUser = JointMatrixVec[1];
    size_t RowsUser, ColsUser = 0;
    try {
      RowsUser = std::stoi(JointMatrixVec[2]);
      ColsUser = std::stoi(JointMatrixVec[3]);
    } catch (std::logic_error &) {
      // ignore exceptions, one way or another a user will see sycl::exception
      // with the message about incorrect rows or cols, because they are
      // initialized with 0 above
    }

    bool IsMatrixCompatible = false;

    for (const auto &Combination : SupportedMatrixCombinations) {
      std::optional<ext::oneapi::experimental::matrix::use> Use =
          detail::convertMatrixUseStringToEnum(UseStrUser.c_str());
      assert(Use && "Property set has empty matrix::use value.");
      switch (Use.value()) {
      case matrix_ext::use::a:
        IsMatrixCompatible |= isMatrixSupportedByHW(
            MatrixTypeUser, RowsUser, ColsUser, Combination.atype,
            Combination.max_msize, Combination.max_ksize, Combination.msize,
            Combination.ksize);
        break;
      case matrix_ext::use::b:
        IsMatrixCompatible |= isMatrixSupportedByHW(
            MatrixTypeUser, RowsUser, ColsUser, Combination.btype,
            Combination.max_ksize, Combination.max_nsize, Combination.ksize,
            Combination.nsize);
        break;
      case matrix_ext::use::accumulator: {
        IsMatrixCompatible |= isMatrixSupportedByHW(
            MatrixTypeUser, RowsUser, ColsUser, Combination.ctype,
            Combination.max_msize, Combination.max_nsize, Combination.msize,
            Combination.nsize);
        IsMatrixCompatible |= isMatrixSupportedByHW(
            MatrixTypeUser, RowsUser, ColsUser, Combination.dtype,
            Combination.max_msize, Combination.max_nsize, Combination.msize,
            Combination.nsize);
        break;
      }
      }

      // early exit if we have a match
      if (IsMatrixCompatible)
        break;
    }

    if (!IsMatrixCompatible)
      return sycl::exception(make_error_code(errc::kernel_not_supported),
                             "joint_matrix with parameters " + MatrixTypeUser +
                                 ", " + UseStrUser +
                                 ", Rows=" + std::to_string(RowsUser) +
                                 ", Cols=" + std::to_string(ColsUser) +
                                 " is not supported on this device");
  }
  return std::nullopt;
}

std::optional<sycl::exception> checkDevSupportJointMatrixMad(
    const std::string &JointMatrixProStr,
    const std::vector<ext::oneapi::experimental::matrix::combination>
        &SupportedMatrixCombinations) {
  std::istringstream JointMatrixMadStrStream(JointMatrixProStr);
  std::string SingleJointMatrixMad;

  // start to parse the value which is generated by
  // SYCLPropagateJointMatrixUsage pass
  while (std::getline(JointMatrixMadStrStream, SingleJointMatrixMad, ';')) {
    std::istringstream SingleJointMatrixMadStrStream(SingleJointMatrixMad);
    std::vector<std::string> JointMatrixMadVec;
    std::string Item;

    while (std::getline(SingleJointMatrixMadStrStream, Item, ',')) {
      JointMatrixMadVec.push_back(Item);
    }

    assert(JointMatrixMadVec.size() == 7 &&
           "Property set is corrupted, it must have 7 elements.");

    const std::string &MatrixTypeAStrUser = JointMatrixMadVec[0];
    const std::string &MatrixTypeBStrUser = JointMatrixMadVec[1];
    const std::string &MatrixTypeCStrUser = JointMatrixMadVec[2];
    const std::string &MatrixTypeDStrUser = JointMatrixMadVec[3];
    size_t MSizeUser, KSizeUser, NSizeUser = 0;
    try {
      MSizeUser = std::stoi(JointMatrixMadVec[4]);
      KSizeUser = std::stoi(JointMatrixMadVec[5]);
      NSizeUser = std::stoi(JointMatrixMadVec[6]);
    } catch (std::logic_error &) {
      // ignore exceptions, one way or another a user will see sycl::exception
      // with the message about incorrect size(s), because they are
      // initialized with 0 above
    }

    std::optional<matrix_ext::matrix_type> MatrixTypeAUserOpt =
        convertMatrixTypeStringMatrixTypeEnumValue(MatrixTypeAStrUser);
    std::optional<matrix_ext::matrix_type> MatrixTypeBUserOpt =
        convertMatrixTypeStringMatrixTypeEnumValue(MatrixTypeBStrUser);
    std::optional<matrix_ext::matrix_type> MatrixTypeCUserOpt =
        convertMatrixTypeStringMatrixTypeEnumValue(MatrixTypeCStrUser);
    std::optional<matrix_ext::matrix_type> MatrixTypeDUserOpt =
        convertMatrixTypeStringMatrixTypeEnumValue(MatrixTypeDStrUser);

    bool IsMatrixMadCompatible = false;

    for (const auto &Combination : SupportedMatrixCombinations) {
      if (!MatrixTypeAUserOpt || !MatrixTypeBUserOpt || !MatrixTypeCUserOpt ||
          !MatrixTypeDUserOpt)
        continue;

      bool IsMatrixTypeACompatible =
          (MatrixTypeAUserOpt.value() == Combination.atype);
      bool IsMatrixTypeBCompatible =
          (MatrixTypeBUserOpt.value() == Combination.btype);
      bool IsMatrixTypeCCompatible =
          (MatrixTypeCUserOpt.value() == Combination.ctype);
      bool IsMatrixTypeDCompatible =
          (MatrixTypeDUserOpt.value() == Combination.dtype);
      bool IsMSizeCompatible =
          ((Combination.msize != 0) ? (MSizeUser == Combination.msize)
                                    : (MSizeUser <= Combination.max_msize));
      bool IsKSizeCompatible =
          ((Combination.ksize != 0) ? (KSizeUser == Combination.ksize)
                                    : (KSizeUser <= Combination.max_ksize));
      bool IsNSizeCompatible =
          ((Combination.nsize != 0) ? (NSizeUser == Combination.nsize)
                                    : (NSizeUser <= Combination.max_nsize));

      IsMatrixMadCompatible =
          IsMatrixTypeACompatible && IsMatrixTypeBCompatible &&
          IsMatrixTypeCCompatible && IsMatrixTypeDCompatible &&
          IsMSizeCompatible && IsKSizeCompatible && IsNSizeCompatible;

      // early exit if we have a match
      if (IsMatrixMadCompatible)
        break;
    }

    if (!IsMatrixMadCompatible)
      return sycl::exception(
          make_error_code(errc::kernel_not_supported),
          "joint_matrix_mad function with parameters atype=" +
              MatrixTypeAStrUser + ", btype=" + MatrixTypeBStrUser +
              ", ctype=" + MatrixTypeCStrUser + ", dtype=" +
              MatrixTypeDStrUser + ", M=" + std::to_string(MSizeUser) + ", K=" +
              std::to_string(KSizeUser) + ", N=" + std::to_string(NSizeUser) +
              " is not supported on this "
              "device");
  }
  return std::nullopt;
}

std::optional<sycl::exception>
checkDevSupportDeviceRequirements(const device &Dev,
                                  const RTDeviceBinaryImage &Img,
                                  const NDRDescT &NDRDesc) {
  auto getPropIt = [&Img](const std::string &PropName) {
    auto &PropRange = Img.getDeviceRequirements();
    RTDeviceBinaryImage::PropertyRange::ConstIterator PropIt = std::find_if(
        PropRange.begin(), PropRange.end(),
        [&PropName](RTDeviceBinaryImage::PropertyRange::ConstIterator &&Prop) {
          return (*Prop)->Name == PropName;
        });
    return (PropIt == PropRange.end())
               ? std::nullopt
               : std::optional<
                     RTDeviceBinaryImage::PropertyRange::ConstIterator>{PropIt};
  };

  auto AspectsPropIt = getPropIt("aspects");
  auto JointMatrixPropIt = getPropIt("joint_matrix");
  auto JointMatrixMadPropIt = getPropIt("joint_matrix_mad");
  auto ReqdWGSizeUint32TPropIt = getPropIt("reqd_work_group_size");
  auto ReqdWGSizeUint64TPropIt = getPropIt("reqd_work_group_size_uint64_t");
  auto ReqdSubGroupSizePropIt = getPropIt("reqd_sub_group_size");
  auto WorkGroupNumDim = getPropIt("work_group_num_dim");

  // Checking if device supports defined aspects
  if (AspectsPropIt) {
    ByteArray Aspects =
        DeviceBinaryProperty(*(AspectsPropIt.value())).asByteArray();
    // Drop 8 bytes describing the size of the byte array.
    Aspects.dropBytes(8);
    while (!Aspects.empty()) {
      aspect Aspect = Aspects.consume<aspect>();
      if (!Dev.has(Aspect))
        return sycl::exception(errc::kernel_not_supported,
                               "Required aspect " + getAspectNameStr(Aspect) +
                                   " is not supported on the device");
    }
  }

  if (JointMatrixPropIt) {
    std::vector<ext::oneapi::experimental::matrix::combination> Combinations =
        Dev.get_info<
            ext::oneapi::experimental::info::device::matrix_combinations>();

    if (Combinations.empty())
      return sycl::exception(make_error_code(errc::kernel_not_supported),
                             "no matrix hardware on the target device, "
                             "joint_matrix is not supported");

    ByteArray JointMatrixByteArray =
        DeviceBinaryProperty(*(JointMatrixPropIt.value())).asByteArray();
    // Drop 8 bytes describing the size of the byte array.
    JointMatrixByteArray.dropBytes(8);
    std::string JointMatrixByteArrayToStr;
    while (!JointMatrixByteArray.empty()) {
      JointMatrixByteArrayToStr += JointMatrixByteArray.consume<char>();
    }
    std::optional<sycl::exception> Result =
        checkDevSupportJointMatrix(JointMatrixByteArrayToStr, Combinations);
    if (Result)
      return Result.value();
  }

  if (JointMatrixMadPropIt) {
    std::vector<ext::oneapi::experimental::matrix::combination> Combinations =
        Dev.get_info<
            ext::oneapi::experimental::info::device::matrix_combinations>();

    if (Combinations.empty())
      return sycl::exception(make_error_code(errc::kernel_not_supported),
                             "no matrix hardware on the target device, "
                             "joint_matrix_mad is not supported");

    ByteArray JointMatrixMadByteArray =
        DeviceBinaryProperty(*(JointMatrixMadPropIt.value())).asByteArray();
    // Drop 8 bytes describing the size of the byte array.
    JointMatrixMadByteArray.dropBytes(8);
    std::string JointMatrixMadByteArrayToStr;
    while (!JointMatrixMadByteArray.empty()) {
      JointMatrixMadByteArrayToStr += JointMatrixMadByteArray.consume<char>();
    }
    std::optional<sycl::exception> Result = checkDevSupportJointMatrixMad(
        JointMatrixMadByteArrayToStr, Combinations);
    if (Result)
      return Result.value();
  }

  // Checking if device supports defined required work group size
  if (ReqdWGSizeUint32TPropIt || ReqdWGSizeUint64TPropIt) {
    /// TODO: Before intel/llvm#10620, the reqd_work_group_size attribute
    // stores its values as uint32_t, but this needed to be expanded to
    // uint64_t.  However, this change did not happen in ABI-breaking
    // window, so we attach the required work-group size as the
    // reqd_work_group_size_uint64_t attribute. At the next ABI-breaking
    // window, we can remove the logic for the 32 bit property.
    bool usingUint64_t = ReqdWGSizeUint64TPropIt.has_value();
    auto it = usingUint64_t ? ReqdWGSizeUint64TPropIt : ReqdWGSizeUint32TPropIt;

    ByteArray ReqdWGSize = DeviceBinaryProperty(*(it.value())).asByteArray();
    // Drop 8 bytes describing the size of the byte array.
    ReqdWGSize.dropBytes(8);
    uint64_t ReqdWGSizeAllDimsTotal = 1;
    std::vector<uint64_t> ReqdWGSizeVec;
    int Dims = 0;
    while (!ReqdWGSize.empty()) {
      uint64_t SingleDimSize = usingUint64_t ? ReqdWGSize.consume<uint64_t>()
                                             : ReqdWGSize.consume<uint32_t>();
      if (auto res = multiply_with_overflow_check(ReqdWGSizeAllDimsTotal,
                                                  SingleDimSize))
        ReqdWGSizeAllDimsTotal = *res;
      else
        return sycl::exception(
            sycl::errc::kernel_not_supported,
            "Required work-group size is not supported"
            " (total number of work-items requested can't fit into size_t)");
      ReqdWGSizeVec.push_back(SingleDimSize);
      Dims++;
    }

    size_t UserProvidedNumDims = 0;
    if (WorkGroupNumDim) {
      // We know the dimensions have been padded to 3, make sure that the pad
      // value is always set to 1 and record the number of dimensions specified
      // by the user.
      UserProvidedNumDims =
          DeviceBinaryProperty(*(WorkGroupNumDim.value())).asUint32();
#ifndef NDEBUG
      for (unsigned i = UserProvidedNumDims; i < 3; ++i)
        assert(ReqdWGSizeVec[i] == 1 &&
               "Incorrect padding in required work-group size metadata.");
#endif // NDEBUG
    } else {
      UserProvidedNumDims = Dims;
    }

    if (NDRDesc.Dims != 0 && NDRDesc.Dims != UserProvidedNumDims)
      return sycl::exception(
          sycl::errc::nd_range,
          "The local size dimension of submitted nd_range doesn't match the "
          "required work-group size dimension");

    // The SingleDimSize was computed in an uint64_t; size_t does not
    // necessarily have to be the same uint64_t (but should fit in an
    // uint64_t).
    if (ReqdWGSizeAllDimsTotal >
        Dev.get_info<info::device::max_work_group_size>())
      return sycl::exception(sycl::errc::kernel_not_supported,
                             "Required work-group size " +
                                 std::to_string(ReqdWGSizeAllDimsTotal) +
                                 " is not supported on the device");
    // Creating std::variant to call max_work_item_sizes one time to avoid
    // performance drop
    std::variant<id<1>, id<2>, id<3>> MaxWorkItemSizesVariant;
    if (Dims == 1)
      MaxWorkItemSizesVariant =
          Dev.get_info<info::device::max_work_item_sizes<1>>();
    else if (Dims == 2)
      MaxWorkItemSizesVariant =
          Dev.get_info<info::device::max_work_item_sizes<2>>();
    else // (Dims == 3)
      MaxWorkItemSizesVariant =
          Dev.get_info<info::device::max_work_item_sizes<3>>();
    for (int i = 0; i < Dims; i++) {
      // Extracting value from std::variant to avoid dealing with type-safety
      // issues after that
      if (Dims == 1) {
        // ReqdWGSizeVec is in reverse order compared to MaxWorkItemSizes
        if (ReqdWGSizeVec[i] >
            std::get<id<1>>(MaxWorkItemSizesVariant)[Dims - i - 1])
          return sycl::exception(sycl::errc::kernel_not_supported,
                                 "Required work-group size " +
                                     std::to_string(ReqdWGSizeVec[i]) +
                                     " is not supported");
      } else if (Dims == 2) {
        if (ReqdWGSizeVec[i] >
            std::get<id<2>>(MaxWorkItemSizesVariant)[Dims - i - 1])
          return sycl::exception(sycl::errc::kernel_not_supported,
                                 "Required work-group size " +
                                     std::to_string(ReqdWGSizeVec[i]) +
                                     " is not supported");
      } else // (Dims == 3)
        if (ReqdWGSizeVec[i] >
            std::get<id<3>>(MaxWorkItemSizesVariant)[Dims - i - 1])
          return sycl::exception(sycl::errc::kernel_not_supported,
                                 "Required work-group size " +
                                     std::to_string(ReqdWGSizeVec[i]) +
                                     " is not supported");
    }
  }

  // Check if device supports required sub-group size.
  if (ReqdSubGroupSizePropIt) {
    auto ReqdSubGroupSize =
        DeviceBinaryProperty(*(ReqdSubGroupSizePropIt.value())).asUint32();
    auto SupportedSubGroupSizes = Dev.get_info<info::device::sub_group_sizes>();
    // !getUint32PropAsBool(Img, "isEsimdImage") is a WA for ESIMD,
    // as ESIMD images have a reqd-sub-group-size of 1, but currently
    // no backend currently includes 1 as a valid sub-group size.
    // This can be removed if backends add 1 as a valid sub-group size.
    if (!getUint32PropAsBool(Img, "isEsimdImage") &&
        std::none_of(SupportedSubGroupSizes.cbegin(),
                     SupportedSubGroupSizes.cend(),
                     [=](auto s) { return s == ReqdSubGroupSize; }))
      return sycl::exception(sycl::errc::kernel_not_supported,
                             "Sub-group size " +
                                 std::to_string(ReqdSubGroupSize) +
                                 " is not supported on the device");
  }

  return {};
}

bool doesImageTargetMatchDevice(const RTDeviceBinaryImage &Img,
                                const device &Dev) {
  auto PropRange = Img.getDeviceRequirements();
  auto PropIt =
      std::find_if(PropRange.begin(), PropRange.end(), [&](const auto &Prop) {
        return Prop->Name == std::string_view("compile_target");
      });
  // Device image has no compile_target property, check target.
  if (PropIt == PropRange.end()) {
    sycl::backend BE = Dev.get_backend();
    const char *Target = Img.getRawData().DeviceTargetSpec;
    if (strcmp(Target, __SYCL_DEVICE_BINARY_TARGET_SPIRV64) == 0) {
      return (BE == sycl::backend::opencl ||
              BE == sycl::backend::ext_oneapi_level_zero);
    }
    if (strcmp(Target, __SYCL_DEVICE_BINARY_TARGET_SPIRV64_X86_64) == 0) {
      return Dev.is_cpu();
    }
    if (strcmp(Target, __SYCL_DEVICE_BINARY_TARGET_SPIRV64_GEN) == 0) {
      return Dev.is_gpu() && (BE == sycl::backend::opencl ||
                              BE == sycl::backend::ext_oneapi_level_zero);
    }
    if (strcmp(Target, __SYCL_DEVICE_BINARY_TARGET_SPIRV64_FPGA) == 0) {
      return Dev.is_accelerator();
    }
    if (strcmp(Target, __SYCL_DEVICE_BINARY_TARGET_NVPTX64) == 0 ||
        strcmp(Target, __SYCL_DEVICE_BINARY_TARGET_LLVM_NVPTX64) == 0) {
      return BE == sycl::backend::ext_oneapi_cuda;
    }
    if (strcmp(Target, __SYCL_DEVICE_BINARY_TARGET_AMDGCN) == 0 ||
        strcmp(Target, __SYCL_DEVICE_BINARY_TARGET_LLVM_AMDGCN) == 0) {
      return BE == sycl::backend::ext_oneapi_hip;
    }
    if (strcmp(Target, __SYCL_DEVICE_BINARY_TARGET_NATIVE_CPU) == 0) {
      return BE == sycl::backend::ext_oneapi_native_cpu;
    }
    assert(false && "Unexpected image target");
    return false;
  }

  // Device image has the compile_target property, so it is AOT compiled for
  // some device, check if that architecture is Device's architecture.
  auto CompileTargetByteArray = DeviceBinaryProperty(*PropIt).asByteArray();
  // Drop 8 bytes describing the size of the byte array.
  CompileTargetByteArray.dropBytes(8);
  std::string_view CompileTarget(
      reinterpret_cast<const char *>(&CompileTargetByteArray[0]),
      CompileTargetByteArray.size());
  std::string_view ArchName = getArchName(Dev);
  // Note: there are no explicit targets for CPUs, so on x86_64,
  // intel_cpu_spr, and intel_cpu_gnr, we use a spir64_x86_64
  // compile target image.
  // TODO: When dedicated targets for CPU are added, (i.e.
  // -fsycl-targets=intel_cpu_spr etc.) remove this special
  // handling of CPU targets.
  return ((ArchName == CompileTarget) ||
          (CompileTarget == "spir64_x86_64" &&
           (ArchName == "x86_64" || ArchName == "intel_cpu_spr" ||
            ArchName == "intel_cpu_gnr")));
}

} // namespace detail
} // namespace _V1
} // namespace sycl

extern "C" void __sycl_register_lib(sycl_device_binaries desc) {
  sycl::detail::ProgramManager::getInstance().addImages(desc);
}

// Executed as a part of current module's (.exe, .dll) static initialization
extern "C" void __sycl_unregister_lib(sycl_device_binaries desc) {
  (void)desc;
  // TODO implement the function
}<|MERGE_RESOLUTION|>--- conflicted
+++ resolved
@@ -511,11 +511,6 @@
     const std::string &CompileAndLinkOptions, SerializedObj SpecConsts) {
   ur_program_handle_t NativePrg; // TODO: Or native?
 
-<<<<<<< HEAD
-  auto BinProg = PersistentDeviceCodeCache::getItemFromDisc(
-      Devices[0], AllImages, SpecConsts, CompileAndLinkOptions);
-  if (BinProg.size()) {
-=======
   // Get binaries for each device (1:1 correpsondence with input Devices).
   auto Binaries = PersistentDeviceCodeCache::getItemFromDisc(
       Devices, AllImages, SpecConsts, CompileAndLinkOptions);
@@ -527,7 +522,6 @@
       BinPtrs.push_back(reinterpret_cast<const uint8_t *>(Bin.data()));
     }
 
->>>>>>> e95b34bb
     // Get program metadata from properties
     std::vector<ur_program_metadata_t> ProgMetadataVector;
     for (const RTDeviceBinaryImage *Img : AllImages) {
@@ -535,16 +529,8 @@
       ProgMetadataVector.insert(ProgMetadataVector.end(),
                                 ImgProgMetadata.begin(), ImgProgMetadata.end());
     }
-<<<<<<< HEAD
-    std::vector<const uint8_t *> Binaries(Devices.size(),
-                                          (const uint8_t *)BinProg[0].data());
-    std::vector<size_t> Lengths(Devices.size(), BinProg[0].size());
-    NativePrg =
-        createBinaryProgram(getSyclObjImpl(Context), Devices, Binaries.data(),
-=======
     NativePrg =
         createBinaryProgram(getSyclObjImpl(Context), Devices, BinPtrs.data(),
->>>>>>> e95b34bb
                             Lengths.data(), ProgMetadataVector);
   } else {
     NativePrg = createURProgram(MainImg, Context, Devices);
@@ -930,11 +916,7 @@
   uint32_t ImgId = Img.getImageID();
   const ur_device_handle_t UrDevice = Dev->getHandleRef();
   auto CacheKey = std::make_pair(std::make_pair(std::move(SpecConsts), ImgId),
-<<<<<<< HEAD
-                                 std::set{UrDevice});
-=======
                                  std::set<ur_device_handle_t>{UrDevice});
->>>>>>> e95b34bb
 
   auto GetCachedBuildF = [&Cache, &CacheKey]() {
     return Cache.getOrInsertProgram(CacheKey);
@@ -2760,11 +2742,7 @@
       }
       // Change device in the cache key to reduce copying of spec const data.
       CacheKey.second = Subset;
-<<<<<<< HEAD
-      Cache.getOrBuild<errc::build>(GetCachedBuildF, CacheSubsets);
-=======
       Cache.getOrBuild<errc::build>(GetCachedBuildF, CacheSubsets, EvictFunc);
->>>>>>> e95b34bb
       // getOrBuild is not supposed to return nullptr
       assert(BuildResult != nullptr && "Invalid build result");
     }
