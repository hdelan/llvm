--- conflicted
+++ resolved
@@ -34,18 +34,7 @@
 program_impl::program_impl(ContextImplPtr Context,
                            std::vector<device> DeviceList,
                            const property_list &PropList)
-<<<<<<< HEAD
     : MContext(Context), MDevices(DeviceList), MPropList(PropList) {}
-=======
-    : MContext(Context), MDevices(DeviceList), MPropList(PropList) {
-  if (Context->getDevices().size() > 1) {
-    throw feature_not_supported(
-        "multiple devices within a context are not supported with "
-        "sycl::program and sycl::kernel",
-        PI_ERROR_INVALID_OPERATION);
-  }
-}
->>>>>>> 74369c84
 
 program_impl::program_impl(
     std::vector<std::shared_ptr<program_impl>> ProgramList,
