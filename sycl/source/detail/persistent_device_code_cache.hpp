--- conflicted
+++ resolved
@@ -187,11 +187,7 @@
                   const std::string &BuildOptionsString);
 
   static std::vector<std::vector<char>>
-<<<<<<< HEAD
-  getCompiledKernelFromDisc(const device &Device,
-=======
   getCompiledKernelFromDisc(const std::vector<device> &Devices,
->>>>>>> e95b34bb
                             const std::string &BuildOptionsString,
                             const std::string SourceStr);
 
@@ -204,11 +200,7 @@
                 const std::string &BuildOptionsString,
                 const ur_program_handle_t &NativePrg);
 
-<<<<<<< HEAD
-  static void putCompiledKernelToDisc(const device &Device,
-=======
   static void putCompiledKernelToDisc(const std::vector<device> &Devices,
->>>>>>> e95b34bb
                                       const std::string &BuildOptionsString,
                                       const std::string &SourceStr,
                                       const ur_program_handle_t &NativePrg);
