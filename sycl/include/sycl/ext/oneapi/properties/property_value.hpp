--- conflicted
+++ resolved
@@ -16,11 +16,6 @@
 inline namespace _V1 {
 namespace ext::oneapi::experimental {
 namespace detail {
-
-// Checks if a type T has a static value member variable.
-template <typename T, typename U = int> struct HasValue : std::false_type {};
-template <typename T>
-struct HasValue<T, decltype((void)T::value, 0)> : std::true_type {};
 
 // Base class for property values with a single non-type value
 template <typename T, typename = void> struct SingleNontypePropertyValueBase {};
@@ -87,22 +82,6 @@
 struct PropertyID<property_value<PropertyT, PropertyValueTs...>>
     : PropertyID<PropertyT> {};
 
-<<<<<<< HEAD
-// Checks if a type is a compile-time property values.
-template <typename PropertyT>
-struct IsCompileTimePropertyValue : std::false_type {};
-template <typename PropertyT, typename... PropertyValueTs>
-struct IsCompileTimePropertyValue<property_value<PropertyT, PropertyValueTs...>>
-    : IsCompileTimeProperty<PropertyT> {};
-
-// Checks if a type is a valid property value, i.e either runtime property or
-// property_value with a valid compile-time property
-template <typename T> struct IsPropertyValue {
-  static constexpr bool value =
-      IsRuntimeProperty<T>::value || IsCompileTimePropertyValue<T>::value;
-};
-=======
->>>>>>> e95b34bb
 } // namespace detail
 } // namespace ext::oneapi::experimental
 } // namespace _V1
