//==------------ multi_ptr.hpp - SYCL multi_ptr class ----------------------==//
//
// Part of the LLVM Project, under the Apache License v2.0 with LLVM Exceptions.
// See https://llvm.org/LICENSE.txt for license information.
// SPDX-License-Identifier: Apache-2.0 WITH LLVM-exception
//
//===----------------------------------------------------------------------===//

#pragma once

#include <sycl/__spirv/spirv_ops.hpp>         // for __spirv_ocl_prefetch
#include <sycl/access/access.hpp>             // for address_space, decorated
#include <sycl/aliases.hpp>                   // for half
#include <sycl/detail/defines_elementary.hpp> // for __SYCL2020_DEPRECATED
#include <sycl/detail/type_traits.hpp>        // for const_if_const_AS
#include <sycl/half_type.hpp>                 // for BIsRepresentationT

#include <cstddef>     // for nullptr_t, ptrdiff_t, size_t
#include <iterator>    // for random_access_iterator_tag
#include <type_traits> // for enable_if_t, add_pointer_t

namespace sycl {
inline namespace _V1 {

namespace detail {

// Helper to avoid instantiations of invalid non-legacy multi_ptr types.
template <typename ElementType, access::address_space Space>
struct LegacyPointerTypes {
  using pointer_t =
      typename multi_ptr<ElementType, Space, access::decorated::yes>::pointer;
  using const_pointer_t = typename multi_ptr<const ElementType, Space,
                                             access::decorated::yes>::pointer;
};

// Specialization for constant_space to avoid creating a non-legacy multi_ptr
// with the unsupported space.
template <typename ElementType>
struct LegacyPointerTypes<ElementType, access::address_space::constant_space> {
  using decorated_type = typename detail::DecoratedType<
      ElementType, access::address_space::constant_space>::type;
  using pointer_t = decorated_type *;
  using const_pointer_t = decorated_type const *;
};

// Helper to avoid instantiations of invalid non-legacy multi_ptr types.
template <typename ElementType, access::address_space Space>
struct LegacyReferenceTypes {
  using reference_t =
      typename multi_ptr<ElementType, Space, access::decorated::yes>::reference;
  using const_reference_t =
      typename multi_ptr<const ElementType, Space,
                         access::decorated::yes>::reference;
};

// Specialization for constant_space to avoid creating a non-legacy multi_ptr
// with the unsupported space.
template <typename ElementType>
struct LegacyReferenceTypes<ElementType,
                            access::address_space::constant_space> {
  using decorated_type = typename detail::DecoratedType<
      ElementType, access::address_space::constant_space>::type;
  using reference_t = decorated_type &;
  using const_reference_t = decorated_type &;
};
} // namespace detail

// Forward declarations
template <typename dataT, int dimensions, access::mode accessMode,
          access::target accessTarget, access::placeholder isPlaceholder,
          typename PropertyListT>
class accessor;
template <typename dataT, int dimensions> class local_accessor;

/// Provides constructors for address space qualified and non address space
/// qualified pointers to allow interoperability between plain C++ and OpenCL C.
///
/// \ingroup sycl_api
// TODO: Default value for DecorateAddress is for backwards compatiblity. It
//       should be removed.
template <typename ElementType, access::address_space Space,
          access::decorated DecorateAddress = access::decorated::legacy>
class __SYCL_TYPE(multi_ptr) multi_ptr {
private:
  using decorated_type =
      typename detail::DecoratedType<ElementType, Space>::type;

public:
  static constexpr bool is_decorated =
      DecorateAddress == access::decorated::yes;
  static constexpr access::address_space address_space = Space;

  using value_type = ElementType;
  using pointer = std::conditional_t<is_decorated, decorated_type *,
                                     std::add_pointer_t<value_type>>;
  using reference = std::conditional_t<is_decorated, decorated_type &,
                                       std::add_lvalue_reference_t<value_type>>;
  using iterator_category = std::random_access_iterator_tag;
  using difference_type = std::ptrdiff_t;

  static_assert(std::is_same_v<remove_decoration_t<pointer>,
                               std::add_pointer_t<value_type>>);
  static_assert(std::is_same_v<remove_decoration_t<reference>,
                               std::add_lvalue_reference_t<value_type>>);
  // Legacy has a different interface.
  static_assert(DecorateAddress != access::decorated::legacy);

  // Constructors
  multi_ptr() : m_Pointer(nullptr) {}
  multi_ptr(const multi_ptr &) = default;
  multi_ptr(multi_ptr &&) = default;
  explicit multi_ptr(typename multi_ptr<ElementType, Space,
                                        access::decorated::yes>::pointer ptr)
      : m_Pointer(ptr) {}
  multi_ptr(std::nullptr_t) : m_Pointer(nullptr) {}

  // Only if Space is in
  // {global_space, ext_intel_global_device_space, generic_space}
  template <
      int Dimensions, access::mode Mode, access::placeholder isPlaceholder,
      typename PropertyListT, access::address_space RelaySpace = Space,
      typename = typename std::enable_if_t<
          RelaySpace == Space &&
          (Space == access::address_space::generic_space ||
           Space == access::address_space::global_space ||
           Space == access::address_space::ext_intel_global_device_space)>>
  multi_ptr(accessor<ElementType, Dimensions, Mode, target::device,
                     isPlaceholder, PropertyListT>
                Accessor)
      : multi_ptr(detail::static_address_cast<Space>(
            Accessor.template get_multi_ptr<DecorateAddress>()
                .get_decorated())) {}

  // Only if Space == local_space || generic_space
  template <int Dimensions, access::mode Mode,
            access::placeholder isPlaceholder, typename PropertyListT,
            access::address_space RelaySpace = Space,
            typename = typename std::enable_if_t<
                RelaySpace == Space &&
                (Space == access::address_space::generic_space ||
                 Space == access::address_space::local_space)>>
  __SYCL2020_DEPRECATED(
      "multi_ptr construction using target::local specialized "
      "accessor is deprecated since SYCL 2020")
  multi_ptr(accessor<ElementType, Dimensions, Mode, target::local,
                     isPlaceholder, PropertyListT>
                Accessor)
      : multi_ptr(Accessor.get_pointer().get()) {}

  // Only if Space == local_space || generic_space
  template <int Dimensions, access::address_space RelaySpace = Space,
            typename = typename std::enable_if_t<
                RelaySpace == Space &&
                (Space == access::address_space::generic_space ||
                 Space == access::address_space::local_space)>>
  multi_ptr(local_accessor<ElementType, Dimensions> Accessor)
      : multi_ptr(Accessor.template get_multi_ptr<DecorateAddress>()
                      .get_decorated()) {}

  // Only if Space == constant_space
  template <
      int dimensions, access::placeholder isPlaceholder, typename PropertyListT,
      access::address_space _Space = Space,
      typename = typename std::enable_if_t<
          _Space == Space && Space == access::address_space::constant_space>>
  __SYCL2020_DEPRECATED(
      "multi_ptr construction using target::constant_buffer specialized "
      "accessor is deprecated since SYCL 2020")
  multi_ptr(accessor<ElementType, dimensions, access_mode::read,
                     target::constant_buffer, isPlaceholder, PropertyListT>
                Accessor)
      : multi_ptr(Accessor.template get_multi_ptr<DecorateAddress>()
                      .get_decorated()) {}

  // The following constructors are necessary to create multi_ptr<const
  // ElementType, Space, DecorateAddress> from accessor<ElementType, ...>.
  // Constructors above could not be used for this purpose because it will
  // require 2 implicit conversions of user types which is not allowed by C++:
  //    1. from accessor<ElementType, ...> to
  //       multi_ptr<ElementType, Space, DecorateAddress>
  //    2. from multi_ptr<ElementType, Space, DecorateAddress> to
  //       multi_ptr<const ElementType, Space, DecorateAddress>

  // Only if Space is in
  // {global_space, ext_intel_global_device_space, generic_space} and element
  // type is const
  template <
      int Dimensions, access::mode Mode, access::placeholder isPlaceholder,
      typename PropertyListT, access::address_space _Space = Space,
      typename RelayElementType = ElementType,
      typename = typename std::enable_if_t<
          _Space == Space &&
          (Space == access::address_space::generic_space ||
           Space == access::address_space::global_space ||
           Space == access::address_space::ext_intel_global_device_space) &&
          std::is_const_v<RelayElementType> &&
          std::is_same_v<RelayElementType, ElementType>>>
  multi_ptr(accessor<typename std::remove_const_t<RelayElementType>, Dimensions,
                     Mode, target::device, isPlaceholder, PropertyListT>
                Accessor)
      : m_Pointer(detail::static_address_cast<Space>(
            Accessor.template get_multi_ptr<DecorateAddress>()
                .get_decorated())) {}

  // Only if Space == local_space || generic_space and element type is const
  template <int Dimensions, access::mode Mode,
            access::placeholder isPlaceholder, typename PropertyListT,
            access::address_space RelaySpace = Space,
            typename RelayElementType = ElementType,
            typename = typename std::enable_if_t<
                RelaySpace == Space &&
                (Space == access::address_space::generic_space ||
                 Space == access::address_space::local_space) &&
                std::is_const_v<RelayElementType> &&
                std::is_same_v<RelayElementType, ElementType>>>
  __SYCL2020_DEPRECATED(
      "multi_ptr construction using target::local specialized "
      "accessor is deprecated since SYCL 2020")
  multi_ptr(accessor<typename std::remove_const_t<RelayElementType>, Dimensions,
                     Mode, target::local, isPlaceholder, PropertyListT>
                Accessor)
      : multi_ptr(Accessor.get_pointer().get()) {}

  // Only if Space == local_space || generic_space and element type is const
  template <int Dimensions, access::address_space RelaySpace = Space,
            typename RelayElementType = ElementType,
            typename = typename std::enable_if_t<
                RelaySpace == Space &&
                (Space == access::address_space::generic_space ||
                 Space == access::address_space::local_space) &&
                std::is_const_v<RelayElementType> &&
                std::is_same_v<RelayElementType, ElementType>>>
  multi_ptr(
      local_accessor<typename std::remove_const_t<RelayElementType>, Dimensions>
          Accessor)
      // Not having get_decorated() results in facing issue represented in
      // https://github.com/intel/llvm/issues/9745.
      // TODO: would be good to simplify it in future without facing above issue
      : multi_ptr(Accessor.template get_multi_ptr<DecorateAddress>()
                      .get_decorated()) {}

  // Only if Space == constant_space and element type is const
  template <
      int dimensions, access::placeholder isPlaceholder, typename PropertyListT,
      access::address_space _Space = Space,
      typename RelayElementType = ElementType,
      typename = typename std::enable_if_t<
          _Space == Space && Space == access::address_space::constant_space &&
          std::is_const_v<RelayElementType> &&
          std::is_same_v<RelayElementType, ElementType>>>
  __SYCL2020_DEPRECATED(
      "multi_ptr construction using target::constant_buffer specialized "
      "accessor is deprecated since SYCL 2020")
  multi_ptr(accessor<typename std::remove_const_t<RelayElementType>, dimensions,
                     access_mode::read, target::constant_buffer, isPlaceholder,
                     PropertyListT>
                Accessor)
      : multi_ptr(Accessor.template get_multi_ptr<DecorateAddress>()
                      .get_decorated()) {}

  // Assignment and access operators
  multi_ptr &operator=(const multi_ptr &) = default;
  multi_ptr &operator=(multi_ptr &&) = default;
  multi_ptr &operator=(std::nullptr_t) {
    m_Pointer = nullptr;
    return *this;
  }
  template <
      access::address_space OtherSpace, access::decorated OtherIsDecorated,
      typename =
          std::enable_if_t<Space == access::address_space::generic_space &&
                           OtherSpace != access::address_space::constant_space>>
  multi_ptr &
  operator=(const multi_ptr<value_type, OtherSpace, OtherIsDecorated> &Other) {
    m_Pointer = detail::static_address_cast<Space>(Other.get_decorated());
    return *this;
  }
  template <
      access::address_space OtherSpace, access::decorated OtherIsDecorated,
      typename =
          std::enable_if_t<Space == access::address_space::generic_space &&
                           OtherSpace != access::address_space::constant_space>>
  multi_ptr &
  operator=(multi_ptr<value_type, OtherSpace, OtherIsDecorated> &&Other) {
    m_Pointer = detail::static_address_cast<Space>(std::move(Other.m_Pointer));
    return *this;
  }

  reference operator*() const { return *m_Pointer; }
  pointer operator->() const { return get(); }
  reference operator[](difference_type index) const { return m_Pointer[index]; }

  pointer get() const {
    return detail::static_address_cast<
        is_decorated ? Space : access::address_space::generic_space>(m_Pointer);
  }
  decorated_type *get_decorated() const { return m_Pointer; }
  std::add_pointer_t<value_type> get_raw() const {
    return reinterpret_cast<std::add_pointer_t<value_type>>(get());
  }

  __SYCL2020_DEPRECATED("Conversion to pointer type is deprecated since SYCL "
                        "2020. Please use get() instead.")
  operator pointer() const { return get(); }

  template <access::address_space OtherSpace,
            access::decorated OtherIsDecorated,
            access::address_space RelaySpace = Space,
            typename = typename std::enable_if_t<
                RelaySpace == Space &&
                RelaySpace == access::address_space::generic_space &&
                (OtherSpace == access::address_space::private_space ||
                 OtherSpace == access::address_space::global_space ||
                 OtherSpace == access::address_space::local_space)>>
  explicit
  operator multi_ptr<value_type, OtherSpace, OtherIsDecorated>() const {
    return multi_ptr<value_type, OtherSpace, OtherIsDecorated>{
        detail::static_address_cast<OtherSpace>(get_decorated())};
  }

  template <access::address_space OtherSpace,
            access::decorated OtherIsDecorated,
            typename RelayElementType = ElementType,
            access::address_space RelaySpace = Space,
            typename = typename std::enable_if_t<
                std::is_same_v<RelayElementType, ElementType> &&
                !std::is_const_v<RelayElementType> && RelaySpace == Space &&
                RelaySpace == access::address_space::generic_space &&
                (OtherSpace == access::address_space::private_space ||
                 OtherSpace == access::address_space::global_space ||
                 OtherSpace == access::address_space::local_space)>>
  explicit
  operator multi_ptr<const value_type, OtherSpace, OtherIsDecorated>() const {
    return multi_ptr<const value_type, OtherSpace, OtherIsDecorated>{
        detail::static_address_cast<OtherSpace>(get_decorated())};
  }

  template <access::decorated ConvIsDecorated,
            typename RelayElementType = ElementType,
            typename = typename std::enable_if_t<
                std::is_same_v<RelayElementType, ElementType> &&
                !std::is_const_v<RelayElementType>>>
  operator multi_ptr<void, Space, ConvIsDecorated>() const {
    return multi_ptr<void, Space, ConvIsDecorated>{static_cast<
        typename multi_ptr<void, Space, access::decorated::yes>::pointer>(
        get_decorated())};
  }

  template <access::decorated ConvIsDecorated,
            typename RelayElementType = ElementType,
            typename = typename std::enable_if_t<
                std::is_same_v<RelayElementType, ElementType> &&
                std::is_const_v<RelayElementType>>>
  operator multi_ptr<const void, Space, ConvIsDecorated>() const {
    return multi_ptr<const void, Space, ConvIsDecorated>{static_cast<
        typename multi_ptr<const void, Space, access::decorated::yes>::pointer>(
        get_decorated())};
  }

  template <access::decorated ConvIsDecorated>
  operator multi_ptr<const value_type, Space, ConvIsDecorated>() const {
    return multi_ptr<const value_type, Space, ConvIsDecorated>{get_decorated()};
  }

  operator multi_ptr<value_type, Space,
                     detail::NegateDecorated<DecorateAddress>::value>() const {
    return multi_ptr<value_type, Space,
                     detail::NegateDecorated<DecorateAddress>::value>{
        get_decorated()};
  }

  // Explicit conversion to global_space
  // Only available if Space == address_space::ext_intel_global_device_space ||
  // Space == address_space::ext_intel_global_host_space
  template <
      access::address_space GlobalSpace = access::address_space::global_space,
      access::address_space RelaySpace = Space,
      typename = typename std::enable_if_t<
          RelaySpace == Space &&
          GlobalSpace == access::address_space::global_space &&
          (Space == access::address_space::ext_intel_global_device_space ||
           Space == access::address_space::ext_intel_global_host_space)>>
  explicit
  operator multi_ptr<ElementType, GlobalSpace, DecorateAddress>() const {
    return multi_ptr<ElementType, GlobalSpace, DecorateAddress>(
        detail::static_address_cast<GlobalSpace>(get_decorated()));
  }

  // Only if Space == global_space
  template <
      access::address_space _Space = Space,
      typename = typename std::enable_if_t<
          _Space == Space && Space == access::address_space::global_space>>
  void prefetch(size_t NumElements) const {
    size_t NumBytes = NumElements * sizeof(ElementType);
    using ptr_t = typename detail::DecoratedType<char, Space>::type const *;
    __spirv_ocl_prefetch(reinterpret_cast<ptr_t>(get_decorated()), NumBytes);
  }

  // Arithmetic operators
  multi_ptr &operator++() {
    m_Pointer += (difference_type)1;
    return *this;
  }
  multi_ptr operator++(int) {
    multi_ptr result(*this);
    ++(*this);
    return result;
  }
  multi_ptr &operator--() {
    m_Pointer -= (difference_type)1;
    return *this;
  }
  multi_ptr operator--(int) {
    multi_ptr result(*this);
    --(*this);
    return result;
  }
  multi_ptr &operator+=(difference_type r) {
    m_Pointer += r;
    return *this;
  }
  multi_ptr &operator-=(difference_type r) {
    m_Pointer -= r;
    return *this;
  }
  multi_ptr operator+(difference_type r) const {
    return multi_ptr(get_decorated() + r);
  }
  multi_ptr operator-(difference_type r) const {
    return multi_ptr(get_decorated() - r);
  }

private:
  decorated_type *m_Pointer;
};

/// Specialization of multi_ptr for const void.
template <access::address_space Space, access::decorated DecorateAddress>
class __SYCL_TYPE(multi_ptr) multi_ptr<const void, Space, DecorateAddress> {
private:
  using decorated_type =
      typename detail::DecoratedType<const void, Space>::type;

public:
  static constexpr bool is_decorated =
      DecorateAddress == access::decorated::yes;
  static constexpr access::address_space address_space = Space;

  using value_type = const void;
  using pointer = std::conditional_t<is_decorated, decorated_type *,
                                     std::add_pointer_t<value_type>>;
  using difference_type = std::ptrdiff_t;

  static_assert(std::is_same_v<remove_decoration_t<pointer>,
                               std::add_pointer_t<value_type>>);
  // Legacy has a different interface.
  static_assert(DecorateAddress != access::decorated::legacy);

  // Constructors
  multi_ptr() : m_Pointer(nullptr) {}
  multi_ptr(const multi_ptr &) = default;
  multi_ptr(multi_ptr &&) = default;
  explicit multi_ptr(typename multi_ptr<const void, Space,
                                        access::decorated::yes>::pointer ptr)
      : m_Pointer(ptr) {}
  multi_ptr(std::nullptr_t) : m_Pointer(nullptr) {}

  // Only if Space is in
  // {global_space, ext_intel_global_device_space}
  template <
      typename ElementType, int Dimensions, access::mode Mode,
      access::placeholder isPlaceholder, typename PropertyListT,
      access::address_space RelaySpace = Space,
      typename = typename std::enable_if_t<
          RelaySpace == Space &&
          (Space == access::address_space::global_space ||
           Space == access::address_space::generic_space ||
           Space == access::address_space::ext_intel_global_device_space)>>
  multi_ptr(accessor<ElementType, Dimensions, Mode, target::device,
                     isPlaceholder, PropertyListT>
                Accessor)
      : multi_ptr(detail::static_address_cast<Space>(
            Accessor.template get_multi_ptr<DecorateAddress>()
                .get_decorated())) {}

  // Only if Space == local_space
  template <
      typename ElementType, int Dimensions, access::mode Mode,
      access::placeholder isPlaceholder, typename PropertyListT,
      access::address_space RelaySpace = Space,
      typename = typename std::enable_if_t<
          RelaySpace == Space && Space == access::address_space::local_space>>
  __SYCL2020_DEPRECATED(
      "multi_ptr construction using target::local specialized "
      "accessor is deprecated since SYCL 2020")
  multi_ptr(accessor<ElementType, Dimensions, Mode, target::local,
                     isPlaceholder, PropertyListT>
                Accessor)
      : multi_ptr(Accessor.get_pointer().get()) {}

  // Only if Space == local_space
  template <typename ElementType, int Dimensions,
            access::address_space RelaySpace = Space,
            typename = typename std::enable_if_t<
                RelaySpace == Space &&
                (Space == access::address_space::local_space ||
                 Space == access::address_space::generic_space)>>
  multi_ptr(local_accessor<ElementType, Dimensions> Accessor)
      : multi_ptr(Accessor.template get_multi_ptr<DecorateAddress>()
                      .get_decorated()) {}

  // Only if Space == constant_space
  template <
      typename ElementType, int dimensions, typename PropertyListT,
      access::address_space _Space = Space,
      typename = typename std::enable_if_t<
          _Space == Space && Space == access::address_space::constant_space>>
  __SYCL2020_DEPRECATED(
      "multi_ptr construction using target::constant_buffer specialized "
      "accessor is deprecated since SYCL 2020")
  multi_ptr(accessor<ElementType, dimensions, access_mode::read,
                     target::constant_buffer, access::placeholder::false_t,
                     PropertyListT>
                Accessor)
      : multi_ptr(Accessor.template get_multi_ptr<DecorateAddress>()
                      .get_decorated()) {}

  // Assignment operators
  multi_ptr &operator=(const multi_ptr &) = default;
  multi_ptr &operator=(multi_ptr &&) = default;
  multi_ptr &operator=(std::nullptr_t) {
    m_Pointer = nullptr;
    return *this;
  }

  pointer get() const {
    return detail::static_address_cast<
        is_decorated ? Space : access::address_space::generic_space>(m_Pointer);
  }

  // Conversion to the underlying pointer type
  __SYCL2020_DEPRECATED("Conversion to pointer type is deprecated since SYCL "
                        "2020. Please use get() instead.")
  operator pointer() const { return get(); }

  // Explicit conversion to a multi_ptr<ElementType>
  template <typename ElementType,
            typename = typename std::enable_if_t<std::is_const_v<ElementType>>>
  explicit operator multi_ptr<ElementType, Space, DecorateAddress>() const {
    return multi_ptr<ElementType, Space, DecorateAddress>{
        static_cast<typename multi_ptr<ElementType, Space,
                                       access::decorated::yes>::pointer>(
            m_Pointer)};
  }

  // Implicit conversion to the negated decoration version of multi_ptr.
  operator multi_ptr<value_type, Space,
                     detail::NegateDecorated<DecorateAddress>::value>() const {
    return multi_ptr<value_type, Space,
                     detail::NegateDecorated<DecorateAddress>::value>{
        m_Pointer};
  }

  // Explicit conversion to global_space
  // Only available if Space == address_space::ext_intel_global_device_space ||
  // Space == address_space::ext_intel_global_host_space
  template <
      access::address_space GlobalSpace = access::address_space::global_space,
      access::address_space RelaySpace = Space,
      typename = typename std::enable_if_t<
          RelaySpace == Space &&
          GlobalSpace == access::address_space::global_space &&
          (Space == access::address_space::ext_intel_global_device_space ||
           Space == access::address_space::ext_intel_global_host_space)>>
  explicit
  operator multi_ptr<const void, GlobalSpace, DecorateAddress>() const {
    return multi_ptr<const void, GlobalSpace, DecorateAddress>{
        detail::static_address_cast<GlobalSpace>(m_Pointer)};
  }

private:
  decorated_type *m_Pointer;
};

// Specialization of multi_ptr for void.
template <access::address_space Space, access::decorated DecorateAddress>
class __SYCL_TYPE(multi_ptr) multi_ptr<void, Space, DecorateAddress> {
private:
  using decorated_type = typename detail::DecoratedType<void, Space>::type;

public:
  static constexpr bool is_decorated =
      DecorateAddress == access::decorated::yes;
  static constexpr access::address_space address_space = Space;

  using value_type = void;
  using pointer = std::conditional_t<is_decorated, decorated_type *,
                                     std::add_pointer_t<value_type>>;
  using difference_type = std::ptrdiff_t;

  static_assert(std::is_same_v<remove_decoration_t<pointer>,
                               std::add_pointer_t<value_type>>);
  // Legacy has a different interface.
  static_assert(DecorateAddress != access::decorated::legacy);
  // constant_space is only supported in legacy multi_ptr.
  static_assert(Space != access::address_space::constant_space,
                "SYCL 2020 multi_ptr does not support the deprecated "
                "constant_space address space.");

  // Constructors
  multi_ptr() : m_Pointer(nullptr) {}
  multi_ptr(const multi_ptr &) = default;
  multi_ptr(multi_ptr &&) = default;
  explicit multi_ptr(
      typename multi_ptr<void, Space, access::decorated::yes>::pointer ptr)
      : m_Pointer(ptr) {}
  multi_ptr(std::nullptr_t) : m_Pointer(nullptr) {}

  // Only if Space is in
  // {global_space, ext_intel_global_device_space}
  template <
      typename ElementType, int Dimensions, access::mode Mode,
      access::placeholder isPlaceholder, typename PropertyListT,
      access::address_space RelaySpace = Space,
      typename = typename std::enable_if_t<
          RelaySpace == Space &&
          (Space == access::address_space::global_space ||
           Space == access::address_space::generic_space ||
           Space == access::address_space::ext_intel_global_device_space)>>
  multi_ptr(accessor<ElementType, Dimensions, Mode, target::device,
                     isPlaceholder, PropertyListT>
                Accessor)
      : multi_ptr(detail::static_address_cast<Space>(
            Accessor.template get_multi_ptr<DecorateAddress>()
                .get_decorated())) {}

  // Only if Space == local_space
  template <
      typename ElementType, int Dimensions, access::mode Mode,
      access::placeholder isPlaceholder, typename PropertyListT,
      access::address_space RelaySpace = Space,
      typename = typename std::enable_if_t<
          RelaySpace == Space && Space == access::address_space::local_space>>
  __SYCL2020_DEPRECATED(
      "multi_ptr construction using target::local specialized "
      "accessor is deprecated since SYCL 2020")
  multi_ptr(accessor<ElementType, Dimensions, Mode, target::local,
                     isPlaceholder, PropertyListT>
                Accessor)
      : multi_ptr(Accessor.get_pointer().get()) {}

  // Only if Space == local_space
  template <typename ElementType, int Dimensions,
            access::address_space RelaySpace = Space,
            typename = typename std::enable_if_t<
                RelaySpace == Space &&
                (Space == access::address_space::local_space ||
                 Space == access::address_space::generic_space)>>
  multi_ptr(local_accessor<ElementType, Dimensions> Accessor)
      : multi_ptr(Accessor.template get_multi_ptr<DecorateAddress>()
                      .get_decorated()) {}

  // Only if Space == constant_space
  template <
      typename ElementType, int dimensions, typename PropertyListT,
      access::address_space _Space = Space,
      typename = typename std::enable_if_t<
          _Space == Space && Space == access::address_space::constant_space>>
  __SYCL2020_DEPRECATED(
      "multi_ptr construction using target::constant_buffer specialized "
      "accessor is deprecated since SYCL 2020")
  multi_ptr(accessor<ElementType, dimensions, access_mode::read,
                     target::constant_buffer, access::placeholder::false_t,
                     PropertyListT>
                Accessor)
      : multi_ptr(Accessor.template get_multi_ptr<DecorateAddress>()
                      .get_decorated()) {}

  // Assignment operators
  multi_ptr &operator=(const multi_ptr &) = default;
  multi_ptr &operator=(multi_ptr &&) = default;
  multi_ptr &operator=(std::nullptr_t) {
    m_Pointer = nullptr;
    return *this;
  }

  pointer get() const {
    return detail::static_address_cast<
        is_decorated ? Space : access::address_space::generic_space>(m_Pointer);
  }

  // Conversion to the underlying pointer type
  __SYCL2020_DEPRECATED("Conversion to pointer type is deprecated since SYCL "
                        "2020. Please use get() instead.")
  operator pointer() const { return get(); }

  // Explicit conversion to a multi_ptr<ElementType>
  template <typename ElementType>
  explicit operator multi_ptr<ElementType, Space, DecorateAddress>() const {
    return multi_ptr<ElementType, Space, DecorateAddress>{
        static_cast<typename multi_ptr<ElementType, Space,
                                       access::decorated::yes>::pointer>(
            m_Pointer)};
  }

  // Implicit conversion to the negated decoration version of multi_ptr.
  operator multi_ptr<value_type, Space,
                     detail::NegateDecorated<DecorateAddress>::value>() const {
    return multi_ptr<value_type, Space,
                     detail::NegateDecorated<DecorateAddress>::value>{
        m_Pointer};
  }

  // Explicit conversion to global_space
  // Only available if Space == address_space::ext_intel_global_device_space ||
  // Space == address_space::ext_intel_global_host_space
  template <
      access::address_space GlobalSpace = access::address_space::global_space,
      access::address_space RelaySpace = Space,
      typename = typename std::enable_if_t<
          RelaySpace == Space &&
          GlobalSpace == access::address_space::global_space &&
          (Space == access::address_space::ext_intel_global_device_space ||
           Space == access::address_space::ext_intel_global_host_space)>>
  explicit operator multi_ptr<void, GlobalSpace, DecorateAddress>() const {
    return multi_ptr<void, GlobalSpace, DecorateAddress>(
        detail::static_address_cast<GlobalSpace>(m_Pointer));
  }

private:
  decorated_type *m_Pointer;
};

namespace detail {
// See access.hpp's DecoratedType<..., access::address_space::constant_space>.
//
// This is only applicable to `access::decorated::legacy` mode because constant
// AS is deprecated itself and is only accessible in legacy modes.
template <auto Space>
#ifdef __SYCL_DEVICE_ONLY__
inline constexpr auto decoration_space =
    deduce_AS<typename DecoratedType<void, Space>::type>::value;
#else
inline constexpr auto decoration_space = Space;
#endif
} // namespace detail

// Legacy specialization of multi_ptr.
template <typename ElementType, access::address_space Space>
<<<<<<< HEAD
class __SYCL2020_DEPRECATED(
    "decorated::legacy multi_ptr specialization is deprecated since SYCL 2020.")
    multi_ptr<ElementType, Space, access::decorated::legacy> {
=======
class multi_ptr<ElementType, Space, access::decorated::legacy> {
>>>>>>> e95b34bb
  static constexpr auto DecorationSpace = detail::decoration_space<Space>;

public:
  using value_type = ElementType;
  using element_type =
      std::conditional_t<std::is_same_v<ElementType, half>,
                         sycl::detail::half_impl::BIsRepresentationT,
                         ElementType>;
  using difference_type = std::ptrdiff_t;

  // Implementation defined pointer and reference types that correspond to
  // SYCL/OpenCL interoperability types for OpenCL C functions
  using pointer_t =
      typename detail::LegacyPointerTypes<ElementType, Space>::pointer_t;
  using const_pointer_t =
      typename detail::LegacyPointerTypes<ElementType, Space>::const_pointer_t;
  using reference_t =
      typename detail::LegacyReferenceTypes<ElementType, Space>::reference_t;
  using const_reference_t =
      typename detail::LegacyReferenceTypes<ElementType,
                                            Space>::const_reference_t;

  static constexpr access::address_space address_space = Space;

  // Constructors
  multi_ptr() : m_Pointer(nullptr) {}
  multi_ptr(const multi_ptr &rhs) = default;
  multi_ptr(multi_ptr &&) = default;
#ifdef __SYCL_DEVICE_ONLY__
  // The generic address space have no corresponding 'opencl_...' attribute and
  // this constructor is considered as a duplicate for the
  // multi_ptr(ElementType *pointer) one, so the check is required.
  template <
      access::address_space _Space = Space,
      typename = typename std::enable_if_t<
          _Space == Space && Space != access::address_space::generic_space>>
  multi_ptr(pointer_t pointer) : m_Pointer(pointer) {}
#endif

  multi_ptr(ElementType *pointer)
      : m_Pointer(detail::dynamic_address_cast<
                  DecorationSpace, /* SupressNotImplementedAssert = */ true>(
            pointer)) {
    // TODO An implementation should reject an argument if the deduced
    // address space is not compatible with Space.
  }
#if defined(RESTRICT_WRITE_ACCESS_TO_CONSTANT_PTR)
  // TODO: This isn't SFINAE, is it? How does this work?
  template <typename = typename detail::const_if_const_AS<Space, ElementType>>
  multi_ptr(const ElementType *pointer)
      : m_Pointer(detail::dynamic_address_cast<
                  DecorationSpace, /* SupressNotImplementedAssert = */ true>(
            pointer)) {}
#endif

  multi_ptr(std::nullptr_t) : m_Pointer(nullptr) {}
  ~multi_ptr() = default;

  // Assignment and access operators
  multi_ptr &operator=(const multi_ptr &) = default;
  multi_ptr &operator=(multi_ptr &&) = default;

#ifdef __SYCL_DEVICE_ONLY__
  // The generic address space have no corresponding 'opencl_...' attribute and
  // this operator is considered as a duplicate for the
  // multi_ptr &operator=(ElementType *pointer) one, so the check is required.
  template <
      access::address_space _Space = Space,
      typename = typename std::enable_if_t<
          _Space == Space && Space != access::address_space::generic_space>>
  multi_ptr &operator=(pointer_t pointer) {
    m_Pointer = pointer;
    return *this;
  }
#endif

  multi_ptr &operator=(ElementType *pointer) {
    // TODO An implementation should reject an argument if the deduced
    // address space is not compatible with Space.
    m_Pointer = detail::dynamic_address_cast<
        DecorationSpace, /* SupressNotImplementedAssert = */ true>(pointer);
    return *this;
  }

  multi_ptr &operator=(std::nullptr_t) {
    m_Pointer = nullptr;
    return *this;
  }

  using ReturnPtr = detail::const_if_const_AS<Space, ElementType> *;
  using ReturnRef = detail::const_if_const_AS<Space, ElementType> &;
  using ReturnConstRef = const ElementType &;

  ReturnRef operator*() const {
    return *reinterpret_cast<ReturnPtr>(m_Pointer);
  }

  ReturnPtr operator->() const {
    return reinterpret_cast<ReturnPtr>(m_Pointer);
  }

  ReturnRef operator[](difference_type index) {
    return reinterpret_cast<ReturnPtr>(m_Pointer)[index];
  }

  ReturnConstRef operator[](difference_type index) const {
    return reinterpret_cast<ReturnPtr>(m_Pointer)[index];
  }

  // Only if Space is in
  // {global_space, ext_intel_global_device_space, generic_space}
  template <
      int dimensions, access::mode Mode, access::placeholder isPlaceholder,
      typename PropertyListT, access::address_space _Space = Space,
      typename = typename std::enable_if_t<
          _Space == Space &&
          (Space == access::address_space::generic_space ||
           Space == access::address_space::global_space ||
           Space == access::address_space::ext_intel_global_device_space)>>
  multi_ptr(accessor<ElementType, dimensions, Mode, target::device,
                     isPlaceholder, PropertyListT>
                Accessor)
      : multi_ptr(detail::static_address_cast<DecorationSpace>(
            Accessor.get_pointer().get())) {}

  // Only if Space == local_space || generic_space
  template <
      int dimensions, access::mode Mode, access::placeholder isPlaceholder,
      typename PropertyListT, access::address_space _Space = Space,
      typename = typename std::enable_if_t<
          _Space == Space && (Space == access::address_space::generic_space ||
                              Space == access::address_space::local_space)>>
  multi_ptr(accessor<ElementType, dimensions, Mode, target::local,
                     isPlaceholder, PropertyListT>
                Accessor)
      : multi_ptr(Accessor.get_pointer()) {}

  // Only if Space == local_space || generic_space
  template <int dimensions>
  multi_ptr(local_accessor<ElementType, dimensions> Accessor)
      : multi_ptr(Accessor.get_pointer()) {}

  // Only if Space == constant_space
  template <
      int dimensions, access::mode Mode, access::placeholder isPlaceholder,
      typename PropertyListT, access::address_space _Space = Space,
      typename = typename std::enable_if_t<
          _Space == Space && Space == access::address_space::constant_space>>
  multi_ptr(accessor<ElementType, dimensions, Mode, target::constant_buffer,
                     isPlaceholder, PropertyListT>
                Accessor)
      : multi_ptr(Accessor.get_pointer()) {}

  // The following constructors are necessary to create multi_ptr<const
  // ElementType, Space, access::decorated::legacy> from
  // accessor<ElementType, ...>. Constructors above could not be used for this
  // purpose because it will require 2 implicit conversions of user types which
  // is not allowed by C++:
  //    1. from accessor<ElementType, ...> to
  //       multi_ptr<ElementType, Space, access::decorated::legacy>
  //    2. from multi_ptr<ElementType, Space, access::decorated::legacy> to
  //       multi_ptr<const ElementType, Space, access::decorated::legacy>

  // Only if Space is in
  // {global_space, ext_intel_global_device_space, generic_space} and element
  // type is const
  template <
      int dimensions, access::mode Mode, access::placeholder isPlaceholder,
      typename PropertyListT, access::address_space _Space = Space,
      typename ET = ElementType,
      typename = typename std::enable_if_t<
          _Space == Space &&
          (Space == access::address_space::generic_space ||
           Space == access::address_space::global_space ||
           Space == access::address_space::ext_intel_global_device_space) &&
          std::is_const_v<ET> && std::is_same_v<ET, ElementType>>>
  multi_ptr(accessor<typename std::remove_const_t<ET>, dimensions, Mode,
                     target::device, isPlaceholder, PropertyListT>
                Accessor)
      : multi_ptr(Accessor.get_pointer()) {}

  // Only if Space == local_space || generic_space and element type is const
  template <int dimensions, access::mode Mode,
            access::placeholder isPlaceholder, typename PropertyListT,
            access::address_space _Space = Space, typename ET = ElementType,
            typename = typename std::enable_if_t<
                _Space == Space &&
                (Space == access::address_space::generic_space ||
                 Space == access::address_space::local_space) &&
                std::is_const_v<ET> && std::is_same_v<ET, ElementType>>>
  multi_ptr(accessor<typename std::remove_const_t<ET>, dimensions, Mode,
                     target::local, isPlaceholder, PropertyListT>
                Accessor)
      : multi_ptr(Accessor.get_pointer()) {}

  // Only if Space == local_space || generic_space and element type is const
  template <int dimensions, access::address_space _Space = Space,
            typename ET = ElementType,
            typename = typename std::enable_if_t<
                _Space == Space &&
                (Space == access::address_space::generic_space ||
                 Space == access::address_space::local_space) &&
                std::is_const_v<ET> && std::is_same_v<ET, ElementType>>>
  multi_ptr(
      local_accessor<typename std::remove_const_t<ET>, dimensions> Accessor)
      : multi_ptr(Accessor.get_pointer()) {}

  // Only if Space == constant_space and element type is const
  template <
      int dimensions, access::mode Mode, access::placeholder isPlaceholder,
      typename PropertyListT, access::address_space _Space = Space,
      typename ET = ElementType,
      typename = typename std::enable_if_t<
          _Space == Space && Space == access::address_space::constant_space &&
          std::is_const_v<ET> && std::is_same_v<ET, ElementType>>>
  multi_ptr(accessor<typename std::remove_const_t<ET>, dimensions, Mode,
                     target::constant_buffer, isPlaceholder, PropertyListT>
                Accessor)
      : multi_ptr(Accessor.get_pointer()) {}

  // TODO: This constructor is the temporary solution for the existing problem
  // with conversions from multi_ptr<ElementType, Space,
  // access::decorated::legacy> to multi_ptr<const ElementType, Space,
  // access::decorated::legacy>. Without it the compiler fails due to having 3
  // different same rank paths available.
  // Constructs multi_ptr<const ElementType, Space, access::decorated::legacy>:
  //   multi_ptr<ElementType, Space, access::decorated::legacy> ->
  //     multi_ptr<const ElementTYpe, Space, access::decorated::legacy>
  template <typename ET = ElementType>
  multi_ptr(typename std::enable_if_t<
            std::is_const_v<ET> && std::is_same_v<ET, ElementType>,
            const multi_ptr<typename std::remove_const_t<ET>, Space,
                            access::decorated::legacy>> &ETP)
      : m_Pointer(ETP.get()) {}

  // Returns the underlying OpenCL C pointer
  pointer_t get() const { return m_Pointer; }
  pointer_t get_decorated() const { return m_Pointer; }
  std::add_pointer_t<element_type> get_raw() const {
    return reinterpret_cast<std::add_pointer_t<element_type>>(get());
  }

  // Implicit conversion to the underlying pointer type
  operator ReturnPtr() const { return reinterpret_cast<ReturnPtr>(m_Pointer); }

  // Implicit conversion to a multi_ptr<void>
  // Only available when ElementType is not const-qualified
  template <typename ET = ElementType>
  operator multi_ptr<
      typename std::enable_if_t<
          std::is_same_v<ET, ElementType> && !std::is_const_v<ET>, void>::type,
      Space, access::decorated::legacy>() const {
    using ptr_t = typename detail::DecoratedType<void, Space> *;
    return multi_ptr<void, Space, access::decorated::legacy>(
        reinterpret_cast<ptr_t>(m_Pointer));
  }

  // Implicit conversion to a multi_ptr<const void>
  // Only available when ElementType is const-qualified
  template <typename ET = ElementType>
  operator multi_ptr<typename std::enable_if_t<
                         std::is_same_v<ET, ElementType> && std::is_const_v<ET>,
                         const void>::type,
                     Space, access::decorated::legacy>() const {
    using ptr_t = typename detail::DecoratedType<const void, Space> *;
    return multi_ptr<const void, Space, access::decorated::legacy>(
        reinterpret_cast<ptr_t>(m_Pointer));
  }

  // Implicit conversion to multi_ptr<const ElementType, Space,
  // access::decorated::legacy>
  operator multi_ptr<const ElementType, Space, access::decorated::legacy>()
      const {
    using ptr_t =
        typename detail::DecoratedType<const ElementType, Space>::type *;
    return multi_ptr<const ElementType, Space, access::decorated::legacy>(
        reinterpret_cast<ptr_t>(m_Pointer));
  }

  // Arithmetic operators
  multi_ptr &operator++() {
    m_Pointer += (difference_type)1;
    return *this;
  }
  multi_ptr operator++(int) {
    multi_ptr result(*this);
    ++(*this);
    return result;
  }
  multi_ptr &operator--() {
    m_Pointer -= (difference_type)1;
    return *this;
  }
  multi_ptr operator--(int) {
    multi_ptr result(*this);
    --(*this);
    return result;
  }
  multi_ptr &operator+=(difference_type r) {
    m_Pointer += r;
    return *this;
  }
  multi_ptr &operator-=(difference_type r) {
    m_Pointer -= r;
    return *this;
  }
  multi_ptr operator+(difference_type r) const {
    return multi_ptr(m_Pointer + r);
  }
  multi_ptr operator-(difference_type r) const {
    return multi_ptr(m_Pointer - r);
  }

#ifdef __ENABLE_USM_ADDR_SPACE__
  // Explicit conversion to global_space
  // Only available if Space == address_space::ext_intel_global_device_space ||
  // Space == address_space::ext_intel_global_host_space
  template <
      access::address_space _Space = Space,
      typename = typename std::enable_if_t<
          _Space == Space &&
          (Space == access::address_space::ext_intel_global_device_space ||
           Space == access::address_space::ext_intel_global_host_space)>>
  explicit operator multi_ptr<ElementType, access::address_space::global_space,
                              access::decorated::legacy>() const {
    using global_pointer_t = typename detail::DecoratedType<
        ElementType, access::address_space::global_space>::type *;
    return multi_ptr<ElementType, access::address_space::global_space,
                     access::decorated::legacy>(
        reinterpret_cast<global_pointer_t>(m_Pointer));
  }
#endif // __ENABLE_USM_ADDR_SPACE__

  // Only if Space == global_space
  template <
      access::address_space _Space = Space,
      typename = typename std::enable_if_t<
          _Space == Space && Space == access::address_space::global_space>>
  void prefetch(size_t NumElements) const {
    size_t NumBytes = NumElements * sizeof(ElementType);
    using ptr_t = typename detail::DecoratedType<char, Space>::type const *;
    __spirv_ocl_prefetch(reinterpret_cast<ptr_t>(m_Pointer), NumBytes);
  }

private:
  pointer_t m_Pointer;
};

// Legacy specialization of multi_ptr for void.
template <access::address_space Space>
<<<<<<< HEAD
class __SYCL2020_DEPRECATED(
    "decorated::legacy multi_ptr specialization is deprecated since SYCL 2020.")
    multi_ptr<void, Space, access::decorated::legacy> {
=======
class multi_ptr<void, Space, access::decorated::legacy> {
>>>>>>> e95b34bb
  static constexpr auto DecorationSpace = detail::decoration_space<Space>;

public:
  using value_type = void;
  using element_type = void;
  using difference_type = std::ptrdiff_t;

  // Implementation defined pointer types that correspond to
  // SYCL/OpenCL interoperability types for OpenCL C functions
  using pointer_t = typename detail::LegacyPointerTypes<void, Space>::pointer_t;
  using const_pointer_t =
      typename detail::LegacyPointerTypes<const void, Space>::pointer_t;

  static constexpr access::address_space address_space = Space;

  // Constructors
  multi_ptr() : m_Pointer(nullptr) {}
  multi_ptr(const multi_ptr &) = default;
  multi_ptr(multi_ptr &&) = default;
  multi_ptr(pointer_t pointer) : m_Pointer(pointer) {}
#ifdef __SYCL_DEVICE_ONLY__
  template <
      typename RelayPointerT = pointer_t,
      typename = std::enable_if_t<std::is_same_v<RelayPointerT, pointer_t> &&
                                  !std::is_same_v<RelayPointerT, void *>>>
  multi_ptr(void *pointer)
      : m_Pointer(detail::dynamic_address_cast<
                  DecorationSpace, /* SupressNotImplementedAssert = */ true>(
            pointer)) {
    // TODO An implementation should reject an argument if the deduced
    // address space is not compatible with Space.
  }
#if defined(RESTRICT_WRITE_ACCESS_TO_CONSTANT_PTR)
  template <typename = typename detail::const_if_const_AS<Space, void>>
  multi_ptr(const void *pointer)
      : m_Pointer(detail::dynamic_address_cast<
                  DecorationSpace, /* SupressNotImplementedAssert = */ true>(
            pointer)) {}
#endif
#endif
  multi_ptr(std::nullptr_t) : m_Pointer(nullptr) {}
  ~multi_ptr() = default;

  // TODO: This constructor is the temporary solution for the existing problem
  // with conversions from multi_ptr<ElementType, Space,
  // access::decorated::legacy> to multi_ptr<void, Space,
  // access::decorated::legacy>. Without it the compiler fails due to having 3
  // different same rank paths available.
  template <typename ElementType>
  multi_ptr(const multi_ptr<ElementType, Space, access::decorated::legacy> &ETP)
      : m_Pointer(ETP.get()) {}

  // Assignment operators
  multi_ptr &operator=(const multi_ptr &) = default;
  multi_ptr &operator=(multi_ptr &&) = default;
  multi_ptr &operator=(pointer_t pointer) {
    m_Pointer = pointer;
    return *this;
  }
#ifdef __SYCL_DEVICE_ONLY__
  template <
      typename RelayPointerT = pointer_t,
      typename = std::enable_if_t<std::is_same_v<RelayPointerT, pointer_t> &&
                                  !std::is_same_v<RelayPointerT, void *>>>
  multi_ptr &operator=(void *pointer) {
    // TODO An implementation should reject an argument if the deduced
    // address space is not compatible with Space.
    m_Pointer = detail::dynamic_address_cast<
        DecorationSpace, /* SupressNotImplementedAssert = */ true>(pointer);
    return *this;
  }
#endif
  multi_ptr &operator=(std::nullptr_t) {
    m_Pointer = nullptr;
    return *this;
  }

  // Only if Space is in
  // {global_space, ext_intel_global_device_space, generic_space}
  template <
      typename ElementType, int dimensions, access::mode Mode,
      typename PropertyListT, access::address_space _Space = Space,
      typename = typename std::enable_if_t<
          _Space == Space &&
          (Space == access::address_space::generic_space ||
           Space == access::address_space::global_space ||
           Space == access::address_space::ext_intel_global_device_space)>>
  multi_ptr(accessor<ElementType, dimensions, Mode, target::device,
                     access::placeholder::false_t, PropertyListT>
                Accessor)
      : multi_ptr(Accessor.get_pointer()) {}

  // Only if Space == local_space || generic_space
  template <
      typename ElementType, int dimensions, access::mode Mode,
      typename PropertyListT, access::address_space _Space = Space,
      typename = typename std::enable_if_t<
          _Space == Space && (Space == access::address_space::generic_space ||
                              Space == access::address_space::local_space)>>
  multi_ptr(accessor<ElementType, dimensions, Mode, target::local,
                     access::placeholder::false_t, PropertyListT>
                Accessor)
      : multi_ptr(Accessor.get_pointer()) {}

  // Only if Space == local_space || generic_space
  template <
      typename ElementType, int dimensions,
      access::address_space _Space = Space,
      typename = typename std::enable_if_t<
          _Space == Space && (Space == access::address_space::generic_space ||
                              Space == access::address_space::local_space)>>
  multi_ptr(local_accessor<ElementType, dimensions> Accessor)
      : multi_ptr(Accessor.get_pointer()) {}

  // Only if Space == constant_space
  template <
      typename ElementType, int dimensions, access::mode Mode,
      typename PropertyListT, access::address_space _Space = Space,
      typename = typename std::enable_if_t<
          _Space == Space && Space == access::address_space::constant_space>>
  multi_ptr(accessor<ElementType, dimensions, Mode, target::constant_buffer,
                     access::placeholder::false_t, PropertyListT>
                Accessor)
      : multi_ptr(Accessor.get_pointer()) {}

  using ReturnPtr = detail::const_if_const_AS<Space, void> *;
  // Returns the underlying OpenCL C pointer
  pointer_t get() const { return m_Pointer; }
  pointer_t get_decorated() const { return m_Pointer; }
  std::add_pointer_t<element_type> get_raw() const {
    return reinterpret_cast<std::add_pointer_t<element_type>>(get());
  }

  // Implicit conversion to the underlying pointer type
  operator ReturnPtr() const { return reinterpret_cast<ReturnPtr>(m_Pointer); };

  // Explicit conversion to a multi_ptr<ElementType>
  template <typename ElementType>
  explicit
  operator multi_ptr<ElementType, Space, access::decorated::legacy>() const {
    using elem_pointer_t =
        typename detail::DecoratedType<ElementType, Space>::type *;
    return multi_ptr<ElementType, Space, access::decorated::legacy>(
        static_cast<elem_pointer_t>(m_Pointer));
  }

  // Implicit conversion to multi_ptr<const void, Space>
  operator multi_ptr<const void, Space, access::decorated::legacy>() const {
    using ptr_t = typename detail::DecoratedType<const void, Space>::type *;
    return multi_ptr<const void, Space, access::decorated::legacy>(
        reinterpret_cast<ptr_t>(m_Pointer));
  }

private:
  pointer_t m_Pointer;
};

// Legacy specialization of multi_ptr for const void.
template <access::address_space Space>
<<<<<<< HEAD
class __SYCL2020_DEPRECATED(
    "decorated::legacy multi_ptr specialization is deprecated since SYCL 2020.")
    multi_ptr<const void, Space, access::decorated::legacy> {
=======
class multi_ptr<const void, Space, access::decorated::legacy> {
>>>>>>> e95b34bb
  static constexpr auto DecorationSpace = detail::decoration_space<Space>;

public:
  using value_type = const void;
  using element_type = const void;
  using difference_type = std::ptrdiff_t;

  // Implementation defined pointer types that correspond to
  // SYCL/OpenCL interoperability types for OpenCL C functions
  using pointer_t =
      typename detail::LegacyPointerTypes<const void, Space>::pointer_t;
  using const_pointer_t =
      typename detail::LegacyPointerTypes<const void, Space>::pointer_t;

  static constexpr access::address_space address_space = Space;

  // Constructors
  multi_ptr() : m_Pointer(nullptr) {}
  multi_ptr(const multi_ptr &) = default;
  multi_ptr(multi_ptr &&) = default;
  multi_ptr(pointer_t pointer) : m_Pointer(pointer) {}
#ifdef __SYCL_DEVICE_ONLY__
  template <
      typename RelayPointerT = pointer_t,
      typename = std::enable_if_t<std::is_same_v<RelayPointerT, pointer_t> &&
                                  !std::is_same_v<RelayPointerT, const void *>>>
  multi_ptr(const void *pointer)
      : m_Pointer(detail::dynamic_address_cast<
                  DecorationSpace, /* SupressNotImplementedAssert = */ true>(
            pointer)) {
    // TODO An implementation should reject an argument if the deduced
    // address space is not compatible with Space.
  }
#if defined(RESTRICT_WRITE_ACCESS_TO_CONSTANT_PTR)
  template <typename = typename detail::const_if_const_AS<Space, void>>
  multi_ptr(const void *pointer)
      : m_Pointer(detail::dynamic_address_cast<
                  DecorationSpace, /* SupressNotImplementedAssert = */ true>(
            pointer)) {}
#endif
#endif
  multi_ptr(std::nullptr_t) : m_Pointer(nullptr) {}
  ~multi_ptr() = default;

  // TODO: This constructor is the temporary solution for the existing problem
  // with conversions from multi_ptr<ElementType, Space,
  // access::decorated::legacy> to multi_ptr<const void, Space,
  // access::decorated::legacy>. Without it the compiler fails due to having 3
  // different same rank paths available.
  template <typename ElementType>
  multi_ptr(const multi_ptr<ElementType, Space, access::decorated::legacy> &ETP)
      : m_Pointer(ETP.get()) {}

  // Assignment operators
  multi_ptr &operator=(const multi_ptr &) = default;
  multi_ptr &operator=(multi_ptr &&) = default;
  multi_ptr &operator=(pointer_t pointer) {
    m_Pointer = pointer;
    return *this;
  }
#ifdef __SYCL_DEVICE_ONLY__
  template <
      typename RelayPointerT = pointer_t,
      typename = std::enable_if_t<std::is_same_v<RelayPointerT, pointer_t> &&
                                  !std::is_same_v<RelayPointerT, const void *>>>
  multi_ptr &operator=(const void *pointer) {
    // TODO An implementation should reject an argument if the deduced
    // address space is not compatible with Space.
    m_Pointer = detail::dynamic_address_cast<
        DecorationSpace, /* SupressNotImplementedAssert = */ true>(pointer);
    return *this;
  }
#endif
  multi_ptr &operator=(std::nullptr_t) {
    m_Pointer = nullptr;
    return *this;
  }

  // Only if Space is in
  // {global_space, ext_intel_global_device_space, generic_space}
  template <
      typename ElementType, int dimensions, access::mode Mode,
      typename PropertyListT, access::address_space _Space = Space,
      typename = typename std::enable_if_t<
          _Space == Space &&
          (Space == access::address_space::generic_space ||
           Space == access::address_space::global_space ||
           Space == access::address_space::ext_intel_global_device_space)>>
  multi_ptr(accessor<ElementType, dimensions, Mode, target::device,
                     access::placeholder::false_t, PropertyListT>
                Accessor)
      : multi_ptr(Accessor.get_pointer()) {}

  // Only if Space == local_space || generic_space
  template <
      typename ElementType, int dimensions, access::mode Mode,
      typename PropertyListT, access::address_space _Space = Space,
      typename = typename std::enable_if_t<
          _Space == Space && (Space == access::address_space::generic_space ||
                              Space == access::address_space::local_space)>>
  multi_ptr(accessor<ElementType, dimensions, Mode, target::local,
                     access::placeholder::false_t, PropertyListT>
                Accessor)
      : multi_ptr(Accessor.get_pointer()) {}

  // Only if Space == local_space || generic_space
  template <
      typename ElementType, int dimensions,
      access::address_space _Space = Space,
      typename = typename std::enable_if_t<
          _Space == Space && (Space == access::address_space::generic_space ||
                              Space == access::address_space::local_space)>>
  multi_ptr(local_accessor<ElementType, dimensions> Accessor)
      : multi_ptr(Accessor.get_pointer()) {}

  // Only if Space == constant_space
  template <
      typename ElementType, int dimensions, access::mode Mode,
      typename PropertyListT, access::address_space _Space = Space,
      typename = typename std::enable_if_t<
          _Space == Space && Space == access::address_space::constant_space>>
  multi_ptr(accessor<ElementType, dimensions, Mode, target::constant_buffer,
                     access::placeholder::false_t, PropertyListT>
                Accessor)
      : multi_ptr(Accessor.get_pointer()) {}

  // Returns the underlying OpenCL C pointer
  pointer_t get() const { return m_Pointer; }
  pointer_t get_decorated() const { return m_Pointer; }
  std::add_pointer_t<element_type> get_raw() const {
    return reinterpret_cast<std::add_pointer_t<element_type>>(get());
  }

  // Implicit conversion to the underlying pointer type
  operator const void *() const {
    return reinterpret_cast<const void *>(m_Pointer);
  };

  // Explicit conversion to a multi_ptr<const ElementType>
  // multi_ptr<const void, Space, access::decorated::legacy> ->
  //   multi_ptr<const void, Space, access::decorated::legacy>
  // The result type must have const specifier.
  template <typename ElementType>
  explicit
  operator multi_ptr<const ElementType, Space, access::decorated::legacy>()
      const {
    using elem_pointer_t =
        typename detail::DecoratedType<const ElementType, Space>::type *;
    return multi_ptr<const ElementType, Space, access::decorated::legacy>(
        static_cast<elem_pointer_t>(m_Pointer));
  }

private:
  pointer_t m_Pointer;
};

#ifdef __cpp_deduction_guides
template <class T, int dimensions, access::placeholder isPlaceholder,
          typename PropertyListT>
multi_ptr(accessor<T, dimensions, access::mode::read, target::device,
                   isPlaceholder, PropertyListT>)
    -> multi_ptr<const T, access::address_space::global_space,
                 access::decorated::no>;
template <class T, int dimensions, access::placeholder isPlaceholder,
          typename PropertyListT>
multi_ptr(accessor<T, dimensions, access::mode::write, target::device,
                   isPlaceholder, PropertyListT>)
    -> multi_ptr<T, access::address_space::global_space, access::decorated::no>;
template <class T, int dimensions, access::placeholder isPlaceholder,
          typename PropertyListT>
multi_ptr(accessor<T, dimensions, access::mode::read_write, target::device,
                   isPlaceholder, PropertyListT>)
    -> multi_ptr<T, access::address_space::global_space, access::decorated::no>;
template <class T, int dimensions, access::placeholder isPlaceholder,
          typename PropertyListT>
multi_ptr(accessor<T, dimensions, access_mode::read, target::constant_buffer,
                   isPlaceholder, PropertyListT>)
    -> multi_ptr<const T, access::address_space::constant_space,
                 access::decorated::no>;
template <class T, int dimensions, access::mode Mode,
          access::placeholder isPlaceholder, typename PropertyListT>
multi_ptr(
    accessor<T, dimensions, Mode, target::local, isPlaceholder, PropertyListT>)
    -> multi_ptr<T, access::address_space::local_space, access::decorated::no>;
template <typename T, int dimensions>
multi_ptr(local_accessor<T, dimensions>)
    -> multi_ptr<T, access::address_space::local_space, access::decorated::no>;
#endif

template <access::address_space Space, access::decorated DecorateAddress,
          typename ElementType>
multi_ptr<ElementType, Space, DecorateAddress>
address_space_cast(ElementType *pointer) {
  // TODO An implementation should reject an argument if the deduced address
  // space is not compatible with Space.
  // Use LegacyPointerTypes here to also allow constant_space
  return multi_ptr<ElementType, Space, DecorateAddress>(
      detail::dynamic_address_cast<detail::decoration_space<Space>,
                                   /* SupressNotImplementedAssert = */ true>(
          pointer));
}

template <
    typename ElementType, access::address_space Space,
    access::decorated DecorateAddress = access::decorated::legacy,
    typename = std::enable_if_t<DecorateAddress == access::decorated::legacy>>
__SYCL2020_DEPRECATED("make_ptr is deprecated since SYCL 2020. Please use "
                      "address_space_cast instead.")
multi_ptr<ElementType, Space, DecorateAddress> make_ptr(
    typename multi_ptr<ElementType, Space, DecorateAddress>::pointer_t
        pointer) {
  return {pointer};
}

template <
    typename ElementType, access::address_space Space,
    access::decorated DecorateAddress,
    typename = std::enable_if_t<DecorateAddress != access::decorated::legacy>>
__SYCL2020_DEPRECATED("make_ptr is deprecated since SYCL 2020. Please use "
                      "address_space_cast instead.")
multi_ptr<ElementType, Space, DecorateAddress> make_ptr(
    typename multi_ptr<ElementType, Space, DecorateAddress>::pointer pointer) {
  return address_space_cast<Space, DecorateAddress>(pointer);
}

#ifdef __SYCL_DEVICE_ONLY__
// An implementation should reject an argument if the deduced address space
// is not compatible with Space.
// This is guaranteed by the c'tor.
template <typename ElementType, access::address_space Space,
          access::decorated DecorateAddress = access::decorated::legacy>
__SYCL2020_DEPRECATED("make_ptr is deprecated since SYCL 2020. Please use "
                      "address_space_cast instead.")
multi_ptr<ElementType, Space, DecorateAddress> make_ptr(ElementType *pointer) {
  return address_space_cast<Space, DecorateAddress>(pointer);
}
#if defined(RESTRICT_WRITE_ACCESS_TO_CONSTANT_PTR)
template <typename ElementType, access::address_space Space,
          access::decorated DecorateAddress = access::decorated::legacy,
          typename = typename detail::const_if_const_AS<Space, ElementType>>
__SYCL2020_DEPRECATED("make_ptr is deprecated since SYCL 2020. Please use "
                      "address_space_cast instead.")
multi_ptr<ElementType, Space, DecorateAddress> make_ptr(
    const ElementType *pointer) {
  return multi_ptr<ElementType, Space, DecorateAddress>(pointer);
}
#endif // RESTRICT_WRITE_ACCESS_TO_CONSTANT_PTR
#endif // // __SYCL_DEVICE_ONLY__

template <typename ElementType, access::address_space Space,
          access::decorated DecorateAddress>
bool operator==(const multi_ptr<ElementType, Space, DecorateAddress> &lhs,
                const multi_ptr<ElementType, Space, DecorateAddress> &rhs) {
  return lhs.get() == rhs.get();
}

template <typename ElementType, access::address_space Space,
          access::decorated DecorateAddress>
bool operator!=(const multi_ptr<ElementType, Space, DecorateAddress> &lhs,
                const multi_ptr<ElementType, Space, DecorateAddress> &rhs) {
  return lhs.get() != rhs.get();
}

template <typename ElementType, access::address_space Space,
          access::decorated DecorateAddress>
bool operator<(const multi_ptr<ElementType, Space, DecorateAddress> &lhs,
               const multi_ptr<ElementType, Space, DecorateAddress> &rhs) {
  return lhs.get() < rhs.get();
}

template <typename ElementType, access::address_space Space,
          access::decorated DecorateAddress>
bool operator>(const multi_ptr<ElementType, Space, DecorateAddress> &lhs,
               const multi_ptr<ElementType, Space, DecorateAddress> &rhs) {
  return lhs.get() > rhs.get();
}

template <typename ElementType, access::address_space Space,
          access::decorated DecorateAddress>
bool operator<=(const multi_ptr<ElementType, Space, DecorateAddress> &lhs,
                const multi_ptr<ElementType, Space, DecorateAddress> &rhs) {
  return lhs.get() <= rhs.get();
}

template <typename ElementType, access::address_space Space,
          access::decorated DecorateAddress>
bool operator>=(const multi_ptr<ElementType, Space, DecorateAddress> &lhs,
                const multi_ptr<ElementType, Space, DecorateAddress> &rhs) {
  return lhs.get() >= rhs.get();
}

template <typename ElementType, access::address_space Space,
          access::decorated DecorateAddress>
bool operator!=(const multi_ptr<ElementType, Space, DecorateAddress> &lhs,
                std::nullptr_t) {
  return lhs.get() != nullptr;
}

template <typename ElementType, access::address_space Space,
          access::decorated DecorateAddress>
bool operator!=(std::nullptr_t,
                const multi_ptr<ElementType, Space, DecorateAddress> &rhs) {
  return rhs.get() != nullptr;
}

template <typename ElementType, access::address_space Space,
          access::decorated DecorateAddress>
bool operator==(const multi_ptr<ElementType, Space, DecorateAddress> &lhs,
                std::nullptr_t) {
  return lhs.get() == nullptr;
}

template <typename ElementType, access::address_space Space,
          access::decorated DecorateAddress>
bool operator==(std::nullptr_t,
                const multi_ptr<ElementType, Space, DecorateAddress> &rhs) {
  return rhs.get() == nullptr;
}

template <typename ElementType, access::address_space Space,
          access::decorated DecorateAddress>
bool operator>(const multi_ptr<ElementType, Space, DecorateAddress> &lhs,
               std::nullptr_t) {
  return lhs.get() >
         multi_ptr<ElementType, Space, DecorateAddress>(nullptr).get();
}

template <typename ElementType, access::address_space Space,
          access::decorated DecorateAddress>
bool operator>(std::nullptr_t,
               const multi_ptr<ElementType, Space, DecorateAddress> &rhs) {
  return multi_ptr<ElementType, Space, DecorateAddress>(nullptr).get() >
         rhs.get();
}

template <typename ElementType, access::address_space Space,
          access::decorated DecorateAddress>
bool operator<(const multi_ptr<ElementType, Space, DecorateAddress> &lhs,
               std::nullptr_t) {
  return lhs.get() <
         multi_ptr<ElementType, Space, DecorateAddress>(nullptr).get();
}

template <typename ElementType, access::address_space Space,
          access::decorated DecorateAddress>
bool operator<(std::nullptr_t,
               const multi_ptr<ElementType, Space, DecorateAddress> &rhs) {
  return multi_ptr<ElementType, Space, DecorateAddress>(nullptr).get() <
         rhs.get();
}

template <typename ElementType, access::address_space Space,
          access::decorated DecorateAddress>
bool operator>=(const multi_ptr<ElementType, Space, DecorateAddress> &lhs,
                std::nullptr_t) {
  return lhs.get() >=
         multi_ptr<ElementType, Space, DecorateAddress>(nullptr).get();
}

template <typename ElementType, access::address_space Space,
          access::decorated DecorateAddress>
bool operator>=(std::nullptr_t,
                const multi_ptr<ElementType, Space, DecorateAddress> &rhs) {
  return multi_ptr<ElementType, Space, DecorateAddress>(nullptr).get() >=
         rhs.get();
}

template <typename ElementType, access::address_space Space,
          access::decorated DecorateAddress>
bool operator<=(const multi_ptr<ElementType, Space, DecorateAddress> &lhs,
                std::nullptr_t) {
  return lhs.get() <=
         multi_ptr<ElementType, Space, DecorateAddress>(nullptr).get();
}

template <typename ElementType, access::address_space Space,
          access::decorated DecorateAddress>
bool operator<=(std::nullptr_t,
                const multi_ptr<ElementType, Space, DecorateAddress> &rhs) {
  return multi_ptr<ElementType, Space, DecorateAddress>(nullptr).get() <=
         rhs.get();
}

} // namespace _V1
} // namespace sycl<|MERGE_RESOLUTION|>--- conflicted
+++ resolved
@@ -748,13 +748,7 @@
 
 // Legacy specialization of multi_ptr.
 template <typename ElementType, access::address_space Space>
-<<<<<<< HEAD
-class __SYCL2020_DEPRECATED(
-    "decorated::legacy multi_ptr specialization is deprecated since SYCL 2020.")
-    multi_ptr<ElementType, Space, access::decorated::legacy> {
-=======
 class multi_ptr<ElementType, Space, access::decorated::legacy> {
->>>>>>> e95b34bb
   static constexpr auto DecorationSpace = detail::decoration_space<Space>;
 
 public:
@@ -1105,13 +1099,7 @@
 
 // Legacy specialization of multi_ptr for void.
 template <access::address_space Space>
-<<<<<<< HEAD
-class __SYCL2020_DEPRECATED(
-    "decorated::legacy multi_ptr specialization is deprecated since SYCL 2020.")
-    multi_ptr<void, Space, access::decorated::legacy> {
-=======
 class multi_ptr<void, Space, access::decorated::legacy> {
->>>>>>> e95b34bb
   static constexpr auto DecorationSpace = detail::decoration_space<Space>;
 
 public:
@@ -1271,13 +1259,7 @@
 
 // Legacy specialization of multi_ptr for const void.
 template <access::address_space Space>
-<<<<<<< HEAD
-class __SYCL2020_DEPRECATED(
-    "decorated::legacy multi_ptr specialization is deprecated since SYCL 2020.")
-    multi_ptr<const void, Space, access::decorated::legacy> {
-=======
 class multi_ptr<const void, Space, access::decorated::legacy> {
->>>>>>> e95b34bb
   static constexpr auto DecorationSpace = detail::decoration_space<Space>;
 
 public:
