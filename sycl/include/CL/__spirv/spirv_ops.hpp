//==----------- spirv_ops.hpp --- SPIRV operations -------------------------==//
//
// Part of the LLVM Project, under the Apache License v2.0 with LLVM Exceptions.
// See https://llvm.org/LICENSE.txt for license information.
// SPDX-License-Identifier: Apache-2.0 WITH LLVM-exception
//
//===----------------------------------------------------------------------===//

#pragma once
#include <CL/__spirv/spirv_types.hpp>
#include <CL/sycl/detail/defines.hpp>
#include <CL/sycl/detail/export.hpp>
#include <CL/sycl/detail/stl_type_traits.hpp>
#include <cstddef>
#include <cstdint>

// Convergent attribute
#ifdef __SYCL_DEVICE_ONLY__
#define __SYCL_CONVERGENT__ __attribute__((convergent))
#else
#define __SYCL_CONVERGENT__
#endif

#ifdef __SYCL_DEVICE_ONLY__
template <typename T, std::size_t R, std::size_t C,
          __spv::MatrixLayout L = __spv::MatrixLayout::RowMajor,
          __spv::Scope::Flag S = __spv::Scope::Flag::Subgroup>
extern SYCL_EXTERNAL __spv::__spirv_JointMatrixINTEL<T, R, C, L, S> *
__spirv_JointMatrixLoadINTEL(T *Ptr, std::size_t Stride,
                             __spv::MatrixLayout Layout = L,
                             __spv::Scope::Flag Sc = S, int MemOperand = 0);

template <typename T, std::size_t R, std::size_t C,
          __spv::MatrixLayout L = __spv::MatrixLayout::RowMajor,
          __spv::Scope::Flag S = __spv::Scope::Flag::Subgroup>
extern SYCL_EXTERNAL void __spirv_JointMatrixStoreINTEL(
    T *Ptr, __spv::__spirv_JointMatrixINTEL<T, R, C, L, S> *Object,
    std::size_t Stride, __spv::MatrixLayout Layout = L,
    __spv::Scope::Flag Sc = S, int MemOperand = 0);

template <typename T1, typename T2, std::size_t M, std::size_t K, std::size_t N,
          __spv::MatrixLayout LA = __spv::MatrixLayout::RowMajor,
          __spv::MatrixLayout LB = __spv::MatrixLayout::RowMajor,
          __spv::MatrixLayout LC = __spv::MatrixLayout::RowMajor,
          __spv::Scope::Flag S = __spv::Scope::Flag::Subgroup>
extern SYCL_EXTERNAL __spv::__spirv_JointMatrixINTEL<T2, M, N, LC, S> *
__spirv_JointMatrixMadINTEL(
    __spv::__spirv_JointMatrixINTEL<T1, M, K, LA, S> *A,
    __spv::__spirv_JointMatrixINTEL<T1, K, N, LB, S> *B,
    __spv::__spirv_JointMatrixINTEL<T2, M, N, LC, S> *C,
    __spv::Scope::Flag Sc = __spv::Scope::Flag::Subgroup);

template <typename T1, typename T2, typename T3, std::size_t M, std::size_t K,
          std::size_t N, __spv::MatrixLayout LA = __spv::MatrixLayout::RowMajor,
          __spv::MatrixLayout LB = __spv::MatrixLayout::RowMajor,
          __spv::MatrixLayout LC = __spv::MatrixLayout::RowMajor,
          __spv::Scope::Flag S = __spv::Scope::Flag::Subgroup>
extern SYCL_EXTERNAL __spv::__spirv_JointMatrixINTEL<T3, M, N, LC, S> *
__spirv_JointMatrixUUMadINTEL(
    __spv::__spirv_JointMatrixINTEL<T1, M, K, LA, S> *A,
    __spv::__spirv_JointMatrixINTEL<T2, K, N, LB, S> *B,
    __spv::__spirv_JointMatrixINTEL<T3, M, N, LC, S> *C,
    __spv::Scope::Flag Sc = __spv::Scope::Flag::Subgroup);

template <typename T1, typename T2, typename T3, std::size_t M, std::size_t K,
          std::size_t N, __spv::MatrixLayout LA = __spv::MatrixLayout::RowMajor,
          __spv::MatrixLayout LB = __spv::MatrixLayout::RowMajor,
          __spv::MatrixLayout LC = __spv::MatrixLayout::RowMajor,
          __spv::Scope::Flag S = __spv::Scope::Flag::Subgroup>
extern SYCL_EXTERNAL __spv::__spirv_JointMatrixINTEL<T3, M, N, LC, S> *
__spirv_JointMatrixUSMadINTEL(
    __spv::__spirv_JointMatrixINTEL<T1, M, K, LA, S> *A,
    __spv::__spirv_JointMatrixINTEL<T2, K, N, LB, S> *B,
    __spv::__spirv_JointMatrixINTEL<T3, M, N, LC, S> *C,
    __spv::Scope::Flag Sc = __spv::Scope::Flag::Subgroup);

template <typename T1, typename T2, typename T3, std::size_t M, std::size_t K,
          std::size_t N, __spv::MatrixLayout LA = __spv::MatrixLayout::RowMajor,
          __spv::MatrixLayout LB = __spv::MatrixLayout::RowMajor,
          __spv::MatrixLayout LC = __spv::MatrixLayout::RowMajor,
          __spv::Scope::Flag S = __spv::Scope::Flag::Subgroup>
extern SYCL_EXTERNAL __spv::__spirv_JointMatrixINTEL<T3, M, N, LC, S> *
__spirv_JointMatrixSUMadINTEL(
    __spv::__spirv_JointMatrixINTEL<T1, M, K, LA, S> *A,
    __spv::__spirv_JointMatrixINTEL<T2, K, N, LB, S> *B,
    __spv::__spirv_JointMatrixINTEL<T3, M, N, LC, S> *C,
    __spv::Scope::Flag Sc = __spv::Scope::Flag::Subgroup);

template <typename T, std::size_t R, std::size_t C,
          __spv::MatrixLayout L = __spv::MatrixLayout::RowMajor,
          __spv::Scope::Flag S = __spv::Scope::Flag::Subgroup>
extern SYCL_EXTERNAL __spv::__spirv_JointMatrixINTEL<T, R, C, L, S> *
__spirv_CompositeConstruct(const T v);

template <typename T, std::size_t R, std::size_t C, __spv::MatrixLayout U,
          __spv::Scope::Flag S = __spv::Scope::Flag::Subgroup>
extern SYCL_EXTERNAL size_t __spirv_JointMatrixWorkItemLengthINTEL(
    __spv::__spirv_JointMatrixINTEL<T, R, C, U, S> *);

template <typename T, std::size_t R, std::size_t C, __spv::MatrixLayout U,
          __spv::Scope::Flag S = __spv::Scope::Flag::Subgroup>
extern SYCL_EXTERNAL T __spirv_VectorExtractDynamic(
    __spv::__spirv_JointMatrixINTEL<T, R, C, U, S> *, size_t i);

template <typename T, std::size_t R, std::size_t C, __spv::MatrixLayout U,
          __spv::Scope::Flag S = __spv::Scope::Flag::Subgroup>
extern SYCL_EXTERNAL __spv::__spirv_JointMatrixINTEL<T, R, C, U, S> *
__spirv_VectorInsertDynamic(__spv::__spirv_JointMatrixINTEL<T, R, C, U, S> *,
                            T val, size_t i);

#ifndef __SPIRV_BUILTIN_DECLARATIONS__
#error                                                                         \
    "SPIR-V built-ins are not available. Please set -fdeclare-spirv-builtins flag."
#endif

template <typename RetT, typename ImageT>
extern SYCL_EXTERNAL RetT __spirv_ImageQueryFormat(ImageT);

template <typename RetT, typename ImageT>
extern SYCL_EXTERNAL RetT __spirv_ImageQueryOrder(ImageT);

template <typename RetT, typename ImageT>
extern SYCL_EXTERNAL RetT __spirv_ImageQuerySize(ImageT);

template <typename ImageT, typename CoordT, typename ValT>
extern SYCL_EXTERNAL void __spirv_ImageWrite(ImageT, CoordT, ValT);

template <class RetT, typename ImageT, typename TempArgT>
extern SYCL_EXTERNAL RetT __spirv_ImageRead(ImageT, TempArgT);

template <typename ImageT, typename SampledType>
extern SYCL_EXTERNAL SampledType __spirv_SampledImage(ImageT, __ocl_sampler_t);

template <typename SampledType, typename TempRetT, typename TempArgT>
extern SYCL_EXTERNAL TempRetT __spirv_ImageSampleExplicitLod(SampledType,
                                                             TempArgT, int,
                                                             float);

#define __SYCL_OpGroupAsyncCopyGlobalToLocal __spirv_GroupAsyncCopy
#define __SYCL_OpGroupAsyncCopyLocalToGlobal __spirv_GroupAsyncCopy

// Atomic SPIR-V builtins
#define __SPIRV_ATOMIC_LOAD(AS, Type)                                          \
  extern SYCL_EXTERNAL Type __spirv_AtomicLoad(                                \
      AS const Type *P, __spv::Scope::Flag S,                                  \
      __spv::MemorySemanticsMask::Flag O);
#define __SPIRV_ATOMIC_STORE(AS, Type)                                         \
  extern SYCL_EXTERNAL void __spirv_AtomicStore(                               \
      AS Type *P, __spv::Scope::Flag S, __spv::MemorySemanticsMask::Flag O,    \
      Type V);
#define __SPIRV_ATOMIC_EXCHANGE(AS, Type)                                      \
  extern SYCL_EXTERNAL Type __spirv_AtomicExchange(                            \
      AS Type *P, __spv::Scope::Flag S, __spv::MemorySemanticsMask::Flag O,    \
      Type V);
#define __SPIRV_ATOMIC_CMP_EXCHANGE(AS, Type)                                  \
  extern SYCL_EXTERNAL Type __spirv_AtomicCompareExchange(                     \
      AS Type *P, __spv::Scope::Flag S, __spv::MemorySemanticsMask::Flag E,    \
      __spv::MemorySemanticsMask::Flag U, Type V, Type C);
#define __SPIRV_ATOMIC_IADD(AS, Type)                                          \
  extern SYCL_EXTERNAL Type __spirv_AtomicIAdd(                                \
      AS Type *P, __spv::Scope::Flag S, __spv::MemorySemanticsMask::Flag O,    \
      Type V);
#define __SPIRV_ATOMIC_ISUB(AS, Type)                                          \
  extern SYCL_EXTERNAL Type __spirv_AtomicISub(                                \
      AS Type *P, __spv::Scope::Flag S, __spv::MemorySemanticsMask::Flag O,    \
      Type V);
#define __SPIRV_ATOMIC_FADD(AS, Type)                                          \
  extern SYCL_EXTERNAL Type __spirv_AtomicFAddEXT(                             \
      AS Type *P, __spv::Scope::Flag S, __spv::MemorySemanticsMask::Flag O,    \
      Type V);
#define __SPIRV_ATOMIC_SMIN(AS, Type)                                          \
  extern SYCL_EXTERNAL Type __spirv_AtomicSMin(                                \
      AS Type *P, __spv::Scope::Flag S, __spv::MemorySemanticsMask::Flag O,    \
      Type V);
#define __SPIRV_ATOMIC_UMIN(AS, Type)                                          \
  extern SYCL_EXTERNAL Type __spirv_AtomicUMin(                                \
      AS Type *P, __spv::Scope::Flag S, __spv::MemorySemanticsMask::Flag O,    \
      Type V);
#define __SPIRV_ATOMIC_FMIN(AS, Type)                                          \
  extern SYCL_EXTERNAL Type __spirv_AtomicFMinEXT(                             \
      AS Type *P, __spv::Scope::Flag S, __spv::MemorySemanticsMask::Flag O,    \
      Type V);
#define __SPIRV_ATOMIC_SMAX(AS, Type)                                          \
  extern SYCL_EXTERNAL Type __spirv_AtomicSMax(                                \
      AS Type *P, __spv::Scope::Flag S, __spv::MemorySemanticsMask::Flag O,    \
      Type V);
#define __SPIRV_ATOMIC_UMAX(AS, Type)                                          \
  extern SYCL_EXTERNAL Type __spirv_AtomicUMax(                                \
      AS Type *P, __spv::Scope::Flag S, __spv::MemorySemanticsMask::Flag O,    \
      Type V);
#define __SPIRV_ATOMIC_FMAX(AS, Type)                                          \
  extern SYCL_EXTERNAL Type __spirv_AtomicFMaxEXT(                             \
      AS Type *P, __spv::Scope::Flag S, __spv::MemorySemanticsMask::Flag O,    \
      Type V);
#define __SPIRV_ATOMIC_AND(AS, Type)                                           \
  extern SYCL_EXTERNAL Type __spirv_AtomicAnd(                                 \
      AS Type *P, __spv::Scope::Flag S, __spv::MemorySemanticsMask::Flag O,    \
      Type V);
#define __SPIRV_ATOMIC_OR(AS, Type)                                            \
  extern SYCL_EXTERNAL Type __spirv_AtomicOr(                                  \
      AS Type *P, __spv::Scope::Flag S, __spv::MemorySemanticsMask::Flag O,    \
      Type V);
#define __SPIRV_ATOMIC_XOR(AS, Type)                                           \
  extern SYCL_EXTERNAL Type __spirv_AtomicXor(                                 \
      AS Type *P, __spv::Scope::Flag S, __spv::MemorySemanticsMask::Flag O,    \
      Type V);

#define __SPIRV_ATOMIC_FLOAT(AS, Type)                                         \
  __SPIRV_ATOMIC_FADD(AS, Type)                                                \
  __SPIRV_ATOMIC_FMIN(AS, Type)                                                \
  __SPIRV_ATOMIC_FMAX(AS, Type)                                                \
  __SPIRV_ATOMIC_LOAD(AS, Type)                                                \
  __SPIRV_ATOMIC_STORE(AS, Type)                                               \
  __SPIRV_ATOMIC_EXCHANGE(AS, Type)

#define __SPIRV_ATOMIC_BASE(AS, Type)                                          \
  __SPIRV_ATOMIC_FLOAT(AS, Type)                                               \
  __SPIRV_ATOMIC_CMP_EXCHANGE(AS, Type)                                        \
  __SPIRV_ATOMIC_IADD(AS, Type)                                                \
  __SPIRV_ATOMIC_ISUB(AS, Type)                                                \
  __SPIRV_ATOMIC_AND(AS, Type)                                                 \
  __SPIRV_ATOMIC_OR(AS, Type)                                                  \
  __SPIRV_ATOMIC_XOR(AS, Type)

#define __SPIRV_ATOMIC_SIGNED(AS, Type)                                        \
  __SPIRV_ATOMIC_BASE(AS, Type)                                                \
  __SPIRV_ATOMIC_SMIN(AS, Type)                                                \
  __SPIRV_ATOMIC_SMAX(AS, Type)

#define __SPIRV_ATOMIC_UNSIGNED(AS, Type)                                      \
  __SPIRV_ATOMIC_BASE(AS, Type)                                                \
  __SPIRV_ATOMIC_UMIN(AS, Type)                                                \
  __SPIRV_ATOMIC_UMAX(AS, Type)

// Helper atomic operations which select correct signed/unsigned version
// of atomic min/max based on the type
#define __SPIRV_ATOMIC_MINMAX(AS, Op)                                          \
  template <typename T>                                                        \
  typename cl::sycl::detail::enable_if_t<                                      \
      std::is_integral<T>::value && std::is_signed<T>::value, T>               \
      __spirv_Atomic##Op(AS T *Ptr, __spv::Scope::Flag Memory,                 \
                         __spv::MemorySemanticsMask::Flag Semantics,           \
                         T Value) {                                            \
    return __spirv_AtomicS##Op(Ptr, Memory, Semantics, Value);                 \
  }                                                                            \
  template <typename T>                                                        \
  typename cl::sycl::detail::enable_if_t<                                      \
      std::is_integral<T>::value && !std::is_signed<T>::value, T>              \
      __spirv_Atomic##Op(AS T *Ptr, __spv::Scope::Flag Memory,                 \
                         __spv::MemorySemanticsMask::Flag Semantics,           \
                         T Value) {                                            \
    return __spirv_AtomicU##Op(Ptr, Memory, Semantics, Value);                 \
  }                                                                            \
  template <typename T>                                                        \
  typename cl::sycl::detail::enable_if_t<std::is_floating_point<T>::value, T>  \
      __spirv_Atomic##Op(AS T *Ptr, __spv::Scope::Flag Memory,                 \
                         __spv::MemorySemanticsMask::Flag Semantics,           \
                         T Value) {                                            \
    return __spirv_AtomicF##Op##EXT(Ptr, Memory, Semantics, Value);            \
  }

#define __SPIRV_ATOMICS(macro, Arg)                                            \
  macro(__attribute__((opencl_global)), Arg)                                   \
      macro(__attribute__((opencl_local)), Arg) macro(, Arg)

__SPIRV_ATOMICS(__SPIRV_ATOMIC_FLOAT, float)
__SPIRV_ATOMICS(__SPIRV_ATOMIC_FLOAT, double)
__SPIRV_ATOMICS(__SPIRV_ATOMIC_SIGNED, int)
__SPIRV_ATOMICS(__SPIRV_ATOMIC_SIGNED, long)
__SPIRV_ATOMICS(__SPIRV_ATOMIC_SIGNED, long long)
__SPIRV_ATOMICS(__SPIRV_ATOMIC_UNSIGNED, unsigned int)
__SPIRV_ATOMICS(__SPIRV_ATOMIC_UNSIGNED, unsigned long)
__SPIRV_ATOMICS(__SPIRV_ATOMIC_UNSIGNED, unsigned long long)
__SPIRV_ATOMICS(__SPIRV_ATOMIC_MINMAX, Min)
__SPIRV_ATOMICS(__SPIRV_ATOMIC_MINMAX, Max)

extern SYCL_EXTERNAL __attribute__((opencl_global)) void *
__spirv_GenericCastToPtrExplicit_ToGlobal(const void *Ptr,
                                          __spv::StorageClass::Flag S) noexcept;

extern SYCL_EXTERNAL __attribute__((opencl_local)) void *
__spirv_GenericCastToPtrExplicit_ToLocal(const void *Ptr,
                                         __spv::StorageClass::Flag S) noexcept;

template <typename dataT>
extern __attribute__((opencl_global)) dataT *
__SYCL_GenericCastToPtrExplicit_ToGlobal(const void *Ptr) noexcept {
  return (__attribute__((opencl_global)) dataT *)
      __spirv_GenericCastToPtrExplicit_ToGlobal(
          Ptr, __spv::StorageClass::CrossWorkgroup);
}

template <typename dataT>
extern __attribute__((opencl_local)) dataT *
__SYCL_GenericCastToPtrExplicit_ToLocal(const void *Ptr) noexcept {
  return (__attribute__((opencl_local)) dataT *)
      __spirv_GenericCastToPtrExplicit_ToLocal(Ptr,
                                               __spv::StorageClass::Workgroup);
}

template <typename dataT>
__SYCL_CONVERGENT__ extern SYCL_EXTERNAL dataT
__spirv_SubgroupShuffleINTEL(dataT Data, uint32_t InvocationId) noexcept;
template <typename dataT>
__SYCL_CONVERGENT__ extern SYCL_EXTERNAL dataT __spirv_SubgroupShuffleDownINTEL(
    dataT Current, dataT Next, uint32_t Delta) noexcept;
template <typename dataT>
__SYCL_CONVERGENT__ extern SYCL_EXTERNAL dataT __spirv_SubgroupShuffleUpINTEL(
    dataT Previous, dataT Current, uint32_t Delta) noexcept;
template <typename dataT>
__SYCL_CONVERGENT__ extern SYCL_EXTERNAL dataT
__spirv_SubgroupShuffleXorINTEL(dataT Data, uint32_t Value) noexcept;

template <typename dataT>
__SYCL_CONVERGENT__ extern SYCL_EXTERNAL dataT __spirv_SubgroupBlockReadINTEL(
    const __attribute__((opencl_global)) uint8_t *Ptr) noexcept;

template <typename dataT>
__SYCL_CONVERGENT__ extern SYCL_EXTERNAL void
__spirv_SubgroupBlockWriteINTEL(__attribute__((opencl_global)) uint8_t *Ptr,
                                dataT Data) noexcept;

template <typename dataT>
__SYCL_CONVERGENT__ extern SYCL_EXTERNAL dataT __spirv_SubgroupBlockReadINTEL(
    const __attribute__((opencl_global)) uint16_t *Ptr) noexcept;

template <typename dataT>
__SYCL_CONVERGENT__ extern SYCL_EXTERNAL void
__spirv_SubgroupBlockWriteINTEL(__attribute__((opencl_global)) uint16_t *Ptr,
                                dataT Data) noexcept;

template <typename dataT>
__SYCL_CONVERGENT__ extern SYCL_EXTERNAL dataT __spirv_SubgroupBlockReadINTEL(
    const __attribute__((opencl_global)) uint32_t *Ptr) noexcept;

template <typename dataT>
__SYCL_CONVERGENT__ extern SYCL_EXTERNAL void
__spirv_SubgroupBlockWriteINTEL(__attribute__((opencl_global)) uint32_t *Ptr,
                                dataT Data) noexcept;

template <typename dataT>
__SYCL_CONVERGENT__ extern SYCL_EXTERNAL dataT __spirv_SubgroupBlockReadINTEL(
    const __attribute__((opencl_global)) uint64_t *Ptr) noexcept;

template <typename dataT>
__SYCL_CONVERGENT__ extern SYCL_EXTERNAL void
__spirv_SubgroupBlockWriteINTEL(__attribute__((opencl_global)) uint64_t *Ptr,
                                dataT Data) noexcept;
template <int W, int rW>
extern SYCL_EXTERNAL cl::sycl::detail::ap_int<rW>
__spirv_FixedSqrtINTEL(cl::sycl::detail::ap_int<W> a, bool S, int32_t I,
                       int32_t rI, int32_t Quantization = 0,
                       int32_t Overflow = 0) noexcept;
template <int W, int rW>
extern SYCL_EXTERNAL cl::sycl::detail::ap_int<rW>
__spirv_FixedRecipINTEL(cl::sycl::detail::ap_int<W> a, bool S, int32_t I,
                        int32_t rI, int32_t Quantization = 0,
                        int32_t Overflow = 0) noexcept;
template <int W, int rW>
extern SYCL_EXTERNAL cl::sycl::detail::ap_int<rW>
__spirv_FixedRsqrtINTEL(cl::sycl::detail::ap_int<W> a, bool S, int32_t I,
                        int32_t rI, int32_t Quantization = 0,
                        int32_t Overflow = 0) noexcept;
template <int W, int rW>
extern SYCL_EXTERNAL cl::sycl::detail::ap_int<rW>
__spirv_FixedSinINTEL(cl::sycl::detail::ap_int<W> a, bool S, int32_t I,
                      int32_t rI, int32_t Quantization = 0,
                      int32_t Overflow = 0) noexcept;
template <int W, int rW>
extern SYCL_EXTERNAL cl::sycl::detail::ap_int<rW>
__spirv_FixedCosINTEL(cl::sycl::detail::ap_int<W> a, bool S, int32_t I,
                      int32_t rI, int32_t Quantization = 0,
                      int32_t Overflow = 0) noexcept;
template <int W, int rW>
extern SYCL_EXTERNAL cl::sycl::detail::ap_int<2 * rW>
__spirv_FixedSinCosINTEL(cl::sycl::detail::ap_int<W> a, bool S, int32_t I,
                         int32_t rI, int32_t Quantization = 0,
                         int32_t Overflow = 0) noexcept;
template <int W, int rW>
extern SYCL_EXTERNAL cl::sycl::detail::ap_int<rW>
__spirv_FixedSinPiINTEL(cl::sycl::detail::ap_int<W> a, bool S, int32_t I,
                        int32_t rI, int32_t Quantization = 0,
                        int32_t Overflow = 0) noexcept;
template <int W, int rW>
extern SYCL_EXTERNAL cl::sycl::detail::ap_int<rW>
__spirv_FixedCosPiINTEL(cl::sycl::detail::ap_int<W> a, bool S, int32_t I,
                        int32_t rI, int32_t Quantization = 0,
                        int32_t Overflow = 0) noexcept;
template <int W, int rW>
extern SYCL_EXTERNAL cl::sycl::detail::ap_int<2 * rW>
__spirv_FixedSinCosPiINTEL(cl::sycl::detail::ap_int<W> a, bool S, int32_t I,
                           int32_t rI, int32_t Quantization = 0,
                           int32_t Overflow = 0) noexcept;
template <int W, int rW>
extern SYCL_EXTERNAL cl::sycl::detail::ap_int<rW>
__spirv_FixedLogINTEL(cl::sycl::detail::ap_int<W> a, bool S, int32_t I,
                      int32_t rI, int32_t Quantization = 0,
                      int32_t Overflow = 0) noexcept;
template <int W, int rW>
extern SYCL_EXTERNAL cl::sycl::detail::ap_int<rW>
__spirv_FixedExpINTEL(cl::sycl::detail::ap_int<W> a, bool S, int32_t I,
                      int32_t rI, int32_t Quantization = 0,
                      int32_t Overflow = 0) noexcept;

// In the following built-ins width of arbitrary precision integer type for
// a floating point variable should be equal to sum of corresponding
// exponent width E, mantissa width M and 1 for sign bit. I.e. WA = EA + MA + 1.
template <int WA, int Wout>
extern SYCL_EXTERNAL cl::sycl::detail::ap_int<Wout>
__spirv_ArbitraryFloatCastINTEL(cl::sycl::detail::ap_int<WA> A, int32_t MA,
                                int32_t Mout, int32_t EnableSubnormals = 0,
                                int32_t RoundingMode = 0,
                                int32_t RoundingAccuracy = 0) noexcept;

template <int WA, int Wout>
extern SYCL_EXTERNAL cl::sycl::detail::ap_int<Wout>
__spirv_ArbitraryFloatCastFromIntINTEL(cl::sycl::detail::ap_int<WA> A,
                                       int32_t Mout, bool FromSign = false,
                                       int32_t EnableSubnormals = 0,
                                       int32_t RoundingMode = 0,
                                       int32_t RoundingAccuracy = 0) noexcept;

template <int WA, int Wout>
extern SYCL_EXTERNAL cl::sycl::detail::ap_int<Wout>
__spirv_ArbitraryFloatCastToIntINTEL(cl::sycl::detail::ap_int<WA> A, int32_t MA,
                                     bool ToSign = false,
                                     int32_t EnableSubnormals = 0,
                                     int32_t RoundingMode = 0,
                                     int32_t RoundingAccuracy = 0) noexcept;

template <int WA, int WB, int Wout>
extern SYCL_EXTERNAL cl::sycl::detail::ap_int<Wout>
__spirv_ArbitraryFloatAddINTEL(cl::sycl::detail::ap_int<WA> A, int32_t MA,
                               cl::sycl::detail::ap_int<WB> B, int32_t MB,
                               int32_t Mout, int32_t EnableSubnormals = 0,
                               int32_t RoundingMode = 0,
                               int32_t RoundingAccuracy = 0) noexcept;

template <int WA, int WB, int Wout>
extern SYCL_EXTERNAL cl::sycl::detail::ap_int<Wout>
__spirv_ArbitraryFloatSubINTEL(cl::sycl::detail::ap_int<WA> A, int32_t MA,
                               cl::sycl::detail::ap_int<WB> B, int32_t MB,
                               int32_t Mout, int32_t EnableSubnormals = 0,
                               int32_t RoundingMode = 0,
                               int32_t RoundingAccuracy = 0) noexcept;

template <int WA, int WB, int Wout>
extern SYCL_EXTERNAL cl::sycl::detail::ap_int<Wout>
__spirv_ArbitraryFloatMulINTEL(cl::sycl::detail::ap_int<WA> A, int32_t MA,
                               cl::sycl::detail::ap_int<WB> B, int32_t MB,
                               int32_t Mout, int32_t EnableSubnormals = 0,
                               int32_t RoundingMode = 0,
                               int32_t RoundingAccuracy = 0) noexcept;

template <int WA, int WB, int Wout>
extern SYCL_EXTERNAL cl::sycl::detail::ap_int<Wout>
__spirv_ArbitraryFloatDivINTEL(cl::sycl::detail::ap_int<WA> A, int32_t MA,
                               cl::sycl::detail::ap_int<WB> B, int32_t MB,
                               int32_t Mout, int32_t EnableSubnormals = 0,
                               int32_t RoundingMode = 0,
                               int32_t RoundingAccuracy = 0) noexcept;

// Comparison built-ins don't use Subnormal Support, Rounding Mode and
// Rounding Accuracy.
template <int WA, int WB>
extern SYCL_EXTERNAL bool
__spirv_ArbitraryFloatGTINTEL(cl::sycl::detail::ap_int<WA> A, int32_t MA,
                              cl::sycl::detail::ap_int<WB> B,
                              int32_t MB) noexcept;

template <int WA, int WB>
extern SYCL_EXTERNAL bool
__spirv_ArbitraryFloatGEINTEL(cl::sycl::detail::ap_int<WA> A, int32_t MA,
                              cl::sycl::detail::ap_int<WB> B,
                              int32_t MB) noexcept;

template <int WA, int WB>
extern SYCL_EXTERNAL bool
__spirv_ArbitraryFloatLTINTEL(cl::sycl::detail::ap_int<WA> A, int32_t MA,
                              cl::sycl::detail::ap_int<WB> B,
                              int32_t MB) noexcept;

template <int WA, int WB>
extern SYCL_EXTERNAL bool
__spirv_ArbitraryFloatLEINTEL(cl::sycl::detail::ap_int<WA> A, int32_t MA,
                              cl::sycl::detail::ap_int<WB> B,
                              int32_t MB) noexcept;

template <int WA, int WB>
extern SYCL_EXTERNAL bool
__spirv_ArbitraryFloatEQINTEL(cl::sycl::detail::ap_int<WA> A, int32_t MA,
                              cl::sycl::detail::ap_int<WB> B,
                              int32_t MB) noexcept;

template <int WA, int Wout>
extern SYCL_EXTERNAL cl::sycl::detail::ap_int<Wout>
__spirv_ArbitraryFloatRecipINTEL(cl::sycl::detail::ap_int<WA> A, int32_t MA,
                                 int32_t Mout, int32_t EnableSubnormals = 0,
                                 int32_t RoundingMode = 0,
                                 int32_t RoundingAccuracy = 0) noexcept;

template <int WA, int Wout>
extern SYCL_EXTERNAL cl::sycl::detail::ap_int<Wout>
__spirv_ArbitraryFloatRSqrtINTEL(cl::sycl::detail::ap_int<WA> A, int32_t MA,
                                 int32_t Mout, int32_t EnableSubnormals = 0,
                                 int32_t RoundingMode = 0,
                                 int32_t RoundingAccuracy = 0) noexcept;

template <int WA, int Wout>
extern SYCL_EXTERNAL cl::sycl::detail::ap_int<Wout>
__spirv_ArbitraryFloatCbrtINTEL(cl::sycl::detail::ap_int<WA> A, int32_t MA,
                                int32_t Mout, int32_t EnableSubnormals = 0,
                                int32_t RoundingMode = 0,
                                int32_t RoundingAccuracy = 0) noexcept;

template <int WA, int WB, int Wout>
extern SYCL_EXTERNAL cl::sycl::detail::ap_int<Wout>
__spirv_ArbitraryFloatHypotINTEL(cl::sycl::detail::ap_int<WA> A, int32_t MA,
                                 cl::sycl::detail::ap_int<WB> B, int32_t MB,
                                 int32_t Mout, int32_t EnableSubnormals = 0,
                                 int32_t RoundingMode = 0,
                                 int32_t RoundingAccuracy = 0) noexcept;

template <int WA, int Wout>
extern SYCL_EXTERNAL cl::sycl::detail::ap_int<Wout>
__spirv_ArbitraryFloatSqrtINTEL(cl::sycl::detail::ap_int<WA> A, int32_t MA,
                                int32_t Mout, int32_t EnableSubnormals = 0,
                                int32_t RoundingMode = 0,
                                int32_t RoundingAccuracy = 0) noexcept;

template <int WA, int Wout>
extern SYCL_EXTERNAL cl::sycl::detail::ap_int<Wout>
__spirv_ArbitraryFloatLogINTEL(cl::sycl::detail::ap_int<WA> A, int32_t MA,
                               int32_t Mout, int32_t EnableSubnormals = 0,
                               int32_t RoundingMode = 0,
                               int32_t RoundingAccuracy = 0) noexcept;

template <int WA, int Wout>
extern SYCL_EXTERNAL cl::sycl::detail::ap_int<Wout>
__spirv_ArbitraryFloatLog2INTEL(cl::sycl::detail::ap_int<WA> A, int32_t MA,
                                int32_t Mout, int32_t EnableSubnormals = 0,
                                int32_t RoundingMode = 0,
                                int32_t RoundingAccuracy = 0) noexcept;

template <int WA, int Wout>
extern SYCL_EXTERNAL cl::sycl::detail::ap_int<Wout>
__spirv_ArbitraryFloatLog10INTEL(cl::sycl::detail::ap_int<WA> A, int32_t MA,
                                 int32_t Mout, int32_t EnableSubnormals = 0,
                                 int32_t RoundingMode = 0,
                                 int32_t RoundingAccuracy = 0) noexcept;

template <int WA, int Wout>
extern SYCL_EXTERNAL cl::sycl::detail::ap_int<Wout>
__spirv_ArbitraryFloatLog1pINTEL(cl::sycl::detail::ap_int<WA> A, int32_t MA,
                                 int32_t Mout, int32_t EnableSubnormals = 0,
                                 int32_t RoundingMode = 0,
                                 int32_t RoundingAccuracy = 0) noexcept;

template <int WA, int Wout>
extern SYCL_EXTERNAL cl::sycl::detail::ap_int<Wout>
__spirv_ArbitraryFloatExpINTEL(cl::sycl::detail::ap_int<WA> A, int32_t MA,
                               int32_t Mout, int32_t EnableSubnormals = 0,
                               int32_t RoundingMode = 0,
                               int32_t RoundingAccuracy = 0) noexcept;

template <int WA, int Wout>
extern SYCL_EXTERNAL cl::sycl::detail::ap_int<Wout>
__spirv_ArbitraryFloatExp2INTEL(cl::sycl::detail::ap_int<WA> A, int32_t MA,
                                int32_t Mout, int32_t EnableSubnormals = 0,
                                int32_t RoundingMode = 0,
                                int32_t RoundingAccuracy = 0) noexcept;

template <int WA, int Wout>
extern SYCL_EXTERNAL cl::sycl::detail::ap_int<Wout>
__spirv_ArbitraryFloatExp10INTEL(cl::sycl::detail::ap_int<WA> A, int32_t MA,
                                 int32_t Mout, int32_t EnableSubnormals = 0,
                                 int32_t RoundingMode = 0,
                                 int32_t RoundingAccuracy = 0) noexcept;

template <int WA, int Wout>
extern SYCL_EXTERNAL cl::sycl::detail::ap_int<Wout>
__spirv_ArbitraryFloatExpm1INTEL(cl::sycl::detail::ap_int<WA> A, int32_t MA,
                                 int32_t Mout, int32_t EnableSubnormals = 0,
                                 int32_t RoundingMode = 0,
                                 int32_t RoundingAccuracy = 0) noexcept;

template <int WA, int Wout>
extern SYCL_EXTERNAL cl::sycl::detail::ap_int<Wout>
__spirv_ArbitraryFloatSinINTEL(cl::sycl::detail::ap_int<WA> A, int32_t MA,
                               int32_t Mout, int32_t EnableSubnormals = 0,
                               int32_t RoundingMode = 0,
                               int32_t RoundingAccuracy = 0) noexcept;

template <int WA, int Wout>
extern SYCL_EXTERNAL cl::sycl::detail::ap_int<Wout>
__spirv_ArbitraryFloatCosINTEL(cl::sycl::detail::ap_int<WA> A, int32_t MA,
                               int32_t Mout, int32_t EnableSubnormals = 0,
                               int32_t RoundingMode = 0,
                               int32_t RoundingAccuracy = 0) noexcept;

// Result value contains both values of sine and cosine and so has the size of
// 2 * Wout where Wout is equal to (1 + Eout + Mout).
template <int WA, int Wout>
extern SYCL_EXTERNAL cl::sycl::detail::ap_int<2 * Wout>
__spirv_ArbitraryFloatSinCosINTEL(cl::sycl::detail::ap_int<WA> A, int32_t MA,
                                  int32_t Mout, int32_t EnableSubnormals = 0,
                                  int32_t RoundingMode = 0,
                                  int32_t RoundingAccuracy = 0) noexcept;

template <int WA, int Wout>
extern SYCL_EXTERNAL cl::sycl::detail::ap_int<Wout>
__spirv_ArbitraryFloatSinPiINTEL(cl::sycl::detail::ap_int<WA> A, int32_t MA,
                                 int32_t Mout, int32_t EnableSubnormals = 0,
                                 int32_t RoundingMode = 0,
                                 int32_t RoundingAccuracy = 0) noexcept;

template <int WA, int Wout>
extern SYCL_EXTERNAL cl::sycl::detail::ap_int<Wout>
__spirv_ArbitraryFloatCosPiINTEL(cl::sycl::detail::ap_int<WA> A, int32_t MA,
                                 int32_t Mout, int32_t EnableSubnormals = 0,
                                 int32_t RoundingMode = 0,
                                 int32_t RoundingAccuracy = 0) noexcept;

// Result value contains both values of sine(A*pi) and cosine(A*pi) and so has
// the size of 2 * Wout where Wout is equal to (1 + Eout + Mout).
template <int WA, int Wout>
extern SYCL_EXTERNAL cl::sycl::detail::ap_int<2 * Wout>
__spirv_ArbitraryFloatSinCosPiINTEL(cl::sycl::detail::ap_int<WA> A, int32_t MA,
                                    int32_t Mout, int32_t EnableSubnormals = 0,
                                    int32_t RoundingMode = 0,
                                    int32_t RoundingAccuracy = 0) noexcept;

template <int WA, int Wout>
extern SYCL_EXTERNAL cl::sycl::detail::ap_int<Wout>
__spirv_ArbitraryFloatASinINTEL(cl::sycl::detail::ap_int<WA> A, int32_t MA,
                                int32_t Mout, int32_t EnableSubnormals = 0,
                                int32_t RoundingMode = 0,
                                int32_t RoundingAccuracy = 0) noexcept;

template <int WA, int Wout>
extern SYCL_EXTERNAL cl::sycl::detail::ap_int<Wout>
__spirv_ArbitraryFloatASinPiINTEL(cl::sycl::detail::ap_int<WA> A, int32_t MA,
                                  int32_t Mout, int32_t EnableSubnormals = 0,
                                  int32_t RoundingMode = 0,
                                  int32_t RoundingAccuracy = 0) noexcept;

template <int WA, int Wout>
extern SYCL_EXTERNAL cl::sycl::detail::ap_int<Wout>
__spirv_ArbitraryFloatACosINTEL(cl::sycl::detail::ap_int<WA> A, int32_t MA,
                                int32_t Mout, int32_t EnableSubnormals = 0,
                                int32_t RoundingMode = 0,
                                int32_t RoundingAccuracy = 0) noexcept;

template <int WA, int Wout>
extern SYCL_EXTERNAL cl::sycl::detail::ap_int<Wout>
__spirv_ArbitraryFloatACosPiINTEL(cl::sycl::detail::ap_int<WA> A, int32_t MA,
                                  int32_t Mout, int32_t EnableSubnormals = 0,
                                  int32_t RoundingMode = 0,
                                  int32_t RoundingAccuracy = 0) noexcept;

template <int WA, int Wout>
extern SYCL_EXTERNAL cl::sycl::detail::ap_int<Wout>
__spirv_ArbitraryFloatATanINTEL(cl::sycl::detail::ap_int<WA> A, int32_t MA,
                                int32_t Mout, int32_t EnableSubnormals = 0,
                                int32_t RoundingMode = 0,
                                int32_t RoundingAccuracy = 0) noexcept;

template <int WA, int Wout>
extern SYCL_EXTERNAL cl::sycl::detail::ap_int<Wout>
__spirv_ArbitraryFloatATanPiINTEL(cl::sycl::detail::ap_int<WA> A, int32_t MA,
                                  int32_t Mout, int32_t EnableSubnormals = 0,
                                  int32_t RoundingMode = 0,
                                  int32_t RoundingAccuracy = 0) noexcept;

template <int WA, int WB, int Wout>
extern SYCL_EXTERNAL cl::sycl::detail::ap_int<Wout>
__spirv_ArbitraryFloatATan2INTEL(cl::sycl::detail::ap_int<WA> A, int32_t MA,
                                 cl::sycl::detail::ap_int<WB> B, int32_t MB,
                                 int32_t Mout, int32_t EnableSubnormals = 0,
                                 int32_t RoundingMode = 0,
                                 int32_t RoundingAccuracy = 0) noexcept;

template <int WA, int WB, int Wout>
extern SYCL_EXTERNAL cl::sycl::detail::ap_int<Wout>
__spirv_ArbitraryFloatPowINTEL(cl::sycl::detail::ap_int<WA> A, int32_t MA,
                               cl::sycl::detail::ap_int<WB> B, int32_t MB,
                               int32_t Mout, int32_t EnableSubnormals = 0,
                               int32_t RoundingMode = 0,
                               int32_t RoundingAccuracy = 0) noexcept;

template <int WA, int WB, int Wout>
extern SYCL_EXTERNAL cl::sycl::detail::ap_int<Wout>
__spirv_ArbitraryFloatPowRINTEL(cl::sycl::detail::ap_int<WA> A, int32_t MA,
                                cl::sycl::detail::ap_int<WB> B, int32_t MB,
                                int32_t Mout, int32_t EnableSubnormals = 0,
                                int32_t RoundingMode = 0,
                                int32_t RoundingAccuracy = 0) noexcept;

// PowN built-in calculates `A^B` where `A` is arbitrary precision floating
// point number and `B` is signed or unsigned arbitrary precision integer,
// i.e. its width doesn't depend on sum of exponent and mantissa.
template <int WA, int WB, int Wout>
extern SYCL_EXTERNAL cl::sycl::detail::ap_int<Wout>
__spirv_ArbitraryFloatPowNINTEL(cl::sycl::detail::ap_int<WA> A, int32_t MA,
                                cl::sycl::detail::ap_int<WB> B, bool SignOfB,
                                int32_t Mout, int32_t EnableSubnormals = 0,
                                int32_t RoundingMode = 0,
                                int32_t RoundingAccuracy = 0) noexcept;

template <typename dataT>
extern SYCL_EXTERNAL int32_t __spirv_ReadPipe(__ocl_RPipeTy<dataT> Pipe,
                                              dataT *Data, int32_t Size,
                                              int32_t Alignment) noexcept;
template <typename dataT>
extern SYCL_EXTERNAL int32_t __spirv_WritePipe(__ocl_WPipeTy<dataT> Pipe,
                                               const dataT *Data, int32_t Size,
                                               int32_t Alignment) noexcept;
template <typename dataT>
extern SYCL_EXTERNAL void
__spirv_ReadPipeBlockingINTEL(__ocl_RPipeTy<dataT> Pipe, dataT *Data,
                              int32_t Size, int32_t Alignment) noexcept;
template <typename dataT>
extern SYCL_EXTERNAL void
__spirv_WritePipeBlockingINTEL(__ocl_WPipeTy<dataT> Pipe, const dataT *Data,
                               int32_t Size, int32_t Alignment) noexcept;
template <typename dataT>
extern SYCL_EXTERNAL __ocl_RPipeTy<dataT>
__spirv_CreatePipeFromPipeStorage_read(
    const ConstantPipeStorage *Storage) noexcept;
template <typename dataT>
extern SYCL_EXTERNAL __ocl_WPipeTy<dataT>
__spirv_CreatePipeFromPipeStorage_write(
    const ConstantPipeStorage *Storage) noexcept;

extern SYCL_EXTERNAL void
__spirv_ocl_prefetch(const __attribute__((opencl_global)) char *Ptr,
                     size_t NumBytes) noexcept;

extern SYCL_EXTERNAL uint16_t __spirv_ConvertFToBF16INTEL(float) noexcept;
extern SYCL_EXTERNAL float __spirv_ConvertBF16ToFINTEL(uint16_t) noexcept;

__SYCL_CONVERGENT__ extern SYCL_EXTERNAL __SYCL_EXPORT __ocl_vec_t<uint32_t, 4>
__spirv_GroupNonUniformBallot(uint32_t Execution, bool Predicate) noexcept;

#ifdef __SYCL_USE_NON_VARIADIC_SPIRV_OCL_PRINTF__
template <typename... Args>
extern SYCL_EXTERNAL int
__spirv_ocl_printf(const __attribute__((opencl_constant)) char *Format,
                   Args... args);
template <typename... Args>
extern SYCL_EXTERNAL int __spirv_ocl_printf(const char *Format, Args... args);
#else
extern SYCL_EXTERNAL int
__spirv_ocl_printf(const __attribute__((opencl_constant)) char *Format, ...);
extern SYCL_EXTERNAL int __spirv_ocl_printf(const char *Format, ...);
#endif

<<<<<<< HEAD
extern SYCL_EXTERNAL _Float16 __clc_fma_relu(_Float16, _Float16, _Float16);
extern SYCL_EXTERNAL __ocl_vec_t<_Float16, 2>
    __clc_fma_relu(__ocl_vec_t<_Float16, 2>, __ocl_vec_t<_Float16, 2>,
                   __ocl_vec_t<_Float16, 2>);
extern SYCL_EXTERNAL __ocl_vec_t<_Float16, 3>
    __clc_fma_relu(__ocl_vec_t<_Float16, 3>, __ocl_vec_t<_Float16, 3>,
                   __ocl_vec_t<_Float16, 3>);
extern SYCL_EXTERNAL __ocl_vec_t<_Float16, 4>
    __clc_fma_relu(__ocl_vec_t<_Float16, 4>, __ocl_vec_t<_Float16, 4>,
                   __ocl_vec_t<_Float16, 4>);
extern SYCL_EXTERNAL __ocl_vec_t<_Float16, 8>
    __clc_fma_relu(__ocl_vec_t<_Float16, 8>, __ocl_vec_t<_Float16, 8>,
                   __ocl_vec_t<_Float16, 8>);
extern SYCL_EXTERNAL __ocl_vec_t<_Float16, 16>
    __clc_fma_relu(__ocl_vec_t<_Float16, 16>, __ocl_vec_t<_Float16, 16>,
                   __ocl_vec_t<_Float16, 16>);

extern SYCL_EXTERNAL uint16_t __clc_fma_relu(uint16_t, uint16_t, uint16_t);
extern SYCL_EXTERNAL __ocl_vec_t<uint16_t, 2>
    __clc_fma_relu(__ocl_vec_t<uint16_t, 2>, __ocl_vec_t<uint16_t, 2>,
                   __ocl_vec_t<uint16_t, 2>);
extern SYCL_EXTERNAL __ocl_vec_t<uint16_t, 3>
    __clc_fma_relu(__ocl_vec_t<uint16_t, 3>, __ocl_vec_t<uint16_t, 3>,
                   __ocl_vec_t<uint16_t, 3>);
extern SYCL_EXTERNAL __ocl_vec_t<uint16_t, 4>
    __clc_fma_relu(__ocl_vec_t<uint16_t, 4>, __ocl_vec_t<uint16_t, 4>,
                   __ocl_vec_t<uint16_t, 4>);
extern SYCL_EXTERNAL __ocl_vec_t<uint16_t, 8>
    __clc_fma_relu(__ocl_vec_t<uint16_t, 8>, __ocl_vec_t<uint16_t, 8>,
                   __ocl_vec_t<uint16_t, 8>);
extern SYCL_EXTERNAL __ocl_vec_t<uint16_t, 16>
    __clc_fma_relu(__ocl_vec_t<uint16_t, 16>, __ocl_vec_t<uint16_t, 16>,
                   __ocl_vec_t<uint16_t, 16>);

extern SYCL_EXTERNAL uint32_t __clc_fma_relu(uint32_t, uint32_t, uint32_t);
extern SYCL_EXTERNAL __ocl_vec_t<uint32_t, 2>
    __clc_fma_relu(__ocl_vec_t<uint32_t, 2>, __ocl_vec_t<uint32_t, 2>,
                   __ocl_vec_t<uint32_t, 2>);
extern SYCL_EXTERNAL __ocl_vec_t<uint32_t, 3>
    __clc_fma_relu(__ocl_vec_t<uint32_t, 3>, __ocl_vec_t<uint32_t, 3>,
                   __ocl_vec_t<uint32_t, 3>);
extern SYCL_EXTERNAL __ocl_vec_t<uint32_t, 4>
    __clc_fma_relu(__ocl_vec_t<uint32_t, 4>, __ocl_vec_t<uint32_t, 4>,
                   __ocl_vec_t<uint32_t, 4>);
extern SYCL_EXTERNAL __ocl_vec_t<uint32_t, 8>
    __clc_fma_relu(__ocl_vec_t<uint32_t, 8>, __ocl_vec_t<uint32_t, 8>,
                   __ocl_vec_t<uint32_t, 8>);
extern SYCL_EXTERNAL __ocl_vec_t<uint32_t, 16>
    __clc_fma_relu(__ocl_vec_t<uint32_t, 16>, __ocl_vec_t<uint32_t, 16>,
                   __ocl_vec_t<uint32_t, 16>);
=======
// Native builtin extension

extern SYCL_EXTERNAL float __clc_native_tanh(float);
extern SYCL_EXTERNAL __ocl_vec_t<float, 2>
    __clc_native_tanh(__ocl_vec_t<float, 2>);
extern SYCL_EXTERNAL __ocl_vec_t<float, 3>
    __clc_native_tanh(__ocl_vec_t<float, 3>);
extern SYCL_EXTERNAL __ocl_vec_t<float, 4>
    __clc_native_tanh(__ocl_vec_t<float, 4>);
extern SYCL_EXTERNAL __ocl_vec_t<float, 8>
    __clc_native_tanh(__ocl_vec_t<float, 8>);
extern SYCL_EXTERNAL __ocl_vec_t<float, 16>
    __clc_native_tanh(__ocl_vec_t<float, 16>);

extern SYCL_EXTERNAL _Float16 __clc_native_tanh(_Float16);
extern SYCL_EXTERNAL __ocl_vec_t<_Float16, 2>
    __clc_native_tanh(__ocl_vec_t<_Float16, 2>);
extern SYCL_EXTERNAL __ocl_vec_t<_Float16, 3>
    __clc_native_tanh(__ocl_vec_t<_Float16, 3>);
extern SYCL_EXTERNAL __ocl_vec_t<_Float16, 4>
    __clc_native_tanh(__ocl_vec_t<_Float16, 4>);
extern SYCL_EXTERNAL __ocl_vec_t<_Float16, 8>
    __clc_native_tanh(__ocl_vec_t<_Float16, 8>);
extern SYCL_EXTERNAL __ocl_vec_t<_Float16, 16>
    __clc_native_tanh(__ocl_vec_t<_Float16, 16>);

extern SYCL_EXTERNAL _Float16 __clc_native_exp2(_Float16);
extern SYCL_EXTERNAL __ocl_vec_t<_Float16, 2>
    __clc_native_exp2(__ocl_vec_t<_Float16, 2>);
extern SYCL_EXTERNAL __ocl_vec_t<_Float16, 3>
    __clc_native_exp2(__ocl_vec_t<_Float16, 3>);
extern SYCL_EXTERNAL __ocl_vec_t<_Float16, 4>
    __clc_native_exp2(__ocl_vec_t<_Float16, 4>);
extern SYCL_EXTERNAL __ocl_vec_t<_Float16, 8>
    __clc_native_exp2(__ocl_vec_t<_Float16, 8>);
extern SYCL_EXTERNAL __ocl_vec_t<_Float16, 16>
    __clc_native_exp2(__ocl_vec_t<_Float16, 16>);
>>>>>>> 29b64f28

#else // if !__SYCL_DEVICE_ONLY__

template <typename dataT>
__SYCL_CONVERGENT__ extern __ocl_event_t
__SYCL_OpGroupAsyncCopyGlobalToLocal(__spv::Scope::Flag, dataT *Dest,
                                     dataT *Src, size_t NumElements,
                                     size_t Stride, __ocl_event_t) noexcept {
  for (size_t i = 0; i < NumElements; i++) {
    Dest[i] = Src[i * Stride];
  }
  // A real instance of the class is not needed, return dummy pointer.
  return nullptr;
}

template <typename dataT>
__SYCL_CONVERGENT__ extern __ocl_event_t
__SYCL_OpGroupAsyncCopyLocalToGlobal(__spv::Scope::Flag, dataT *Dest,
                                     dataT *Src, size_t NumElements,
                                     size_t Stride, __ocl_event_t) noexcept {
  for (size_t i = 0; i < NumElements; i++) {
    Dest[i * Stride] = Src[i];
  }
  // A real instance of the class is not needed, return dummy pointer.
  return nullptr;
}

extern __SYCL_EXPORT void __spirv_ocl_prefetch(const char *Ptr,
                                               size_t NumBytes) noexcept;

__SYCL_CONVERGENT__ extern SYCL_EXTERNAL __SYCL_EXPORT void
__spirv_ControlBarrier(__spv::Scope Execution, __spv::Scope Memory,
                       uint32_t Semantics) noexcept;

__SYCL_CONVERGENT__ extern SYCL_EXTERNAL __SYCL_EXPORT void
__spirv_MemoryBarrier(__spv::Scope Memory, uint32_t Semantics) noexcept;

__SYCL_CONVERGENT__ extern SYCL_EXTERNAL __SYCL_EXPORT void
__spirv_GroupWaitEvents(__spv::Scope Execution, uint32_t NumEvents,
                        __ocl_event_t *WaitEvents) noexcept;

#endif // !__SYCL_DEVICE_ONLY__<|MERGE_RESOLUTION|>--- conflicted
+++ resolved
@@ -755,7 +755,6 @@
 extern SYCL_EXTERNAL int __spirv_ocl_printf(const char *Format, ...);
 #endif
 
-<<<<<<< HEAD
 extern SYCL_EXTERNAL _Float16 __clc_fma_relu(_Float16, _Float16, _Float16);
 extern SYCL_EXTERNAL __ocl_vec_t<_Float16, 2>
     __clc_fma_relu(__ocl_vec_t<_Float16, 2>, __ocl_vec_t<_Float16, 2>,
@@ -806,7 +805,7 @@
 extern SYCL_EXTERNAL __ocl_vec_t<uint32_t, 16>
     __clc_fma_relu(__ocl_vec_t<uint32_t, 16>, __ocl_vec_t<uint32_t, 16>,
                    __ocl_vec_t<uint32_t, 16>);
-=======
+
 // Native builtin extension
 
 extern SYCL_EXTERNAL float __clc_native_tanh(float);
@@ -844,7 +843,6 @@
     __clc_native_exp2(__ocl_vec_t<_Float16, 8>);
 extern SYCL_EXTERNAL __ocl_vec_t<_Float16, 16>
     __clc_native_exp2(__ocl_vec_t<_Float16, 16>);
->>>>>>> 29b64f28
 
 #else // if !__SYCL_DEVICE_ONLY__
 
