--- conflicted
+++ resolved
@@ -57,22 +57,13 @@
   include(FetchContent)
 
   set(UNIFIED_RUNTIME_REPO "https://github.com/oneapi-src/unified-runtime.git")
-<<<<<<< HEAD
   # commit 67e7da33596c597ef79d940223d372583a78bb2b
   # Merge: 9b1fb4e9 f0e0be24
   # Author: Kenneth Benzie (Benie) <k.benzie@codeplay.com>
   # Date:   Tue Dec 5 10:46:45 2023 +0000
   #     Merge pull request #999 from hdelan/hip-adapter-multi-dev-ctx
   #     [HIP] Hip adapter multi dev ctx
-=======
-  # commit fe5bc760d0a9fa28247d3f0b57c20114f02eda49
-  # Merge: 47af3ee2 3e1f1636
-  # Author: Kenneth Benzie (Benie) <k.benzie@codeplay.com>
-  # Date:   Fri Dec 1 11:21:41 2023 +0000
-  #     Merge pull request #1102 from hdelan/adapter-batch1
-  #     [HIP] Adapter PR batch
->>>>>>> 197c33a2
-  set(UNIFIED_RUNTIME_TAG fe5bc760d0a9fa28247d3f0b57c20114f02eda49)
+  set(UNIFIED_RUNTIME_TAG 67e7da33596c597ef79d940223d372583a78bb2b)
 
   if(SYCL_PI_UR_OVERRIDE_FETCH_CONTENT_REPO)
     set(UNIFIED_RUNTIME_REPO "${SYCL_PI_UR_OVERRIDE_FETCH_CONTENT_REPO}")
