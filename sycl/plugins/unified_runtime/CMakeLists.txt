--- conflicted
+++ resolved
@@ -55,20 +55,10 @@
 if(SYCL_PI_UR_USE_FETCH_CONTENT)
   include(FetchContent)
 
-<<<<<<< HEAD
   # DO NOT MERGE
   set(UNIFIED_RUNTIME_REPO https://github.com/hdelan/unified-runtime.git)
   set(UNIFIED_RUNTIME_TAG revert-hip-prefetch)
-=======
-  set(UNIFIED_RUNTIME_REPO "https://github.com/oneapi-src/unified-runtime.git")
-  # commit 534071e52f84bad1dd7fb210a360414507f3b3ae
-  # Merge: 9fc82304 d164792b
-  # Author: Kenneth Benzie (Benie) <k.benzie@codeplay.com>
-  # Date:   Wed Nov 15 10:51:54 2023 +0000
-  #     Merge pull request #1077 from fabiomestre/fabio/combines_fixes_cuda_hip
-  #     [CUDA][HIP] Combined CTS Fixes
-  set(UNIFIED_RUNTIME_TAG 534071e52f84bad1dd7fb210a360414507f3b3ae)
->>>>>>> 396eb5ac
+
 
   if(SYCL_PI_UR_OVERRIDE_FETCH_CONTENT_REPO)
     set(UNIFIED_RUNTIME_REPO "${SYCL_PI_UR_OVERRIDE_FETCH_CONTENT_REPO}")
