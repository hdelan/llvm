# PI Unified Runtime plugin library.
#
if (NOT DEFINED UNIFIED_RUNTIME_LIBRARY OR NOT DEFINED UNIFIED_RUNTIME_INCLUDE_DIR)
  include(FetchContent)

<<<<<<< HEAD
  set(UNIFIED_RUNTIME_REPO "https://github.com/hdelan/unified-runtime.git")
  set(UNIFIED_RUNTIME_TAG b002e003933169c28f5ac9d31ff8ccda8cb5114a)
=======
  set(UNIFIED_RUNTIME_REPO "https://github.com/oneapi-src/unified-runtime.git")
  #commit b38855ed815ffd076bfde5e5e06170ca4f723dc1
  #Merge: e6343f4 6a2c548
  #Author: Piotr Balcer <piotr.balcer@intel.com>
  #Date:   Thu Oct 5 12:15:42 2023 +0200
  #    Merge pull request #920 from jsji/localcopy
  #        [UR][L0] Copy prebuilt L0 to avoid leaking shared folder path
  set(UNIFIED_RUNTIME_TAG b38855ed815ffd076bfde5e5e06170ca4f723dc1)

  if ("level_zero" IN_LIST SYCL_ENABLE_PLUGINS)
    set(UR_BUILD_ADAPTER_L0 ON)
  endif()

  if ("cuda" IN_LIST SYCL_ENABLE_PLUGINS)
    set(UR_BUILD_ADAPTER_CUDA ON)
  endif()
>>>>>>> 8fad0424

  if ("hip" IN_LIST SYCL_ENABLE_PLUGINS)
    set(UR_BUILD_ADAPTER_HIP ON)
  endif()
  set(UMF_ENABLE_POOL_TRACKING ON)
  message(STATUS "Will fetch Unified Runtime from ${UNIFIED_RUNTIME_REPO}")
  FetchContent_Declare(unified-runtime
    GIT_REPOSITORY    ${UNIFIED_RUNTIME_REPO}
    GIT_TAG           ${UNIFIED_RUNTIME_TAG}
  )

  # Disable errors from warnings while building the UR.
  # And remember origin flags before doing that.
  set(CMAKE_CXX_FLAGS_BAK "${CMAKE_CXX_FLAGS}")
  if(WIN32)
    set(CMAKE_CXX_FLAGS "${CMAKE_CXX_FLAGS} /WX-")
    set(CMAKE_C_FLAGS "${CMAKE_C_FLAGS} /WX-")
    # FIXME: Unified runtime build fails with /DUNICODE
    set(CMAKE_CXX_FLAGS "${CMAKE_CXX_FLAGS} /UUNICODE")
    set(CMAKE_C_FLAGS "${CMAKE_C_FLAGS} /UUNICODE")
    # USE_Z7 forces use of /Z7 instead of /Zi which is broken with sccache
    set(USE_Z7 ON)
  else()
    set(CMAKE_CXX_FLAGS "${CMAKE_CXX_FLAGS} -Wno-error")
    set(CMAKE_C_FLAGS "${CMAKE_C_FLAGS} -Wno-error")
  endif()

  # No need to build tests from unified-runtime
  set(UR_BUILD_TESTS "0" CACHE STRING "0")

  FetchContent_GetProperties(unified-runtime)
  FetchContent_MakeAvailable(unified-runtime)

  # Restore original flags
  set(CMAKE_CXX_FLAGS "${CMAKE_CXX_FLAGS_BAK}")

  add_library(UnifiedRuntimeLoader ALIAS ur_loader)
  add_library(UnifiedRuntimeCommon ALIAS ur_common)
  add_library(UnifiedMallocFramework ALIAS unified_malloc_framework)

  set(UNIFIED_RUNTIME_SOURCE_DIR
    ${unified-runtime_SOURCE_DIR} CACHE PATH "Path to Unified Runtime Headers")
  set(UNIFIED_RUNTIME_INCLUDE_DIR "${UNIFIED_RUNTIME_SOURCE_DIR}/include")
endif()

add_library(UnifiedRuntime-Headers INTERFACE)

target_include_directories(UnifiedRuntime-Headers
  INTERFACE
    "${UNIFIED_RUNTIME_INCLUDE_DIR}"
)

find_package(Threads REQUIRED)

set(UNIFIED_RUNTIME_PLUGIN_ARGS
  SOURCES
    # These are short-term shared with Unified Runtime
    # The two plugins define a few things differently so must
    # be built separately. This difference is spelled in
    # their "ur_bindings.hpp" files.
    "ur_bindings.hpp"
    "pi2ur.hpp"
    "pi2ur.cpp"
    # These below belong to Unified Runtime PI Plugin only
    "pi_unified_runtime.hpp"
    "pi_unified_runtime.cpp"
  LIBRARIES
    Threads::Threads
    UnifiedRuntimeLoader
    UnifiedRuntime-Headers
)

# We need for #include <ze_api.h> in common.h
if ("level_zero" IN_LIST SYCL_ENABLE_PLUGINS)
    list(APPEND UNIFIED_RUNTIME_PLUGIN_ARGS LevelZeroLoader-Headers)
endif()

if ("opencl" IN_LIST SYCL_ENABLE_PLUGINS)
    list(APPEND UNIFIED_RUNTIME_PLUGIN_ARGS OpenCL-ICD)
endif()

add_sycl_plugin(unified_runtime ${UNIFIED_RUNTIME_PLUGIN_ARGS})

if("level_zero" IN_LIST SYCL_ENABLE_PLUGINS)
  add_dependencies(sycl-runtime-libraries ur_adapter_level_zero)
endif()

if("hip" IN_LIST SYCL_ENABLE_PLUGINS)
  add_dependencies(sycl-runtime-libraries ur_adapter_hip)
endif()

if ("cuda" IN_LIST SYCL_ENABLE_PLUGINS)
  add_dependencies(sycl-runtime-libraries ur_adapter_cuda)
endif()

if ("opencl" IN_LIST SYCL_ENABLE_PLUGINS)
  # Build OpenCL adapter
  add_sycl_library("ur_adapter_opencl" SHARED
    SOURCES
      "ur/ur.hpp"
      "ur/ur.cpp"
      "ur/adapters/opencl/adapter.cpp"
      "ur/adapters/opencl/adapter.hpp"
      "ur/adapters/opencl/command_buffer.hpp"
      "ur/adapters/opencl/command_buffer.cpp"
      "ur/adapters/opencl/common.cpp"
      "ur/adapters/opencl/common.hpp"
      "ur/adapters/opencl/context.cpp"
      "ur/adapters/opencl/context.hpp"
      "ur/adapters/opencl/device.cpp"
      "ur/adapters/opencl/device.hpp"
      "ur/adapters/opencl/enqueue.cpp"
      "ur/adapters/opencl/event.cpp"
      "ur/adapters/opencl/image.cpp"
      "ur/adapters/opencl/kernel.cpp"
      "ur/adapters/opencl/memory.cpp"
      "ur/adapters/opencl/platform.cpp"
      "ur/adapters/opencl/platform.hpp"
      "ur/adapters/opencl/program.cpp"
      "ur/adapters/opencl/queue.cpp"
      "ur/adapters/opencl/sampler.cpp"
      "ur/adapters/opencl/ur_interface_loader.cpp"
      "ur/adapters/opencl/usm.cpp"
      "ur/adapters/opencl/usm_p2p.cpp"
    INCLUDE_DIRS
      ${sycl_inc_dir}
    LIBRARIES
      UnifiedRuntime-Headers
      Threads::Threads
      OpenCL-ICD
    )

  # Suppress a compiler message about undefined CL_TARGET_OPENCL_VERSION.
  # Define all symbols up to OpenCL 3.0.
  target_compile_definitions(ur_adapter_opencl PRIVATE CL_TARGET_OPENCL_VERSION=300)

  set_target_properties("ur_adapter_opencl" PROPERTIES
    VERSION "0.0.0"
    SOVERSION "0"
  )
endif()

if("native_cpu" IN_LIST SYCL_ENABLE_PLUGINS)
  add_sycl_library("ur_adapter_native_cpu" SHARED
    SOURCES
      "ur/ur.cpp"
      "ur/ur.hpp"
      "ur/adapters/native_cpu/adapter.cpp"
      "ur/adapters/native_cpu/command_buffer.cpp"
      "ur/adapters/native_cpu/common.cpp"
      "ur/adapters/native_cpu/common.hpp"
      "ur/adapters/native_cpu/context.cpp"
      "ur/adapters/native_cpu/context.hpp"
      "ur/adapters/native_cpu/device.cpp"
      "ur/adapters/native_cpu/device.hpp"
      "ur/adapters/native_cpu/enqueue.cpp"
      "ur/adapters/native_cpu/event.cpp"
      "ur/adapters/native_cpu/image.cpp"
      "ur/adapters/native_cpu/kernel.cpp"
      "ur/adapters/native_cpu/kernel.hpp"
      "ur/adapters/native_cpu/memory.cpp"
      "ur/adapters/native_cpu/memory.hpp"
      "ur/adapters/native_cpu/platform.cpp"
      "ur/adapters/native_cpu/platform.hpp"
      "ur/adapters/native_cpu/program.cpp"
      "ur/adapters/native_cpu/program.hpp"
      "ur/adapters/native_cpu/queue.cpp"
      "ur/adapters/native_cpu/queue.hpp"
      "ur/adapters/native_cpu/sampler.cpp"
      "ur/adapters/native_cpu/ur_interface_loader.cpp"
      "ur/adapters/native_cpu/usm.cpp"
      "ur/adapters/native_cpu/usm_p2p.cpp"
    INCLUDE_DIRS
      ${sycl_inc_dir}
    LIBRARIES
      UnifiedRuntime-Headers
      Threads::Threads
      sycl
      OpenCL-Headers
  )

  set_target_properties("ur_adapter_native_cpu" PROPERTIES
    VERSION "0.0.0"
    SOVERSION "0"
  )
endif()


if (TARGET UnifiedRuntimeLoader)
  set_target_properties(hello_world PROPERTIES EXCLUDE_FROM_ALL 1 EXCLUDE_FROM_DEFAULT_BUILD 1)
  # Install the UR loader.
  # TODO: this is piggy-backing on the existing target component level-zero-sycl-dev
  # When UR is moved to its separate repo perhaps we should introduce new component,
  # e.g. unified-runtime-sycl-dev.
  install(TARGETS ur_loader
    LIBRARY DESTINATION "lib${LLVM_LIBDIR_SUFFIX}" COMPONENT level-zero-sycl-dev
    ARCHIVE DESTINATION "lib${LLVM_LIBDIR_SUFFIX}" COMPONENT level-zero-sycl-dev
    RUNTIME DESTINATION "bin" COMPONENT level-zero-sycl-dev
  )
endif()

# Install the UR adapters too
if ("level_zero" IN_LIST SYCL_ENABLE_PLUGINS)
  install(TARGETS ur_adapter_level_zero
    LIBRARY DESTINATION "lib${LLVM_LIBDIR_SUFFIX}" COMPONENT level-zero-sycl-dev
    ARCHIVE DESTINATION "lib${LLVM_LIBDIR_SUFFIX}" COMPONENT level-zero-sycl-dev
    RUNTIME DESTINATION "bin" COMPONENT level-zero-sycl-dev
)
endif()<|MERGE_RESOLUTION|>--- conflicted
+++ resolved
@@ -3,18 +3,9 @@
 if (NOT DEFINED UNIFIED_RUNTIME_LIBRARY OR NOT DEFINED UNIFIED_RUNTIME_INCLUDE_DIR)
   include(FetchContent)
 
-<<<<<<< HEAD
+  # TODO remove me before merging
   set(UNIFIED_RUNTIME_REPO "https://github.com/hdelan/unified-runtime.git")
   set(UNIFIED_RUNTIME_TAG b002e003933169c28f5ac9d31ff8ccda8cb5114a)
-=======
-  set(UNIFIED_RUNTIME_REPO "https://github.com/oneapi-src/unified-runtime.git")
-  #commit b38855ed815ffd076bfde5e5e06170ca4f723dc1
-  #Merge: e6343f4 6a2c548
-  #Author: Piotr Balcer <piotr.balcer@intel.com>
-  #Date:   Thu Oct 5 12:15:42 2023 +0200
-  #    Merge pull request #920 from jsji/localcopy
-  #        [UR][L0] Copy prebuilt L0 to avoid leaking shared folder path
-  set(UNIFIED_RUNTIME_TAG b38855ed815ffd076bfde5e5e06170ca4f723dc1)
 
   if ("level_zero" IN_LIST SYCL_ENABLE_PLUGINS)
     set(UR_BUILD_ADAPTER_L0 ON)
@@ -23,7 +14,6 @@
   if ("cuda" IN_LIST SYCL_ENABLE_PLUGINS)
     set(UR_BUILD_ADAPTER_CUDA ON)
   endif()
->>>>>>> 8fad0424
 
   if ("hip" IN_LIST SYCL_ENABLE_PLUGINS)
     set(UR_BUILD_ADAPTER_HIP ON)
