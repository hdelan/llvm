//===--------- memory.hpp - CUDA Adapter ---------------------------===//
//
// Part of the LLVM Project, under the Apache License v2.0 with LLVM Exceptions.
// See https://llvm.org/LICENSE.txt for license information.
// SPDX-License-Identifier: Apache-2.0 WITH LLVM-exception
//
//===-----------------------------------------------------------------===//
#pragma once

#include <cassert>
#include <cuda.h>
#include <ur_api.h>

#include "common.hpp"
#include "context.hpp"
#include "event.hpp"

/// UR Mem mapping to CUDA memory allocations, both data and texture/surface.
/// \brief Represents non-SVM allocations on the CUDA backend.
/// Keeps tracks of all mapped regions used for Map/Unmap calls.
/// Only one region can be active at the same time per allocation.
struct ur_mem_handle_t_ {
  // Context where the memory object is accessible.
  ur_context_handle_t Context;

  // If we make a ur_mem_handle_t_ from a native allocation, it can be useful to
  // associate it with the device that holds the native allocation.
  ur_device_handle_t DeviceWithNativeAllocation{nullptr};

  /// Reference counting of the handler
  std::atomic_uint32_t RefCount{1};

  // Original mem flags passed
  ur_mem_flags_t MemFlags;

<<<<<<< HEAD
  // Enumerates all possible types of accesses.
  enum access_mode_t { unknown, read_write, read_only, write_only };
=======
  /// A UR Memory object represents either plain memory allocations ("Buffers"
  /// in OpenCL) or typed allocations ("Images" in OpenCL).
  /// In CUDA their API handlers are different. Whereas "Buffers" are allocated
  /// as pointer-like structs, "Images" are stored in Textures or Surfaces.
  /// This union allows implementation to use either from the same handler.
  union MemImpl {
    // Handler for plain, pointer-based CUDA allocations
    struct BufferMem {
      using native_type = CUdeviceptr;

      // If this allocation is a sub-buffer (i.e., a view on an existing
      // allocation), this is the pointer to the parent handler structure
      ur_mem_handle_t Parent;
      // CUDA handler for the pointer
      native_type Ptr;

      /// Pointer associated with this device on the host
      void *HostPtr;
      /// Size of the allocation in bytes
      size_t Size;
      /// Size of the active mapped region.
      size_t MapSize;
      /// Offset of the active mapped region.
      size_t MapOffset;
      /// Pointer to the active mapped region, if any
      void *MapPtr;
      /// Original flags for the mapped region
      ur_map_flags_t MapFlags;

      /** AllocMode
       * classic: Just a normal buffer allocated on the device via cuda malloc
       * use_host_ptr: Use an address on the host for the device
       * copy_in: The data for the device comes from the host but the host
       pointer is not available later for re-use
       * alloc_host_ptr: Uses pinned-memory allocation
      */
      enum class AllocMode {
        Classic,
        UseHostPtr,
        CopyIn,
        AllocHostPtr,
      } MemAllocMode;

      native_type get() const noexcept { return Ptr; }

      size_t getSize() const noexcept { return Size; }

      void *getMapPtr() const noexcept { return MapPtr; }

      size_t getMapSize() const noexcept { return MapSize; }

      size_t getMapOffset() const noexcept { return MapOffset; }

      /// Returns a pointer to data visible on the host that contains
      /// the data on the device associated with this allocation.
      /// The offset is used to index into the CUDA allocation.
      void *mapToPtr(size_t Size, size_t Offset,
                     ur_map_flags_t Flags) noexcept {
        assert(MapPtr == nullptr);
        MapSize = Size;
        MapOffset = Offset;
        MapFlags = Flags;
        if (HostPtr) {
          MapPtr = static_cast<char *>(HostPtr) + Offset;
        } else {
          // TODO: Allocate only what is needed based on the offset
          MapPtr = static_cast<void *>(malloc(this->getSize()));
        }
        return MapPtr;
      }
>>>>>>> cd3c40ff

  // Methods to get type of the derived object (image or buffer)
  virtual bool isBuffer() const = 0;
  virtual bool isImage() const = 0;

<<<<<<< HEAD
  ur_context_handle_t getContext() const noexcept { return Context; }
=======
        if (MapPtr != HostPtr) {
          free(MapPtr);
        }
        MapPtr = nullptr;
        MapSize = 0;
        MapOffset = 0;
      }
>>>>>>> cd3c40ff

  uint32_t incrementReferenceCount() noexcept { return ++RefCount; }

  uint32_t decrementReferenceCount() noexcept { return --RefCount; }

  uint32_t getReferenceCount() const noexcept { return RefCount; }

  virtual ur_result_t allocateMemObjOnDeviceIfNeeded(ur_device_handle_t) = 0;
  virtual ur_result_t migrateMemoryToDeviceIfNeeded(ur_device_handle_t) = 0;

  virtual ur_result_t clear() = 0;

  virtual ~ur_mem_handle_t_() = 0;

  ur_mutex MemoryAllocationMutex; // A mutex for allocations
  ur_mutex MemoryMigrationMutex;  // A mutex for memory transfers

protected:
  ur_mem_handle_t_(ur_context_handle_t Context, ur_mem_flags_t MemFlags)
      : Context{Context}, MemFlags{MemFlags} {
    urContextRetain(Context);
  };

  // In the case that a ur_mem_handle_t is created with a native allocation,
  // it can be useful to keep track of the device that has the original native
  // allocation so that we know not to free the memory on destruction
  ur_mem_handle_t_(ur_context_handle_t Context, ur_device_handle_t Device,
                   ur_mem_flags_t MemFlags)
      : Context{Context}, DeviceWithNativeAllocation{Device},
        MemFlags{MemFlags} {
    urContextRetain(Context);
    urDeviceRetain(Device);
  };
};

// Handler for plain, pointer-based CUDA allocations.
//
// Since a ur_buffer_ is associated with a ur_context_handle_t_, which may
// contain multiple devices, each ur_buffer_ contains a vector of native
// allocations, one allocation for each device in the ur_context_handle_t_.
// Native allocations are made lazily, before a `ur_buffer_` is needed on a
// particular device.
//
// The ur_buffer_ is also responsible for migrating memory between native
// allocations. This migration happens lazily. The ur_buffer_ relies on knowing
// which event was the last to write to the mem obj `LastEventWritingToMemObj`.
// All subsequent reads must wait on this event.
//
struct ur_buffer_ final : ur_mem_handle_t_ {
  using native_type = CUdeviceptr;

  // If this is a subbuffer then this will point to the parent buffer
  ur_buffer_ *Parent{nullptr};

  // CUDA handler for the pointers. We hold a ptr for each device in our
  // context. Each device in the context is identified by its index
  std::vector<native_type> Ptrs;

  // Has the memory been migrated to a device since the last write?
  std::vector<bool> HaveMigratedToDeviceSinceLastWrite;

  /// Pointer associated with this device on the host
  void *HostPtr;
  /// Size of the allocation in bytes
  size_t Size;
  /// Offset of the active mapped region.
  size_t MapOffset;
  /// Pointer to the active mapped region, if any
  void *MapPtr;
  /// Original flags for the mapped region
  ur_map_flags_t MapFlags;

  // We should wait on this event prior to migrating memory across allocations
  // in this ur_buffer_
  ur_event_handle_t LastEventWritingToMemObj{nullptr};

  /** AllocMode
   * classic: Just a normal buffer allocated on the device via cuda malloc
   * use_host_ptr: Use an address on the host for the device
   * copy_in: The data for the device comes from the host but the host
   pointer is not available later for re-use
   * alloc_host_ptr: Uses pinned-memory allocation
  */
  enum class AllocMode {
    Classic,
    UseHostPtr,
    CopyIn,
    AllocHostPtr,
  } MemAllocMode;

  ur_buffer_(ur_context_handle_t Context, ur_buffer_ *Parent,
             ur_mem_flags_t MemFlags, AllocMode Mode, void *HostPtr,
             size_t Size)
      : ur_mem_handle_t_{Context, MemFlags}, Parent{Parent},
        Ptrs(Context->NumDevices, native_type{0}),
        HaveMigratedToDeviceSinceLastWrite(Context->NumDevices, false),
        HostPtr{HostPtr}, Size{Size}, MapOffset{0}, MapPtr{nullptr},
        MapFlags{UR_MAP_FLAG_WRITE}, MemAllocMode{Mode} {
    if (isSubBuffer()) {
      urMemRetain(Parent);
    }
  }

<<<<<<< HEAD
  ur_buffer_(ur_context_handle_t Context, ur_device_handle_t Device,
             ur_buffer_ *Parent, ur_mem_flags_t MemFlags, AllocMode Mode,
             void *HostPtr, size_t Size)
      : ur_mem_handle_t_{Context, Device, MemFlags}, Parent{Parent},
        Ptrs(Context->NumDevices, native_type{0}),
        HaveMigratedToDeviceSinceLastWrite(Context->NumDevices, false),
        HostPtr{HostPtr}, Size{Size}, MapOffset{0}, MapPtr{nullptr},
        MapFlags{UR_MAP_FLAG_WRITE}, MemAllocMode{Mode} {
=======
  /// Constructs the UR mem handler for a non-typed allocation ("buffer")
  ur_mem_handle_t_(ur_context_handle_t Context, ur_mem_handle_t Parent,
                   ur_mem_flags_t MemFlags, MemImpl::BufferMem::AllocMode Mode,
                   CUdeviceptr Ptr, void *HostPtr, size_t Size)
      : Context{Context}, RefCount{1}, MemType{Type::Buffer},
        MemFlags{MemFlags} {
    Mem.BufferMem.Ptr = Ptr;
    Mem.BufferMem.Parent = Parent;
    Mem.BufferMem.HostPtr = HostPtr;
    Mem.BufferMem.Size = Size;
    Mem.BufferMem.MapSize = 0;
    Mem.BufferMem.MapOffset = 0;
    Mem.BufferMem.MapPtr = nullptr;
    Mem.BufferMem.MapFlags = UR_MAP_FLAG_WRITE;
    Mem.BufferMem.MemAllocMode = Mode;
>>>>>>> cd3c40ff
    if (isSubBuffer()) {
      urMemRetain(Parent);
    }
  }

  ~ur_buffer_() override {
    if (isSubBuffer()) {
      urMemRelease(Parent);
    }
    if (LastEventWritingToMemObj != nullptr) {
      urEventRelease(LastEventWritingToMemObj);
    }
  }

  bool isBuffer() const noexcept override { return true; }
  bool isImage() const noexcept override { return false; }
  bool isSubBuffer() const noexcept { return Parent != nullptr; }

  std::vector<native_type> &getPtrs() noexcept { return Ptrs; }

  size_t getSize() const noexcept { return Size; }

  void *getMapPtr() const noexcept { return MapPtr; }

  size_t getMapOffset(void *) const noexcept { return MapOffset; }

  /// Returns a pointer to data visible on the host that contains
  /// the data on the device associated with this allocation.
  /// The offset is used to index into the CUDA allocation.
  void *mapToPtr(size_t Offset, ur_map_flags_t Flags) noexcept {
    assert(MapPtr == nullptr);
    MapOffset = Offset;
    MapFlags = Flags;
    if (HostPtr) {
      MapPtr = static_cast<char *>(HostPtr) + Offset;
    } else {
      // TODO: Allocate only what is needed based on the offset
      MapPtr = static_cast<void *>(malloc(this->getSize()));
    }
    return MapPtr;
  }

  /// Detach the allocation from the host memory.
  void unmap(void *) noexcept {
    assert(MapPtr != nullptr);

    if (MapPtr != HostPtr) {
      free(MapPtr);
    }
    MapPtr = nullptr;
    MapOffset = 0;
  }

  ur_map_flags_t getMapFlags() const noexcept {
    assert(MapPtr != nullptr);
    return MapFlags;
  }

  native_type &getNativePtr(ur_device_handle_t hDevice) noexcept {
    assert(hDevice != nullptr);
    return Ptrs[hDevice->getIndex()];
  }

  ur_result_t clear() override {
    if (isSubBuffer()) {
      return UR_RESULT_SUCCESS;
    }
    ur_result_t Result = UR_RESULT_SUCCESS;

    switch (MemAllocMode) {
    case ur_buffer_::AllocMode::CopyIn:
    case ur_buffer_::AllocMode::Classic:
      for (auto i = 0u; i < getContext()->NumDevices; ++i) {
        if (getPtrs()[i] != ur_buffer_::native_type{0}) {
          ScopedDevice Active(getContext()->getDevices()[i]);
          Result = UR_CHECK_ERROR(cuMemFree(Ptrs[i]));
        }
      }
      break;
    case ur_buffer_::AllocMode::UseHostPtr:
      Result = UR_CHECK_ERROR(cuMemHostUnregister(HostPtr));
      break;
    case ur_buffer_::AllocMode::AllocHostPtr:
      Result = UR_CHECK_ERROR(cuMemFreeHost(HostPtr));
    };
    return Result;
  };

  ur_result_t allocateMemObjOnDeviceIfNeeded(ur_device_handle_t) override;
  ur_result_t migrateMemoryToDeviceIfNeeded(ur_device_handle_t) override;

  struct {
    size_t Origin; // only valid if Parent != nullptr
  } SubBuffer;

  void setLastEventWritingToMemObj(ur_event_handle_t NewEvent) {
    assert(NewEvent && "Invalid event!");
    if (LastEventWritingToMemObj != nullptr) {
      urEventRelease(LastEventWritingToMemObj);
    }
    urEventRetain(NewEvent);
    LastEventWritingToMemObj = NewEvent;
    for (auto i = 0u; i < Context->NumDevices; ++i) {
      if (i == NewEvent->getDevice()->getIndex()) {
        HaveMigratedToDeviceSinceLastWrite[i] = true;
      } else {
        HaveMigratedToDeviceSinceLastWrite[i] = false;
      }
    }
  }
};

// Handler data for image object (i.e. surface/textures)
struct ur_image_ final : ur_mem_handle_t_ {

  /// Constructs the UR allocation for an Image object (surface in CUDA)
  ur_image_(ur_context_handle_t Context, CUarray Array, CUsurfObject Surf,
            ur_mem_flags_t MemFlags, ur_mem_type_t ImageType, void *HostPtr)
      : ur_mem_handle_t_{Context, MemFlags}, MemType{Type::Surface} {

    (void)HostPtr;
    Mem.SurfaceMem.Array = Array;
    Mem.SurfaceMem.SurfObj = Surf;
    Mem.SurfaceMem.ImageType = ImageType;
  }

  /// Constructs the UR allocation for an unsampled image object
  ur_image_(ur_context_handle_t Context, CUarray Array, CUsurfObject Surf,
            ur_mem_type_t ImageType)
      : ur_mem_handle_t_{Context, 0}, MemType{Type::Surface} {
    Mem.ImageMem.Array = Array;
    Mem.ImageMem.Handle = (void *)Surf;
    Mem.ImageMem.ImageType = ImageType;
    Mem.ImageMem.Sampler = nullptr;
  }

  /// Constructs the UR allocation for a sampled image object
  ur_image_(ur_context_handle_t Context, CUarray Array, CUtexObject Tex,
            ur_sampler_handle_t Sampler, ur_mem_type_t ImageType)
      : ur_mem_handle_t_{Context, 0}, MemType{Type::Texture} {
    Mem.ImageMem.Array = Array;
    Mem.ImageMem.Handle = (void *)Tex;
    Mem.ImageMem.ImageType = ImageType;
    Mem.ImageMem.Sampler = Sampler;
  }

  ~ur_image_() override{};

  enum class Type { Surface, Texture } MemType;

  union MemImpl {
    // Handler data for surface object (i.e. Images)
    struct SurfaceMem {
      CUarray Array;
      CUsurfObject SurfObj;
      ur_mem_type_t ImageType;

      CUarray getArray() const noexcept { return Array; }

      CUsurfObject getSurface() const noexcept { return SurfObj; }

      ur_mem_type_t getImageType() const noexcept { return ImageType; }
    } SurfaceMem;

    struct ImageMem {
      CUarray Array;
      void *Handle;
      ur_mem_type_t ImageType;
      ur_sampler_handle_t Sampler;

      CUarray getArray() const noexcept { return Array; }

      void *getHandle() const noexcept { return Handle; }

      ur_mem_type_t getImageType() const noexcept { return ImageType; }

      ur_sampler_handle_t getSampler() const noexcept { return Sampler; }
    } ImageMem;
  } Mem;

  bool isBuffer() const noexcept override { return false; }
  bool isImage() const noexcept override { return true; }

  ur_result_t clear() override {
    // Images are allocated on the first device in a context
    ur_result_t Result = UR_RESULT_SUCCESS;
    ScopedDevice Active(getContext()->getDevices()[0]);
    if (Mem.SurfaceMem.getSurface() != CUsurfObject{0}) {
      Result = UR_CHECK_ERROR(cuSurfObjectDestroy(Mem.SurfaceMem.getSurface()));
    }
    if (Mem.SurfaceMem.getArray() != CUarray{0}) {
      Result = UR_CHECK_ERROR(cuArrayDestroy(Mem.SurfaceMem.getArray()));
    }
    return Result;
  };

  ur_result_t allocateMemObjOnDeviceIfNeeded(ur_device_handle_t) override;
  ur_result_t migrateMemoryToDeviceIfNeeded(ur_device_handle_t) override;
};<|MERGE_RESOLUTION|>--- conflicted
+++ resolved
@@ -33,97 +33,14 @@
   // Original mem flags passed
   ur_mem_flags_t MemFlags;
 
-<<<<<<< HEAD
   // Enumerates all possible types of accesses.
   enum access_mode_t { unknown, read_write, read_only, write_only };
-=======
-  /// A UR Memory object represents either plain memory allocations ("Buffers"
-  /// in OpenCL) or typed allocations ("Images" in OpenCL).
-  /// In CUDA their API handlers are different. Whereas "Buffers" are allocated
-  /// as pointer-like structs, "Images" are stored in Textures or Surfaces.
-  /// This union allows implementation to use either from the same handler.
-  union MemImpl {
-    // Handler for plain, pointer-based CUDA allocations
-    struct BufferMem {
-      using native_type = CUdeviceptr;
-
-      // If this allocation is a sub-buffer (i.e., a view on an existing
-      // allocation), this is the pointer to the parent handler structure
-      ur_mem_handle_t Parent;
-      // CUDA handler for the pointer
-      native_type Ptr;
-
-      /// Pointer associated with this device on the host
-      void *HostPtr;
-      /// Size of the allocation in bytes
-      size_t Size;
-      /// Size of the active mapped region.
-      size_t MapSize;
-      /// Offset of the active mapped region.
-      size_t MapOffset;
-      /// Pointer to the active mapped region, if any
-      void *MapPtr;
-      /// Original flags for the mapped region
-      ur_map_flags_t MapFlags;
-
-      /** AllocMode
-       * classic: Just a normal buffer allocated on the device via cuda malloc
-       * use_host_ptr: Use an address on the host for the device
-       * copy_in: The data for the device comes from the host but the host
-       pointer is not available later for re-use
-       * alloc_host_ptr: Uses pinned-memory allocation
-      */
-      enum class AllocMode {
-        Classic,
-        UseHostPtr,
-        CopyIn,
-        AllocHostPtr,
-      } MemAllocMode;
-
-      native_type get() const noexcept { return Ptr; }
-
-      size_t getSize() const noexcept { return Size; }
-
-      void *getMapPtr() const noexcept { return MapPtr; }
-
-      size_t getMapSize() const noexcept { return MapSize; }
-
-      size_t getMapOffset() const noexcept { return MapOffset; }
-
-      /// Returns a pointer to data visible on the host that contains
-      /// the data on the device associated with this allocation.
-      /// The offset is used to index into the CUDA allocation.
-      void *mapToPtr(size_t Size, size_t Offset,
-                     ur_map_flags_t Flags) noexcept {
-        assert(MapPtr == nullptr);
-        MapSize = Size;
-        MapOffset = Offset;
-        MapFlags = Flags;
-        if (HostPtr) {
-          MapPtr = static_cast<char *>(HostPtr) + Offset;
-        } else {
-          // TODO: Allocate only what is needed based on the offset
-          MapPtr = static_cast<void *>(malloc(this->getSize()));
-        }
-        return MapPtr;
-      }
->>>>>>> cd3c40ff
 
   // Methods to get type of the derived object (image or buffer)
   virtual bool isBuffer() const = 0;
   virtual bool isImage() const = 0;
 
-<<<<<<< HEAD
   ur_context_handle_t getContext() const noexcept { return Context; }
-=======
-        if (MapPtr != HostPtr) {
-          free(MapPtr);
-        }
-        MapPtr = nullptr;
-        MapSize = 0;
-        MapOffset = 0;
-      }
->>>>>>> cd3c40ff
 
   uint32_t incrementReferenceCount() noexcept { return ++RefCount; }
 
@@ -189,6 +106,8 @@
   void *HostPtr;
   /// Size of the allocation in bytes
   size_t Size;
+  /// Size of the active mapped region.
+  size_t MapSize;
   /// Offset of the active mapped region.
   size_t MapOffset;
   /// Pointer to the active mapped region, if any
@@ -220,39 +139,21 @@
       : ur_mem_handle_t_{Context, MemFlags}, Parent{Parent},
         Ptrs(Context->NumDevices, native_type{0}),
         HaveMigratedToDeviceSinceLastWrite(Context->NumDevices, false),
-        HostPtr{HostPtr}, Size{Size}, MapOffset{0}, MapPtr{nullptr},
+        HostPtr{HostPtr}, Size{Size}, MapSize{0}, MapOffset{0}, MapPtr{nullptr},
         MapFlags{UR_MAP_FLAG_WRITE}, MemAllocMode{Mode} {
     if (isSubBuffer()) {
       urMemRetain(Parent);
     }
   }
 
-<<<<<<< HEAD
   ur_buffer_(ur_context_handle_t Context, ur_device_handle_t Device,
              ur_buffer_ *Parent, ur_mem_flags_t MemFlags, AllocMode Mode,
              void *HostPtr, size_t Size)
       : ur_mem_handle_t_{Context, Device, MemFlags}, Parent{Parent},
         Ptrs(Context->NumDevices, native_type{0}),
         HaveMigratedToDeviceSinceLastWrite(Context->NumDevices, false),
-        HostPtr{HostPtr}, Size{Size}, MapOffset{0}, MapPtr{nullptr},
+        HostPtr{HostPtr}, Size{Size}, MapSize{0}, MapOffset{0}, MapPtr{nullptr},
         MapFlags{UR_MAP_FLAG_WRITE}, MemAllocMode{Mode} {
-=======
-  /// Constructs the UR mem handler for a non-typed allocation ("buffer")
-  ur_mem_handle_t_(ur_context_handle_t Context, ur_mem_handle_t Parent,
-                   ur_mem_flags_t MemFlags, MemImpl::BufferMem::AllocMode Mode,
-                   CUdeviceptr Ptr, void *HostPtr, size_t Size)
-      : Context{Context}, RefCount{1}, MemType{Type::Buffer},
-        MemFlags{MemFlags} {
-    Mem.BufferMem.Ptr = Ptr;
-    Mem.BufferMem.Parent = Parent;
-    Mem.BufferMem.HostPtr = HostPtr;
-    Mem.BufferMem.Size = Size;
-    Mem.BufferMem.MapSize = 0;
-    Mem.BufferMem.MapOffset = 0;
-    Mem.BufferMem.MapPtr = nullptr;
-    Mem.BufferMem.MapFlags = UR_MAP_FLAG_WRITE;
-    Mem.BufferMem.MemAllocMode = Mode;
->>>>>>> cd3c40ff
     if (isSubBuffer()) {
       urMemRetain(Parent);
     }
@@ -277,13 +178,16 @@
 
   void *getMapPtr() const noexcept { return MapPtr; }
 
-  size_t getMapOffset(void *) const noexcept { return MapOffset; }
+  size_t getMapSize() const noexcept { return MapSize; }
+
+  size_t getMapOffset() const noexcept { return MapOffset; }
 
   /// Returns a pointer to data visible on the host that contains
   /// the data on the device associated with this allocation.
   /// The offset is used to index into the CUDA allocation.
-  void *mapToPtr(size_t Offset, ur_map_flags_t Flags) noexcept {
+  void *mapToPtr(size_t Size, size_t Offset, ur_map_flags_t Flags) noexcept {
     assert(MapPtr == nullptr);
+    MapSize = Size;
     MapOffset = Offset;
     MapFlags = Flags;
     if (HostPtr) {
@@ -302,6 +206,7 @@
     if (MapPtr != HostPtr) {
       free(MapPtr);
     }
+    MapSize = 0;
     MapPtr = nullptr;
     MapOffset = 0;
   }
