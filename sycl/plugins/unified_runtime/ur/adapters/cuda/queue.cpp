--- conflicted
+++ resolved
@@ -273,24 +273,14 @@
 
   // Create queue and set num_compute_streams to 1, as computeCuStreams has
   // valid stream
-<<<<<<< HEAD
-  *phQueue = new ur_queue_handle_t_{std::move(ComputeCuStreams),
-                                    std::move(TransferCuStreams),
-                                    hContext,
-                                    hDevice,
-                                    CuFlags,
-                                    Flags,
-                                    /*backend_owns*/ false};
-=======
   *phQueue =
       new ur_queue_handle_t_{std::move(ComputeCuStreams),
                              std::move(TransferCuStreams),
                              hContext,
-                             hContext->getDevice(),
+                             hDevice,
                              CuFlags,
                              Flags,
                              /*backend_owns*/ pProperties->isNativeHandleOwned};
->>>>>>> 5e9d07b1
   (*phQueue)->NumComputeStreams = 1;
 
   return Return;
