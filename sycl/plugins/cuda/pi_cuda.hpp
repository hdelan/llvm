//===-- pi_cuda.hpp - CUDA Plugin -----------------------------------------===//
//
// Part of the LLVM Project, under the Apache License v2.0 with LLVM Exceptions.
// See https://llvm.org/LICENSE.txt for license information.
// SPDX-License-Identifier: Apache-2.0 WITH LLVM-exception
//
//===----------------------------------------------------------------------===//

/// \defgroup sycl_pi_cuda CUDA Plugin
/// \ingroup sycl_pi

/// \file pi_cuda.hpp
/// Declarations for CUDA Plugin. It is the interface between the
/// device-agnostic SYCL runtime layer and underlying CUDA runtime.
///
/// \ingroup sycl_pi_cuda

#ifndef PI_CUDA_HPP
#define PI_CUDA_HPP

// This version should be incremented for any change made to this file or its
// corresponding .cpp file.
#define _PI_CUDA_PLUGIN_VERSION 1

#define _PI_CUDA_PLUGIN_VERSION_STRING                                         \
  _PI_PLUGIN_VERSION_STRING(_PI_CUDA_PLUGIN_VERSION)

#include "sycl/detail/pi.h"
#include <array>
#include <atomic>
#include <cassert>
#include <cstring>
#include <cuda.h>
#include <functional>
#include <limits>
#include <memory>
#include <mutex>
#include <numeric>
#include <stdint.h>
#include <string>
#include <unordered_map>
#include <vector>

extern "C" {

/// \cond IGNORE_BLOCK_IN_DOXYGEN
pi_result cuda_piContextRetain(pi_context);
pi_result cuda_piContextRelease(pi_context);
pi_result cuda_piDeviceRelease(pi_device);
pi_result cuda_piDeviceRetain(pi_device);
pi_result cuda_piProgramRetain(pi_program);
pi_result cuda_piProgramRelease(pi_program);
pi_result cuda_piQueueRelease(pi_queue);
pi_result cuda_piQueueRetain(pi_queue);
pi_result cuda_piMemRetain(pi_mem);
pi_result cuda_piMemRelease(pi_mem);
pi_result cuda_piKernelRetain(pi_kernel);
pi_result cuda_piKernelRelease(pi_kernel);
pi_result cuda_piKernelGetGroupInfo(pi_kernel kernel, pi_device device,
                                    pi_kernel_group_info param_name,
                                    size_t param_value_size, void *param_value,
                                    size_t *param_value_size_ret);
/// \endcond
}

using _pi_stream_guard = std::unique_lock<std::mutex>;

/// A PI platform stores all known PI devices,
///  in the CUDA plugin this is just a vector of
///  available devices since initialization is done
///  when devices are used.
///
struct _pi_platform {
  static CUevent evBase_; // CUDA event used as base counter
  std::vector<std::unique_ptr<_pi_device>> devices_;
};

/// PI device mapping to a CUdevice.
/// Includes an observer pointer to the platform,
/// and implements the reference counting semantics since
/// CUDA objects are not refcounted.
///
struct _pi_device {
private:
  using native_type = CUdevice;

  native_type cuDevice_;
  std::atomic_uint32_t refCount_;
  pi_platform platform_;

  static constexpr pi_uint32 max_work_item_dimensions = 3u;
  size_t max_work_item_sizes[max_work_item_dimensions];
  int max_work_group_size;

public:
  _pi_device(native_type cuDevice, pi_platform platform)
      : cuDevice_(cuDevice), refCount_{1}, platform_(platform) {}

  native_type get() const noexcept { return cuDevice_; };

  pi_uint32 get_reference_count() const noexcept { return refCount_; }

  pi_platform get_platform() const noexcept { return platform_; };

  void save_max_work_item_sizes(size_t size,
                                size_t *save_max_work_item_sizes) noexcept {
    memcpy(max_work_item_sizes, save_max_work_item_sizes, size);
  };

  void save_max_work_group_size(int value) noexcept {
    max_work_group_size = value;
  };

  void get_max_work_item_sizes(size_t ret_size,
                               size_t *ret_max_work_item_sizes) const noexcept {
    memcpy(ret_max_work_item_sizes, max_work_item_sizes, ret_size);
  };

  int get_max_work_group_size() const noexcept { return max_work_group_size; };
};

/// PI context mapping to a CUDA context object.
///
/// There is no direct mapping between a CUDA context and a PI context,
/// main differences described below:
///
/// <b> CUDA context vs PI context </b>
///
/// One of the main differences between the PI API and the CUDA driver API is
/// that the second modifies the state of the threads by assigning
/// `CUcontext` objects to threads. `CUcontext` objects store data associated
/// with a given device and control access to said device from the user side.
/// PI API context are objects that are passed to functions, and not bound
/// to threads.
/// The _pi_context object doesn't implement this behavior, only holds the
/// CUDA context data. The RAII object \ref ScopedContext implements the active
/// context behavior.
///
/// <b> Primary vs User-defined context </b>
///
/// CUDA has two different types of context, the Primary context,
/// which is usable by all threads on a given process for a given device, and
/// the aforementioned custom contexts.
/// CUDA documentation, and performance analysis, indicates it is recommended
/// to use Primary context whenever possible.
/// Primary context is used as well by the CUDA Runtime API.
/// For PI applications to interop with CUDA Runtime API, they have to use
/// the primary context - and make that active in the thread.
/// The `_pi_context` object can be constructed with a `kind` parameter
/// that allows to construct a Primary or `user-defined` context, so that
/// the PI object interface is always the same.
///
///  <b> Destructor callback </b>
///
///  Required to implement CP023, SYCL Extended Context Destruction,
///  the PI Context can store a number of callback functions that will be
///  called upon destruction of the PI Context.
///  See proposal for details.
///
struct _pi_context {

  struct deleter_data {
    pi_context_extended_deleter function;
    void *user_data;

    void operator()() { function(user_data); }
  };

  using native_type = CUcontext;

  enum class kind { primary, user_defined } kind_;
  std::vector<native_type> cuContexts_;
  std::vector<pi_device> deviceIds_;
  std::atomic_uint32_t refCount_;

  CUevent evBase_; // CUDA event used as base counter

  _pi_context(kind k, std::vector<CUcontext> &&ctxts,
              std::vector<pi_device> &&devIds, bool backend_owns = true)
      : kind_{k}, cuContexts_{std::move(ctxts)}, deviceIds_{std::move(devIds)},
        refCount_{1}, has_ownership{backend_owns} {
    for (pi_device dev : deviceIds_) {
      cuda_piDeviceRetain(dev);
    }
  };

  ~_pi_context() {
    for (pi_device dev : deviceIds_) {
      cuda_piDeviceRelease(dev);
    }
  }

  void invoke_extended_deleters() {
    std::lock_guard<std::mutex> guard(mutex_);
    for (auto &deleter : extended_deleters_) {
      deleter();
    }
  }

  void set_extended_deleter(pi_context_extended_deleter function,
                            void *user_data) {
    std::lock_guard<std::mutex> guard(mutex_);
    extended_deleters_.emplace_back(deleter_data{function, user_data});
  }

  const std::vector<pi_device> &get_devices() const noexcept {
    return deviceIds_;
  }

  const std::vector<CUcontext> &get() const noexcept { return cuContexts_; }

  size_t device_index(pi_device device) {
    for (size_t i = 0; i < deviceIds_.size(); i++) {
      if (deviceIds_[i] == device) {
        return i;
      }
    }
    assert(false);
  }

  CUcontext get(pi_device device) {
    for (size_t i = 0; i < deviceIds_.size(); i++) {
      if (deviceIds_[i] == device) {
        return cuContexts_[i];
      }
    }
    return nullptr;
  }

  bool is_primary() const noexcept { return kind_ == kind::primary; }

  pi_uint32 increment_reference_count() noexcept { return ++refCount_; }

  pi_uint32 decrement_reference_count() noexcept { return --refCount_; }

  pi_uint32 get_reference_count() const noexcept { return refCount_; }

  bool backend_has_ownership() const noexcept { return has_ownership; }

private:
  std::mutex mutex_;
  std::vector<deleter_data> extended_deleters_;
  const bool has_ownership;
};

/// PI Mem mapping to CUDA memory allocations, both data and texture/surface.
/// \brief Represents non-SVM allocations on the CUDA backend.
/// Keeps tracks of all mapped regions used for Map/Unmap calls.
/// Only one region can be active at the same time per allocation.
struct _pi_mem {

  // TODO: Move as much shared data up as possible
  using pi_context = _pi_context *;

  // Context where the memory object is accessibles
  pi_context context_;

  /// Reference counting of the handler
  std::atomic_uint32_t refCount_;
  enum class mem_type { buffer, surface } mem_type_;

  /// A PI Memory object represents either plain memory allocations ("Buffers"
  /// in OpenCL) or typed allocations ("Images" in OpenCL).
  /// In CUDA their API handlers are different. Whereas "Buffers" are allocated
  /// as pointer-like structs, "Images" are stored in Textures or Surfaces
  /// This union allows implementation to use either from the same handler.
  union mem_ {
    // Handler for plain, pointer-based CUDA allocations
    struct buffer_mem_ {
      using native_type = CUdeviceptr;

      // If this allocation is a sub-buffer (i.e., a view on an existing
      // allocation), this is the pointer to the parent handler structure
      pi_mem parent_;
      // CUDA handler for the pointer
      native_type ptr_;

      /// Pointer associated with this device on the host
      void *hostPtr_;
      /// Size of the allocation in bytes
      size_t size_;
      /// Offset of the active mapped region.
      size_t mapOffset_;
      /// Pointer to the active mapped region, if any
      void *mapPtr_;
      /// Original flags for the mapped region
      pi_map_flags mapFlags_;

      /** alloc_mode
       * classic: Just a normal buffer allocated on the device via cuda malloc
       * use_host_ptr: Use an address on the host for the device
       * copy_in: The data for the device comes from the host but the host
       pointer is not available later for re-use
       * alloc_host_ptr: Uses pinned-memory allocation
      */
      enum class alloc_mode {
        classic,
        use_host_ptr,
        copy_in,
        alloc_host_ptr
      } allocMode_;

      native_type get() const noexcept { return ptr_; }

      size_t get_size() const noexcept { return size_; }

      void *get_map_ptr() const noexcept { return mapPtr_; }

      size_t get_map_offset(void *) const noexcept { return mapOffset_; }

      /// Returns a pointer to data visible on the host that contains
      /// the data on the device associated with this allocation.
      /// The offset is used to index into the CUDA allocation.
      ///
      void *map_to_ptr(size_t offset, pi_map_flags flags) noexcept {
        assert(mapPtr_ == nullptr);
        mapOffset_ = offset;
        mapFlags_ = flags;
        if (hostPtr_) {
          mapPtr_ = static_cast<char *>(hostPtr_) + offset;
        } else {
          // TODO: Allocate only what is needed based on the offset
          mapPtr_ = static_cast<void *>(malloc(this->get_size()));
        }
        return mapPtr_;
      }

      /// Detach the allocation from the host memory.
      void unmap(void *) noexcept {
        assert(mapPtr_ != nullptr);

        if (mapPtr_ != hostPtr_) {
          free(mapPtr_);
        }
        mapPtr_ = nullptr;
        mapOffset_ = 0;
      }

      pi_map_flags get_map_flags() const noexcept {
        assert(mapPtr_ != nullptr);
        return mapFlags_;
      }
    } buffer_mem_;

    // Handler data for surface object (i.e. Images)
    struct surface_mem_ {
      CUarray array_;
      CUsurfObject surfObj_;
      pi_mem_type imageType_;

      CUarray get_array() const noexcept { return array_; }

      CUsurfObject get_surface() const noexcept { return surfObj_; }

      pi_mem_type get_image_type() const noexcept { return imageType_; }
    } surface_mem_;
  } mem_;

  /// Constructs the PI MEM handler for a non-typed allocation ("buffer")
  _pi_mem(pi_context ctxt, pi_mem parent, mem_::buffer_mem_::alloc_mode mode,
          CUdeviceptr ptr, void *host_ptr, size_t size)
      : context_{ctxt}, refCount_{1}, mem_type_{mem_type::buffer} {
    mem_.buffer_mem_.ptr_ = ptr;
    mem_.buffer_mem_.parent_ = parent;
    mem_.buffer_mem_.hostPtr_ = host_ptr;
    mem_.buffer_mem_.size_ = size;
    mem_.buffer_mem_.mapOffset_ = 0;
    mem_.buffer_mem_.mapPtr_ = nullptr;
    mem_.buffer_mem_.mapFlags_ = PI_MAP_WRITE;
    mem_.buffer_mem_.allocMode_ = mode;
    if (is_sub_buffer()) {
      cuda_piMemRetain(mem_.buffer_mem_.parent_);
    } else {
      cuda_piContextRetain(context_);
    }
  };

  /// Constructs the PI allocation for an Image object (surface in CUDA)
  _pi_mem(pi_context ctxt, CUarray array, CUsurfObject surf,
          pi_mem_type image_type, void *host_ptr)
      : context_{ctxt}, refCount_{1}, mem_type_{mem_type::surface} {
    // Ignore unused parameter
    (void)host_ptr;

    mem_.surface_mem_.array_ = array;
    mem_.surface_mem_.surfObj_ = surf;
    mem_.surface_mem_.imageType_ = image_type;
    cuda_piContextRetain(context_);
  }

  ~_pi_mem() {
    if (mem_type_ == mem_type::buffer) {
      if (is_sub_buffer()) {
        cuda_piMemRelease(mem_.buffer_mem_.parent_);
        return;
      }
    }
    cuda_piContextRelease(context_);
  }

  // TODO: Move as many shared funcs up as possible
  bool is_buffer() const noexcept { return mem_type_ == mem_type::buffer; }

  bool is_sub_buffer() const noexcept {
    return (is_buffer() && (mem_.buffer_mem_.parent_ != nullptr));
  }

  bool is_image() const noexcept { return mem_type_ == mem_type::surface; }

  pi_context get_context() const noexcept { return context_; }

  pi_uint32 increment_reference_count() noexcept { return ++refCount_; }

  pi_uint32 decrement_reference_count() noexcept { return --refCount_; }

  pi_uint32 get_reference_count() const noexcept { return refCount_; }
};

/// PI queue mapping on to CUstream objects.
///
struct _pi_queue {
  using native_type = CUstream;
  static constexpr int default_num_compute_streams = 128;
  static constexpr int default_num_transfer_streams = 64;

  std::vector<native_type> compute_streams_;
  std::vector<native_type> transfer_streams_;
  // delay_compute_ keeps track of which streams have been recently reused and
  // their next use should be delayed. If a stream has been recently reused it
  // will be skipped the next time it would be selected round-robin style. When
  // skipped, its delay flag is cleared.
  std::vector<bool> delay_compute_;
  // keep track of which streams have applied barrier
  std::vector<bool> compute_applied_barrier_;
  std::vector<bool> transfer_applied_barrier_;
  _pi_context *context_;
  _pi_device *device_;
  pi_queue_properties properties_;
  CUevent barrier_event_ = nullptr;
  CUevent barrier_tmp_event_ = nullptr;
  std::atomic_uint32_t refCount_;
  std::atomic_uint32_t eventCount_;
  std::atomic_uint32_t compute_stream_idx_;
  std::atomic_uint32_t transfer_stream_idx_;
  unsigned int num_compute_streams_;
  unsigned int num_transfer_streams_;
  unsigned int last_sync_compute_streams_;
  unsigned int last_sync_transfer_streams_;
  unsigned int flags_;
  // When compute_stream_sync_mutex_ and compute_stream_mutex_ both need to be
  // locked at the same time, compute_stream_sync_mutex_ should be locked first
  // to avoid deadlocks
  std::mutex compute_stream_sync_mutex_;
  std::mutex compute_stream_mutex_;
  std::mutex transfer_stream_mutex_;
  std::mutex barrier_mutex_;
  bool has_ownership_;

  _pi_queue(std::vector<CUstream> &&compute_streams,
            std::vector<CUstream> &&transfer_streams, _pi_context *context,
            _pi_device *device, pi_queue_properties properties,
            unsigned int flags, bool backend_owns = true)
      : compute_streams_{std::move(compute_streams)},
        transfer_streams_{std::move(transfer_streams)},
        delay_compute_(compute_streams_.size(), false),
        compute_applied_barrier_(compute_streams_.size()),
        transfer_applied_barrier_(transfer_streams_.size()), context_{context},
        device_{device}, properties_{properties}, refCount_{1}, eventCount_{0},
        compute_stream_idx_{0}, transfer_stream_idx_{0},
        num_compute_streams_{0}, num_transfer_streams_{0},
        last_sync_compute_streams_{0}, last_sync_transfer_streams_{0},
        flags_(flags), has_ownership_{backend_owns} {
    cuda_piContextRetain(context_);
    cuda_piDeviceRetain(device_);
  }

  ~_pi_queue() {
    cuda_piContextRelease(context_);
    cuda_piDeviceRelease(device_);
  }

  void compute_stream_wait_for_barrier_if_needed(CUstream stream,
                                                 pi_uint32 stream_i);
  void transfer_stream_wait_for_barrier_if_needed(CUstream stream,
                                                  pi_uint32 stream_i);

  // get_next_compute/transfer_stream() functions return streams from
  // appropriate pools in round-robin fashion
  native_type get_next_compute_stream(pi_uint32 *stream_token = nullptr);
  // this overload tries select a stream that was used by one of dependancies.
  // If that is not possible returns a new stream. If a stream is reused it
  // returns a lock that needs to remain locked as long as the stream is in use
  native_type get_next_compute_stream(pi_uint32 num_events_in_wait_list,
                                      const pi_event *event_wait_list,
                                      _pi_stream_guard &guard,
                                      pi_uint32 *stream_token = nullptr);
  native_type get_next_transfer_stream();
  native_type get() { return get_next_compute_stream(); };

  bool has_been_synchronized(pi_uint32 stream_token) {
    // stream token not associated with one of the compute streams
    if (stream_token == std::numeric_limits<pi_uint32>::max()) {
      return false;
    }
    return last_sync_compute_streams_ >= stream_token;
  }

  bool can_reuse_stream(pi_uint32 stream_token) {
    // stream token not associated with one of the compute streams
    if (stream_token == std::numeric_limits<pi_uint32>::max()) {
      return false;
    }
    // If the command represented by the stream token was not the last command
    // enqueued to the stream we can not reuse the stream - we need to allow for
    // commands enqueued after it and the one we are about to enqueue to run
    // concurrently
    bool is_last_command =
        (compute_stream_idx_ - stream_token) <= compute_streams_.size();
    // If there was a barrier enqueued to the queue after the command
    // represented by the stream token we should not reuse the stream, as we can
    // not take that stream into account for the bookkeeping for the next
    // barrier - such a stream would not be synchronized with. Performance-wise
    // it does not matter that we do not reuse the stream, as the work
    // represented by the stream token is guaranteed to be complete by the
    // barrier before any work we are about to enqueue to the stream will start,
    // so the event does not need to be synchronized with.
    return is_last_command && !has_been_synchronized(stream_token);
  }

  template <typename T> void for_each_stream(T &&f) {
    {
      std::lock_guard<std::mutex> compute_guard(compute_stream_mutex_);
      unsigned int end =
          std::min(static_cast<unsigned int>(compute_streams_.size()),
                   num_compute_streams_);
      for (unsigned int i = 0; i < end; i++) {
        f(compute_streams_[i]);
      }
    }
    {
      std::lock_guard<std::mutex> transfer_guard(transfer_stream_mutex_);
      unsigned int end =
          std::min(static_cast<unsigned int>(transfer_streams_.size()),
                   num_transfer_streams_);
      for (unsigned int i = 0; i < end; i++) {
        f(transfer_streams_[i]);
      }
    }
  }

<<<<<<< HEAD
  template <bool ResetUsed = false, typename T> void sync_streams(T &&f) {
=======
  CUcontext get_native_context() {
    CUcontext res = context_->get(device_);
    assert(res != nullptr);
    return res;
  }

  template <typename T> void sync_streams(T &&f) {
>>>>>>> d918d265
    auto sync_compute = [&f, &streams = compute_streams_,
                         &delay = delay_compute_](unsigned int start,
                                                  unsigned int stop) {
      for (unsigned int i = start; i < stop; i++) {
        f(streams[i]);
        delay[i] = false;
      }
    };
    auto sync_transfer = [&f, &streams = transfer_streams_](unsigned int start,
                                                            unsigned int stop) {
      for (unsigned int i = start; i < stop; i++) {
        f(streams[i]);
      }
    };
    {
      unsigned int size = static_cast<unsigned int>(compute_streams_.size());
      std::lock_guard compute_sync_guard(compute_stream_sync_mutex_);
      std::lock_guard<std::mutex> compute_guard(compute_stream_mutex_);
      unsigned int start = last_sync_compute_streams_;
      unsigned int end = num_compute_streams_ < size
                             ? num_compute_streams_
                             : compute_stream_idx_.load();
      if (ResetUsed) {
        last_sync_compute_streams_ = end;
      }
      if (end - start >= size) {
        sync_compute(0, size);
      } else {
        start %= size;
        end %= size;
        if (start <= end) {
          sync_compute(start, end);
        } else {
          sync_compute(start, size);
          sync_compute(0, end);
        }
      }
    }
    {
      unsigned int size = static_cast<unsigned int>(transfer_streams_.size());
      if (size > 0) {
        std::lock_guard<std::mutex> transfer_guard(transfer_stream_mutex_);
        unsigned int start = last_sync_transfer_streams_;
        unsigned int end = num_transfer_streams_ < size
                               ? num_transfer_streams_
                               : transfer_stream_idx_.load();
        if (ResetUsed) {
          last_sync_transfer_streams_ = end;
        }
        if (end - start >= size) {
          sync_transfer(0, size);
        } else {
          start %= size;
          end %= size;
          if (start <= end) {
            sync_transfer(start, end);
          } else {
            sync_transfer(start, size);
            sync_transfer(0, end);
          }
        }
      }
    }
  }

  _pi_context *get_context() const { return context_; };

  _pi_device *get_device() const { return device_; };

  pi_uint32 increment_reference_count() noexcept { return ++refCount_; }

  pi_uint32 decrement_reference_count() noexcept { return --refCount_; }

  pi_uint32 get_reference_count() const noexcept { return refCount_; }

  pi_uint32 get_next_event_id() noexcept { return ++eventCount_; }

  bool backend_has_ownership() const noexcept { return has_ownership_; }
};

typedef void (*pfn_notify)(pi_event event, pi_int32 eventCommandStatus,
                           void *userData);
/// PI Event mapping to CUevent
///
struct _pi_event {
public:
  using native_type = CUevent;

  pi_result record();

  pi_result wait();

  pi_result start();

  native_type get() const noexcept { return evEnd_; };

  pi_queue get_queue() const noexcept { return queue_; }

  CUstream get_stream() const noexcept { return stream_; }

  pi_uint32 get_compute_stream_token() const noexcept { return streamToken_; }

  pi_command_type get_command_type() const noexcept { return commandType_; }

  pi_uint32 get_reference_count() const noexcept { return refCount_; }

  bool is_recorded() const noexcept { return isRecorded_; }

  bool is_started() const noexcept { return isStarted_; }

  bool is_completed() const noexcept;

  pi_int32 get_execution_status() const noexcept {

    if (!is_recorded()) {
      return PI_EVENT_SUBMITTED;
    }

    if (!is_completed()) {
      return PI_EVENT_RUNNING;
    }
    return PI_EVENT_COMPLETE;
  }

  pi_context get_context() const noexcept { return context_; };

  CUcontext get_native_context() const noexcept { return native_context_; };

  pi_uint32 increment_reference_count() { return ++refCount_; }

  pi_uint32 decrement_reference_count() { return --refCount_; }

  pi_uint32 get_event_id() const noexcept { return eventId_; }

  bool backend_has_ownership() const noexcept { return has_ownership_; }

  // Returns the counter time when the associated command(s) were enqueued
  //
  pi_uint64 get_queued_time() const;

  // Returns the counter time when the associated command(s) started execution
  //
  pi_uint64 get_start_time() const;

  // Returns the counter time when the associated command(s) completed
  //
  pi_uint64 get_end_time() const;

  // construct a native CUDA. This maps closely to the underlying CUDA event.
  static pi_event
  make_native(pi_command_type type, pi_queue queue, CUstream stream,
              pi_uint32 stream_token = std::numeric_limits<pi_uint32>::max()) {
    return new _pi_event(type, queue->get_context(),
                         queue->get_native_context(), queue, stream,
                         stream_token);
  }

  static pi_event make_with_native(pi_context context, CUevent eventNative) {
    return new _pi_event(context, eventNative);
  }

  pi_result release();

  ~_pi_event();

private:
  // This constructor is private to force programmers to use the make_native /
  // make_user static members in order to create a pi_event for CUDA.
  _pi_event(pi_command_type type, pi_context context, CUcontext, pi_queue queue,
            CUstream stream, pi_uint32 stream_token);

  // This constructor is private to force programmers to use the
  // make_with_native for event introp
  _pi_event(pi_context context, CUevent eventNative);

  pi_command_type commandType_; // The type of command associated with event.

  std::atomic_uint32_t refCount_; // Event reference count.

  bool has_ownership_; // Signifies if event owns the native type.

  bool hasBeenWaitedOn_; // Signifies whether the event has been waited
                         // on through a call to wait(), which implies
                         // that it has completed.

  bool isRecorded_; // Signifies wether a native CUDA event has been recorded
                    // yet.
  bool isStarted_;  // Signifies wether the operation associated with the
                    // PI event has started or not
                    //

  pi_uint32 streamToken_;
  pi_uint32 eventId_; // Queue identifier of the event.

  native_type evEnd_; // CUDA event handle. If this _pi_event represents a user
                      // event, this will be nullptr.

  native_type evStart_; // CUDA event handle associated with the start

  native_type evQueued_; // CUDA event handle associated with the time
                         // the command was enqueued

  pi_queue queue_; // pi_queue associated with the event. If this is a user
                   // event, this will be nullptr.

  CUstream stream_; // CUstream associated with the event. If this is a user
                    // event, this will be uninitialized.

  pi_context context_; // pi_context associated with the event. If this is a
                       // native event, this will be the same context associated
                       // with the queue_ member.
  CUcontext native_context_; // CUcontext associated with the event. If this is
                             // not a native event, this will be nullptr.
};

/// Implementation of PI Program on CUDA Module object
///
struct _pi_program {
  using native_type = CUmodule;
  std::vector<native_type> modules_;
  std::vector<CUresult> build_results_;
  const char *binary_;
  size_t binarySizeInBytes_;
  std::atomic_uint32_t refCount_;
  _pi_context *context_;

  // Metadata
  std::unordered_map<std::string, std::tuple<uint32_t, uint32_t, uint32_t>>
      kernelReqdWorkGroupSizeMD_;

  constexpr static size_t MAX_LOG_SIZE = 8192u;

  char errorLog_[MAX_LOG_SIZE], infoLog_[MAX_LOG_SIZE];
  std::string buildOptions_;
  pi_program_build_status buildStatus_ = PI_PROGRAM_BUILD_STATUS_NONE;

  _pi_program(pi_context ctxt);
  ~_pi_program();

  pi_result set_metadata(const pi_device_binary_property *metadata,
                         size_t length);

  pi_result set_binary(const char *binary, size_t binarySizeInBytes);

  pi_result build_program(const char *build_options);

  pi_context get_context() const { return context_; };

  std::vector<native_type> get() const noexcept { return modules_; };

  pi_uint32 increment_reference_count() noexcept { return ++refCount_; }

  pi_uint32 decrement_reference_count() noexcept { return --refCount_; }

  pi_uint32 get_reference_count() const noexcept { return refCount_; }
};

/// Implementation of a PI Kernel for CUDA
///
/// PI Kernels are used to set kernel arguments,
/// creating a state on the Kernel object for a given
/// invocation. This is not the case of CUFunction objects,
/// which are simply passed together with the arguments on the invocation.
/// The PI Kernel implementation for CUDA stores the list of arguments,
/// argument sizes and offsets to emulate the interface of PI Kernel,
/// saving the arguments for the later dispatch.
/// Note that in PI API, the Local memory is specified as a size per
/// individual argument, but in CUDA only the total usage of shared
/// memory is required since it is not passed as a parameter.
/// A compiler pass converts the PI API local memory model into the
/// CUDA shared model. This object simply calculates the total of
/// shared memory, and the initial offsets of each parameter.
///
struct _pi_kernel {
  using native_type = CUfunction;

  std::vector<native_type> functions_;
  std::vector<native_type> functionsWithOffsetParam_;
  std::string name_;
  pi_context context_;
  pi_program program_;
  std::atomic_uint32_t refCount_;

  static constexpr pi_uint32 REQD_THREADS_PER_BLOCK_DIMENSIONS = 3u;
  std::vector<std::array<size_t, REQD_THREADS_PER_BLOCK_DIMENSIONS>>
      reqdThreadsPerBlock_;

  /// Structure that holds the arguments to the kernel.
  /// Note earch argument size is known, since it comes
  /// from the kernel signature.
  /// This is not something can be queried from the CUDA API
  /// so there is a hard-coded size (\ref MAX_PARAM_BYTES)
  /// and a storage.
  ///
  struct arguments {
    static constexpr size_t MAX_PARAM_BYTES = 4000u;
    using args_t = std::array<char, MAX_PARAM_BYTES>;
    using args_size_t = std::vector<size_t>;
    using args_index_t = std::vector<void *>;
    args_t storage_;
    args_size_t paramSizes_;
    args_index_t indices_;
    args_size_t offsetPerIndex_;

    std::uint32_t implicitOffsetArgs_[3] = {0, 0, 0};

    arguments() {
      // Place the implicit offset index at the end of the indicies collection
      indices_.emplace_back(&implicitOffsetArgs_);
    }

    /// Adds an argument to the kernel.
    /// If the argument existed before, it is replaced.
    /// Otherwise, it is added.
    /// Gaps are filled with empty arguments.
    /// Implicit offset argument is kept at the back of the indices collection.
    void add_arg(size_t index, size_t size, const void *arg,
                 size_t localSize = 0) {
      if (index + 2 > indices_.size()) {
        // Move implicit offset argument index with the end
        indices_.resize(index + 2, indices_.back());
        // Ensure enough space for the new argument
        paramSizes_.resize(index + 1);
        offsetPerIndex_.resize(index + 1);
      }
      paramSizes_[index] = size;
      // calculate the insertion point on the array
      size_t insertPos = std::accumulate(std::begin(paramSizes_),
                                         std::begin(paramSizes_) + index, 0);
      // Update the stored value for the argument
      std::memcpy(&storage_[insertPos], arg, size);
      indices_[index] = &storage_[insertPos];
      offsetPerIndex_[index] = localSize;
    }

    void add_local_arg(size_t index, size_t size) {
      size_t localOffset = this->get_local_size();

      // maximum required alignment is the size of the largest vector type
      const size_t max_alignment = sizeof(double) * 16;

      // for arguments smaller than the maximum alignment simply align to the
      // size of the argument
      const size_t alignment = std::min(max_alignment, size);

      // align the argument
      size_t alignedLocalOffset = localOffset;
      if (localOffset % alignment != 0) {
        alignedLocalOffset += alignment - (localOffset % alignment);
      }

      add_arg(index, sizeof(size_t), (const void *)&(alignedLocalOffset),
              size + (alignedLocalOffset - localOffset));
    }

    void set_implicit_offset(size_t size, std::uint32_t *implicitOffset) {
      assert(size == sizeof(std::uint32_t) * 3);
      std::memcpy(implicitOffsetArgs_, implicitOffset, size);
    }

    void clear_local_size() {
      std::fill(std::begin(offsetPerIndex_), std::end(offsetPerIndex_), 0);
    }

    const args_index_t &get_indices() const noexcept { return indices_; }

    pi_uint32 get_local_size() const {
      return std::accumulate(std::begin(offsetPerIndex_),
                             std::end(offsetPerIndex_), 0);
    }
  } args_;

  _pi_kernel(std::vector<CUfunction> funcs,
             std::vector<CUfunction> funcsWithOffsetParam, const char *name,
             pi_program program, pi_context ctxt)
      : functions_{funcs}, functionsWithOffsetParam_{funcsWithOffsetParam},
        name_{name}, context_{ctxt}, program_{program}, refCount_{1},
        reqdThreadsPerBlock_{ctxt->get_devices().size()} {
    cuda_piProgramRetain(program_);
    cuda_piContextRetain(context_);
    int device_num = 0;
    for (pi_device device : ctxt->get_devices()) {
      pi_result retError = cuda_piKernelGetGroupInfo(
          this, device, PI_KERNEL_GROUP_INFO_COMPILE_WORK_GROUP_SIZE,
          sizeof(reqdThreadsPerBlock_[device_num]),
          &reqdThreadsPerBlock_[device_num++][0], nullptr);
      (void)retError;
      assert(retError == PI_SUCCESS);
    }
  }

  ~_pi_kernel() {
    cuda_piProgramRelease(program_);
    cuda_piContextRelease(context_);
  }

  pi_program get_program() const noexcept { return program_; }

  pi_uint32 increment_reference_count() noexcept { return ++refCount_; }

  pi_uint32 decrement_reference_count() noexcept { return --refCount_; }

  pi_uint32 get_reference_count() const noexcept { return refCount_; }

  std::vector<native_type> get() const noexcept { return functions_; }
  native_type get(pi_device device) const noexcept;

  std::vector<native_type> get_with_offset_parameter() const noexcept {
    return functionsWithOffsetParam_;
  }
  native_type get_with_offset_parameter(pi_device device) const noexcept;

  pi_context get_context() const noexcept { return context_; };

  const char *get_name() const noexcept { return name_.c_str(); }

  /// Returns the number of arguments, excluding the implicit global offset.
  /// Note this only returns the current known number of arguments, not the
  /// real one required by the kernel, since this cannot be queried from
  /// the CUDA Driver API
  pi_uint32 get_num_args() const noexcept { return args_.indices_.size() - 1; }

  void set_kernel_arg(int index, size_t size, const void *arg) {
    args_.add_arg(index, size, arg);
  }

  void set_kernel_local_arg(int index, size_t size) {
    args_.add_local_arg(index, size);
  }

  void set_implicit_offset_arg(size_t size, std::uint32_t *implicitOffset) {
    args_.set_implicit_offset(size, implicitOffset);
  }

  const arguments::args_index_t &get_arg_indices() const {
    return args_.get_indices();
  }

  pi_uint32 get_local_size() const noexcept { return args_.get_local_size(); }

  void clear_local_size() { args_.clear_local_size(); }
};

/// Implementation of samplers for CUDA
///
/// Sampler property layout:
/// | 31 30 ... 6 5 |      4 3 2      |     1      |         0        |
/// |      N/A      | addressing mode | fiter mode | normalize coords |
struct _pi_sampler {
  std::atomic_uint32_t refCount_;
  pi_uint32 props_;
  pi_context context_;

  _pi_sampler(pi_context context)
      : refCount_(1), props_(0), context_(context) {}

  pi_uint32 increment_reference_count() noexcept { return ++refCount_; }

  pi_uint32 decrement_reference_count() noexcept { return --refCount_; }

  pi_uint32 get_reference_count() const noexcept { return refCount_; }
};

// -------------------------------------------------------------
// Helper types and functions
//

#endif // PI_CUDA_HPP<|MERGE_RESOLUTION|>--- conflicted
+++ resolved
@@ -547,18 +547,14 @@
       }
     }
   }
-
-<<<<<<< HEAD
-  template <bool ResetUsed = false, typename T> void sync_streams(T &&f) {
-=======
+  
   CUcontext get_native_context() {
     CUcontext res = context_->get(device_);
     assert(res != nullptr);
     return res;
   }
 
-  template <typename T> void sync_streams(T &&f) {
->>>>>>> d918d265
+  template <bool ResetUsed = false, typename T> void sync_streams(T &&f) {
     auto sync_compute = [&f, &streams = compute_streams_,
                          &delay = delay_compute_](unsigned int start,
                                                   unsigned int stop) {
