//===-- pi_cuda.hpp - CUDA Plugin -----------------------------------------===//
//
// Part of the LLVM Project, under the Apache License v2.0 with LLVM Exceptions.
// See https://llvm.org/LICENSE.txt for license information.
// SPDX-License-Identifier: Apache-2.0 WITH LLVM-exception
//
//===----------------------------------------------------------------------===//

/// \defgroup sycl_pi_cuda CUDA Plugin
/// \ingroup sycl_pi

/// \file pi_cuda.hpp
/// Declarations for CUDA Plugin. It is the interface between the
/// device-agnostic SYCL runtime layer and underlying CUDA runtime.
///
/// \ingroup sycl_pi_cuda

#ifndef PI_CUDA_HPP
#define PI_CUDA_HPP

// This version should be incremented for any change made to this file or its
// corresponding .cpp file.
#define _PI_CUDA_PLUGIN_VERSION 1

#define _PI_CUDA_PLUGIN_VERSION_STRING                                         \
  _PI_PLUGIN_VERSION_STRING(_PI_CUDA_PLUGIN_VERSION)

#include "sycl/detail/pi.h"
#include <algorithm>
#include <array>
#include <atomic>
#include <cassert>
#include <cstring>
#include <cuda.h>
#include <functional>
#include <limits>
#include <memory>
#include <mutex>
#include <numeric>
#include <stdint.h>
#include <string>
#include <unordered_map>
#include <vector>

extern "C" {

/// \cond IGNORE_BLOCK_IN_DOXYGEN
pi_result cuda_piContextRetain(pi_context);
pi_result cuda_piContextRelease(pi_context);
pi_result cuda_piDeviceRelease(pi_device);
pi_result cuda_piDeviceRetain(pi_device);
pi_result cuda_piProgramRetain(pi_program);
pi_result cuda_piProgramRelease(pi_program);
pi_result cuda_piQueueRelease(pi_queue);
pi_result cuda_piQueueRetain(pi_queue);
pi_result cuda_piMemRetain(pi_mem);
pi_result cuda_piMemRelease(pi_mem);
pi_result cuda_piKernelRetain(pi_kernel);
pi_result cuda_piKernelRelease(pi_kernel);
pi_result cuda_piKernelGetGroupInfo(pi_kernel kernel, pi_device device,
                                    pi_kernel_group_info param_name,
                                    size_t param_value_size, void *param_value,
                                    size_t *param_value_size_ret);
/// \endcond
}

using _pi_stream_guard = std::unique_lock<std::mutex>;

/// A PI platform stores all known PI devices,
///  in the CUDA plugin this is just a vector of
///  available devices since initialization is done
///  when devices are used.
///
struct _pi_platform {
  static CUevent evBase_; // CUDA event used as base counter
  std::vector<std::unique_ptr<_pi_device>> devices_;
};

/// PI device mapping to a CUdevice.
/// Includes an observer pointer to the platform,
/// and implements the reference counting semantics since
/// CUDA objects are not refcounted.
///
struct _pi_device {
private:
  using native_type = CUdevice;

  native_type cuDevice_;
  std::atomic_uint32_t refCount_;
  pi_platform platform_;
  pi_context context_;

  static constexpr pi_uint32 max_work_item_dimensions = 3u;
  size_t max_work_item_sizes[max_work_item_dimensions];
  int max_work_group_size;

public:
  _pi_device(native_type cuDevice, pi_platform platform)
      : cuDevice_(cuDevice), refCount_{1}, platform_(platform) {}

  native_type get() const noexcept { return cuDevice_; };

  pi_uint32 get_reference_count() const noexcept { return refCount_; }

  pi_platform get_platform() const noexcept { return platform_; };

  void set_context(pi_context ctx) { context_ = ctx; };

  pi_context get_context() { return context_; };

  void save_max_work_item_sizes(size_t size,
                                size_t *save_max_work_item_sizes) noexcept {
    memcpy(max_work_item_sizes, save_max_work_item_sizes, size);
  };

  void save_max_work_group_size(int value) noexcept {
    max_work_group_size = value;
  };

  void get_max_work_item_sizes(size_t ret_size,
                               size_t *ret_max_work_item_sizes) const noexcept {
    memcpy(ret_max_work_item_sizes, max_work_item_sizes, ret_size);
  };

  int get_max_work_group_size() const noexcept { return max_work_group_size; };
};

/// PI context mapping to a CUDA context object.
///
/// There is no direct mapping between a CUDA context and a PI context,
/// main differences described below:
///
/// <b> CUDA context vs PI context </b>
///
/// One of the main differences between the PI API and the CUDA driver API is
/// that the second modifies the state of the threads by assigning
/// `CUcontext` objects to threads. `CUcontext` objects store data associated
/// with a given device and control access to said device from the user side.
/// PI API context are objects that are passed to functions, and not bound
/// to threads.
/// The _pi_context object doesn't implement this behavior, only holds the
/// CUDA context data. The RAII object \ref ScopedContext implements the active
/// context behavior.
///
/// <b> Primary vs User-defined context </b>
///
/// CUDA has two different types of context, the Primary context,
/// which is usable by all threads on a given process for a given device, and
/// the aforementioned custom contexts.
/// CUDA documentation, and performance analysis, indicates it is recommended
/// to use Primary context whenever possible.
/// Primary context is used as well by the CUDA Runtime API.
/// For PI applications to interop with CUDA Runtime API, they have to use
/// the primary context - and make that active in the thread.
/// The `_pi_context` object can be constructed with a `kind` parameter
/// that allows to construct a Primary or `user-defined` context, so that
/// the PI object interface is always the same.
///
///  <b> Destructor callback </b>
///
///  Required to implement CP023, SYCL Extended Context Destruction,
///  the PI Context can store a number of callback functions that will be
///  called upon destruction of the PI Context.
///  See proposal for details.
///
struct _pi_context {

  struct deleter_data {
    pi_context_extended_deleter function;
    void *user_data;

    void operator()() { function(user_data); }
  };

  using native_type = CUcontext;

  enum class kind { primary, user_defined } kind_;
  std::vector<native_type> cuContexts_;
  std::vector<pi_device> deviceIds_;
  std::atomic_uint32_t refCount_;

<<<<<<< HEAD
  _pi_context(kind k, CUcontext ctxt, _pi_device *devId,
              bool backend_owns = true)
      : kind_{k}, cuContext_{ctxt}, deviceId_{devId}, refCount_{1},
        has_ownership{backend_owns} {
    deviceId_->set_context(this);
    cuda_piDeviceRetain(deviceId_);
=======
  CUevent evBase_; // CUDA event used as base counter

  _pi_context(kind k, std::vector<CUcontext> &&ctxts,
              std::vector<pi_device> &&devIds, bool backend_owns = true)
      : kind_{k}, cuContexts_{std::move(ctxts)}, deviceIds_{std::move(devIds)},
        refCount_{1}, has_ownership{backend_owns} {
    for (pi_device dev : deviceIds_) {
      cuda_piDeviceRetain(dev);
    }
>>>>>>> 7a4ef891
  };

  ~_pi_context() {
    for (pi_device dev : deviceIds_) {
      cuda_piDeviceRelease(dev);
    }
  }

  void invoke_extended_deleters() {
    std::lock_guard<std::mutex> guard(mutex_);
    for (auto &deleter : extended_deleters_) {
      deleter();
    }
  }

  void set_extended_deleter(pi_context_extended_deleter function,
                            void *user_data) {
    std::lock_guard<std::mutex> guard(mutex_);
    extended_deleters_.emplace_back(deleter_data{function, user_data});
  }

  const std::vector<pi_device> &get_devices() const noexcept {
    return deviceIds_;
  }

  const std::vector<CUcontext> &get() const noexcept { return cuContexts_; }

  size_t device_index(pi_device device) {
    for (size_t i = 0; i < deviceIds_.size(); i++) {
      if (deviceIds_[i] == device) {
        return i;
      }
    }
    assert(false && "No index for device");
    return 0;
  }

  CUcontext get(pi_device device) {
    for (size_t i = 0; i < deviceIds_.size(); i++) {
      if (deviceIds_[i] == device) {
        return cuContexts_[i];
      }
    }
    return nullptr;
  }

  bool is_primary() const noexcept { return kind_ == kind::primary; }

  pi_uint32 increment_reference_count() noexcept { return ++refCount_; }

  pi_uint32 decrement_reference_count() noexcept { return --refCount_; }

  pi_uint32 get_reference_count() const noexcept { return refCount_; }

  bool backend_has_ownership() const noexcept { return has_ownership; }

private:
  std::mutex mutex_;
  std::vector<deleter_data> extended_deleters_;
  const bool has_ownership;
};

/// PI Mem mapping to CUDA memory allocations, both data and texture/surface.
/// \brief Represents non-SVM allocations on the CUDA backend.
/// Keeps tracks of all mapped regions used for Map/Unmap calls.
/// Only one region can be active at the same time per allocation.
struct _pi_mem {

  // TODO: Move as much shared data up as possible
  using pi_context = _pi_context *;

  // Context where the memory object is accessibles
  pi_context context_;

  /// Reference counting of the handler
  std::atomic_uint32_t refCount_;
  enum class mem_type { buffer, surface } mem_type_;

  /// A PI Memory object represents either plain memory allocations ("Buffers"
  /// in OpenCL) or typed allocations ("Images" in OpenCL).
  /// In CUDA their API handlers are different. Whereas "Buffers" are allocated
  /// as pointer-like structs, "Images" are stored in Textures or Surfaces
  /// This union allows implementation to use either from the same handler.
  union mem_ {
    // Handler for plain, pointer-based CUDA allocations
    struct buffer_mem_ {
      using native_type = CUdeviceptr;

      // If this allocation is a sub-buffer (i.e., a view on an existing
      // allocation), this is the pointer to the parent handler structure
      pi_mem parent_;
      // CUDA handler for the pointer
      native_type ptr_;

      /// Pointer associated with this device on the host
      void *hostPtr_;
      /// Size of the allocation in bytes
      size_t size_;
      /// Offset of the active mapped region.
      size_t mapOffset_;
      /// Pointer to the active mapped region, if any
      void *mapPtr_;
      /// Original flags for the mapped region
      pi_map_flags mapFlags_;

      /** alloc_mode
       * classic: Just a normal buffer allocated on the device via cuda malloc
       * use_host_ptr: Use an address on the host for the device
       * copy_in: The data for the device comes from the host but the host
       pointer is not available later for re-use
       * alloc_host_ptr: Uses pinned-memory allocation
      */
      enum class alloc_mode {
        classic,
        use_host_ptr,
        copy_in,
        alloc_host_ptr
      } allocMode_;

      native_type get() const noexcept { return ptr_; }

      size_t get_size() const noexcept { return size_; }

      void *get_map_ptr() const noexcept { return mapPtr_; }

      size_t get_map_offset(void *) const noexcept { return mapOffset_; }

      /// Returns a pointer to data visible on the host that contains
      /// the data on the device associated with this allocation.
      /// The offset is used to index into the CUDA allocation.
      ///
      void *map_to_ptr(size_t offset, pi_map_flags flags) noexcept {
        assert(mapPtr_ == nullptr);
        mapOffset_ = offset;
        mapFlags_ = flags;
        if (hostPtr_) {
          mapPtr_ = static_cast<char *>(hostPtr_) + offset;
        } else {
          // TODO: Allocate only what is needed based on the offset
          mapPtr_ = static_cast<void *>(malloc(this->get_size()));
        }
        return mapPtr_;
      }

      /// Detach the allocation from the host memory.
      void unmap(void *) noexcept {
        assert(mapPtr_ != nullptr);

        if (mapPtr_ != hostPtr_) {
          free(mapPtr_);
        }
        mapPtr_ = nullptr;
        mapOffset_ = 0;
      }

      pi_map_flags get_map_flags() const noexcept {
        assert(mapPtr_ != nullptr);
        return mapFlags_;
      }
    } buffer_mem_;

    // Handler data for surface object (i.e. Images)
    struct surface_mem_ {
      CUarray array_;
      CUsurfObject surfObj_;
      pi_mem_type imageType_;

      CUarray get_array() const noexcept { return array_; }

      CUsurfObject get_surface() const noexcept { return surfObj_; }

      pi_mem_type get_image_type() const noexcept { return imageType_; }
    } surface_mem_;
  } mem_;

  /// Constructs the PI MEM handler for a non-typed allocation ("buffer")
  _pi_mem(pi_context ctxt, pi_mem parent, mem_::buffer_mem_::alloc_mode mode,
          CUdeviceptr ptr, void *host_ptr, size_t size)
      : context_{ctxt}, refCount_{1}, mem_type_{mem_type::buffer} {
    mem_.buffer_mem_.ptr_ = ptr;
    mem_.buffer_mem_.parent_ = parent;
    mem_.buffer_mem_.hostPtr_ = host_ptr;
    mem_.buffer_mem_.size_ = size;
    mem_.buffer_mem_.mapOffset_ = 0;
    mem_.buffer_mem_.mapPtr_ = nullptr;
    mem_.buffer_mem_.mapFlags_ = PI_MAP_WRITE;
    mem_.buffer_mem_.allocMode_ = mode;
    if (is_sub_buffer()) {
      cuda_piMemRetain(mem_.buffer_mem_.parent_);
    } else {
      cuda_piContextRetain(context_);
    }
  };

  /// Constructs the PI allocation for an Image object (surface in CUDA)
  _pi_mem(pi_context ctxt, CUarray array, CUsurfObject surf,
          pi_mem_type image_type, void *host_ptr)
      : context_{ctxt}, refCount_{1}, mem_type_{mem_type::surface} {
    // Ignore unused parameter
    (void)host_ptr;

    mem_.surface_mem_.array_ = array;
    mem_.surface_mem_.surfObj_ = surf;
    mem_.surface_mem_.imageType_ = image_type;
    cuda_piContextRetain(context_);
  }

  ~_pi_mem() {
    if (mem_type_ == mem_type::buffer) {
      if (is_sub_buffer()) {
        cuda_piMemRelease(mem_.buffer_mem_.parent_);
        return;
      }
    }
    cuda_piContextRelease(context_);
  }

  // TODO: Move as many shared funcs up as possible
  bool is_buffer() const noexcept { return mem_type_ == mem_type::buffer; }

  bool is_sub_buffer() const noexcept {
    return (is_buffer() && (mem_.buffer_mem_.parent_ != nullptr));
  }

  bool is_image() const noexcept { return mem_type_ == mem_type::surface; }

  pi_context get_context() const noexcept { return context_; }

  pi_uint32 increment_reference_count() noexcept { return ++refCount_; }

  pi_uint32 decrement_reference_count() noexcept { return --refCount_; }

  pi_uint32 get_reference_count() const noexcept { return refCount_; }
};

/// PI queue mapping on to CUstream objects.
///
struct _pi_queue {
  using native_type = CUstream;
  static constexpr int default_num_compute_streams = 128;
  static constexpr int default_num_transfer_streams = 64;

  std::vector<native_type> compute_streams_;
  std::vector<native_type> transfer_streams_;
  // delay_compute_ keeps track of which streams have been recently reused and
  // their next use should be delayed. If a stream has been recently reused it
  // will be skipped the next time it would be selected round-robin style. When
  // skipped, its delay flag is cleared.
  std::vector<bool> delay_compute_;
  // keep track of which streams have applied barrier
  std::vector<bool> compute_applied_barrier_;
  std::vector<bool> transfer_applied_barrier_;
  _pi_context *context_;
  _pi_device *device_;
  pi_queue_properties properties_;
  CUevent barrier_event_ = nullptr;
  CUevent barrier_tmp_event_ = nullptr;
  std::atomic_uint32_t refCount_;
  std::atomic_uint32_t eventCount_;
  std::atomic_uint32_t compute_stream_idx_;
  std::atomic_uint32_t transfer_stream_idx_;
  unsigned int num_compute_streams_;
  unsigned int num_transfer_streams_;
  unsigned int last_sync_compute_streams_;
  unsigned int last_sync_transfer_streams_;
  unsigned int flags_;
  // When compute_stream_sync_mutex_ and compute_stream_mutex_ both need to be
  // locked at the same time, compute_stream_sync_mutex_ should be locked first
  // to avoid deadlocks
  std::mutex compute_stream_sync_mutex_;
  std::mutex compute_stream_mutex_;
  std::mutex transfer_stream_mutex_;
  std::mutex barrier_mutex_;
  bool has_ownership_;

  _pi_queue(std::vector<CUstream> &&compute_streams,
            std::vector<CUstream> &&transfer_streams, _pi_context *context,
            _pi_device *device, pi_queue_properties properties,
            unsigned int flags, bool backend_owns = true)
      : compute_streams_{std::move(compute_streams)},
        transfer_streams_{std::move(transfer_streams)},
        delay_compute_(compute_streams_.size(), false),
        compute_applied_barrier_(compute_streams_.size()),
        transfer_applied_barrier_(transfer_streams_.size()), context_{context},
        device_{device}, properties_{properties}, refCount_{1}, eventCount_{0},
        compute_stream_idx_{0}, transfer_stream_idx_{0},
        num_compute_streams_{0}, num_transfer_streams_{0},
        last_sync_compute_streams_{0}, last_sync_transfer_streams_{0},
        flags_(flags), has_ownership_{backend_owns} {
    cuda_piContextRetain(context_);
    cuda_piDeviceRetain(device_);
  }

  ~_pi_queue() {
    cuda_piContextRelease(context_);
    cuda_piDeviceRelease(device_);
  }

  void compute_stream_wait_for_barrier_if_needed(CUstream stream,
                                                 pi_uint32 stream_i);
  void transfer_stream_wait_for_barrier_if_needed(CUstream stream,
                                                  pi_uint32 stream_i);

  // get_next_compute/transfer_stream() functions return streams from
  // appropriate pools in round-robin fashion
  native_type get_next_compute_stream(pi_uint32 *stream_token = nullptr);
  // this overload tries select a stream that was used by one of dependancies.
  // If that is not possible returns a new stream. If a stream is reused it
  // returns a lock that needs to remain locked as long as the stream is in use
  native_type get_next_compute_stream(pi_uint32 num_events_in_wait_list,
                                      const pi_event *event_wait_list,
                                      _pi_stream_guard &guard,
                                      pi_uint32 *stream_token = nullptr);
  native_type get_next_transfer_stream();
  native_type get() { return get_next_compute_stream(); };

  bool has_been_synchronized(pi_uint32 stream_token) {
    // stream token not associated with one of the compute streams
    if (stream_token == std::numeric_limits<pi_uint32>::max()) {
      return false;
    }
    return last_sync_compute_streams_ >= stream_token;
  }

  bool can_reuse_stream(pi_uint32 stream_token) {
    // stream token not associated with one of the compute streams
    if (stream_token == std::numeric_limits<pi_uint32>::max()) {
      return false;
    }
    // If the command represented by the stream token was not the last command
    // enqueued to the stream we can not reuse the stream - we need to allow for
    // commands enqueued after it and the one we are about to enqueue to run
    // concurrently
    bool is_last_command =
        (compute_stream_idx_ - stream_token) <= compute_streams_.size();
    // If there was a barrier enqueued to the queue after the command
    // represented by the stream token we should not reuse the stream, as we can
    // not take that stream into account for the bookkeeping for the next
    // barrier - such a stream would not be synchronized with. Performance-wise
    // it does not matter that we do not reuse the stream, as the work
    // represented by the stream token is guaranteed to be complete by the
    // barrier before any work we are about to enqueue to the stream will start,
    // so the event does not need to be synchronized with.
    return is_last_command && !has_been_synchronized(stream_token);
  }

  template <typename T> bool all_of(T &&f) {
    {
      std::lock_guard<std::mutex> compute_guard(compute_stream_mutex_);
      unsigned int end =
          std::min(static_cast<unsigned int>(compute_streams_.size()),
                   num_compute_streams_);
      if (!std::all_of(compute_streams_.begin(), compute_streams_.begin() + end,
                       f))
        return false;
    }
    {
      std::lock_guard<std::mutex> transfer_guard(transfer_stream_mutex_);
      unsigned int end =
          std::min(static_cast<unsigned int>(transfer_streams_.size()),
                   num_transfer_streams_);
      if (!std::all_of(transfer_streams_.begin(),
                       transfer_streams_.begin() + end, f))
        return false;
    }
    return true;
  }

  template <typename T> void for_each_stream(T &&f) {
    {
      std::lock_guard<std::mutex> compute_guard(compute_stream_mutex_);
      unsigned int end =
          std::min(static_cast<unsigned int>(compute_streams_.size()),
                   num_compute_streams_);
      for (unsigned int i = 0; i < end; i++) {
        f(compute_streams_[i]);
      }
    }
    {
      std::lock_guard<std::mutex> transfer_guard(transfer_stream_mutex_);
      unsigned int end =
          std::min(static_cast<unsigned int>(transfer_streams_.size()),
                   num_transfer_streams_);
      for (unsigned int i = 0; i < end; i++) {
        f(transfer_streams_[i]);
      }
    }
  }

  CUcontext get_native_context() {
    CUcontext res = context_->get(device_);
    assert(res != nullptr);
    return res;
  }

  template <bool ResetUsed = false, typename T> void sync_streams(T &&f) {
    auto sync_compute = [&f, &streams = compute_streams_,
                         &delay = delay_compute_](unsigned int start,
                                                  unsigned int stop) {
      for (unsigned int i = start; i < stop; i++) {
        f(streams[i]);
        delay[i] = false;
      }
    };
    auto sync_transfer = [&f, &streams = transfer_streams_](unsigned int start,
                                                            unsigned int stop) {
      for (unsigned int i = start; i < stop; i++) {
        f(streams[i]);
      }
    };
    {
      unsigned int size = static_cast<unsigned int>(compute_streams_.size());
      std::lock_guard compute_sync_guard(compute_stream_sync_mutex_);
      std::lock_guard<std::mutex> compute_guard(compute_stream_mutex_);
      unsigned int start = last_sync_compute_streams_;
      unsigned int end = num_compute_streams_ < size
                             ? num_compute_streams_
                             : compute_stream_idx_.load();
      if (ResetUsed) {
        last_sync_compute_streams_ = end;
      }
      if (end - start >= size) {
        sync_compute(0, size);
      } else {
        start %= size;
        end %= size;
        if (start <= end) {
          sync_compute(start, end);
        } else {
          sync_compute(start, size);
          sync_compute(0, end);
        }
      }
    }
    {
      unsigned int size = static_cast<unsigned int>(transfer_streams_.size());
      if (size > 0) {
        std::lock_guard<std::mutex> transfer_guard(transfer_stream_mutex_);
        unsigned int start = last_sync_transfer_streams_;
        unsigned int end = num_transfer_streams_ < size
                               ? num_transfer_streams_
                               : transfer_stream_idx_.load();
        if (ResetUsed) {
          last_sync_transfer_streams_ = end;
        }
        if (end - start >= size) {
          sync_transfer(0, size);
        } else {
          start %= size;
          end %= size;
          if (start <= end) {
            sync_transfer(start, end);
          } else {
            sync_transfer(start, size);
            sync_transfer(0, end);
          }
        }
      }
    }
  }

  _pi_context *get_context() const { return context_; };

  _pi_device *get_device() const { return device_; };

  pi_uint32 increment_reference_count() noexcept { return ++refCount_; }

  pi_uint32 decrement_reference_count() noexcept { return --refCount_; }

  pi_uint32 get_reference_count() const noexcept { return refCount_; }

  pi_uint32 get_next_event_id() noexcept { return ++eventCount_; }

  bool backend_has_ownership() const noexcept { return has_ownership_; }
};

typedef void (*pfn_notify)(pi_event event, pi_int32 eventCommandStatus,
                           void *userData);
/// PI Event mapping to CUevent
///
struct _pi_event {
public:
  using native_type = CUevent;

  pi_result record();

  pi_result wait();

  pi_result start();

  native_type get() const noexcept { return evEnd_; };

  pi_queue get_queue() const noexcept { return queue_; }

  CUstream get_stream() const noexcept { return stream_; }

  pi_uint32 get_compute_stream_token() const noexcept { return streamToken_; }

  pi_command_type get_command_type() const noexcept { return commandType_; }

  pi_uint32 get_reference_count() const noexcept { return refCount_; }

  bool is_recorded() const noexcept { return isRecorded_; }

  bool is_started() const noexcept { return isStarted_; }

  bool is_completed() const noexcept;

  pi_int32 get_execution_status() const noexcept {

    if (!is_recorded()) {
      return PI_EVENT_SUBMITTED;
    }

    if (!is_completed()) {
      return PI_EVENT_RUNNING;
    }
    return PI_EVENT_COMPLETE;
  }

  pi_context get_context() const noexcept { return context_; };

  CUcontext get_native_context() const noexcept { return native_context_; };

  pi_uint32 increment_reference_count() { return ++refCount_; }

  pi_uint32 decrement_reference_count() { return --refCount_; }

  pi_uint32 get_event_id() const noexcept { return eventId_; }

  bool backend_has_ownership() const noexcept { return has_ownership_; }

  // Returns the counter time when the associated command(s) were enqueued
  //
  pi_uint64 get_queued_time() const;

  // Returns the counter time when the associated command(s) started execution
  //
  pi_uint64 get_start_time() const;

  // Returns the counter time when the associated command(s) completed
  //
  pi_uint64 get_end_time() const;

  // construct a native CUDA. This maps closely to the underlying CUDA event.
  static pi_event
  make_native(pi_command_type type, pi_queue queue, CUstream stream,
              pi_uint32 stream_token = std::numeric_limits<pi_uint32>::max()) {
    return new _pi_event(type, queue->get_context(),
                         queue->get_native_context(), queue, stream,
                         stream_token);
  }

  static pi_event make_with_native(pi_context context, CUevent eventNative) {
    return new _pi_event(context, eventNative);
  }

  pi_result release();

  ~_pi_event();

private:
  // This constructor is private to force programmers to use the make_native /
  // make_user static members in order to create a pi_event for CUDA.
  _pi_event(pi_command_type type, pi_context context, CUcontext, pi_queue queue,
            CUstream stream, pi_uint32 stream_token);

  // This constructor is private to force programmers to use the
  // make_with_native for event introp
  _pi_event(pi_context context, CUevent eventNative);

  pi_command_type commandType_; // The type of command associated with event.

  std::atomic_uint32_t refCount_; // Event reference count.

  bool has_ownership_; // Signifies if event owns the native type.

  bool hasBeenWaitedOn_; // Signifies whether the event has been waited
                         // on through a call to wait(), which implies
                         // that it has completed.

  bool isRecorded_; // Signifies wether a native CUDA event has been recorded
                    // yet.
  bool isStarted_;  // Signifies wether the operation associated with the
                    // PI event has started or not
                    //

  pi_uint32 streamToken_;
  pi_uint32 eventId_; // Queue identifier of the event.

  native_type evEnd_; // CUDA event handle. If this _pi_event represents a user
                      // event, this will be nullptr.

  native_type evStart_; // CUDA event handle associated with the start

  native_type evQueued_; // CUDA event handle associated with the time
                         // the command was enqueued

  pi_queue queue_; // pi_queue associated with the event. If this is a user
                   // event, this will be nullptr.

  CUstream stream_; // CUstream associated with the event. If this is a user
                    // event, this will be uninitialized.

  pi_context context_; // pi_context associated with the event. If this is a
                       // native event, this will be the same context associated
                       // with the queue_ member.
  CUcontext native_context_; // CUcontext associated with the event. If this is
                             // not a native event, this will be nullptr.
};

/// Implementation of PI Program on CUDA Module object
///
struct _pi_program {
  using native_type = CUmodule;
  std::vector<native_type> modules_;
  std::vector<CUresult> build_results_;
  const char *binary_;
  size_t binarySizeInBytes_;
  std::atomic_uint32_t refCount_;
  _pi_context *context_;

  // Metadata
  std::unordered_map<std::string, std::tuple<uint32_t, uint32_t, uint32_t>>
      kernelReqdWorkGroupSizeMD_;
  std::unordered_map<std::string, std::string> globalIDMD_;

  constexpr static size_t MAX_LOG_SIZE = 8192u;

  char errorLog_[MAX_LOG_SIZE], infoLog_[MAX_LOG_SIZE];
  std::string buildOptions_;
  pi_program_build_status buildStatus_ = PI_PROGRAM_BUILD_STATUS_NONE;

  _pi_program(pi_context ctxt);
  ~_pi_program();

  pi_result set_metadata(const pi_device_binary_property *metadata,
                         size_t length);

  pi_result set_binary(const char *binary, size_t binarySizeInBytes);

  pi_result build_program(const char *build_options);

  pi_context get_context() const { return context_; };

  std::vector<native_type> get() const noexcept { return modules_; };

  pi_uint32 increment_reference_count() noexcept { return ++refCount_; }

  pi_uint32 decrement_reference_count() noexcept { return --refCount_; }

  pi_uint32 get_reference_count() const noexcept { return refCount_; }
};

/// Implementation of a PI Kernel for CUDA
///
/// PI Kernels are used to set kernel arguments,
/// creating a state on the Kernel object for a given
/// invocation. This is not the case of CUFunction objects,
/// which are simply passed together with the arguments on the invocation.
/// The PI Kernel implementation for CUDA stores the list of arguments,
/// argument sizes and offsets to emulate the interface of PI Kernel,
/// saving the arguments for the later dispatch.
/// Note that in PI API, the Local memory is specified as a size per
/// individual argument, but in CUDA only the total usage of shared
/// memory is required since it is not passed as a parameter.
/// A compiler pass converts the PI API local memory model into the
/// CUDA shared model. This object simply calculates the total of
/// shared memory, and the initial offsets of each parameter.
///
struct _pi_kernel {
  using native_type = CUfunction;

  std::vector<native_type> functions_;
  std::vector<native_type> functionsWithOffsetParam_;
  std::string name_;
  pi_context context_;
  pi_program program_;
  std::atomic_uint32_t refCount_;

  static constexpr pi_uint32 REQD_THREADS_PER_BLOCK_DIMENSIONS = 3u;
  std::vector<std::array<size_t, REQD_THREADS_PER_BLOCK_DIMENSIONS>>
      reqdThreadsPerBlock_;

  /// Structure that holds the arguments to the kernel.
  /// Note earch argument size is known, since it comes
  /// from the kernel signature.
  /// This is not something can be queried from the CUDA API
  /// so there is a hard-coded size (\ref MAX_PARAM_BYTES)
  /// and a storage.
  ///
  struct arguments {
    static constexpr size_t MAX_PARAM_BYTES = 4000u;
    using args_t = std::array<char, MAX_PARAM_BYTES>;
    using args_size_t = std::vector<size_t>;
    using args_index_t = std::vector<void *>;
    args_t storage_;
    args_size_t paramSizes_;
    args_index_t indices_;
    args_size_t offsetPerIndex_;

    std::uint32_t implicitOffsetArgs_[3] = {0, 0, 0};

    arguments() {
      // Place the implicit offset index at the end of the indicies collection
      indices_.emplace_back(&implicitOffsetArgs_);
    }

    /// Adds an argument to the kernel.
    /// If the argument existed before, it is replaced.
    /// Otherwise, it is added.
    /// Gaps are filled with empty arguments.
    /// Implicit offset argument is kept at the back of the indices collection.
    void add_arg(size_t index, size_t size, const void *arg,
                 size_t localSize = 0) {
      if (index + 2 > indices_.size()) {
        // Move implicit offset argument index with the end
        indices_.resize(index + 2, indices_.back());
        // Ensure enough space for the new argument
        paramSizes_.resize(index + 1);
        offsetPerIndex_.resize(index + 1);
      }
      paramSizes_[index] = size;
      // calculate the insertion point on the array
      size_t insertPos = std::accumulate(std::begin(paramSizes_),
                                         std::begin(paramSizes_) + index, 0);
      // Update the stored value for the argument
      std::memcpy(&storage_[insertPos], arg, size);
      indices_[index] = &storage_[insertPos];
      offsetPerIndex_[index] = localSize;
    }

    void add_local_arg(size_t index, size_t size) {
      size_t localOffset = this->get_local_size();

      // maximum required alignment is the size of the largest vector type
      const size_t max_alignment = sizeof(double) * 16;

      // for arguments smaller than the maximum alignment simply align to the
      // size of the argument
      const size_t alignment = std::min(max_alignment, size);

      // align the argument
      size_t alignedLocalOffset = localOffset;
      if (localOffset % alignment != 0) {
        alignedLocalOffset += alignment - (localOffset % alignment);
      }

      add_arg(index, sizeof(size_t), (const void *)&(alignedLocalOffset),
              size + (alignedLocalOffset - localOffset));
    }

    void set_implicit_offset(size_t size, std::uint32_t *implicitOffset) {
      assert(size == sizeof(std::uint32_t) * 3);
      std::memcpy(implicitOffsetArgs_, implicitOffset, size);
    }

    void clear_local_size() {
      std::fill(std::begin(offsetPerIndex_), std::end(offsetPerIndex_), 0);
    }

    const args_index_t &get_indices() const noexcept { return indices_; }

    pi_uint32 get_local_size() const {
      return std::accumulate(std::begin(offsetPerIndex_),
                             std::end(offsetPerIndex_), 0);
    }
  } args_;

  _pi_kernel(std::vector<CUfunction> funcs,
             std::vector<CUfunction> funcsWithOffsetParam, const char *name,
             pi_program program, pi_context ctxt)
      : functions_{funcs}, functionsWithOffsetParam_{funcsWithOffsetParam},
        name_{name}, context_{ctxt}, program_{program}, refCount_{1},
        reqdThreadsPerBlock_{ctxt->get_devices().size()} {
    cuda_piProgramRetain(program_);
    cuda_piContextRetain(context_);
    int device_num = 0;
    for (pi_device device : ctxt->get_devices()) {
      pi_result retError = cuda_piKernelGetGroupInfo(
          this, device, PI_KERNEL_GROUP_INFO_COMPILE_WORK_GROUP_SIZE,
          sizeof(reqdThreadsPerBlock_[device_num]),
          &reqdThreadsPerBlock_[device_num++][0], nullptr);
      (void)retError;
      assert(retError == PI_SUCCESS);
    }
  }

  ~_pi_kernel() {
    cuda_piProgramRelease(program_);
    cuda_piContextRelease(context_);
  }

  pi_program get_program() const noexcept { return program_; }

  pi_uint32 increment_reference_count() noexcept { return ++refCount_; }

  pi_uint32 decrement_reference_count() noexcept { return --refCount_; }

  pi_uint32 get_reference_count() const noexcept { return refCount_; }

  std::vector<native_type> get() const noexcept { return functions_; }
  native_type get(pi_device device) const noexcept;

  std::vector<native_type> get_with_offset_parameter() const noexcept {
    return functionsWithOffsetParam_;
  }
  native_type get_with_offset_parameter(pi_device device) const noexcept;

  pi_context get_context() const noexcept { return context_; };

  const char *get_name() const noexcept { return name_.c_str(); }

  /// Returns the number of arguments, excluding the implicit global offset.
  /// Note this only returns the current known number of arguments, not the
  /// real one required by the kernel, since this cannot be queried from
  /// the CUDA Driver API
  pi_uint32 get_num_args() const noexcept { return args_.indices_.size() - 1; }

  void set_kernel_arg(int index, size_t size, const void *arg) {
    args_.add_arg(index, size, arg);
  }

  void set_kernel_local_arg(int index, size_t size) {
    args_.add_local_arg(index, size);
  }

  void set_implicit_offset_arg(size_t size, std::uint32_t *implicitOffset) {
    args_.set_implicit_offset(size, implicitOffset);
  }

  const arguments::args_index_t &get_arg_indices() const {
    return args_.get_indices();
  }

  pi_uint32 get_local_size() const noexcept { return args_.get_local_size(); }

  void clear_local_size() { args_.clear_local_size(); }
};

/// Implementation of samplers for CUDA
///
/// Sampler property layout:
/// | 31 30 ... 6 5 |      4 3 2      |     1      |         0        |
/// |      N/A      | addressing mode | fiter mode | normalize coords |
struct _pi_sampler {
  std::atomic_uint32_t refCount_;
  pi_uint32 props_;
  pi_context context_;

  _pi_sampler(pi_context context)
      : refCount_(1), props_(0), context_(context) {}

  pi_uint32 increment_reference_count() noexcept { return ++refCount_; }

  pi_uint32 decrement_reference_count() noexcept { return --refCount_; }

  pi_uint32 get_reference_count() const noexcept { return refCount_; }
};

// -------------------------------------------------------------
// Helper types and functions
//

#endif // PI_CUDA_HPP<|MERGE_RESOLUTION|>--- conflicted
+++ resolved
@@ -179,16 +179,7 @@
   std::vector<pi_device> deviceIds_;
   std::atomic_uint32_t refCount_;
 
-<<<<<<< HEAD
-  _pi_context(kind k, CUcontext ctxt, _pi_device *devId,
-              bool backend_owns = true)
-      : kind_{k}, cuContext_{ctxt}, deviceId_{devId}, refCount_{1},
-        has_ownership{backend_owns} {
-    deviceId_->set_context(this);
-    cuda_piDeviceRetain(deviceId_);
-=======
   CUevent evBase_; // CUDA event used as base counter
-
   _pi_context(kind k, std::vector<CUcontext> &&ctxts,
               std::vector<pi_device> &&devIds, bool backend_owns = true)
       : kind_{k}, cuContexts_{std::move(ctxts)}, deviceIds_{std::move(devIds)},
@@ -196,7 +187,6 @@
     for (pi_device dev : deviceIds_) {
       cuda_piDeviceRetain(dev);
     }
->>>>>>> 7a4ef891
   };
 
   ~_pi_context() {
