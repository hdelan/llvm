//==---------- pi_cuda.cpp - CUDA Plugin -----------------------------------==//
//
// Part of the LLVM Project, under the Apache License v2.0 with LLVM Exceptions.
// See https://llvm.org/LICENSE.txt for license information.
// SPDX-License-Identifier: Apache-2.0 WITH LLVM-exception
//
//===----------------------------------------------------------------------===//

/// \file pi_cuda.cpp
/// Implementation of CUDA Plugin.
///
/// \ingroup sycl_pi_cuda

#include <pi_cuda.hpp>
#include <sycl/detail/cuda_definitions.hpp>
#include <sycl/detail/defines.hpp>
#include <sycl/detail/pi.hpp>

#include <algorithm>
#include <cassert>
#include <cuda.h>
#include <cuda_device_runtime_api.h>
#include <limits>
#include <memory>
#include <mutex>
#include <regex>

// Forward declarations
void enableCUDATracing();
void disableCUDATracing();

namespace {
std::string getCudaVersionString() {
  int driver_version = 0;
  cuDriverGetVersion(&driver_version);
  // The version is returned as (1000 major + 10 minor).
  std::stringstream stream;
  stream << "CUDA " << driver_version / 1000 << "."
         << driver_version % 1000 / 10;
  return stream.str();
}

pi_result map_error(CUresult result) {
  switch (result) {
  case CUDA_SUCCESS:
    return PI_SUCCESS;
  case CUDA_ERROR_NOT_PERMITTED:
    return PI_ERROR_INVALID_OPERATION;
  case CUDA_ERROR_INVALID_CONTEXT:
    return PI_ERROR_INVALID_CONTEXT;
  case CUDA_ERROR_INVALID_DEVICE:
    return PI_ERROR_INVALID_DEVICE;
  case CUDA_ERROR_INVALID_VALUE:
    return PI_ERROR_INVALID_VALUE;
  case CUDA_ERROR_OUT_OF_MEMORY:
    return PI_ERROR_OUT_OF_HOST_MEMORY;
  case CUDA_ERROR_LAUNCH_OUT_OF_RESOURCES:
    return PI_ERROR_OUT_OF_RESOURCES;
  default:
    return PI_ERROR_UNKNOWN;
  }
}

// Global variables for PI_ERROR_PLUGIN_SPECIFIC_ERROR
constexpr size_t MaxMessageSize = 256;
thread_local pi_result ErrorMessageCode = PI_SUCCESS;
thread_local char ErrorMessage[MaxMessageSize];

// Utility function for setting a message and warning
static void setErrorMessage(const char *message, pi_result error_code) {
  assert(strlen(message) <= MaxMessageSize);
  strcpy(ErrorMessage, message);
  ErrorMessageCode = error_code;
}

// Returns plugin specific error and warning messages
pi_result cuda_piPluginGetLastError(char **message) {
  *message = &ErrorMessage[0];
  return ErrorMessageCode;
}

// Iterates over the event wait list, returns correct pi_result error codes.
// Invokes the callback for the latest event of each queue in the wait list.
// The callback must take a single pi_event argument and return a pi_result.
template <typename Func>
pi_result forLatestEvents(const pi_event *event_wait_list,
                          std::size_t num_events_in_wait_list, Func &&f) {

  if (event_wait_list == nullptr || num_events_in_wait_list == 0) {
    return PI_ERROR_INVALID_EVENT_WAIT_LIST;
  }

  // Fast path if we only have a single event
  if (num_events_in_wait_list == 1) {
    return f(event_wait_list[0]);
  }

  std::vector<pi_event> events{event_wait_list,
                               event_wait_list + num_events_in_wait_list};
  std::sort(events.begin(), events.end(), [](pi_event e0, pi_event e1) {
    // Tiered sort creating sublists of streams (smallest value first) in which
    // the corresponding events are sorted into a sequence of newest first.
    return e0->get_stream() < e1->get_stream() ||
           (e0->get_stream() == e1->get_stream() &&
            e0->get_event_id() > e1->get_event_id());
  });

  bool first = true;
  CUstream lastSeenStream = 0;
  for (pi_event event : events) {
    if (!event || (!first && event->get_stream() == lastSeenStream)) {
      continue;
    }

    first = false;
    lastSeenStream = event->get_stream();

    auto result = f(event);
    if (result != PI_SUCCESS) {
      return result;
    }
  }

  return PI_SUCCESS;
}

/// Converts CUDA error into PI error codes, and outputs error information
/// to stderr.
/// If PI_CUDA_ABORT env variable is defined, it aborts directly instead of
/// throwing the error. This is intended for debugging purposes.
/// \return PI_SUCCESS if \param result was CUDA_SUCCESS.
/// \throw pi_error exception (integer) if input was not success.
///
pi_result check_error(CUresult result, const char *function, int line,
                      const char *file) {
  if (result == CUDA_SUCCESS || result == CUDA_ERROR_DEINITIALIZED) {
    return PI_SUCCESS;
  }

  if (std::getenv("SYCL_PI_SUPPRESS_ERROR_MESSAGE") == nullptr) {
    const char *errorString = nullptr;
    const char *errorName = nullptr;
    cuGetErrorName(result, &errorName);
    cuGetErrorString(result, &errorString);
    std::stringstream ss;
    ss << "\nPI CUDA ERROR:"
       << "\n\tValue:           " << result
       << "\n\tName:            " << errorName
       << "\n\tDescription:     " << errorString
       << "\n\tFunction:        " << function << "\n\tSource Location: " << file
       << ":" << line << "\n"
       << std::endl;
    std::cerr << ss.str();
  }

  if (std::getenv("PI_CUDA_ABORT") != nullptr) {
    std::abort();
  }

  throw map_error(result);
}

/// \cond NODOXY
#define PI_CHECK_ERROR(result) check_error(result, __func__, __LINE__, __FILE__)

/// ScopedContext is used across all PI CUDA plugin implementation to ensure
/// that the proper CUDA context is active for the given PI context.
//
/// This class will only replace the context if necessary, and will leave the
/// new context active on the current thread. If there was an active context
/// already it will simply be replaced.
//
/// Previously active contexts are not restored for two reasons:
/// * Performance: context switches are expensive so leaving the context active
///   means subsequent SYCL calls with the same context will be cheaper.
/// * Multi-threading cleanup: contexts are set active per thread and deleting a
///   context will only deactivate it for the current thread. This means other
///   threads may end up with deleted active contexts. In particular this can
///   happen with host_tasks as they run in a thread pool. When the context
///   associated with these tasks is deleted it will remain active in the
///   threads of the thread pool. So it would be invalid for any other task
///   running on these threads to try to restore the deleted context. With the
///   current implementation this is not an issue because the active deleted
///   context will just be replaced.
//
/// This approach does mean that CUDA interop tasks should NOT expect their
/// contexts to be restored by SYCL.
class ScopedContext {
public:
  ScopedContext(CUcontext ctxt) { set_context(ctxt); }

  ~ScopedContext() {}

private:
  void set_context(CUcontext desired) {
    CUcontext original = nullptr;

    PI_CHECK_ERROR(cuCtxGetCurrent(&original));

    // Make sure the desired context is active on the current thread, setting
    // it if necessary
    if (original != desired) {
      PI_CHECK_ERROR(cuCtxSetCurrent(desired));
    }
  }
};

/// \cond NODOXY
template <typename T, typename Assign>
pi_result getInfoImpl(size_t param_value_size, void *param_value,
                      size_t *param_value_size_ret, T value, size_t value_size,
                      Assign &&assign_func) {

  if (param_value != nullptr) {

    if (param_value_size < value_size) {
      return PI_ERROR_INVALID_VALUE;
    }

    assign_func(param_value, value, value_size);
  }

  if (param_value_size_ret != nullptr) {
    *param_value_size_ret = value_size;
  }

  return PI_SUCCESS;
}

template <typename T>
pi_result getInfo(size_t param_value_size, void *param_value,
                  size_t *param_value_size_ret, T value) {

  auto assignment = [](void *param_value, T value, size_t value_size) {
    // Ignore unused parameter
    (void)value_size;

    *static_cast<T *>(param_value) = value;
  };

  return getInfoImpl(param_value_size, param_value, param_value_size_ret, value,
                     sizeof(T), assignment);
}

template <typename T>
pi_result getInfoArray(size_t array_length, size_t param_value_size,
                       void *param_value, size_t *param_value_size_ret,
                       T *value) {
  return getInfoImpl(param_value_size, param_value, param_value_size_ret, value,
                     array_length * sizeof(T), memcpy);
}

template <>
pi_result getInfo<const char *>(size_t param_value_size, void *param_value,
                                size_t *param_value_size_ret,
                                const char *value) {
  return getInfoArray(strlen(value) + 1, param_value_size, param_value,
                      param_value_size_ret, value);
}

int getAttribute(pi_device device, CUdevice_attribute attribute) {
  int value;
  sycl::detail::pi::assertion(
      cuDeviceGetAttribute(&value, attribute, device->get()) == CUDA_SUCCESS);
  return value;
}
/// \endcond

// Determine local work sizes that result in uniform work groups.
// The default threadsPerBlock only require handling the first work_dim
// dimension.
void guessLocalWorkSize(size_t *threadsPerBlock, const size_t *global_work_size,
                        const size_t maxThreadsPerBlock[3],
                        CUfunction native_kernel, pi_uint32 local_size) {
  assert(threadsPerBlock != nullptr);
  assert(global_work_size != nullptr);
  assert(native_kernel != nullptr);
  int recommendedBlockSize, minGrid;

  PI_CHECK_ERROR(cuOccupancyMaxPotentialBlockSize(
      &minGrid, &recommendedBlockSize, native_kernel, NULL, local_size,
      maxThreadsPerBlock[0]));

  (void)minGrid; // Not used, avoid warnings

  threadsPerBlock[0] = std::min(
      maxThreadsPerBlock[0],
      std::min(global_work_size[0], static_cast<size_t>(recommendedBlockSize)));

  // Find a local work group size that is a divisor of the global
  // work group size to produce uniform work groups.
  while (0u != (global_work_size[0] % threadsPerBlock[0])) {
    --threadsPerBlock[0];
  }
}

pi_result enqueueEventsWait(pi_queue command_queue, CUstream stream,
                            pi_uint32 num_events_in_wait_list,
                            const pi_event *event_wait_list) {
  if (!event_wait_list) {
    return PI_SUCCESS;
  }
  try {
    ScopedContext active(command_queue->get_native_context());

    auto result = forLatestEvents(
        event_wait_list, num_events_in_wait_list,
        [stream](pi_event event) -> pi_result {
          if (event->get_stream() == stream) {
            return PI_SUCCESS;
          } else {
            return PI_CHECK_ERROR(cuStreamWaitEvent(stream, event->get(), 0));
          }
        });

    if (result != PI_SUCCESS) {
      return result;
    }
    return PI_SUCCESS;
  } catch (pi_result err) {
    return err;
  } catch (...) {
    return PI_ERROR_UNKNOWN;
  }
}

} // anonymous namespace

/// ------ Error handling, matching OpenCL plugin semantics.
namespace sycl {
__SYCL_INLINE_VER_NAMESPACE(_V1) {
namespace detail {
namespace pi {

// Report error and no return (keeps compiler from printing warnings).
// TODO: Probably change that to throw a catchable exception,
//       but for now it is useful to see every failure.
//
[[noreturn]] void die(const char *Message) {
  std::cerr << "pi_die: " << Message << std::endl;
  std::terminate();
}

// Reports error messages
void cuPrint(const char *Message) {
  std::cerr << "pi_print: " << Message << std::endl;
}

void assertion(bool Condition, const char *Message) {
  if (!Condition)
    die(Message);
}

} // namespace pi
} // namespace detail
} // __SYCL_INLINE_VER_NAMESPACE(_V1)
} // namespace sycl

//--------------
// PI object implementation

extern "C" {

// Required in a number of functions, so forward declare here
pi_result cuda_piEnqueueEventsWait(pi_queue command_queue,
                                   pi_uint32 num_events_in_wait_list,
                                   const pi_event *event_wait_list,
                                   pi_event *event);
pi_result cuda_piEnqueueEventsWaitWithBarrier(pi_queue command_queue,
                                              pi_uint32 num_events_in_wait_list,
                                              const pi_event *event_wait_list,
                                              pi_event *event);
pi_result cuda_piEventRelease(pi_event event);
pi_result cuda_piEventRetain(pi_event event);

} // extern "C"

/// \endcond

void _pi_queue::compute_stream_wait_for_barrier_if_needed(CUstream stream,
                                                          pi_uint32 stream_i) {
  if (barrier_event_ && !compute_applied_barrier_[stream_i]) {
    PI_CHECK_ERROR(cuStreamWaitEvent(stream, barrier_event_, 0));
    compute_applied_barrier_[stream_i] = true;
  }
}

void _pi_queue::transfer_stream_wait_for_barrier_if_needed(CUstream stream,
                                                           pi_uint32 stream_i) {
  if (barrier_event_ && !transfer_applied_barrier_[stream_i]) {
    PI_CHECK_ERROR(cuStreamWaitEvent(stream, barrier_event_, 0));
    transfer_applied_barrier_[stream_i] = true;
  }
}

CUstream _pi_queue::get_next_compute_stream(pi_uint32 *stream_token) {
  pi_uint32 stream_i;
  pi_uint32 token;
  while (true) {
    if (num_compute_streams_ < compute_streams_.size()) {
      // the check above is for performance - so as not to lock mutex every time
      std::lock_guard<std::mutex> guard(compute_stream_mutex_);
      // The second check is done after mutex is locked so other threads can not
      // change num_compute_streams_ after that
      if (num_compute_streams_ < compute_streams_.size()) {
        PI_CHECK_ERROR(
            cuStreamCreate(&compute_streams_[num_compute_streams_++], flags_));
      }
    }
    token = compute_stream_idx_++;
    stream_i = token % compute_streams_.size();
    // if a stream has been reused before it was next selected round-robin
    // fashion, we want to delay its next use and instead select another one
    // that is more likely to have completed all the enqueued work.
    if (delay_compute_[stream_i]) {
      delay_compute_[stream_i] = false;
    } else {
      break;
    }
  }
  if (stream_token) {
    *stream_token = token;
  }
  CUstream res = compute_streams_[stream_i];
  compute_stream_wait_for_barrier_if_needed(res, stream_i);
  return res;
}

CUstream _pi_queue::get_next_compute_stream(pi_uint32 num_events_in_wait_list,
                                            const pi_event *event_wait_list,
                                            _pi_stream_guard &guard,
                                            pi_uint32 *stream_token) {
  for (pi_uint32 i = 0; i < num_events_in_wait_list; i++) {
    pi_uint32 token = event_wait_list[i]->get_compute_stream_token();
    if (event_wait_list[i]->get_queue() == this && can_reuse_stream(token)) {
      std::unique_lock<std::mutex> compute_sync_guard(
          compute_stream_sync_mutex_);
      // redo the check after lock to avoid data races on
      // last_sync_compute_streams_
      if (can_reuse_stream(token)) {
        pi_uint32 stream_i = token % delay_compute_.size();
        delay_compute_[stream_i] = true;
        if (stream_token) {
          *stream_token = token;
        }
        guard = _pi_stream_guard{std::move(compute_sync_guard)};
        CUstream res = event_wait_list[i]->get_stream();
        compute_stream_wait_for_barrier_if_needed(res, stream_i);
        return res;
      }
    }
  }
  guard = {};
  return get_next_compute_stream(stream_token);
}

CUstream _pi_queue::get_next_transfer_stream() {
  if (transfer_streams_.empty()) { // for example in in-order queue
    return get_next_compute_stream();
  }
  if (num_transfer_streams_ < transfer_streams_.size()) {
    // the check above is for performance - so as not to lock mutex every time
    std::lock_guard<std::mutex> guard(transfer_stream_mutex_);
    // The second check is done after mutex is locked so other threads can not
    // change num_transfer_streams_ after that
    if (num_transfer_streams_ < transfer_streams_.size()) {
      PI_CHECK_ERROR(
          cuStreamCreate(&transfer_streams_[num_transfer_streams_++], flags_));
    }
  }
  pi_uint32 stream_i = transfer_stream_idx_++ % transfer_streams_.size();
  CUstream res = transfer_streams_[stream_i];
  transfer_stream_wait_for_barrier_if_needed(res, stream_i);
  return res;
}

_pi_event::_pi_event(pi_command_type type, pi_context context,
                     CUcontext native_context, pi_queue queue, CUstream stream,
                     pi_uint32 stream_token)
    : commandType_{type}, refCount_{1}, has_ownership_{true},
      hasBeenWaitedOn_{false}, isRecorded_{false}, isStarted_{false},
      streamToken_{stream_token}, evEnd_{nullptr}, evStart_{nullptr},
      evQueued_{nullptr}, queue_{queue}, stream_{stream}, context_{context},
      native_context_{native_context} {

  bool profilingEnabled = queue_->properties_ & PI_QUEUE_PROFILING_ENABLE;

  PI_CHECK_ERROR(cuEventCreate(
      &evEnd_, profilingEnabled ? CU_EVENT_DEFAULT : CU_EVENT_DISABLE_TIMING));

  if (profilingEnabled) {
    PI_CHECK_ERROR(cuEventCreate(&evQueued_, CU_EVENT_DEFAULT));
    PI_CHECK_ERROR(cuEventCreate(&evStart_, CU_EVENT_DEFAULT));
  }

  if (queue_ != nullptr) {
    cuda_piQueueRetain(queue_);
  }
  cuda_piContextRetain(context_);
}

_pi_event::_pi_event(pi_context context, CUevent eventNative)
    : commandType_{PI_COMMAND_TYPE_USER}, refCount_{1}, has_ownership_{false},
      hasBeenWaitedOn_{false}, isRecorded_{false}, isStarted_{false},
      streamToken_{std::numeric_limits<pi_uint32>::max()}, evEnd_{eventNative},
      evStart_{nullptr}, evQueued_{nullptr}, queue_{nullptr}, context_{
                                                                  context} {
  cuda_piContextRetain(context_);
}

_pi_event::~_pi_event() {
  if (queue_ != nullptr) {
    cuda_piQueueRelease(queue_);
  }
  cuda_piContextRelease(context_);
}

pi_result _pi_event::start() {
  assert(!is_started());
  pi_result result = PI_SUCCESS;

  try {
    if (queue_->properties_ & PI_QUEUE_PROFILING_ENABLE) {
      // NOTE: This relies on the default stream to be unused.
      result = PI_CHECK_ERROR(cuEventRecord(evQueued_, 0));
      result = PI_CHECK_ERROR(cuEventRecord(evStart_, stream_));
    }
  } catch (pi_result error) {
    result = error;
  }

  isStarted_ = true;
  return result;
}

bool _pi_event::is_completed() const noexcept {
  if (!isRecorded_) {
    return false;
  }
  if (!hasBeenWaitedOn_) {
    const CUresult ret = cuEventQuery(evEnd_);
    if (ret != CUDA_SUCCESS && ret != CUDA_ERROR_NOT_READY) {
      PI_CHECK_ERROR(ret);
      return false;
    }
    if (ret == CUDA_ERROR_NOT_READY) {
      return false;
    }
  }
  return true;
}

pi_uint64 _pi_event::get_queued_time() const {
  float miliSeconds = 0.0f;
  assert(is_started());

  PI_CHECK_ERROR(
      cuEventElapsedTime(&miliSeconds, _pi_platform::evBase_, evQueued_));
  return static_cast<pi_uint64>(miliSeconds * 1.0e6);
}

pi_uint64 _pi_event::get_start_time() const {
  float miliSeconds = 0.0f;
  assert(is_started());

  PI_CHECK_ERROR(
      cuEventElapsedTime(&miliSeconds, _pi_platform::evBase_, evStart_));
  return static_cast<pi_uint64>(miliSeconds * 1.0e6);
}

pi_uint64 _pi_event::get_end_time() const {
  float miliSeconds = 0.0f;
  assert(is_started() && is_recorded());

  PI_CHECK_ERROR(
      cuEventElapsedTime(&miliSeconds, _pi_platform::evBase_, evEnd_));
  return static_cast<pi_uint64>(miliSeconds * 1.0e6);
}

pi_result _pi_event::record() {

  if (is_recorded() || !is_started()) {
    return PI_ERROR_INVALID_EVENT;
  }

  pi_result result = PI_ERROR_INVALID_OPERATION;

  if (!queue_) {
    return PI_ERROR_INVALID_QUEUE;
  }

  try {
    eventId_ = queue_->get_next_event_id();
    if (eventId_ == 0) {
      sycl::detail::pi::die(
          "Unrecoverable program state reached in event identifier overflow");
    }
    result = PI_CHECK_ERROR(cuEventRecord(evEnd_, stream_));
  } catch (pi_result error) {
    result = error;
  }

  if (result == PI_SUCCESS) {
    isRecorded_ = true;
  }

  return result;
}

pi_result _pi_event::wait() {
  pi_result retErr;
  try {
    retErr = PI_CHECK_ERROR(cuEventSynchronize(evEnd_));
    hasBeenWaitedOn_ = true;
  } catch (pi_result error) {
    retErr = error;
  }

  return retErr;
}

pi_result _pi_event::release() {
  if (!backend_has_ownership())
    return PI_SUCCESS;

  assert(queue_ != nullptr);

  PI_CHECK_ERROR(cuEventDestroy(evEnd_));

  if (queue_->properties_ & PI_QUEUE_PROFILING_ENABLE) {
    PI_CHECK_ERROR(cuEventDestroy(evQueued_));
    PI_CHECK_ERROR(cuEventDestroy(evStart_));
  }

  return PI_SUCCESS;
}

// makes all future work submitted to queue wait for all work captured in event.
pi_result enqueueEventWait(pi_queue queue, pi_event event) {
  // for native events, the cuStreamWaitEvent call is used.
  // This makes all future work submitted to stream wait for all
  // work captured in event.
  queue->for_each_stream([e = event->get()](CUstream s) {
    PI_CHECK_ERROR(cuStreamWaitEvent(s, e, 0));
  });
  return PI_SUCCESS;
}

_pi_program::_pi_program(pi_context ctxt)
    : modules_{ctxt->get_devices().size(), nullptr},
      build_results_{ctxt->get_devices().size(), CUDA_ERROR_UNKNOWN},
      binary_{0}, binarySizeInBytes_{0}, refCount_{1}, context_{ctxt},
      kernelReqdWorkGroupSizeMD_ {}
{ cuda_piContextRetain(context_); }

_pi_program::~_pi_program() { cuda_piContextRelease(context_); }

bool get_kernel_metadata(std::string metadataName, const char *tag,
                         std::string &kernelName) {
  const size_t tagLength = strlen(tag);
  const size_t metadataNameLength = metadataName.length();
  if (metadataNameLength >= tagLength &&
      metadataName.compare(metadataNameLength - tagLength, tagLength, tag) ==
          0) {
    kernelName = metadataName.substr(0, metadataNameLength - tagLength);
    return true;
  }
  return false;
}

pi_result _pi_program::set_metadata(const pi_device_binary_property *metadata,
                                    size_t length) {
  for (size_t i = 0; i < length; ++i) {
    const pi_device_binary_property metadataElement = metadata[i];
    std::string metadataElementName{metadataElement->Name};
    std::string kernelName;

    // If metadata is reqd_work_group_size record it for the corresponding
    // kernel name.
    if (get_kernel_metadata(metadataElementName,
                            __SYCL_PI_PROGRAM_METADATA_TAG_REQD_WORK_GROUP_SIZE,
                            kernelName)) {
      assert(metadataElement->ValSize ==
                 sizeof(std::uint64_t) + sizeof(std::uint32_t) * 3 &&
             "Unexpected size for reqd_work_group_size metadata");

      // Get pointer to data, skipping 64-bit size at the start of the data.
      const auto *reqdWorkGroupElements =
          reinterpret_cast<const std::uint32_t *>(metadataElement->ValAddr) + 2;
      kernelReqdWorkGroupSizeMD_[kernelName] =
          std::make_tuple(reqdWorkGroupElements[0], reqdWorkGroupElements[1],
                          reqdWorkGroupElements[2]);
    }
  }
  return PI_SUCCESS;
}

pi_result _pi_program::set_binary(const char *source, size_t length) {
  assert((binary_ == nullptr && binarySizeInBytes_ == 0) &&
         "Re-setting program binary data which has already been set");
  binary_ = source;
  binarySizeInBytes_ = length;
  return PI_SUCCESS;
}

pi_result _pi_program::build_program(const char *build_options) {

  this->buildOptions_ = build_options;

  constexpr const unsigned int numberOfOptions = 4u;

  CUjit_option options[numberOfOptions];
  void *optionVals[numberOfOptions];

  // Pass a buffer for info messages
  options[0] = CU_JIT_INFO_LOG_BUFFER;
  optionVals[0] = (void *)infoLog_;
  // Pass the size of the info buffer
  options[1] = CU_JIT_INFO_LOG_BUFFER_SIZE_BYTES;
  optionVals[1] = (void *)(long)MAX_LOG_SIZE;
  // Pass a buffer for error message
  options[2] = CU_JIT_ERROR_LOG_BUFFER;
  optionVals[2] = (void *)errorLog_;
  // Pass the size of the error buffer
  options[3] = CU_JIT_ERROR_LOG_BUFFER_SIZE_BYTES;
  optionVals[3] = (void *)(long)MAX_LOG_SIZE;

  auto native_ctxts = get_context()->get();
  // we count the build as successful if it succeeds on at least one device
  bool success = false;
  CUresult res1 = CUDA_ERROR_NO_DEVICE;
  for (size_t i = 0; i < native_ctxts.size(); i++) {
    ScopedContext ctx(native_ctxts[i]);
    res1 = cuModuleLoadDataEx(&modules_[i], static_cast<const void *>(binary_),
                              numberOfOptions, options, optionVals);
    build_results_[i] = res1;
    success |= CUDA_SUCCESS == res1;
  }

  // If no exception, result is correct
  if (success) {
    buildStatus_ = PI_PROGRAM_BUILD_STATUS_SUCCESS;
    return PI_SUCCESS;
  } else {
    PI_CHECK_ERROR(res1);
    buildStatus_ = PI_PROGRAM_BUILD_STATUS_ERROR;
    return PI_ERROR_BUILD_PROGRAM_FAILURE;
  }
}

CUfunction _pi_kernel::get(pi_device device) const noexcept {
  size_t i = context_->device_index(device);
  PI_CHECK_ERROR(program_->build_results_[i]);
  return functions_[i];
}

CUfunction
_pi_kernel::get_with_offset_parameter(pi_device device) const noexcept {
  size_t i = context_->device_index(device);
  PI_CHECK_ERROR(program_->build_results_[i]);
  return functionsWithOffsetParam_[i];
}

/// Finds kernel names by searching for entry points in the PTX source, as the
/// CUDA driver API doesn't expose an operation for this.
/// Note: This is currently only being used by the SYCL program class for the
///       has_kernel method, so an alternative would be to move the has_kernel
///       query to PI and use cuModuleGetFunction to check for a kernel.
/// Note: Another alternative is to add kernel names as metadata, like with
///       reqd_work_group_size.
std::string getKernelNames(pi_program) {
  sycl::detail::pi::die("getKernelNames not implemented");
  return {};
}

/// RAII object that calls the reference count release function on the held PI
/// object on destruction.
///
/// The `dismiss` function stops the release from happening on destruction.
template <typename T> class ReleaseGuard {
private:
  T Captive;

  static pi_result callRelease(pi_device Captive) {
    return cuda_piDeviceRelease(Captive);
  }

  static pi_result callRelease(pi_context Captive) {
    return cuda_piContextRelease(Captive);
  }

  static pi_result callRelease(pi_mem Captive) {
    return cuda_piMemRelease(Captive);
  }

  static pi_result callRelease(pi_program Captive) {
    return cuda_piProgramRelease(Captive);
  }

  static pi_result callRelease(pi_kernel Captive) {
    return cuda_piKernelRelease(Captive);
  }

  static pi_result callRelease(pi_queue Captive) {
    return cuda_piQueueRelease(Captive);
  }

  static pi_result callRelease(pi_event Captive) {
    return cuda_piEventRelease(Captive);
  }

public:
  ReleaseGuard() = delete;
  /// Obj can be `nullptr`.
  explicit ReleaseGuard(T Obj) : Captive(Obj) {}
  ReleaseGuard(ReleaseGuard &&Other) noexcept : Captive(Other.Captive) {
    Other.Captive = nullptr;
  }

  ReleaseGuard(const ReleaseGuard &) = delete;

  /// Calls the related PI object release function if the object held is not
  /// `nullptr` or if `dismiss` has not been called.
  ~ReleaseGuard() {
    if (Captive != nullptr) {
      pi_result ret = callRelease(Captive);
      if (ret != PI_SUCCESS) {
        // A reported CUDA error is either an implementation or an asynchronous
        // CUDA error for which it is unclear if the function that reported it
        // succeeded or not. Either way, the state of the program is compromised
        // and likely unrecoverable.
        sycl::detail::pi::die(
            "Unrecoverable program state reached in cuda_piMemRelease");
      }
    }
  }

  ReleaseGuard &operator=(const ReleaseGuard &) = delete;

  ReleaseGuard &operator=(ReleaseGuard &&Other) {
    Captive = Other.Captive;
    Other.Captive = nullptr;
    return *this;
  }

  /// End the guard and do not release the reference count of the held
  /// PI object.
  void dismiss() { Captive = nullptr; }
};

//-- PI API implementation
extern "C" {

pi_result cuda_piDeviceGetInfo(pi_device device, pi_device_info param_name,
                               size_t param_value_size, void *param_value,
                               size_t *param_value_size_ret);

/// Obtains the CUDA platform.
/// There is only one CUDA platform, and contains all devices on the system.
/// Triggers the CUDA Driver initialization (cuInit) the first time, so this
/// must be the first PI API called.
///
pi_result cuda_piPlatformsGet(pi_uint32 num_entries, pi_platform *platforms,
                              pi_uint32 *num_platforms) {

  try {
    static std::once_flag initFlag;
    static pi_uint32 numPlatforms = 1;
    static _pi_platform platformId;

    if (num_entries == 0 && platforms != nullptr) {
      return PI_ERROR_INVALID_VALUE;
    }
    if (platforms == nullptr && num_platforms == nullptr) {
      return PI_ERROR_INVALID_VALUE;
    }

    pi_result err = PI_SUCCESS;

    std::call_once(
        initFlag,
        [](pi_result &err) {
          if (cuInit(0) != CUDA_SUCCESS) {
            numPlatforms = 0;
            return;
          }
          int numDevices = 0;
          err = PI_CHECK_ERROR(cuDeviceGetCount(&numDevices));
          if (numDevices == 0) {
            numPlatforms = 0;
            return;
          }
          try {
            platformId.devices_.reserve(numDevices);
            for (int i = 0; i < numDevices; ++i) {
              CUdevice device;
              err = PI_CHECK_ERROR(cuDeviceGet(&device, i));
              platformId.devices_.emplace_back(
                  new _pi_device{device, &platformId});
              {
                const auto &dev = platformId.devices_.back().get();
                size_t maxWorkGroupSize = 0u;
                size_t maxThreadsPerBlock[3] = {};
                pi_result retError = cuda_piDeviceGetInfo(
                    dev, PI_DEVICE_INFO_MAX_WORK_ITEM_SIZES,
                    sizeof(maxThreadsPerBlock), maxThreadsPerBlock, nullptr);
                assert(retError == PI_SUCCESS);
                (void)retError;

                retError = cuda_piDeviceGetInfo(
                    dev, PI_DEVICE_INFO_MAX_WORK_GROUP_SIZE,
                    sizeof(maxWorkGroupSize), &maxWorkGroupSize, nullptr);
                assert(retError == PI_SUCCESS);

                dev->save_max_work_item_sizes(sizeof(maxThreadsPerBlock),
                                              maxThreadsPerBlock);
                dev->save_max_work_group_size(maxWorkGroupSize);
              }
            }
          } catch (const std::bad_alloc &) {
            // Signal out-of-memory situation
            platformId.devices_.clear();
            err = PI_ERROR_OUT_OF_HOST_MEMORY;
          } catch (...) {
            // Clear and rethrow to allow retry
            platformId.devices_.clear();
            throw;
          }
        },
        err);

    if (num_platforms != nullptr) {
      *num_platforms = numPlatforms;
    }

    if (platforms != nullptr) {
      *platforms = &platformId;
    }

    return err;
  } catch (pi_result err) {
    return err;
  } catch (...) {
    return PI_ERROR_OUT_OF_RESOURCES;
  }
}

pi_result cuda_piPlatformGetInfo(pi_platform platform,
                                 pi_platform_info param_name,
                                 size_t param_value_size, void *param_value,
                                 size_t *param_value_size_ret) {
  assert(platform != nullptr);

  switch (param_name) {
  case PI_PLATFORM_INFO_NAME:
    return getInfo(param_value_size, param_value, param_value_size_ret,
                   "NVIDIA CUDA BACKEND");
  case PI_PLATFORM_INFO_VENDOR:
    return getInfo(param_value_size, param_value, param_value_size_ret,
                   "NVIDIA Corporation");
  case PI_PLATFORM_INFO_PROFILE:
    return getInfo(param_value_size, param_value, param_value_size_ret,
                   "FULL PROFILE");
  case PI_PLATFORM_INFO_VERSION: {
    auto version = getCudaVersionString();
    return getInfo(param_value_size, param_value, param_value_size_ret,
                   version.c_str());
  }
  case PI_PLATFORM_INFO_EXTENSIONS: {
    return getInfo(param_value_size, param_value, param_value_size_ret, "");
  }
  default:
    __SYCL_PI_HANDLE_UNKNOWN_PARAM_NAME(param_name);
  }
  sycl::detail::pi::die("Platform info request not implemented");
  return {};
}

/// \param devices List of devices available on the system
/// \param num_devices Number of elements in the list of devices
/// Requesting a non-GPU device triggers an error, all PI CUDA devices
/// are GPUs.
///
pi_result cuda_piDevicesGet(pi_platform platform, pi_device_type device_type,
                            pi_uint32 num_entries, pi_device *devices,
                            pi_uint32 *num_devices) {

  pi_result err = PI_SUCCESS;
  const bool askingForDefault = device_type == PI_DEVICE_TYPE_DEFAULT;
  const bool askingForGPU = device_type & PI_DEVICE_TYPE_GPU;
  const bool returnDevices = askingForDefault || askingForGPU;

  size_t numDevices = returnDevices ? platform->devices_.size() : 0;

  try {
    if (num_devices) {
      *num_devices = numDevices;
    }

    if (returnDevices && devices) {
      for (size_t i = 0; i < std::min(size_t(num_entries), numDevices); ++i) {
        devices[i] = platform->devices_[i].get();
      }
    }

    return err;
  } catch (pi_result err) {
    return err;
  } catch (...) {
    return PI_ERROR_OUT_OF_RESOURCES;
  }
}

/// \return PI_SUCCESS if the function is executed successfully
/// CUDA devices are always root devices so retain always returns success.
pi_result cuda_piDeviceRetain(pi_device) { return PI_SUCCESS; }

pi_result cuda_piContextGetInfo(pi_context context, pi_context_info param_name,
                                size_t param_value_size, void *param_value,
                                size_t *param_value_size_ret) {

  switch (param_name) {
  case PI_CONTEXT_INFO_NUM_DEVICES:
    return getInfo(param_value_size, param_value, param_value_size_ret, 1);
  case PI_CONTEXT_INFO_DEVICES:
    return getInfoArray(context->get_devices().size(), param_value_size,
                        param_value, param_value_size_ret,
                        &context->get_devices()[0]);
  case PI_CONTEXT_INFO_REFERENCE_COUNT:
    return getInfo(param_value_size, param_value, param_value_size_ret,
                   context->get_reference_count());
  case PI_CONTEXT_INFO_ATOMIC_MEMORY_ORDER_CAPABILITIES: {
    pi_memory_order_capabilities capabilities =
        PI_MEMORY_ORDER_RELAXED | PI_MEMORY_ORDER_ACQUIRE |
        PI_MEMORY_ORDER_RELEASE | PI_MEMORY_ORDER_ACQ_REL;
    return getInfo(param_value_size, param_value, param_value_size_ret,
                   capabilities);
  }
  case PI_CONTEXT_INFO_ATOMIC_MEMORY_SCOPE_CAPABILITIES: {
    int major = std::numeric_limits<int>::max();
    for (pi_device device : context->get_devices()) {
      int dev_major = 0;
      sycl::detail::pi::assertion(
          cuDeviceGetAttribute(&dev_major,
                               CU_DEVICE_ATTRIBUTE_COMPUTE_CAPABILITY_MAJOR,
                               device->get()) == CUDA_SUCCESS);
      major = std::min(major, dev_major);
    }
    pi_memory_order_capabilities capabilities =
        (major >= 7) ? PI_MEMORY_SCOPE_WORK_ITEM | PI_MEMORY_SCOPE_SUB_GROUP |
                           PI_MEMORY_SCOPE_WORK_GROUP | PI_MEMORY_SCOPE_DEVICE |
                           PI_MEMORY_SCOPE_SYSTEM
                     : PI_MEMORY_SCOPE_WORK_ITEM | PI_MEMORY_SCOPE_SUB_GROUP |
                           PI_MEMORY_SCOPE_WORK_GROUP | PI_MEMORY_SCOPE_DEVICE;
    return getInfo(param_value_size, param_value, param_value_size_ret,
                   capabilities);
  }
  default:
    __SYCL_PI_HANDLE_UNKNOWN_PARAM_NAME(param_name);
  }

  return PI_ERROR_OUT_OF_RESOURCES;
}

pi_result cuda_piContextRetain(pi_context context) {
  assert(context != nullptr);
  assert(context->get_reference_count() > 0);

  context->increment_reference_count();
  return PI_SUCCESS;
}

pi_result cuda_piextContextSetExtendedDeleter(
    pi_context context, pi_context_extended_deleter function, void *user_data) {
  context->set_extended_deleter(function, user_data);
  return PI_SUCCESS;
}

/// Not applicable to CUDA, devices cannot be partitioned.
pi_result cuda_piDevicePartition(pi_device,
                                 const pi_device_partition_property *,
                                 pi_uint32, pi_device *, pi_uint32 *) {
  return {};
}

/// \return If available, the first binary that is PTX
///
pi_result cuda_piextDeviceSelectBinary(pi_device device,
                                       pi_device_binary *binaries,
                                       pi_uint32 num_binaries,
                                       pi_uint32 *selected_binary) {
  // Ignore unused parameter
  (void)device;

  if (!binaries) {
    sycl::detail::pi::die("No list of device images provided");
  }
  if (num_binaries < 1) {
    sycl::detail::pi::die("No binary images in the list");
  }

  // Look for an image for the NVPTX64 target, and return the first one that is
  // found
  for (pi_uint32 i = 0; i < num_binaries; i++) {
    if (strcmp(binaries[i]->DeviceTargetSpec,
               __SYCL_PI_DEVICE_BINARY_TARGET_NVPTX64) == 0) {
      *selected_binary = i;
      return PI_SUCCESS;
    }
  }

  // No image can be loaded for the given device
  return PI_ERROR_INVALID_BINARY;
}

pi_result cuda_piextGetDeviceFunctionPointer(pi_device device,
                                             pi_program program,
                                             const char *func_name,
                                             pi_uint64 *func_pointer_ret) {
  assert(func_pointer_ret != nullptr);
  CUmodule module =
      program->get()[program->get_context()->device_index(device)];

  CUfunction func;
  CUresult ret = cuModuleGetFunction(&func, module, func_name);
  *func_pointer_ret = reinterpret_cast<pi_uint64>(func);
  pi_result retError = PI_SUCCESS;

  if (ret != CUDA_SUCCESS && ret != CUDA_ERROR_NOT_FOUND)
    retError = PI_CHECK_ERROR(ret);
  if (ret == CUDA_ERROR_NOT_FOUND) {
    *func_pointer_ret = 0;
    retError = PI_ERROR_INVALID_KERNEL_NAME;
  }

  return retError;
}

/// \return PI_SUCCESS always since CUDA devices are always root devices.
///
pi_result cuda_piDeviceRelease(pi_device) { return PI_SUCCESS; }

pi_result cuda_piDeviceGetInfo(pi_device device, pi_device_info param_name,
                               size_t param_value_size, void *param_value,
                               size_t *param_value_size_ret) {

  static constexpr pi_uint32 max_work_item_dimensions = 3u;

  assert(device != nullptr);

  switch (param_name) {
  case PI_DEVICE_INFO_TYPE: {
    return getInfo(param_value_size, param_value, param_value_size_ret,
                   PI_DEVICE_TYPE_GPU);
  }
  case PI_DEVICE_INFO_VENDOR_ID: {
    return getInfo(param_value_size, param_value, param_value_size_ret, 4318u);
  }
  case PI_DEVICE_INFO_MAX_COMPUTE_UNITS: {
    int compute_units = 0;
    sycl::detail::pi::assertion(
        cuDeviceGetAttribute(&compute_units,
                             CU_DEVICE_ATTRIBUTE_MULTIPROCESSOR_COUNT,
                             device->get()) == CUDA_SUCCESS);
    sycl::detail::pi::assertion(compute_units >= 0);
    return getInfo(param_value_size, param_value, param_value_size_ret,
                   pi_uint32(compute_units));
  }
  case PI_DEVICE_INFO_MAX_WORK_ITEM_DIMENSIONS: {
    return getInfo(param_value_size, param_value, param_value_size_ret,
                   max_work_item_dimensions);
  }
  case PI_DEVICE_INFO_MAX_WORK_ITEM_SIZES: {
    size_t return_sizes[max_work_item_dimensions];

    int max_x = 0, max_y = 0, max_z = 0;
    sycl::detail::pi::assertion(
        cuDeviceGetAttribute(&max_x, CU_DEVICE_ATTRIBUTE_MAX_BLOCK_DIM_X,
                             device->get()) == CUDA_SUCCESS);
    sycl::detail::pi::assertion(max_x >= 0);

    sycl::detail::pi::assertion(
        cuDeviceGetAttribute(&max_y, CU_DEVICE_ATTRIBUTE_MAX_BLOCK_DIM_Y,
                             device->get()) == CUDA_SUCCESS);
    sycl::detail::pi::assertion(max_y >= 0);

    sycl::detail::pi::assertion(
        cuDeviceGetAttribute(&max_z, CU_DEVICE_ATTRIBUTE_MAX_BLOCK_DIM_Z,
                             device->get()) == CUDA_SUCCESS);
    sycl::detail::pi::assertion(max_z >= 0);

    return_sizes[0] = size_t(max_x);
    return_sizes[1] = size_t(max_y);
    return_sizes[2] = size_t(max_z);
    return getInfoArray(max_work_item_dimensions, param_value_size, param_value,
                        param_value_size_ret, return_sizes);
  }

  case PI_EXT_ONEAPI_DEVICE_INFO_MAX_WORK_GROUPS_3D: {
    size_t return_sizes[max_work_item_dimensions];
    int max_x = 0, max_y = 0, max_z = 0;
    sycl::detail::pi::assertion(
        cuDeviceGetAttribute(&max_x, CU_DEVICE_ATTRIBUTE_MAX_GRID_DIM_X,
                             device->get()) == CUDA_SUCCESS);
    sycl::detail::pi::assertion(max_x >= 0);

    sycl::detail::pi::assertion(
        cuDeviceGetAttribute(&max_y, CU_DEVICE_ATTRIBUTE_MAX_GRID_DIM_Y,
                             device->get()) == CUDA_SUCCESS);
    sycl::detail::pi::assertion(max_y >= 0);

    sycl::detail::pi::assertion(
        cuDeviceGetAttribute(&max_z, CU_DEVICE_ATTRIBUTE_MAX_GRID_DIM_Z,
                             device->get()) == CUDA_SUCCESS);
    sycl::detail::pi::assertion(max_z >= 0);

    return_sizes[0] = size_t(max_x);
    return_sizes[1] = size_t(max_y);
    return_sizes[2] = size_t(max_z);
    return getInfoArray(max_work_item_dimensions, param_value_size, param_value,
                        param_value_size_ret, return_sizes);
  }

  case PI_DEVICE_INFO_MAX_WORK_GROUP_SIZE: {
    int max_work_group_size = 0;
    sycl::detail::pi::assertion(
        cuDeviceGetAttribute(&max_work_group_size,
                             CU_DEVICE_ATTRIBUTE_MAX_THREADS_PER_BLOCK,
                             device->get()) == CUDA_SUCCESS);

    sycl::detail::pi::assertion(max_work_group_size >= 0);

    return getInfo(param_value_size, param_value, param_value_size_ret,
                   size_t(max_work_group_size));
  }
  case PI_DEVICE_INFO_PREFERRED_VECTOR_WIDTH_CHAR: {
    return getInfo(param_value_size, param_value, param_value_size_ret, 1u);
  }
  case PI_DEVICE_INFO_PREFERRED_VECTOR_WIDTH_SHORT: {
    return getInfo(param_value_size, param_value, param_value_size_ret, 1u);
  }
  case PI_DEVICE_INFO_PREFERRED_VECTOR_WIDTH_INT: {
    return getInfo(param_value_size, param_value, param_value_size_ret, 1u);
  }
  case PI_DEVICE_INFO_PREFERRED_VECTOR_WIDTH_LONG: {
    return getInfo(param_value_size, param_value, param_value_size_ret, 1u);
  }
  case PI_DEVICE_INFO_PREFERRED_VECTOR_WIDTH_FLOAT: {
    return getInfo(param_value_size, param_value, param_value_size_ret, 1u);
  }
  case PI_DEVICE_INFO_PREFERRED_VECTOR_WIDTH_DOUBLE: {
    return getInfo(param_value_size, param_value, param_value_size_ret, 1u);
  }
  case PI_DEVICE_INFO_PREFERRED_VECTOR_WIDTH_HALF: {
    return getInfo(param_value_size, param_value, param_value_size_ret, 0u);
  }
  case PI_DEVICE_INFO_NATIVE_VECTOR_WIDTH_CHAR: {
    return getInfo(param_value_size, param_value, param_value_size_ret, 1u);
  }
  case PI_DEVICE_INFO_NATIVE_VECTOR_WIDTH_SHORT: {
    return getInfo(param_value_size, param_value, param_value_size_ret, 1u);
  }
  case PI_DEVICE_INFO_NATIVE_VECTOR_WIDTH_INT: {
    return getInfo(param_value_size, param_value, param_value_size_ret, 1u);
  }
  case PI_DEVICE_INFO_NATIVE_VECTOR_WIDTH_LONG: {
    return getInfo(param_value_size, param_value, param_value_size_ret, 1u);
  }
  case PI_DEVICE_INFO_NATIVE_VECTOR_WIDTH_FLOAT: {
    return getInfo(param_value_size, param_value, param_value_size_ret, 1u);
  }
  case PI_DEVICE_INFO_NATIVE_VECTOR_WIDTH_DOUBLE: {
    return getInfo(param_value_size, param_value, param_value_size_ret, 1u);
  }
  case PI_DEVICE_INFO_NATIVE_VECTOR_WIDTH_HALF: {
    return getInfo(param_value_size, param_value, param_value_size_ret, 0u);
  }
  case PI_DEVICE_INFO_MAX_NUM_SUB_GROUPS: {
    // Number of sub-groups = max block size / warp size + possible remainder
    int max_threads = 0;
    sycl::detail::pi::assertion(
        cuDeviceGetAttribute(&max_threads,
                             CU_DEVICE_ATTRIBUTE_MAX_THREADS_PER_BLOCK,
                             device->get()) == CUDA_SUCCESS);
    int warpSize = 0;
    sycl::detail::pi::assertion(
        cuDeviceGetAttribute(&warpSize, CU_DEVICE_ATTRIBUTE_WARP_SIZE,
                             device->get()) == CUDA_SUCCESS);
    int maxWarps = (max_threads + warpSize - 1) / warpSize;
    return getInfo(param_value_size, param_value, param_value_size_ret,
                   static_cast<uint32_t>(maxWarps));
  }
  case PI_DEVICE_INFO_SUB_GROUP_INDEPENDENT_FORWARD_PROGRESS: {
    // Volta provides independent thread scheduling
    // TODO: Revisit for previous generation GPUs
    int major = 0;
    sycl::detail::pi::assertion(
        cuDeviceGetAttribute(&major,
                             CU_DEVICE_ATTRIBUTE_COMPUTE_CAPABILITY_MAJOR,
                             device->get()) == CUDA_SUCCESS);
    bool ifp = (major >= 7);
    return getInfo(param_value_size, param_value, param_value_size_ret, ifp);
  }

  case PI_DEVICE_INFO_ATOMIC_64: {
    int major = 0;
    sycl::detail::pi::assertion(
        cuDeviceGetAttribute(&major,
                             CU_DEVICE_ATTRIBUTE_COMPUTE_CAPABILITY_MAJOR,
                             device->get()) == CUDA_SUCCESS);

    bool atomic64 = (major >= 6) ? true : false;
    return getInfo(param_value_size, param_value, param_value_size_ret,
                   atomic64);
  }
  case PI_DEVICE_INFO_ATOMIC_MEMORY_ORDER_CAPABILITIES: {
    pi_memory_order_capabilities capabilities =
        PI_MEMORY_ORDER_RELAXED | PI_MEMORY_ORDER_ACQUIRE |
        PI_MEMORY_ORDER_RELEASE | PI_MEMORY_ORDER_ACQ_REL;
    return getInfo(param_value_size, param_value, param_value_size_ret,
                   capabilities);
  }
  case PI_DEVICE_INFO_ATOMIC_MEMORY_SCOPE_CAPABILITIES: {
    int major = 0;
    sycl::detail::pi::assertion(
        cuDeviceGetAttribute(&major,
                             CU_DEVICE_ATTRIBUTE_COMPUTE_CAPABILITY_MAJOR,
                             device->get()) == CUDA_SUCCESS);
    pi_memory_order_capabilities capabilities =
        (major >= 7) ? PI_MEMORY_SCOPE_WORK_ITEM | PI_MEMORY_SCOPE_SUB_GROUP |
                           PI_MEMORY_SCOPE_WORK_GROUP | PI_MEMORY_SCOPE_DEVICE |
                           PI_MEMORY_SCOPE_SYSTEM
                     : PI_MEMORY_SCOPE_WORK_ITEM | PI_MEMORY_SCOPE_SUB_GROUP |
                           PI_MEMORY_SCOPE_WORK_GROUP | PI_MEMORY_SCOPE_DEVICE;
    return getInfo(param_value_size, param_value, param_value_size_ret,
                   capabilities);
  }
  case PI_EXT_ONEAPI_DEVICE_INFO_BFLOAT16: {
    int major = 0;
    sycl::detail::pi::assertion(
        cuDeviceGetAttribute(&major,
                             CU_DEVICE_ATTRIBUTE_COMPUTE_CAPABILITY_MAJOR,
                             device->get()) == CUDA_SUCCESS);

    bool bfloat16 = (major >= 8) ? true : false;
    return getInfo(param_value_size, param_value, param_value_size_ret,
                   bfloat16);
  }
  case PI_DEVICE_INFO_SUB_GROUP_SIZES_INTEL: {
    // NVIDIA devices only support one sub-group size (the warp size)
    int warpSize = 0;
    sycl::detail::pi::assertion(
        cuDeviceGetAttribute(&warpSize, CU_DEVICE_ATTRIBUTE_WARP_SIZE,
                             device->get()) == CUDA_SUCCESS);
    size_t sizes[1] = {static_cast<size_t>(warpSize)};
    return getInfoArray<size_t>(1, param_value_size, param_value,
                                param_value_size_ret, sizes);
  }
  case PI_DEVICE_INFO_MAX_CLOCK_FREQUENCY: {
    int clock_freq = 0;
    sycl::detail::pi::assertion(
        cuDeviceGetAttribute(&clock_freq, CU_DEVICE_ATTRIBUTE_CLOCK_RATE,
                             device->get()) == CUDA_SUCCESS);
    sycl::detail::pi::assertion(clock_freq >= 0);
    return getInfo(param_value_size, param_value, param_value_size_ret,
                   pi_uint32(clock_freq) / 1000u);
  }
  case PI_DEVICE_INFO_ADDRESS_BITS: {
    auto bits = pi_uint32{std::numeric_limits<uintptr_t>::digits};
    return getInfo(param_value_size, param_value, param_value_size_ret, bits);
  }
  case PI_DEVICE_INFO_MAX_MEM_ALLOC_SIZE: {
    // Max size of memory object allocation in bytes.
    // The minimum value is max(min(1024 × 1024 ×
    // 1024, 1/4th of CL_DEVICE_GLOBAL_MEM_SIZE),
    // 32 × 1024 × 1024) for devices that are not of type
    // CL_DEVICE_TYPE_CUSTOM.

    size_t global = 0;
    sycl::detail::pi::assertion(cuDeviceTotalMem(&global, device->get()) ==
                                CUDA_SUCCESS);

    auto quarter_global = static_cast<pi_uint32>(global / 4u);

    auto max_alloc = std::max(std::min(1024u * 1024u * 1024u, quarter_global),
                              32u * 1024u * 1024u);

    return getInfo(param_value_size, param_value, param_value_size_ret,
                   pi_uint64{max_alloc});
  }
  case PI_DEVICE_INFO_IMAGE_SUPPORT: {
    pi_bool enabled = PI_FALSE;

    if (std::getenv("SYCL_PI_CUDA_ENABLE_IMAGE_SUPPORT") != nullptr) {
      enabled = PI_TRUE;
    } else {
      sycl::detail::pi::cuPrint(
          "Images are not fully supported by the CUDA BE, their support is "
          "disabled by default. Their partial support can be activated by "
          "setting SYCL_PI_CUDA_ENABLE_IMAGE_SUPPORT environment variable at "
          "runtime.");
    }

    return getInfo(param_value_size, param_value, param_value_size_ret,
                   enabled);
  }
  case PI_DEVICE_INFO_MAX_READ_IMAGE_ARGS: {
    // This call doesn't match to CUDA as it doesn't have images, but instead
    // surfaces and textures. No clear call in the CUDA API to determine this,
    // but some searching found as of SM 2.x 128 are supported.
    return getInfo(param_value_size, param_value, param_value_size_ret, 128u);
  }
  case PI_DEVICE_INFO_MAX_WRITE_IMAGE_ARGS: {
    // This call doesn't match to CUDA as it doesn't have images, but instead
    // surfaces and textures. No clear call in the CUDA API to determine this,
    // but some searching found as of SM 2.x 128 are supported.
    return getInfo(param_value_size, param_value, param_value_size_ret, 128u);
  }
  case PI_DEVICE_INFO_IMAGE2D_MAX_HEIGHT: {
    // Take the smaller of maximum surface and maximum texture height.
    int tex_height = 0;
    sycl::detail::pi::assertion(
        cuDeviceGetAttribute(&tex_height,
                             CU_DEVICE_ATTRIBUTE_MAXIMUM_TEXTURE2D_HEIGHT,
                             device->get()) == CUDA_SUCCESS);
    sycl::detail::pi::assertion(tex_height >= 0);
    int surf_height = 0;
    sycl::detail::pi::assertion(
        cuDeviceGetAttribute(&surf_height,
                             CU_DEVICE_ATTRIBUTE_MAXIMUM_SURFACE2D_HEIGHT,
                             device->get()) == CUDA_SUCCESS);
    sycl::detail::pi::assertion(surf_height >= 0);

    int min = std::min(tex_height, surf_height);

    return getInfo(param_value_size, param_value, param_value_size_ret, min);
  }
  case PI_DEVICE_INFO_IMAGE2D_MAX_WIDTH: {
    // Take the smaller of maximum surface and maximum texture width.
    int tex_width = 0;
    sycl::detail::pi::assertion(
        cuDeviceGetAttribute(&tex_width,
                             CU_DEVICE_ATTRIBUTE_MAXIMUM_TEXTURE2D_WIDTH,
                             device->get()) == CUDA_SUCCESS);
    sycl::detail::pi::assertion(tex_width >= 0);
    int surf_width = 0;
    sycl::detail::pi::assertion(
        cuDeviceGetAttribute(&surf_width,
                             CU_DEVICE_ATTRIBUTE_MAXIMUM_SURFACE2D_WIDTH,
                             device->get()) == CUDA_SUCCESS);
    sycl::detail::pi::assertion(surf_width >= 0);

    int min = std::min(tex_width, surf_width);

    return getInfo(param_value_size, param_value, param_value_size_ret, min);
  }
  case PI_DEVICE_INFO_IMAGE3D_MAX_HEIGHT: {
    // Take the smaller of maximum surface and maximum texture height.
    int tex_height = 0;
    sycl::detail::pi::assertion(
        cuDeviceGetAttribute(&tex_height,
                             CU_DEVICE_ATTRIBUTE_MAXIMUM_TEXTURE3D_HEIGHT,
                             device->get()) == CUDA_SUCCESS);
    sycl::detail::pi::assertion(tex_height >= 0);
    int surf_height = 0;
    sycl::detail::pi::assertion(
        cuDeviceGetAttribute(&surf_height,
                             CU_DEVICE_ATTRIBUTE_MAXIMUM_SURFACE3D_HEIGHT,
                             device->get()) == CUDA_SUCCESS);
    sycl::detail::pi::assertion(surf_height >= 0);

    int min = std::min(tex_height, surf_height);

    return getInfo(param_value_size, param_value, param_value_size_ret, min);
  }
  case PI_DEVICE_INFO_IMAGE3D_MAX_WIDTH: {
    // Take the smaller of maximum surface and maximum texture width.
    int tex_width = 0;
    sycl::detail::pi::assertion(
        cuDeviceGetAttribute(&tex_width,
                             CU_DEVICE_ATTRIBUTE_MAXIMUM_TEXTURE3D_WIDTH,
                             device->get()) == CUDA_SUCCESS);
    sycl::detail::pi::assertion(tex_width >= 0);
    int surf_width = 0;
    sycl::detail::pi::assertion(
        cuDeviceGetAttribute(&surf_width,
                             CU_DEVICE_ATTRIBUTE_MAXIMUM_SURFACE3D_WIDTH,
                             device->get()) == CUDA_SUCCESS);
    sycl::detail::pi::assertion(surf_width >= 0);

    int min = std::min(tex_width, surf_width);

    return getInfo(param_value_size, param_value, param_value_size_ret, min);
  }
  case PI_DEVICE_INFO_IMAGE3D_MAX_DEPTH: {
    // Take the smaller of maximum surface and maximum texture depth.
    int tex_depth = 0;
    sycl::detail::pi::assertion(
        cuDeviceGetAttribute(&tex_depth,
                             CU_DEVICE_ATTRIBUTE_MAXIMUM_TEXTURE3D_DEPTH,
                             device->get()) == CUDA_SUCCESS);
    sycl::detail::pi::assertion(tex_depth >= 0);
    int surf_depth = 0;
    sycl::detail::pi::assertion(
        cuDeviceGetAttribute(&surf_depth,
                             CU_DEVICE_ATTRIBUTE_MAXIMUM_SURFACE3D_DEPTH,
                             device->get()) == CUDA_SUCCESS);
    sycl::detail::pi::assertion(surf_depth >= 0);

    int min = std::min(tex_depth, surf_depth);

    return getInfo(param_value_size, param_value, param_value_size_ret, min);
  }
  case PI_DEVICE_INFO_IMAGE_MAX_BUFFER_SIZE: {
    // Take the smaller of maximum surface and maximum texture width.
    int tex_width = 0;
    sycl::detail::pi::assertion(
        cuDeviceGetAttribute(&tex_width,
                             CU_DEVICE_ATTRIBUTE_MAXIMUM_TEXTURE1D_WIDTH,
                             device->get()) == CUDA_SUCCESS);
    sycl::detail::pi::assertion(tex_width >= 0);
    int surf_width = 0;
    sycl::detail::pi::assertion(
        cuDeviceGetAttribute(&surf_width,
                             CU_DEVICE_ATTRIBUTE_MAXIMUM_SURFACE1D_WIDTH,
                             device->get()) == CUDA_SUCCESS);
    sycl::detail::pi::assertion(surf_width >= 0);

    int min = std::min(tex_width, surf_width);

    return getInfo(param_value_size, param_value, param_value_size_ret, min);
  }
  case PI_DEVICE_INFO_IMAGE_MAX_ARRAY_SIZE: {
    return getInfo(param_value_size, param_value, param_value_size_ret,
                   size_t(0));
  }
  case PI_DEVICE_INFO_MAX_SAMPLERS: {
    // This call is kind of meaningless for cuda, as samplers don't exist.
    // Closest thing is textures, which is 128.
    return getInfo(param_value_size, param_value, param_value_size_ret, 128u);
  }
  case PI_DEVICE_INFO_MAX_PARAMETER_SIZE: {
    // https://docs.nvidia.com/cuda/cuda-c-programming-guide/#function-parameters
    // __global__ function parameters are passed to the device via constant
    // memory and are limited to 4 KB.
    return getInfo(param_value_size, param_value, param_value_size_ret,
                   size_t{4000u});
  }
  case PI_DEVICE_INFO_MEM_BASE_ADDR_ALIGN: {
    int mem_base_addr_align = 0;
    sycl::detail::pi::assertion(
        cuDeviceGetAttribute(&mem_base_addr_align,
                             CU_DEVICE_ATTRIBUTE_TEXTURE_ALIGNMENT,
                             device->get()) == CUDA_SUCCESS);
    // Multiply by 8 as clGetDeviceInfo returns this value in bits
    mem_base_addr_align *= 8;
    return getInfo(param_value_size, param_value, param_value_size_ret,
                   mem_base_addr_align);
  }
  case PI_DEVICE_INFO_HALF_FP_CONFIG: {
    // TODO: is this config consistent across all NVIDIA GPUs?
    return getInfo(param_value_size, param_value, param_value_size_ret, 0u);
  }
  case PI_DEVICE_INFO_SINGLE_FP_CONFIG: {
    // TODO: is this config consistent across all NVIDIA GPUs?
    auto config = PI_FP_DENORM | PI_FP_INF_NAN | PI_FP_ROUND_TO_NEAREST |
                  PI_FP_ROUND_TO_ZERO | PI_FP_ROUND_TO_INF | PI_FP_FMA |
                  PI_FP_CORRECTLY_ROUNDED_DIVIDE_SQRT;
    return getInfo(param_value_size, param_value, param_value_size_ret, config);
  }
  case PI_DEVICE_INFO_DOUBLE_FP_CONFIG: {
    // TODO: is this config consistent across all NVIDIA GPUs?
    auto config = PI_FP_DENORM | PI_FP_INF_NAN | PI_FP_ROUND_TO_NEAREST |
                  PI_FP_ROUND_TO_ZERO | PI_FP_ROUND_TO_INF | PI_FP_FMA;
    return getInfo(param_value_size, param_value, param_value_size_ret, config);
  }
  case PI_DEVICE_INFO_GLOBAL_MEM_CACHE_TYPE: {
    // TODO: is this config consistent across all NVIDIA GPUs?
    return getInfo(param_value_size, param_value, param_value_size_ret,
                   PI_DEVICE_MEM_CACHE_TYPE_READ_WRITE_CACHE);
  }
  case PI_DEVICE_INFO_GLOBAL_MEM_CACHELINE_SIZE: {
    // The value is documented for all existing GPUs in the CUDA programming
    // guidelines, section "H.3.2. Global Memory".
    return getInfo(param_value_size, param_value, param_value_size_ret, 128u);
  }
  case PI_DEVICE_INFO_GLOBAL_MEM_CACHE_SIZE: {
    int cache_size = 0;
    sycl::detail::pi::assertion(
        cuDeviceGetAttribute(&cache_size, CU_DEVICE_ATTRIBUTE_L2_CACHE_SIZE,
                             device->get()) == CUDA_SUCCESS);
    sycl::detail::pi::assertion(cache_size >= 0);
    // The L2 cache is global to the GPU.
    return getInfo(param_value_size, param_value, param_value_size_ret,
                   pi_uint64(cache_size));
  }
  case PI_DEVICE_INFO_GLOBAL_MEM_SIZE: {
    size_t bytes = 0;
    // Runtime API has easy access to this value, driver API info is scarse.
    sycl::detail::pi::assertion(cuDeviceTotalMem(&bytes, device->get()) ==
                                CUDA_SUCCESS);
    return getInfo(param_value_size, param_value, param_value_size_ret,
                   pi_uint64{bytes});
  }
  case PI_DEVICE_INFO_MAX_CONSTANT_BUFFER_SIZE: {
    int constant_memory = 0;
    sycl::detail::pi::assertion(
        cuDeviceGetAttribute(&constant_memory,
                             CU_DEVICE_ATTRIBUTE_TOTAL_CONSTANT_MEMORY,
                             device->get()) == CUDA_SUCCESS);
    sycl::detail::pi::assertion(constant_memory >= 0);

    return getInfo(param_value_size, param_value, param_value_size_ret,
                   pi_uint64(constant_memory));
  }
  case PI_DEVICE_INFO_MAX_CONSTANT_ARGS: {
    // TODO: is there a way to retrieve this from CUDA driver API?
    // Hard coded to value returned by clinfo for OpenCL 1.2 CUDA | GeForce GTX
    // 1060 3GB
    return getInfo(param_value_size, param_value, param_value_size_ret, 9u);
  }
  case PI_DEVICE_INFO_LOCAL_MEM_TYPE: {
    return getInfo(param_value_size, param_value, param_value_size_ret,
                   PI_DEVICE_LOCAL_MEM_TYPE_LOCAL);
  }
  case PI_DEVICE_INFO_LOCAL_MEM_SIZE: {
    // OpenCL's "local memory" maps most closely to CUDA's "shared memory".
    // CUDA has its own definition of "local memory", which maps to OpenCL's
    // "private memory".
    int local_mem_size = 0;
    sycl::detail::pi::assertion(
        cuDeviceGetAttribute(&local_mem_size,
                             CU_DEVICE_ATTRIBUTE_MAX_SHARED_MEMORY_PER_BLOCK,
                             device->get()) == CUDA_SUCCESS);
    sycl::detail::pi::assertion(local_mem_size >= 0);
    return getInfo(param_value_size, param_value, param_value_size_ret,
                   pi_uint64(local_mem_size));
  }
  case PI_DEVICE_INFO_ERROR_CORRECTION_SUPPORT: {
    int ecc_enabled = 0;
    sycl::detail::pi::assertion(
        cuDeviceGetAttribute(&ecc_enabled, CU_DEVICE_ATTRIBUTE_ECC_ENABLED,
                             device->get()) == CUDA_SUCCESS);

    sycl::detail::pi::assertion((ecc_enabled == 0) | (ecc_enabled == 1));
    auto result = static_cast<pi_bool>(ecc_enabled);
    return getInfo(param_value_size, param_value, param_value_size_ret, result);
  }
  case PI_DEVICE_INFO_HOST_UNIFIED_MEMORY: {
    int is_integrated = 0;
    sycl::detail::pi::assertion(
        cuDeviceGetAttribute(&is_integrated, CU_DEVICE_ATTRIBUTE_INTEGRATED,
                             device->get()) == CUDA_SUCCESS);

    sycl::detail::pi::assertion((is_integrated == 0) | (is_integrated == 1));
    auto result = static_cast<pi_bool>(is_integrated);
    return getInfo(param_value_size, param_value, param_value_size_ret, result);
  }
  case PI_DEVICE_INFO_PROFILING_TIMER_RESOLUTION: {
    // Hard coded to value returned by clinfo for OpenCL 1.2 CUDA | GeForce GTX
    // 1060 3GB
    return getInfo(param_value_size, param_value, param_value_size_ret,
                   size_t{1000u});
  }
  case PI_DEVICE_INFO_ENDIAN_LITTLE: {
    return getInfo(param_value_size, param_value, param_value_size_ret,
                   PI_TRUE);
  }
  case PI_DEVICE_INFO_AVAILABLE: {
    return getInfo(param_value_size, param_value, param_value_size_ret,
                   PI_TRUE);
  }
  case PI_DEVICE_INFO_BUILD_ON_SUBDEVICE: {
    return getInfo(param_value_size, param_value, param_value_size_ret,
                   PI_TRUE);
  }
  case PI_DEVICE_INFO_COMPILER_AVAILABLE: {
    return getInfo(param_value_size, param_value, param_value_size_ret,
                   PI_TRUE);
  }
  case PI_DEVICE_INFO_LINKER_AVAILABLE: {
    return getInfo(param_value_size, param_value, param_value_size_ret,
                   PI_TRUE);
  }
  case PI_DEVICE_INFO_EXECUTION_CAPABILITIES: {
    auto capability = PI_DEVICE_EXEC_CAPABILITIES_KERNEL;
    return getInfo(param_value_size, param_value, param_value_size_ret,
                   capability);
  }
  case PI_DEVICE_INFO_QUEUE_ON_DEVICE_PROPERTIES: {
    // The mandated minimum capability:
    auto capability =
        PI_QUEUE_PROFILING_ENABLE | PI_QUEUE_OUT_OF_ORDER_EXEC_MODE_ENABLE;
    return getInfo(param_value_size, param_value, param_value_size_ret,
                   capability);
  }
  case PI_DEVICE_INFO_QUEUE_ON_HOST_PROPERTIES: {
    // The mandated minimum capability:
    auto capability = PI_QUEUE_PROFILING_ENABLE;
    return getInfo(param_value_size, param_value, param_value_size_ret,
                   capability);
  }
  case PI_DEVICE_INFO_BUILT_IN_KERNELS: {
    // An empty string is returned if no built-in kernels are supported by the
    // device.
    return getInfo(param_value_size, param_value, param_value_size_ret, "");
  }
  case PI_DEVICE_INFO_PLATFORM: {
    return getInfo(param_value_size, param_value, param_value_size_ret,
                   device->get_platform());
  }
  case PI_DEVICE_INFO_NAME: {
    static constexpr size_t MAX_DEVICE_NAME_LENGTH = 256u;
    char name[MAX_DEVICE_NAME_LENGTH];
    sycl::detail::pi::assertion(cuDeviceGetName(name, MAX_DEVICE_NAME_LENGTH,
                                                device->get()) == CUDA_SUCCESS);
    return getInfoArray(strlen(name) + 1, param_value_size, param_value,
                        param_value_size_ret, name);
  }
  case PI_DEVICE_INFO_VENDOR: {
    return getInfo(param_value_size, param_value, param_value_size_ret,
                   "NVIDIA Corporation");
  }
  case PI_DEVICE_INFO_DRIVER_VERSION: {
    auto version = getCudaVersionString();
    return getInfo(param_value_size, param_value, param_value_size_ret,
                   version.c_str());
  }
  case PI_DEVICE_INFO_PROFILE: {
    return getInfo(param_value_size, param_value, param_value_size_ret, "CUDA");
  }
  case PI_DEVICE_INFO_REFERENCE_COUNT: {
    return getInfo(param_value_size, param_value, param_value_size_ret,
                   device->get_reference_count());
  }
  case PI_DEVICE_INFO_VERSION: {
    return getInfo(param_value_size, param_value, param_value_size_ret,
                   "PI 0.0");
  }
  case PI_DEVICE_INFO_OPENCL_C_VERSION: {
    return getInfo(param_value_size, param_value, param_value_size_ret, "");
  }
  case PI_DEVICE_INFO_EXTENSIONS: {

    std::string SupportedExtensions = "cl_khr_fp64 ";
    SupportedExtensions += PI_DEVICE_INFO_EXTENSION_DEVICELIB_ASSERT;
    SupportedExtensions += " ";

    int major = 0;
    int minor = 0;

    sycl::detail::pi::assertion(
        cuDeviceGetAttribute(&major,
                             CU_DEVICE_ATTRIBUTE_COMPUTE_CAPABILITY_MAJOR,
                             device->get()) == CUDA_SUCCESS);
    sycl::detail::pi::assertion(
        cuDeviceGetAttribute(&minor,
                             CU_DEVICE_ATTRIBUTE_COMPUTE_CAPABILITY_MINOR,
                             device->get()) == CUDA_SUCCESS);

    if ((major >= 6) || ((major == 5) && (minor >= 3))) {
      SupportedExtensions += "cl_khr_fp16 ";
    }

    return getInfo(param_value_size, param_value, param_value_size_ret,
                   SupportedExtensions.c_str());
  }
  case PI_DEVICE_INFO_PRINTF_BUFFER_SIZE: {
    // The minimum value for the FULL profile is 1 MB.
    return getInfo(param_value_size, param_value, param_value_size_ret,
                   size_t{1024u});
  }
  case PI_DEVICE_INFO_PREFERRED_INTEROP_USER_SYNC: {
    return getInfo(param_value_size, param_value, param_value_size_ret,
                   PI_TRUE);
  }
  case PI_DEVICE_INFO_PARENT_DEVICE: {
    return getInfo(param_value_size, param_value, param_value_size_ret,
                   nullptr);
  }
  case PI_DEVICE_INFO_PARTITION_MAX_SUB_DEVICES: {
    return getInfo(param_value_size, param_value, param_value_size_ret, 0u);
  }
  case PI_DEVICE_INFO_PARTITION_PROPERTIES: {
    return getInfo(param_value_size, param_value, param_value_size_ret,
                   static_cast<pi_device_partition_property>(0u));
  }
  case PI_DEVICE_INFO_PARTITION_AFFINITY_DOMAIN: {
    return getInfo(param_value_size, param_value, param_value_size_ret, 0u);
  }
  case PI_DEVICE_INFO_PARTITION_TYPE: {
    return getInfo(param_value_size, param_value, param_value_size_ret,
                   static_cast<pi_device_partition_property>(0u));
  }

    // Intel USM extensions

  case PI_DEVICE_INFO_USM_HOST_SUPPORT: {
    // from cl_intel_unified_shared_memory: "The host memory access capabilities
    // apply to any host allocation."
    //
    // query if/how the device can access page-locked host memory, possibly
    // through PCIe, using the same pointer as the host
    pi_bitfield value = {};
    if (getAttribute(device, CU_DEVICE_ATTRIBUTE_UNIFIED_ADDRESSING)) {
      // the device shares a unified address space with the host
      if (getAttribute(device, CU_DEVICE_ATTRIBUTE_COMPUTE_CAPABILITY_MAJOR) >=
          6) {
        // compute capability 6.x introduces operations that are atomic with
        // respect to other CPUs and GPUs in the system
        value = PI_USM_ACCESS | PI_USM_ATOMIC_ACCESS |
                PI_USM_CONCURRENT_ACCESS | PI_USM_CONCURRENT_ATOMIC_ACCESS;
      } else {
        // on GPU architectures with compute capability lower than 6.x, atomic
        // operations from the GPU to CPU memory will not be atomic with respect
        // to CPU initiated atomic operations
        value = PI_USM_ACCESS | PI_USM_CONCURRENT_ACCESS;
      }
    }
    return getInfo(param_value_size, param_value, param_value_size_ret, value);
  }
  case PI_DEVICE_INFO_USM_DEVICE_SUPPORT: {
    // from cl_intel_unified_shared_memory:
    // "The device memory access capabilities apply to any device allocation
    // associated with this device."
    //
    // query how the device can access memory allocated on the device itself (?)
    pi_bitfield value = PI_USM_ACCESS | PI_USM_ATOMIC_ACCESS |
                        PI_USM_CONCURRENT_ACCESS |
                        PI_USM_CONCURRENT_ATOMIC_ACCESS;
    return getInfo(param_value_size, param_value, param_value_size_ret, value);
  }
  case PI_DEVICE_INFO_USM_SINGLE_SHARED_SUPPORT: {
    // from cl_intel_unified_shared_memory:
    // "The single device shared memory access capabilities apply to any shared
    // allocation associated with this device."
    //
    // query if/how the device can access managed memory associated to it
    pi_bitfield value = {};
    if (getAttribute(device, CU_DEVICE_ATTRIBUTE_MANAGED_MEMORY)) {
      // the device can allocate managed memory on this system
      value = PI_USM_ACCESS | PI_USM_ATOMIC_ACCESS;
    }
    if (getAttribute(device, CU_DEVICE_ATTRIBUTE_CONCURRENT_MANAGED_ACCESS)) {
      // the device can coherently access managed memory concurrently with the
      // CPU
      value |= PI_USM_CONCURRENT_ACCESS;
      if (getAttribute(device, CU_DEVICE_ATTRIBUTE_COMPUTE_CAPABILITY_MAJOR) >=
          6) {
        // compute capability 6.x introduces operations that are atomic with
        // respect to other CPUs and GPUs in the system
        value |= PI_USM_CONCURRENT_ATOMIC_ACCESS;
      }
    }
    return getInfo(param_value_size, param_value, param_value_size_ret, value);
  }
  case PI_DEVICE_INFO_USM_CROSS_SHARED_SUPPORT: {
    // from cl_intel_unified_shared_memory:
    // "The cross-device shared memory access capabilities apply to any shared
    // allocation associated with this device, or to any shared memory
    // allocation on another device that also supports the same cross-device
    // shared memory access capability."
    //
    // query if/how the device can access managed memory associated to other
    // devices
    pi_bitfield value = {};
    if (getAttribute(device, CU_DEVICE_ATTRIBUTE_MANAGED_MEMORY)) {
      // the device can allocate managed memory on this system
      value |= PI_USM_ACCESS;
    }
    if (getAttribute(device, CU_DEVICE_ATTRIBUTE_CONCURRENT_MANAGED_ACCESS)) {
      // all devices with the CU_DEVICE_ATTRIBUTE_CONCURRENT_MANAGED_ACCESS
      // attribute can coherently access managed memory concurrently with the
      // CPU
      value |= PI_USM_CONCURRENT_ACCESS;
    }
    if (getAttribute(device, CU_DEVICE_ATTRIBUTE_COMPUTE_CAPABILITY_MAJOR) >=
        6) {
      // compute capability 6.x introduces operations that are atomic with
      // respect to other CPUs and GPUs in the system
      if (value & PI_USM_ACCESS)
        value |= PI_USM_ATOMIC_ACCESS;
      if (value & PI_USM_CONCURRENT_ACCESS)
        value |= PI_USM_CONCURRENT_ATOMIC_ACCESS;
    }
    return getInfo(param_value_size, param_value, param_value_size_ret, value);
  }
  case PI_DEVICE_INFO_USM_SYSTEM_SHARED_SUPPORT: {
    // from cl_intel_unified_shared_memory:
    // "The shared system memory access capabilities apply to any allocations
    // made by a system allocator, such as malloc or new."
    //
    // query if/how the device can access pageable host memory allocated by the
    // system allocator
    pi_bitfield value = {};
    if (getAttribute(device, CU_DEVICE_ATTRIBUTE_PAGEABLE_MEMORY_ACCESS)) {
      // the device suppports coherently accessing pageable memory without
      // calling cuMemHostRegister/cudaHostRegister on it
      if (getAttribute(device,
                       CU_DEVICE_ATTRIBUTE_HOST_NATIVE_ATOMIC_SUPPORTED)) {
        // the link between the device and the host supports native atomic
        // operations
        value = PI_USM_ACCESS | PI_USM_ATOMIC_ACCESS |
                PI_USM_CONCURRENT_ACCESS | PI_USM_CONCURRENT_ATOMIC_ACCESS;
      } else {
        // the link between the device and the host does not support native
        // atomic operations
        value = PI_USM_ACCESS | PI_USM_CONCURRENT_ACCESS;
      }
    }
    return getInfo(param_value_size, param_value, param_value_size_ret, value);
  }
  case PI_EXT_ONEAPI_DEVICE_INFO_CUDA_ASYNC_BARRIER: {
    int value =
        getAttribute(device, CU_DEVICE_ATTRIBUTE_COMPUTE_CAPABILITY_MAJOR) >= 8;
    return getInfo(param_value_size, param_value, param_value_size_ret, value);
  }
  case PI_DEVICE_INFO_BACKEND_VERSION: {
    int major =
        getAttribute(device, CU_DEVICE_ATTRIBUTE_COMPUTE_CAPABILITY_MAJOR);
    int minor =
        getAttribute(device, CU_DEVICE_ATTRIBUTE_COMPUTE_CAPABILITY_MINOR);
    std::string result = std::to_string(major) + "." + std::to_string(minor);
    return getInfo(param_value_size, param_value, param_value_size_ret,
                   result.c_str());
  }

  case PI_EXT_INTEL_DEVICE_INFO_FREE_MEMORY: {
    size_t FreeMemory = 0;
    size_t TotalMemory = 0;
    sycl::detail::pi::assertion(cuMemGetInfo(&FreeMemory, &TotalMemory) ==
                                    CUDA_SUCCESS,
                                "failed cuMemGetInfo() API.");
    return getInfo(param_value_size, param_value, param_value_size_ret,
                   FreeMemory);
  }

    // TODO: Investigate if this information is available on CUDA.
  case PI_DEVICE_INFO_DEVICE_ID:
  case PI_DEVICE_INFO_PCI_ADDRESS:
  case PI_DEVICE_INFO_GPU_EU_COUNT:
  case PI_DEVICE_INFO_GPU_EU_SIMD_WIDTH:
  case PI_DEVICE_INFO_GPU_SLICES:
  case PI_DEVICE_INFO_GPU_SUBSLICES_PER_SLICE:
  case PI_DEVICE_INFO_GPU_EU_COUNT_PER_SUBSLICE:
  case PI_DEVICE_INFO_GPU_HW_THREADS_PER_EU:
  case PI_DEVICE_INFO_MAX_MEM_BANDWIDTH:
    // TODO: Check if Intel device UUID extension is utilized for CUDA.
    // For details about this extension, see
    // sycl/doc/extensions/supported/sycl_ext_intel_device_info.md
  case PI_DEVICE_INFO_UUID:
    return PI_ERROR_INVALID_VALUE;

  default:
    __SYCL_PI_HANDLE_UNKNOWN_PARAM_NAME(param_name);
  }
  sycl::detail::pi::die("Device info request not implemented");
  return {};
}

/// Gets the native CUDA handle of a PI device object
///
/// \param[in] device The PI device to get the native CUDA object of.
/// \param[out] nativeHandle Set to the native handle of the PI device object.
///
/// \return PI_SUCCESS
pi_result cuda_piextDeviceGetNativeHandle(pi_device device,
                                          pi_native_handle *nativeHandle) {
  *nativeHandle = static_cast<pi_native_handle>(device->get());
  return PI_SUCCESS;
}

/// Created a PI device object from a CUDA device handle.
/// NOTE: The created PI object does not take ownership of the native handle.
///
/// \param[in] nativeHandle The native handle to create PI device object from.
/// \param[in] platform is the PI platform of the device.
/// \param[out] device Set to the PI device object created from native handle.
///
/// \return TBD
pi_result cuda_piextDeviceCreateWithNativeHandle(pi_native_handle nativeHandle,
                                                 pi_platform platform,
                                                 pi_device *piDevice) {
  assert(piDevice != nullptr);

  CUdevice cu_device = static_cast<CUdevice>(nativeHandle);

  auto is_device = [=](std::unique_ptr<_pi_device> &dev) {
    return dev->get() == cu_device;
  };

  // If a platform is provided just check if the device is in it
  if (platform) {
    auto search_res = std::find_if(begin(platform->devices_),
                                   end(platform->devices_), is_device);
    if (search_res != end(platform->devices_)) {
      *piDevice = (*search_res).get();
      return PI_SUCCESS;
    }
  }

  // Get list of platforms
  pi_uint32 num_platforms;
  pi_result result = cuda_piPlatformsGet(0, nullptr, &num_platforms);
  if (result != PI_SUCCESS)
    return result;

  pi_platform *plat =
      static_cast<pi_platform *>(malloc(num_platforms * sizeof(pi_platform)));
  result = cuda_piPlatformsGet(num_platforms, plat, nullptr);
  if (result != PI_SUCCESS)
    return result;

  // Iterate through platforms to find device that matches nativeHandle
  for (pi_uint32 j = 0; j < num_platforms; ++j) {
    auto search_res = std::find_if(begin(plat[j]->devices_),
                                   end(plat[j]->devices_), is_device);
    if (search_res != end(plat[j]->devices_)) {
      *piDevice = (*search_res).get();
      return PI_SUCCESS;
    }
  }

  // If the provided nativeHandle cannot be matched to an
  // existing device return error
  return PI_ERROR_INVALID_OPERATION;
}

/* Context APIs */

/// Create a PI CUDA context.
///
/// By default creates a scoped context and keeps the last active CUDA context
/// on top of the CUDA context stack.
/// With the __SYCL_PI_CONTEXT_PROPERTIES_CUDA_PRIMARY key/id and a value of
/// PI_TRUE creates a primary CUDA context and activates it on the CUDA context
/// stack.
///
/// \param[in] properties 0 terminated array of key/id-value combinations. Can
/// be nullptr. Only accepts property key/id
/// __SYCL_PI_CONTEXT_PROPERTIES_CUDA_PRIMARY with a pi_bool value.
/// \param[in] num_devices Number of devices to create the context for.
/// \param[in] devices Devices to create the context for.
/// \param[in] pfn_notify Callback, currently unused.
/// \param[in] user_data User data for callback.
/// \param[out] retcontext Set to created context on success.
///
/// \return PI_SUCCESS on success, otherwise an error return code.
pi_result cuda_piContextCreate(const pi_context_properties *properties,
                               pi_uint32 num_devices, const pi_device *devices,
                               void (*pfn_notify)(const char *errinfo,
                                                  const void *private_info,
                                                  size_t cb, void *user_data),
                               void *user_data, pi_context *retcontext) {
  assert(devices != nullptr);
  // TODO: How to implement context callback?
  assert(pfn_notify == nullptr);
  assert(user_data == nullptr);
  // Need input context
  assert(retcontext != nullptr);
  pi_result errcode_ret = PI_SUCCESS;

  // Parse properties.
  bool property_cuda_primary = false;
  while (properties && (0 != *properties)) {
    // Consume property ID.
    pi_context_properties id = *properties;
    ++properties;
    // Consume property value.
    pi_context_properties value = *properties;
    ++properties;
    switch (id) {
    case __SYCL_PI_CONTEXT_PROPERTIES_CUDA_PRIMARY:
      assert(value == PI_FALSE || value == PI_TRUE);
      property_cuda_primary = static_cast<bool>(value);
      break;
    default:
      // Unknown property.
      sycl::detail::pi::die(
          "Unknown piContextCreate property in property list");
      return PI_ERROR_INVALID_VALUE;
    }
  }

  std::unique_ptr<_pi_context> piContextPtr{nullptr};
  try {
    if (property_cuda_primary) {
      if (num_devices != 1) {
        return PI_ERROR_INVALID_VALUE;
      }
      // Use the CUDA primary context and assume that we want to use it
      // immediately as we want to forge context switches.
      CUcontext Ctxt;
      errcode_ret =
          PI_CHECK_ERROR(cuDevicePrimaryCtxRetain(&Ctxt, devices[0]->get()));
      piContextPtr = std::unique_ptr<_pi_context>(
          new _pi_context{_pi_context::kind::primary, {Ctxt}, {*devices}});
      errcode_ret = PI_CHECK_ERROR(cuCtxPushCurrent(Ctxt));
    } else {
      std::vector<CUcontext> cuda_contexts(num_devices);
      std::vector<pi_device> devices_vec(num_devices);
      CUcontext current;
      PI_CHECK_ERROR(cuCtxGetCurrent(&current));
      for (pi_uint32 device_num = 0; device_num < num_devices; device_num++) {
        // Create a scoped context.
        errcode_ret = PI_CHECK_ERROR(cuCtxCreate(&cuda_contexts[device_num],
                                                 CU_CTX_MAP_HOST,
                                                 devices[device_num]->get()));
        devices_vec[device_num] = devices[device_num];
      }
      piContextPtr = std::unique_ptr<_pi_context>(
          new _pi_context{_pi_context::kind::user_defined,
                          std::move(cuda_contexts), std::move(devices_vec)});

      // For non-primary scoped contexts keep the last active on top of the
      // stack as `cuCtxCreate` replaces it implicitly otherwise. Primary
      // contexts are kept on top of the stack, so the previous context is not
      // queried and therefore not recovered.
      // PI_CHECK_ERROR(cuCtxSetCurrent(current));
    }

    static std::once_flag initFlag;
    std::call_once(
        initFlag,
        [](pi_result &err) {
          // Use default stream to record base event counter
          PI_CHECK_ERROR(
              cuEventCreate(&_pi_platform::evBase_, CU_EVENT_DEFAULT));
          PI_CHECK_ERROR(cuEventRecord(_pi_platform::evBase_, 0));
        },
        errcode_ret);

    *retcontext = piContextPtr.release();
  } catch (pi_result err) {
    errcode_ret = err;
  } catch (...) {
    errcode_ret = PI_ERROR_OUT_OF_RESOURCES;
  }
  return errcode_ret;
}

pi_result cuda_piContextRelease(pi_context ctxt) {

  assert(ctxt != nullptr);

  if (ctxt->decrement_reference_count() > 0) {
    return PI_SUCCESS;
  }
  ctxt->invoke_extended_deleters();

  std::unique_ptr<_pi_context> context{ctxt};

  if (!ctxt->backend_has_ownership())
    return PI_SUCCESS;

  if (!ctxt->is_primary()) {
    CUcontext initial = nullptr;
    cuCtxGetCurrent(&initial);
    for (CUcontext cuCtxt : ctxt->get()) {
      if (cuCtxt != initial) {
        PI_CHECK_ERROR(cuCtxPushCurrent(cuCtxt));
      }
      PI_CHECK_ERROR(cuCtxSynchronize());
      CUcontext current;
      cuCtxGetCurrent(&current);
      if (cuCtxt == current) {
        PI_CHECK_ERROR(cuCtxPopCurrent(&current));
      }
      PI_CHECK_ERROR(cuCtxDestroy(cuCtxt));
    }
    return PI_SUCCESS;
  } else {
    // Primary context is not destroyed, but released
    CUdevice cuDev = ctxt->get_devices()[0]->get();
    CUcontext current;
    cuCtxPopCurrent(&current);
    return PI_CHECK_ERROR(cuDevicePrimaryCtxRelease(cuDev));
  }
}

/// Gets the native CUDA handle of a PI context object
///
/// \param[in] context The PI context to get the native CUDA object of.
/// \param[out] nativeHandle Set to the native handle of the PI context object.
///
/// \return PI_SUCCESS
pi_result cuda_piextContextGetNativeHandle(pi_context context,
                                           pi_native_handle *nativeHandle) {
  *nativeHandle = reinterpret_cast<pi_native_handle>(context->get()[0]);
  return PI_SUCCESS;
}

/// Created a PI context object from a CUDA context handle.
/// NOTE: The created PI object does not take ownership of the native handle.
///
/// \param[in] nativeHandle The native handle to create PI context object from.
/// \param[out] context Set to the PI context object created from native handle.
///
/// \return TBD
pi_result cuda_piextContextCreateWithNativeHandle(pi_native_handle nativeHandle,
                                                  pi_uint32 num_devices,
                                                  const pi_device *devices,
                                                  bool ownNativeHandle,
                                                  pi_context *piContext) {
  (void)num_devices;
  (void)devices;
  (void)ownNativeHandle;
  assert(piContext != nullptr);
  assert(ownNativeHandle == false);

  CUcontext newContext = reinterpret_cast<CUcontext>(nativeHandle);

  ScopedContext active(newContext);

  // Get context's native device
  CUdevice cu_device;
  pi_result retErr = PI_CHECK_ERROR(cuCtxGetDevice(&cu_device));

  // Create a SYCL device from the ctx device
  pi_device device = nullptr;
  retErr = cuda_piextDeviceCreateWithNativeHandle(cu_device, nullptr, &device);

  // Create sycl context
  *piContext = new _pi_context{_pi_context::kind::user_defined,
                               {newContext},
                               {device},
                               /*backend_owns*/ false};

  return retErr;
}

/// Creates a PI Memory object using a CUDA memory allocation.
/// Can trigger a manual copy depending on the mode.
/// \TODO Implement USE_HOST_PTR using cuHostRegister
///
pi_result cuda_piMemBufferCreate(pi_context context, pi_device device,
                                 pi_mem_flags flags, size_t size,
                                 void *host_ptr, pi_mem *ret_mem,
                                 const pi_mem_properties *properties) {
  // Need input memory object
  assert(ret_mem != nullptr);
  assert((properties == nullptr || *properties == 0) &&
         "no mem properties goes to cuda RT yet");
  // Currently, USE_HOST_PTR is not implemented using host register
  // since this triggers a weird segfault after program ends.
  // Setting this constant to true enables testing that behavior.
  const bool enableUseHostPtr = false;
  const bool performInitialCopy =
      (flags & PI_MEM_FLAGS_HOST_PTR_COPY) ||
      ((flags & PI_MEM_FLAGS_HOST_PTR_USE) && !enableUseHostPtr);
  pi_result retErr = PI_SUCCESS;
  pi_mem retMemObj = nullptr;

  try {
    ScopedContext active(context->get(device));
    CUdeviceptr ptr;
    _pi_mem::mem_::buffer_mem_::alloc_mode allocMode =
        _pi_mem::mem_::buffer_mem_::alloc_mode::classic;

    if ((flags & PI_MEM_FLAGS_HOST_PTR_USE) && enableUseHostPtr) {
      retErr = PI_CHECK_ERROR(
          cuMemHostRegister(host_ptr, size, CU_MEMHOSTREGISTER_DEVICEMAP));
      retErr = PI_CHECK_ERROR(cuMemHostGetDevicePointer(&ptr, host_ptr, 0));
      allocMode = _pi_mem::mem_::buffer_mem_::alloc_mode::use_host_ptr;
    } else if (flags & PI_MEM_FLAGS_HOST_PTR_ALLOC) {
      retErr = PI_CHECK_ERROR(cuMemAllocHost(&host_ptr, size));
      retErr = PI_CHECK_ERROR(cuMemHostGetDevicePointer(&ptr, host_ptr, 0));
      allocMode = _pi_mem::mem_::buffer_mem_::alloc_mode::alloc_host_ptr;
    } else {
      retErr = PI_CHECK_ERROR(cuMemAlloc(&ptr, size));
      if (flags & PI_MEM_FLAGS_HOST_PTR_COPY) {
        allocMode = _pi_mem::mem_::buffer_mem_::alloc_mode::copy_in;
      }
    }

    if (retErr == PI_SUCCESS) {
      pi_mem parentBuffer = nullptr;

      auto piMemObj = std::unique_ptr<_pi_mem>(
          new _pi_mem{context, parentBuffer, allocMode, ptr, host_ptr, size});
      if (piMemObj != nullptr) {
        retMemObj = piMemObj.release();
        if (performInitialCopy) {
          // Operates on the default stream of the current CUDA context.
          retErr = PI_CHECK_ERROR(cuMemcpyHtoD(ptr, host_ptr, size));
          // Synchronize with default stream implicitly used by cuMemcpyHtoD
          // to make buffer data available on device before any other PI call
          // uses it.
          if (retErr == PI_SUCCESS) {
            CUstream defaultStream = 0;
            retErr = PI_CHECK_ERROR(cuStreamSynchronize(defaultStream));
          }
        }
      } else {
        retErr = PI_ERROR_OUT_OF_HOST_MEMORY;
      }
    }
  } catch (pi_result err) {
    retErr = err;
  } catch (...) {
    retErr = PI_ERROR_OUT_OF_RESOURCES;
  }

  *ret_mem = retMemObj;

  return retErr;
}

/// Decreases the reference count of the Mem object.
/// If this is zero, calls the relevant CUDA Free function
/// \return PI_SUCCESS unless deallocation error
///
pi_result cuda_piMemRelease(pi_mem memObj) {
  assert((memObj != nullptr) && "PI_ERROR_INVALID_MEM_OBJECTS");

  pi_result ret = PI_SUCCESS;

  try {

    // Do nothing if there are other references
    if (memObj->decrement_reference_count() > 0) {
      return PI_SUCCESS;
    }

    // make sure memObj is released in case PI_CHECK_ERROR throws
    std::unique_ptr<_pi_mem> uniqueMemObj(memObj);

    if (memObj->is_sub_buffer()) {
      return PI_SUCCESS;
    }

    ScopedContext active(uniqueMemObj->get_context()->get()[0]);

    if (memObj->mem_type_ == _pi_mem::mem_type::buffer) {
      switch (uniqueMemObj->mem_.buffer_mem_.allocMode_) {
      case _pi_mem::mem_::buffer_mem_::alloc_mode::copy_in:
      case _pi_mem::mem_::buffer_mem_::alloc_mode::classic:
        ret = PI_CHECK_ERROR(cuMemFree(uniqueMemObj->mem_.buffer_mem_.ptr_));
        break;
      case _pi_mem::mem_::buffer_mem_::alloc_mode::use_host_ptr:
        ret = PI_CHECK_ERROR(
            cuMemHostUnregister(uniqueMemObj->mem_.buffer_mem_.hostPtr_));
        break;
      case _pi_mem::mem_::buffer_mem_::alloc_mode::alloc_host_ptr:
        ret = PI_CHECK_ERROR(
            cuMemFreeHost(uniqueMemObj->mem_.buffer_mem_.hostPtr_));
      };
    } else if (memObj->mem_type_ == _pi_mem::mem_type::surface) {
      ret = PI_CHECK_ERROR(
          cuSurfObjectDestroy(uniqueMemObj->mem_.surface_mem_.get_surface()));
      ret = PI_CHECK_ERROR(
          cuArrayDestroy(uniqueMemObj->mem_.surface_mem_.get_array()));
    }

  } catch (pi_result err) {
    ret = err;
  } catch (...) {
    ret = PI_ERROR_OUT_OF_RESOURCES;
  }

  if (ret != PI_SUCCESS) {
    // A reported CUDA error is either an implementation or an asynchronous CUDA
    // error for which it is unclear if the function that reported it succeeded
    // or not. Either way, the state of the program is compromised and likely
    // unrecoverable.
    sycl::detail::pi::die(
        "Unrecoverable program state reached in cuda_piMemRelease");
  }

  return PI_SUCCESS;
}

/// Implements a buffer partition in the CUDA backend.
/// A buffer partition (or a sub-buffer, in OpenCL terms) is simply implemented
/// as an offset over an existing CUDA allocation.
///
pi_result cuda_piMemBufferPartition(pi_mem parent_buffer, pi_mem_flags flags,
                                    pi_buffer_create_type buffer_create_type,
                                    void *buffer_create_info, pi_mem *memObj) {
  assert((parent_buffer != nullptr) && "PI_ERROR_INVALID_MEM_OBJECT");
  assert(parent_buffer->is_buffer() && "PI_ERROR_INVALID_MEM_OBJECTS");
  assert(!parent_buffer->is_sub_buffer() && "PI_ERROR_INVALID_MEM_OBJECT");

  // Default value for flags means PI_MEM_FLAGS_ACCCESS_RW.
  if (flags == 0) {
    flags = PI_MEM_FLAGS_ACCESS_RW;
  }

  assert((flags == PI_MEM_FLAGS_ACCESS_RW) && "PI_ERROR_INVALID_VALUE");
  assert((buffer_create_type == PI_BUFFER_CREATE_TYPE_REGION) &&
         "PI_ERROR_INVALID_VALUE");
  assert((buffer_create_info != nullptr) && "PI_ERROR_INVALID_VALUE");
  assert(memObj != nullptr);

  const auto bufferRegion =
      *reinterpret_cast<pi_buffer_region>(buffer_create_info);
  assert((bufferRegion.size != 0u) && "PI_ERROR_INVALID_BUFFER_SIZE");

  assert((bufferRegion.origin <= (bufferRegion.origin + bufferRegion.size)) &&
         "Overflow");
  assert(((bufferRegion.origin + bufferRegion.size) <=
          parent_buffer->mem_.buffer_mem_.get_size()) &&
         "PI_ERROR_INVALID_BUFFER_SIZE");
  // Retained indirectly due to retaining parent buffer below.
  pi_context context = parent_buffer->context_;
  _pi_mem::mem_::buffer_mem_::alloc_mode allocMode =
      _pi_mem::mem_::buffer_mem_::alloc_mode::classic;

  assert(parent_buffer->mem_.buffer_mem_.ptr_ !=
         _pi_mem::mem_::buffer_mem_::native_type{0});
  _pi_mem::mem_::buffer_mem_::native_type ptr =
      parent_buffer->mem_.buffer_mem_.ptr_ + bufferRegion.origin;

  void *hostPtr = nullptr;
  if (parent_buffer->mem_.buffer_mem_.hostPtr_) {
    hostPtr = static_cast<char *>(parent_buffer->mem_.buffer_mem_.hostPtr_) +
              bufferRegion.origin;
  }

  ReleaseGuard<pi_mem> releaseGuard(parent_buffer);

  std::unique_ptr<_pi_mem> retMemObj{nullptr};
  try {
    ScopedContext active(context->get()[0]);

    retMemObj = std::unique_ptr<_pi_mem>{new _pi_mem{
        context, parent_buffer, allocMode, ptr, hostPtr, bufferRegion.size}};
  } catch (pi_result err) {
    *memObj = nullptr;
    return err;
  } catch (...) {
    *memObj = nullptr;
    return PI_ERROR_OUT_OF_HOST_MEMORY;
  }

  releaseGuard.dismiss();
  *memObj = retMemObj.release();
  return PI_SUCCESS;
}

pi_result cuda_piMemGetInfo(pi_mem, pi_mem_info, size_t, void *, size_t *) {
  sycl::detail::pi::die("cuda_piMemGetInfo not implemented");
}

/// Gets the native CUDA handle of a PI mem object
///
/// \param[in] mem The PI mem to get the native CUDA object of.
/// \param[out] nativeHandle Set to the native handle of the PI mem object.
///
/// \return PI_SUCCESS
pi_result cuda_piextMemGetNativeHandle(pi_mem mem,
                                       pi_native_handle *nativeHandle) {
  *nativeHandle = static_cast<pi_native_handle>(mem->mem_.buffer_mem_.get());
  return PI_SUCCESS;
}

/// Created a PI mem object from a CUDA mem handle.
/// TODO: Implement this.
/// NOTE: The created PI object takes ownership of the native handle.
///
/// \param[in] nativeHandle The native handle to create PI mem object from.
/// \param[in] context The PI context of the memory allocation.
/// \param[in] ownNativeHandle Indicates if we own the native memory handle or
/// it came from interop that asked to not transfer the ownership to SYCL RT.
/// \param[out] mem Set to the PI mem object created from native handle.
///
/// \return TBD
pi_result cuda_piextMemCreateWithNativeHandle(pi_native_handle nativeHandle,
                                              pi_context context,
                                              bool ownNativeHandle,
                                              pi_mem *mem) {
  sycl::detail::pi::die(
      "Creation of PI mem from native handle not implemented");
  return {};
}

/// Creates a `pi_queue` object on the CUDA backend.
/// Valid properties
/// * __SYCL_PI_CUDA_USE_DEFAULT_STREAM -> CU_STREAM_DEFAULT
/// * __SYCL_PI_CUDA_SYNC_WITH_DEFAULT -> CU_STREAM_NON_BLOCKING
/// \return Pi queue object mapping to a CUStream
///
pi_result cuda_piQueueCreate(pi_context context, pi_device device,
                             pi_queue_properties properties, pi_queue *queue) {
  try {
    std::unique_ptr<_pi_queue> queueImpl{nullptr};

    CUcontext native_context = context->get(device);

    if (native_context == nullptr) {
      *queue = nullptr;
      return PI_ERROR_INVALID_DEVICE;
    }

    unsigned int flags = 0;
    if (properties == __SYCL_PI_CUDA_USE_DEFAULT_STREAM) {
      flags = CU_STREAM_DEFAULT;
    } else if (properties == __SYCL_PI_CUDA_SYNC_WITH_DEFAULT) {
      flags = 0;
    } else {
      flags = CU_STREAM_NON_BLOCKING;
    }

    const bool is_out_of_order =
        properties & PI_QUEUE_OUT_OF_ORDER_EXEC_MODE_ENABLE;

    std::vector<CUstream> computeCuStreams(
        is_out_of_order ? _pi_queue::default_num_compute_streams : 1);
    std::vector<CUstream> transferCuStreams(
        is_out_of_order ? _pi_queue::default_num_transfer_streams : 0);

    queueImpl = std::unique_ptr<_pi_queue>(
        new _pi_queue{std::move(computeCuStreams), std::move(transferCuStreams),
                      context, device, properties, flags});

    *queue = queueImpl.release();

    return PI_SUCCESS;
  } catch (pi_result err) {

    return err;

  } catch (...) {

    return PI_ERROR_OUT_OF_RESOURCES;
  }
}

pi_result cuda_piQueueGetInfo(pi_queue command_queue, pi_queue_info param_name,
                              size_t param_value_size, void *param_value,
                              size_t *param_value_size_ret) {
  assert(command_queue != nullptr);

  switch (param_name) {
  case PI_QUEUE_INFO_CONTEXT:
    return getInfo(param_value_size, param_value, param_value_size_ret,
                   command_queue->context_);
  case PI_QUEUE_INFO_DEVICE:
    return getInfo(param_value_size, param_value, param_value_size_ret,
                   command_queue->device_);
  case PI_QUEUE_INFO_REFERENCE_COUNT:
    return getInfo(param_value_size, param_value, param_value_size_ret,
                   command_queue->get_reference_count());
  case PI_QUEUE_INFO_PROPERTIES:
    return getInfo(param_value_size, param_value, param_value_size_ret,
                   command_queue->properties_);
  default:
    __SYCL_PI_HANDLE_UNKNOWN_PARAM_NAME(param_name);
  }
  sycl::detail::pi::die("Queue info request not implemented");
  return {};
}

pi_result cuda_piQueueRetain(pi_queue command_queue) {
  assert(command_queue != nullptr);
  assert(command_queue->get_reference_count() > 0);

  command_queue->increment_reference_count();
  return PI_SUCCESS;
}

pi_result cuda_piQueueRelease(pi_queue command_queue) {
  assert(command_queue != nullptr);

  if (command_queue->decrement_reference_count() > 0) {
    return PI_SUCCESS;
  }

  try {
    std::unique_ptr<_pi_queue> queueImpl(command_queue);

    if (!command_queue->backend_has_ownership())
      return PI_SUCCESS;

    ScopedContext active(command_queue->get_native_context());

    command_queue->for_each_stream([](CUstream s) {
      PI_CHECK_ERROR(cuStreamSynchronize(s));
      PI_CHECK_ERROR(cuStreamDestroy(s));
    });

    return PI_SUCCESS;
  } catch (pi_result err) {
    return err;
  } catch (...) {
    return PI_ERROR_OUT_OF_RESOURCES;
  }
}

pi_result cuda_piQueueFinish(pi_queue command_queue) {
  pi_result result = PI_SUCCESS;

  try {

    assert(command_queue !=
           nullptr); // need PI_ERROR_INVALID_EXTERNAL_HANDLE error code

<<<<<<< HEAD
    command_queue->sync_streams</*ResetUsed=*/true>([&result](CUstream s) {
=======
    ScopedContext active(command_queue->get_native_context());
    command_queue->sync_streams([&result](CUstream s) {
>>>>>>> c2d1c6c9
      result = PI_CHECK_ERROR(cuStreamSynchronize(s));
    });

  } catch (pi_result err) {

    result = err;

  } catch (...) {

    result = PI_ERROR_OUT_OF_RESOURCES;
  }

  return result;
}

// There is no CUDA counterpart for queue flushing and we don't run into the
// same problem of having to flush cross-queue dependencies as some of the
// other plugins, so it can be left as no-op.
pi_result cuda_piQueueFlush(pi_queue command_queue) {
  (void)command_queue;
  return PI_SUCCESS;
}

/// Gets the native CUDA handle of a PI queue object
///
/// \param[in] queue The PI queue to get the native CUDA object of.
/// \param[out] nativeHandle Set to the native handle of the PI queue object.
///
/// \return PI_SUCCESS
pi_result cuda_piextQueueGetNativeHandle(pi_queue queue,
                                         pi_native_handle *nativeHandle) {
  ScopedContext active(queue->get_native_context());
  *nativeHandle =
      reinterpret_cast<pi_native_handle>(queue->get_next_compute_stream());
  return PI_SUCCESS;
}

/// Created a PI queue object from a CUDA queue handle.
/// NOTE: The created PI object does not take ownership of the native handle.
///
/// \param[in] nativeHandle The native handle to create PI queue object from.
/// \param[in] context is the PI context of the queue.
/// \param[out] queue Set to the PI queue object created from native handle.
/// \param ownNativeHandle tells if SYCL RT should assume the ownership of
///        the native handle, if it can.
///
/// \return TBD
pi_result cuda_piextQueueCreateWithNativeHandle(pi_native_handle nativeHandle,
                                                pi_context context,
                                                pi_device device,
                                                bool ownNativeHandle,
                                                pi_queue *queue) {
  (void)ownNativeHandle;
  assert(ownNativeHandle == false);

  unsigned int flags;
  CUstream cuStream = reinterpret_cast<CUstream>(nativeHandle);

  auto retErr = PI_CHECK_ERROR(cuStreamGetFlags(cuStream, &flags));

  pi_queue_properties properties = 0;
  if (flags == CU_STREAM_DEFAULT)
    properties = __SYCL_PI_CUDA_USE_DEFAULT_STREAM;
  else if (flags == CU_STREAM_NON_BLOCKING)
    properties = __SYCL_PI_CUDA_SYNC_WITH_DEFAULT;
  else
    sycl::detail::pi::die("Unknown cuda stream");

  std::vector<CUstream> computeCuStreams(1, cuStream);
  std::vector<CUstream> transferCuStreams(0);

  // Create queue and set num_compute_streams to 1, as computeCuStreams has
  // valid stream
  *queue = new _pi_queue{std::move(computeCuStreams),
                         std::move(transferCuStreams),
                         context,
                         device,
                         properties,
                         flags,
                         /*backend_owns*/ false};
  (*queue)->num_compute_streams_ = 1;

  return retErr;
}

pi_result cuda_piEnqueueMemBufferWrite(pi_queue command_queue, pi_mem buffer,
                                       pi_bool blocking_write, size_t offset,
                                       size_t size, const void *ptr,
                                       pi_uint32 num_events_in_wait_list,
                                       const pi_event *event_wait_list,
                                       pi_event *event) {

  assert(buffer != nullptr);
  assert(command_queue != nullptr);
  pi_result retErr = PI_SUCCESS;
  CUdeviceptr devPtr = buffer->mem_.buffer_mem_.get();
  std::unique_ptr<_pi_event> retImplEv{nullptr};

  try {
    ScopedContext active(command_queue->get_native_context());
    CUstream cuStream = command_queue->get_next_transfer_stream();

    retErr = enqueueEventsWait(command_queue, cuStream, num_events_in_wait_list,
                               event_wait_list);

    if (event) {
      retImplEv = std::unique_ptr<_pi_event>(_pi_event::make_native(
          PI_COMMAND_TYPE_MEM_BUFFER_WRITE, command_queue, cuStream));
      retImplEv->start();
    }

    retErr =
        PI_CHECK_ERROR(cuMemcpyHtoDAsync(devPtr + offset, ptr, size, cuStream));

    if (event) {
      retErr = retImplEv->record();
    }

    if (blocking_write) {
      retErr = PI_CHECK_ERROR(cuStreamSynchronize(cuStream));
    }

    if (event) {
      *event = retImplEv.release();
    }
  } catch (pi_result err) {
    retErr = err;
  }
  return retErr;
}

pi_result cuda_piEnqueueMemBufferRead(pi_queue command_queue, pi_mem buffer,
                                      pi_bool blocking_read, size_t offset,
                                      size_t size, void *ptr,
                                      pi_uint32 num_events_in_wait_list,
                                      const pi_event *event_wait_list,
                                      pi_event *event) {

  assert(buffer != nullptr);
  assert(command_queue != nullptr);
  pi_result retErr = PI_SUCCESS;
  CUdeviceptr devPtr = buffer->mem_.buffer_mem_.get();
  std::unique_ptr<_pi_event> retImplEv{nullptr};

  try {
    ScopedContext active(command_queue->get_native_context());
    CUstream cuStream = command_queue->get_next_transfer_stream();

    retErr = enqueueEventsWait(command_queue, cuStream, num_events_in_wait_list,
                               event_wait_list);

    if (event) {
      retImplEv = std::unique_ptr<_pi_event>(_pi_event::make_native(
          PI_COMMAND_TYPE_MEM_BUFFER_READ, command_queue, cuStream));
      retImplEv->start();
    }

    retErr =
        PI_CHECK_ERROR(cuMemcpyDtoHAsync(ptr, devPtr + offset, size, cuStream));

    if (event) {
      retErr = retImplEv->record();
    }

    if (blocking_read) {
      retErr = PI_CHECK_ERROR(cuStreamSynchronize(cuStream));
    }

    if (event) {
      *event = retImplEv.release();
    }

  } catch (pi_result err) {
    retErr = err;
  }
  return retErr;
}

pi_result cuda_piEventsWait(pi_uint32 num_events, const pi_event *event_list) {

  try {
    assert(num_events != 0);
    assert(event_list);
    if (num_events == 0) {
      return PI_ERROR_INVALID_VALUE;
    }

    if (!event_list) {
      return PI_ERROR_INVALID_EVENT;
    }

    auto context = event_list[0]->get_native_context();
    ScopedContext active(context);

    auto waitFunc = [context](pi_event event) -> pi_result {
      if (!event) {
        return PI_ERROR_INVALID_EVENT;
      }

      if (event->get_native_context() != context) {
        return PI_ERROR_INVALID_CONTEXT;
      }

      return event->wait();
    };
    return forLatestEvents(event_list, num_events, waitFunc);
  } catch (pi_result err) {
    return err;
  } catch (...) {
    return PI_ERROR_OUT_OF_RESOURCES;
  }
}

pi_result cuda_piKernelCreate(pi_program program, const char *kernel_name,
                              pi_kernel *kernel) {
  assert(kernel != nullptr);
  assert(program != nullptr);

  pi_result retErr = PI_SUCCESS;
  std::unique_ptr<_pi_kernel> retKernel{nullptr};

  try {
    const auto &modules = program->get();
    std::vector<CUfunction> cuFuncs(modules.size());
    std::vector<CUfunction> cuFuncsWithOffsetParam(modules.size());

    for (size_t i = 0; i < modules.size(); i++) {
      CUmodule module = modules[i];
      ScopedContext active(program->get_context()->get()[i]);

      if (program->build_results_[i] != CUDA_SUCCESS) {
        cuFuncs[i] = nullptr;
        cuFuncsWithOffsetParam[i] = nullptr;
        continue;
      }

      retErr =
          PI_CHECK_ERROR(cuModuleGetFunction(&cuFuncs[i], module, kernel_name));

      std::string kernel_name_woffset =
          std::string(kernel_name) + "_with_offset";
      CUresult offsetRes = cuModuleGetFunction(
          &cuFuncsWithOffsetParam[i], module, kernel_name_woffset.c_str());

      // If there is no kernel with global offset parameter we mark it as
      // missing
      if (offsetRes == CUDA_ERROR_NOT_FOUND) {
        cuFuncsWithOffsetParam[i] = nullptr;
      } else {
        retErr = PI_CHECK_ERROR(offsetRes);
      }
    }

    retKernel = std::unique_ptr<_pi_kernel>(
        new _pi_kernel{cuFuncs, cuFuncsWithOffsetParam, kernel_name, program,
                       program->get_context()});
  } catch (pi_result err) {
    retErr = err;
  } catch (...) {
    retErr = PI_ERROR_OUT_OF_HOST_MEMORY;
  }

  *kernel = retKernel.release();
  return retErr;
}

pi_result cuda_piKernelSetArg(pi_kernel kernel, pi_uint32 arg_index,
                              size_t arg_size, const void *arg_value) {

  assert(kernel != nullptr);
  pi_result retErr = PI_SUCCESS;
  try {
    if (arg_value) {
      kernel->set_kernel_arg(arg_index, arg_size, arg_value);
    } else {
      kernel->set_kernel_local_arg(arg_index, arg_size);
    }
  } catch (pi_result err) {
    retErr = err;
  }
  return retErr;
}

pi_result cuda_piextKernelSetArgMemObj(pi_kernel kernel, pi_uint32 arg_index,
                                       const pi_mem *arg_value) {

  assert(kernel != nullptr);
  assert(arg_value != nullptr);

  pi_result retErr = PI_SUCCESS;
  try {
    pi_mem arg_mem = *arg_value;
    if (arg_mem->mem_type_ == _pi_mem::mem_type::surface) {
      CUDA_ARRAY3D_DESCRIPTOR arrayDesc;
      PI_CHECK_ERROR(cuArray3DGetDescriptor(
          &arrayDesc, arg_mem->mem_.surface_mem_.get_array()));
      if (arrayDesc.Format != CU_AD_FORMAT_UNSIGNED_INT32 &&
          arrayDesc.Format != CU_AD_FORMAT_SIGNED_INT32 &&
          arrayDesc.Format != CU_AD_FORMAT_HALF &&
          arrayDesc.Format != CU_AD_FORMAT_FLOAT) {
        setErrorMessage("PI CUDA kernels only support images with channel "
                        "types int32, uint32, float, and half.",
                        PI_ERROR_PLUGIN_SPECIFIC_ERROR);
        return PI_ERROR_PLUGIN_SPECIFIC_ERROR;
      }
      CUsurfObject cuSurf = arg_mem->mem_.surface_mem_.get_surface();
      kernel->set_kernel_arg(arg_index, sizeof(cuSurf), (void *)&cuSurf);
    } else {
      CUdeviceptr cuPtr = arg_mem->mem_.buffer_mem_.get();
      kernel->set_kernel_arg(arg_index, sizeof(CUdeviceptr), (void *)&cuPtr);
    }
  } catch (pi_result err) {
    retErr = err;
  }
  return retErr;
}

pi_result cuda_piextKernelSetArgSampler(pi_kernel kernel, pi_uint32 arg_index,
                                        const pi_sampler *arg_value) {

  assert(kernel != nullptr);
  assert(arg_value != nullptr);

  pi_result retErr = PI_SUCCESS;
  try {
    pi_uint32 samplerProps = (*arg_value)->props_;
    kernel->set_kernel_arg(arg_index, sizeof(pi_uint32), (void *)&samplerProps);
  } catch (pi_result err) {
    retErr = err;
  }
  return retErr;
}

pi_result cuda_piKernelGetGroupInfo(pi_kernel kernel, pi_device device,
                                    pi_kernel_group_info param_name,
                                    size_t param_value_size, void *param_value,
                                    size_t *param_value_size_ret) {

  // Here we want to query about a kernel's cuda blocks!

  if (kernel != nullptr) {

    switch (param_name) {
    case PI_KERNEL_GROUP_INFO_WORK_GROUP_SIZE: {
      int max_threads = 0;
      sycl::detail::pi::assertion(
          cuFuncGetAttribute(&max_threads,
                             CU_FUNC_ATTRIBUTE_MAX_THREADS_PER_BLOCK,
                             kernel->get(device)) == CUDA_SUCCESS);
      return getInfo(param_value_size, param_value, param_value_size_ret,
                     size_t(max_threads));
    }
    case PI_KERNEL_GROUP_INFO_COMPILE_WORK_GROUP_SIZE: {
      size_t group_size[3] = {0, 0, 0};
      const auto &reqd_wg_size_md_map =
          kernel->program_->kernelReqdWorkGroupSizeMD_;
      const auto reqd_wg_size_md = reqd_wg_size_md_map.find(kernel->name_);
      if (reqd_wg_size_md != reqd_wg_size_md_map.end()) {
        const auto reqd_wg_size = reqd_wg_size_md->second;
        group_size[0] = std::get<0>(reqd_wg_size);
        group_size[1] = std::get<1>(reqd_wg_size);
        group_size[2] = std::get<2>(reqd_wg_size);
      }
      return getInfoArray(3, param_value_size, param_value,
                          param_value_size_ret, group_size);
    }
    case PI_KERNEL_GROUP_INFO_LOCAL_MEM_SIZE: {
      // OpenCL LOCAL == CUDA SHARED
      int bytes = 0;
      sycl::detail::pi::assertion(
          cuFuncGetAttribute(&bytes, CU_FUNC_ATTRIBUTE_SHARED_SIZE_BYTES,
                             kernel->get(device)) == CUDA_SUCCESS);
      return getInfo(param_value_size, param_value, param_value_size_ret,
                     pi_uint64(bytes));
    }
    case PI_KERNEL_GROUP_INFO_PREFERRED_WORK_GROUP_SIZE_MULTIPLE: {
      // Work groups should be multiples of the warp size
      int warpSize = 0;
      sycl::detail::pi::assertion(
          cuDeviceGetAttribute(&warpSize, CU_DEVICE_ATTRIBUTE_WARP_SIZE,
                               device->get()) == CUDA_SUCCESS);
      return getInfo(param_value_size, param_value, param_value_size_ret,
                     static_cast<size_t>(warpSize));
    }
    case PI_KERNEL_GROUP_INFO_PRIVATE_MEM_SIZE: {
      // OpenCL PRIVATE == CUDA LOCAL
      int bytes = 0;
      sycl::detail::pi::assertion(
          cuFuncGetAttribute(&bytes, CU_FUNC_ATTRIBUTE_LOCAL_SIZE_BYTES,
                             kernel->get(device)) == CUDA_SUCCESS);
      return getInfo(param_value_size, param_value, param_value_size_ret,
                     pi_uint64(bytes));
    }
    case PI_KERNEL_GROUP_INFO_NUM_REGS: {
      int numRegs = 0;
      sycl::detail::pi::assertion(
          cuFuncGetAttribute(&numRegs, CU_FUNC_ATTRIBUTE_NUM_REGS,
                             kernel->get(device)) == CUDA_SUCCESS);
      return getInfo(param_value_size, param_value, param_value_size_ret,
                     pi_uint32(numRegs));
    }
    default:
      __SYCL_PI_HANDLE_UNKNOWN_PARAM_NAME(param_name);
    }
  }

  return PI_ERROR_INVALID_KERNEL;
}

pi_result cuda_piEnqueueKernelLaunch(
    pi_queue command_queue, pi_kernel kernel, pi_uint32 work_dim,
    const size_t *global_work_offset, const size_t *global_work_size,
    const size_t *local_work_size, pi_uint32 num_events_in_wait_list,
    const pi_event *event_wait_list, pi_event *event) {

  // Preconditions
  assert(command_queue != nullptr);
  assert(command_queue->get_context() == kernel->get_context());
  assert(kernel != nullptr);
  assert(global_work_offset != nullptr);
  assert(work_dim > 0);
  assert(work_dim < 4);

  // Set the number of threads per block to the number of threads per warp
  // by default unless user has provided a better number
  size_t threadsPerBlock[3] = {32u, 1u, 1u};
  size_t maxWorkGroupSize = 0u;
  size_t maxThreadsPerBlock[3] = {};
  bool providedLocalWorkGroupSize = (local_work_size != nullptr);
  pi_uint32 local_size = kernel->get_local_size();
  pi_result retError = PI_SUCCESS;

  try {
    // Set the active context here as guessLocalWorkSize needs an active context
    ScopedContext active(command_queue->get_native_context());
    {
      int dev_idx = 0;
      auto devices = command_queue->context_->get_devices();
      for (size_t i = 0; i < devices.size(); i++) {
        if (devices[i] == command_queue->device_) {
          dev_idx = i;
          break;
        }
      }
      size_t *reqdThreadsPerBlock = &kernel->reqdThreadsPerBlock_[dev_idx][0];
      maxWorkGroupSize = command_queue->device_->get_max_work_group_size();
      command_queue->device_->get_max_work_item_sizes(
          sizeof(maxThreadsPerBlock), maxThreadsPerBlock);

      if (providedLocalWorkGroupSize) {
        auto isValid = [&](int dim) {
          if (reqdThreadsPerBlock[dim] != 0 &&
              local_work_size[dim] != reqdThreadsPerBlock[dim])
            return PI_ERROR_INVALID_WORK_GROUP_SIZE;

          if (local_work_size[dim] > maxThreadsPerBlock[dim])
            return PI_ERROR_INVALID_WORK_ITEM_SIZE;
          // Checks that local work sizes are a divisor of the global work sizes
          // which includes that the local work sizes are neither larger than
          // the global work sizes and not 0.
          if (0u == local_work_size[dim])
            return PI_ERROR_INVALID_WORK_GROUP_SIZE;
          if (0u != (global_work_size[dim] % local_work_size[dim]))
            return PI_ERROR_INVALID_WORK_GROUP_SIZE;
          threadsPerBlock[dim] = local_work_size[dim];
          return PI_SUCCESS;
        };

        for (size_t dim = 0; dim < work_dim; dim++) {
          auto err = isValid(dim);
          if (err != PI_SUCCESS)
            return err;
        }
      } else {
        guessLocalWorkSize(
            threadsPerBlock, global_work_size, maxThreadsPerBlock,
            kernel->get(command_queue->get_device()), local_size);
      }
    }

    if (maxWorkGroupSize <
        size_t(threadsPerBlock[0] * threadsPerBlock[1] * threadsPerBlock[2])) {
      return PI_ERROR_INVALID_WORK_GROUP_SIZE;
    }

    size_t blocksPerGrid[3] = {1u, 1u, 1u};

    for (size_t i = 0; i < work_dim; i++) {
      blocksPerGrid[i] =
          (global_work_size[i] + threadsPerBlock[i] - 1) / threadsPerBlock[i];
    }

    std::unique_ptr<_pi_event> retImplEv{nullptr};

    pi_uint32 stream_token;
    _pi_stream_guard guard;
    CUstream cuStream = command_queue->get_next_compute_stream(
        num_events_in_wait_list, event_wait_list, guard, &stream_token);
    CUfunction cuFunc = kernel->get(command_queue->device_);

    retError = enqueueEventsWait(command_queue, cuStream,
                                 num_events_in_wait_list, event_wait_list);

    // Set the implicit global offset parameter if kernel has offset variant
    if (kernel->get_with_offset_parameter(command_queue->device_)) {
      std::uint32_t cuda_implicit_offset[3] = {0, 0, 0};
      if (global_work_offset) {
        for (size_t i = 0; i < work_dim; i++) {
          cuda_implicit_offset[i] =
              static_cast<std::uint32_t>(global_work_offset[i]);
          if (global_work_offset[i] != 0) {
            cuFunc = kernel->get_with_offset_parameter(command_queue->device_);
          }
        }
      }
      kernel->set_implicit_offset_arg(sizeof(cuda_implicit_offset),
                                      cuda_implicit_offset);
    }

    auto &argIndices = kernel->get_arg_indices();

    if (event) {
      retImplEv = std::unique_ptr<_pi_event>(
          _pi_event::make_native(PI_COMMAND_TYPE_NDRANGE_KERNEL, command_queue,
                                 cuStream, stream_token));
      retImplEv->start();
    }

    // Set local mem max size if env var is present
    static const char *local_mem_sz_ptr =
        std::getenv("SYCL_PI_CUDA_MAX_LOCAL_MEM_SIZE");

    if (local_mem_sz_ptr) {
      int device_max_local_mem = 0;
      cuDeviceGetAttribute(
          &device_max_local_mem,
          CU_DEVICE_ATTRIBUTE_MAX_SHARED_MEMORY_PER_BLOCK_OPTIN,
          command_queue->get_device()->get());

      static const int env_val = std::atoi(local_mem_sz_ptr);
      if (env_val <= 0 || env_val > device_max_local_mem) {
        setErrorMessage("Invalid value specified for "
                        "SYCL_PI_CUDA_MAX_LOCAL_MEM_SIZE",
                        PI_ERROR_PLUGIN_SPECIFIC_ERROR);
        return PI_ERROR_PLUGIN_SPECIFIC_ERROR;
      }
      PI_CHECK_ERROR(cuFuncSetAttribute(
          cuFunc, CU_FUNC_ATTRIBUTE_MAX_DYNAMIC_SHARED_SIZE_BYTES, env_val));
    }

    retError = PI_CHECK_ERROR(cuLaunchKernel(
        cuFunc, blocksPerGrid[0], blocksPerGrid[1], blocksPerGrid[2],
        threadsPerBlock[0], threadsPerBlock[1], threadsPerBlock[2], local_size,
        cuStream, const_cast<void **>(argIndices.data()), nullptr));

    if (local_size != 0)
      kernel->clear_local_size();

    if (event) {
      retError = retImplEv->record();
      *event = retImplEv.release();
    }
  } catch (pi_result err) {
    retError = err;
  }
  return retError;
}

/// \TODO Not implemented
pi_result cuda_piEnqueueNativeKernel(pi_queue, void (*)(void *), void *, size_t,
                                     pi_uint32, const pi_mem *, const void **,
                                     pi_uint32, const pi_event *, pi_event *) {
  sycl::detail::pi::die("Not implemented in CUDA backend");
  return {};
}

pi_result cuda_piextKernelCreateWithNativeHandle(pi_native_handle, pi_context,
                                                 pi_program, bool,
                                                 pi_kernel *) {
  sycl::detail::pi::die("Unsupported operation");
  return PI_SUCCESS;
}

/// \TODO Not implemented
pi_result cuda_piMemImageCreate(pi_context context, pi_device device,
                                pi_mem_flags flags,
                                const pi_image_format *image_format,
                                const pi_image_desc *image_desc, void *host_ptr,
                                pi_mem *ret_mem) {
  // Need input memory object
  assert(ret_mem != nullptr);
  const bool performInitialCopy = (flags & PI_MEM_FLAGS_HOST_PTR_COPY) ||
                                  ((flags & PI_MEM_FLAGS_HOST_PTR_USE));
  pi_result retErr = PI_SUCCESS;

  // We only support RBGA channel order
  // TODO: check SYCL CTS and spec. May also have to support BGRA
  if (image_format->image_channel_order !=
      pi_image_channel_order::PI_IMAGE_CHANNEL_ORDER_RGBA) {
    sycl::detail::pi::die(
        "cuda_piMemImageCreate only supports RGBA channel order");
  }

  // We have to use cuArray3DCreate, which has some caveats. The height and
  // depth parameters must be set to 0 produce 1D or 2D arrays. image_desc gives
  // a minimum value of 1, so we need to convert the answer.
  CUDA_ARRAY3D_DESCRIPTOR array_desc;
  array_desc.NumChannels = 4; // Only support 4 channel image
  array_desc.Flags = 0;       // No flags required
  array_desc.Width = image_desc->image_width;
  if (image_desc->image_type == PI_MEM_TYPE_IMAGE1D) {
    array_desc.Height = 0;
    array_desc.Depth = 0;
  } else if (image_desc->image_type == PI_MEM_TYPE_IMAGE2D) {
    array_desc.Height = image_desc->image_height;
    array_desc.Depth = 0;
  } else if (image_desc->image_type == PI_MEM_TYPE_IMAGE3D) {
    array_desc.Height = image_desc->image_height;
    array_desc.Depth = image_desc->image_depth;
  }

  // We need to get this now in bytes for calculating the total image size later
  size_t pixel_type_size_bytes;

  switch (image_format->image_channel_data_type) {
  case PI_IMAGE_CHANNEL_TYPE_UNORM_INT8:
  case PI_IMAGE_CHANNEL_TYPE_UNSIGNED_INT8:
    array_desc.Format = CU_AD_FORMAT_UNSIGNED_INT8;
    pixel_type_size_bytes = 1;
    break;
  case PI_IMAGE_CHANNEL_TYPE_SIGNED_INT8:
    array_desc.Format = CU_AD_FORMAT_SIGNED_INT8;
    pixel_type_size_bytes = 1;
    break;
  case PI_IMAGE_CHANNEL_TYPE_UNORM_INT16:
  case PI_IMAGE_CHANNEL_TYPE_UNSIGNED_INT16:
    array_desc.Format = CU_AD_FORMAT_UNSIGNED_INT16;
    pixel_type_size_bytes = 2;
    break;
  case PI_IMAGE_CHANNEL_TYPE_SIGNED_INT16:
    array_desc.Format = CU_AD_FORMAT_SIGNED_INT16;
    pixel_type_size_bytes = 2;
    break;
  case PI_IMAGE_CHANNEL_TYPE_HALF_FLOAT:
    array_desc.Format = CU_AD_FORMAT_HALF;
    pixel_type_size_bytes = 2;
    break;
  case PI_IMAGE_CHANNEL_TYPE_UNSIGNED_INT32:
    array_desc.Format = CU_AD_FORMAT_UNSIGNED_INT32;
    pixel_type_size_bytes = 4;
    break;
  case PI_IMAGE_CHANNEL_TYPE_SIGNED_INT32:
    array_desc.Format = CU_AD_FORMAT_SIGNED_INT32;
    pixel_type_size_bytes = 4;
    break;
  case PI_IMAGE_CHANNEL_TYPE_FLOAT:
    array_desc.Format = CU_AD_FORMAT_FLOAT;
    pixel_type_size_bytes = 4;
    break;
  default:
    sycl::detail::pi::die(
        "cuda_piMemImageCreate given unsupported image_channel_data_type");
  }

  // When a dimension isn't used image_desc has the size set to 1
  size_t pixel_size_bytes =
      pixel_type_size_bytes * 4; // 4 is the only number of channels we support
  size_t image_size_bytes = pixel_size_bytes * image_desc->image_width *
                            image_desc->image_height * image_desc->image_depth;

  ScopedContext active(context->get(device));
  CUarray image_array;
  retErr = PI_CHECK_ERROR(cuArray3DCreate(&image_array, &array_desc));

  try {
    if (performInitialCopy) {
      // We have to use a different copy function for each image dimensionality
      if (image_desc->image_type == PI_MEM_TYPE_IMAGE1D) {
        retErr = PI_CHECK_ERROR(
            cuMemcpyHtoA(image_array, 0, host_ptr, image_size_bytes));
      } else if (image_desc->image_type == PI_MEM_TYPE_IMAGE2D) {
        CUDA_MEMCPY2D cpy_desc;
        memset(&cpy_desc, 0, sizeof(cpy_desc));
        cpy_desc.srcMemoryType = CUmemorytype_enum::CU_MEMORYTYPE_HOST;
        cpy_desc.srcHost = host_ptr;
        cpy_desc.dstMemoryType = CUmemorytype_enum::CU_MEMORYTYPE_ARRAY;
        cpy_desc.dstArray = image_array;
        cpy_desc.WidthInBytes = pixel_size_bytes * image_desc->image_width;
        cpy_desc.Height = image_desc->image_height;
        retErr = PI_CHECK_ERROR(cuMemcpy2D(&cpy_desc));
      } else if (image_desc->image_type == PI_MEM_TYPE_IMAGE3D) {
        CUDA_MEMCPY3D cpy_desc;
        memset(&cpy_desc, 0, sizeof(cpy_desc));
        cpy_desc.srcMemoryType = CUmemorytype_enum::CU_MEMORYTYPE_HOST;
        cpy_desc.srcHost = host_ptr;
        cpy_desc.dstMemoryType = CUmemorytype_enum::CU_MEMORYTYPE_ARRAY;
        cpy_desc.dstArray = image_array;
        cpy_desc.WidthInBytes = pixel_size_bytes * image_desc->image_width;
        cpy_desc.Height = image_desc->image_height;
        cpy_desc.Depth = image_desc->image_depth;
        retErr = PI_CHECK_ERROR(cuMemcpy3D(&cpy_desc));
      }
    }

    // CUDA_RESOURCE_DESC is a union of different structs, shown here
    // https://docs.nvidia.com/cuda/cuda-driver-api/group__CUDA__TEXOBJECT.html
    // We need to fill it as described here to use it for a surface or texture
    // https://docs.nvidia.com/cuda/cuda-driver-api/group__CUDA__SURFOBJECT.html
    // CUDA_RESOURCE_DESC::resType must be CU_RESOURCE_TYPE_ARRAY and
    // CUDA_RESOURCE_DESC::res::array::hArray must be set to a valid CUDA array
    // handle.
    // CUDA_RESOURCE_DESC::flags must be set to zero

    CUDA_RESOURCE_DESC image_res_desc;
    image_res_desc.res.array.hArray = image_array;
    image_res_desc.resType = CU_RESOURCE_TYPE_ARRAY;
    image_res_desc.flags = 0;

    CUsurfObject surface;
    retErr = PI_CHECK_ERROR(cuSurfObjectCreate(&surface, &image_res_desc));

    auto piMemObj = std::unique_ptr<_pi_mem>(new _pi_mem{
        context, image_array, surface, image_desc->image_type, host_ptr});

    if (piMemObj == nullptr) {
      return PI_ERROR_OUT_OF_HOST_MEMORY;
    }

    *ret_mem = piMemObj.release();
  } catch (pi_result err) {
    cuArrayDestroy(image_array);
    return err;
  } catch (...) {
    cuArrayDestroy(image_array);
    return PI_ERROR_UNKNOWN;
  }

  return retErr;
}

/// \TODO Not implemented
pi_result cuda_piMemImageGetInfo(pi_mem, pi_image_info, size_t, void *,
                                 size_t *) {
  sycl::detail::pi::die("cuda_piMemImageGetInfo not implemented");
  return {};
}

pi_result cuda_piMemRetain(pi_mem mem) {
  assert(mem != nullptr);
  assert(mem->get_reference_count() > 0);
  mem->increment_reference_count();
  return PI_SUCCESS;
}

/// Not used as CUDA backend only creates programs from binary.
/// See \ref cuda_piclProgramCreateWithBinary.
///
pi_result cuda_piclProgramCreateWithSource(pi_context, pi_uint32, const char **,
                                           const size_t *, pi_program *) {
  sycl::detail::pi::cuPrint("cuda_piclProgramCreateWithSource not implemented");
  return PI_ERROR_INVALID_OPERATION;
}

/// Loads the images from a PI program into a CUmodule that can be
/// used later on to extract functions (kernels).
/// See \ref _pi_program for implementation details.
///
pi_result cuda_piProgramBuild(pi_program program, pi_uint32 num_devices,
                              const pi_device *device_list, const char *options,
                              void (*pfn_notify)(pi_program program,
                                                 void *user_data),
                              void *user_data) {

  assert(program != nullptr);
  assert(num_devices == 1 || num_devices == 0);
  assert(device_list != nullptr || num_devices == 0);
  assert(pfn_notify == nullptr);
  assert(user_data == nullptr);
  pi_result retError = PI_SUCCESS;

  try {
    program->build_program(options);
  } catch (pi_result err) {
    retError = err;
  }
  return retError;
}

/// \TODO Not implemented
pi_result cuda_piProgramCreate(pi_context, const void *, size_t, pi_program *) {
  sycl::detail::pi::die("cuda_piProgramCreate not implemented");
  return {};
}

/// Loads images from a list of PTX or CUBIN binaries.
/// Note: No calls to CUDA driver API in this function, only store binaries
/// for later.
///
pi_result cuda_piProgramCreateWithBinary(
    pi_context context, pi_uint32 num_devices, const pi_device *device_list,
    const size_t *lengths, const unsigned char **binaries,
    size_t num_metadata_entries, const pi_device_binary_property *metadata,
    pi_int32 *binary_status, pi_program *program) {
  // Ignore unused parameter
  (void)binary_status;

  assert(context != nullptr);
  assert(binaries != nullptr);
  assert(program != nullptr);
  assert(device_list != nullptr);
  for (size_t i = 0; i < num_devices; i++) {
    bool found_device = false;
    for (pi_device context_device : context->get_devices()) {
      if (device_list[i] == context_device) {
        found_device = true;
        break;
      }
    }
    assert(found_device &&
           "Mismatch between device's context and passed context when creating "
           "program from binary");
  }

  pi_result retError = PI_SUCCESS;

  std::unique_ptr<_pi_program> retProgram{new _pi_program{context}};

  retProgram->set_metadata(metadata, num_metadata_entries);

  const bool has_length = (lengths != nullptr);
  size_t length = has_length
                      ? lengths[0]
                      : strlen(reinterpret_cast<const char *>(binaries[0])) + 1;

  assert(length != 0);

  retProgram->set_binary(reinterpret_cast<const char *>(binaries[0]), length);

  *program = retProgram.release();

  return retError;
}

pi_result cuda_piProgramGetInfo(pi_program program, pi_program_info param_name,
                                size_t param_value_size, void *param_value,
                                size_t *param_value_size_ret) {
  assert(program != nullptr);

  switch (param_name) {
  case PI_PROGRAM_INFO_REFERENCE_COUNT:
    return getInfo(param_value_size, param_value, param_value_size_ret,
                   program->get_reference_count());
  case PI_PROGRAM_INFO_CONTEXT:
    return getInfo(param_value_size, param_value, param_value_size_ret,
                   program->context_);
  case PI_PROGRAM_INFO_NUM_DEVICES:
    return getInfo(param_value_size, param_value, param_value_size_ret, 1u);
  case PI_PROGRAM_INFO_DEVICES:
    return getInfoArray(program->context_->get_devices().size(),
                        param_value_size, param_value, param_value_size_ret,
                        &program->context_->get_devices()[0]);
  case PI_PROGRAM_INFO_SOURCE:
    return getInfo(param_value_size, param_value, param_value_size_ret,
                   program->binary_);
  case PI_PROGRAM_INFO_BINARY_SIZES:
    return getInfoArray(1, param_value_size, param_value, param_value_size_ret,
                        &program->binarySizeInBytes_);
  case PI_PROGRAM_INFO_BINARIES:
    return getInfoArray(1, param_value_size, param_value, param_value_size_ret,
                        &program->binary_);
  case PI_PROGRAM_INFO_KERNEL_NAMES: {
    return getInfo(param_value_size, param_value, param_value_size_ret,
                   getKernelNames(program).c_str());
  }
  default:
    __SYCL_PI_HANDLE_UNKNOWN_PARAM_NAME(param_name);
  }
  sycl::detail::pi::die("Program info request not implemented");
  return {};
}

/// Creates a new PI program object that is the outcome of linking all input
/// programs.
/// \TODO Implement linker options, requires mapping of OpenCL to CUDA
///
pi_result cuda_piProgramLink(pi_context context, pi_uint32 num_devices,
                             const pi_device *device_list, const char *options,
                             pi_uint32 num_input_programs,
                             const pi_program *input_programs,
                             void (*pfn_notify)(pi_program program,
                                                void *user_data),
                             void *user_data, pi_program *ret_program) {

  assert(ret_program != nullptr);
  assert(device_list != nullptr || num_devices == 0);
  assert(pfn_notify == nullptr);
  assert(user_data == nullptr);
  pi_result retError = PI_SUCCESS;

  try {
    ScopedContext active(context->get()[0]);

    CUlinkState state;
    std::unique_ptr<_pi_program> retProgram{new _pi_program{context}};

    retError = PI_CHECK_ERROR(cuLinkCreate(0, nullptr, nullptr, &state));
    try {
      for (size_t i = 0; i < num_input_programs; ++i) {
        pi_program program = input_programs[i];
        retError = PI_CHECK_ERROR(cuLinkAddData(
            state, CU_JIT_INPUT_PTX, const_cast<char *>(program->binary_),
            program->binarySizeInBytes_, nullptr, 0, nullptr, nullptr));
      }
      void *cubin = nullptr;
      size_t cubinSize = 0;
      retError = PI_CHECK_ERROR(cuLinkComplete(state, &cubin, &cubinSize));

      retError =
          retProgram->set_binary(static_cast<const char *>(cubin), cubinSize);

      if (retError != PI_SUCCESS) {
        return retError;
      }

      retError = retProgram->build_program(options);

      if (retError != PI_SUCCESS) {
        return retError;
      }
    } catch (...) {
      // Upon error attempt cleanup
      PI_CHECK_ERROR(cuLinkDestroy(state));
      throw;
    }

    retError = PI_CHECK_ERROR(cuLinkDestroy(state));
    *ret_program = retProgram.release();

  } catch (pi_result err) {
    retError = err;
  }
  return retError;
}

/// Creates a new program that is the outcome of the compilation of the headers
///  and the program.
/// \TODO Implement asynchronous compilation
///
pi_result cuda_piProgramCompile(
    pi_program program, pi_uint32 num_devices, const pi_device *device_list,
    const char *options, pi_uint32 num_input_headers,
    const pi_program *input_headers, const char **header_include_names,
    void (*pfn_notify)(pi_program program, void *user_data), void *user_data) {
  // Ignore unused parameters
  (void)header_include_names;
  (void)input_headers;

  assert(program != nullptr);
  assert(device_list != nullptr || num_devices == 0);
  assert(pfn_notify == nullptr);
  assert(user_data == nullptr);
  assert(num_input_headers == 0);
  pi_result retError = PI_SUCCESS;

  try {
    program->build_program(options);
  } catch (pi_result err) {
    retError = err;
  }
  return retError;
}

pi_result cuda_piProgramGetBuildInfo(pi_program program, pi_device device,
                                     pi_program_build_info param_name,
                                     size_t param_value_size, void *param_value,
                                     size_t *param_value_size_ret) {
  // Ignore unused parameter
  (void)device;

  assert(program != nullptr);

  switch (param_name) {
  case PI_PROGRAM_BUILD_INFO_STATUS: {
    return getInfo(param_value_size, param_value, param_value_size_ret,
                   program->buildStatus_);
  }
  case PI_PROGRAM_BUILD_INFO_OPTIONS:
    return getInfo(param_value_size, param_value, param_value_size_ret,
                   program->buildOptions_.c_str());
  case PI_PROGRAM_BUILD_INFO_LOG:
    return getInfoArray(program->MAX_LOG_SIZE, param_value_size, param_value,
                        param_value_size_ret, program->infoLog_);
  default:
    __SYCL_PI_HANDLE_UNKNOWN_PARAM_NAME(param_name);
  }
  sycl::detail::pi::die("Program Build info request not implemented");
  return {};
}

pi_result cuda_piProgramRetain(pi_program program) {
  assert(program != nullptr);
  assert(program->get_reference_count() > 0);
  program->increment_reference_count();
  return PI_SUCCESS;
}

/// Decreases the reference count of a pi_program object.
/// When the reference count reaches 0, it unloads the module from
/// the context.
pi_result cuda_piProgramRelease(pi_program program) {
  assert(program != nullptr);

  // double delete or someone is messing with the ref count.
  // either way, cannot safely proceed.
  assert(program->get_reference_count() != 0 &&
         "Reference count overflow detected in cuda_piProgramRelease.");

  // decrement ref count. If it is 0, delete the program.
  if (program->decrement_reference_count() == 0) {

    std::unique_ptr<_pi_program> program_ptr{program};

    pi_result result = PI_ERROR_INVALID_PROGRAM;

    try {
      const auto &modules = program->get();
      for (size_t i = 0; i < modules.size(); i++) {
        if (program->build_results_[i] == CUDA_SUCCESS) {
          ScopedContext active(program->get_context()->get()[i]);
          result = PI_CHECK_ERROR(cuModuleUnload(modules[i]));
        }
      }
    } catch (...) {
      result = PI_ERROR_OUT_OF_RESOURCES;
    }

    return result;
  }

  return PI_SUCCESS;
}

/// Gets the native CUDA handle of a PI program object
///
/// \param[in] program The PI program to get the native CUDA object of.
/// \param[out] nativeHandle Set to the native handle of the PI program object.
///
/// \return TBD
pi_result cuda_piextProgramGetNativeHandle(pi_program program,
                                           pi_native_handle *nativeHandle) {
  *nativeHandle = reinterpret_cast<pi_native_handle>(program->get()[0]);
  return PI_SUCCESS;
}

/// Created a PI program object from a CUDA program handle.
/// TODO: Implement this.
/// NOTE: The created PI object takes ownership of the native handle.
///
/// \param[in] nativeHandle The native handle to create PI program object from.
/// \param[in] context The PI context of the program.
/// \param[out] program Set to the PI program object created from native handle.
///
/// \return TBD
pi_result cuda_piextProgramCreateWithNativeHandle(pi_native_handle, pi_context,
                                                  bool, pi_program *) {
  sycl::detail::pi::die(
      "Creation of PI program from native handle not implemented");
  return {};
}

pi_result cuda_piKernelGetInfo(pi_kernel kernel, pi_kernel_info param_name,
                               size_t param_value_size, void *param_value,
                               size_t *param_value_size_ret) {

  if (kernel != nullptr) {

    switch (param_name) {
    case PI_KERNEL_INFO_FUNCTION_NAME:
      return getInfo(param_value_size, param_value, param_value_size_ret,
                     kernel->get_name());
    case PI_KERNEL_INFO_NUM_ARGS:
      return getInfo(param_value_size, param_value, param_value_size_ret,
                     kernel->get_num_args());
    case PI_KERNEL_INFO_REFERENCE_COUNT:
      return getInfo(param_value_size, param_value, param_value_size_ret,
                     kernel->get_reference_count());
    case PI_KERNEL_INFO_CONTEXT: {
      return getInfo(param_value_size, param_value, param_value_size_ret,
                     kernel->get_context());
    }
    case PI_KERNEL_INFO_PROGRAM: {
      return getInfo(param_value_size, param_value, param_value_size_ret,
                     kernel->get_program());
    }
    case PI_KERNEL_INFO_ATTRIBUTES: {
      return getInfo(param_value_size, param_value, param_value_size_ret, "");
    }
    default: {
      __SYCL_PI_HANDLE_UNKNOWN_PARAM_NAME(param_name);
    }
    }
  }

  return PI_ERROR_INVALID_KERNEL;
}

pi_result cuda_piKernelGetSubGroupInfo(
    pi_kernel kernel, pi_device device, pi_kernel_sub_group_info param_name,
    size_t input_value_size, const void *input_value, size_t param_value_size,
    void *param_value, size_t *param_value_size_ret) {
  // Ignore unused parameters
  (void)input_value_size;
  (void)input_value;

  if (kernel != nullptr) {
    switch (param_name) {
    case PI_KERNEL_MAX_SUB_GROUP_SIZE: {
      // Sub-group size is equivalent to warp size
      int warpSize = 0;
      sycl::detail::pi::assertion(
          cuDeviceGetAttribute(&warpSize, CU_DEVICE_ATTRIBUTE_WARP_SIZE,
                               device->get()) == CUDA_SUCCESS);
      return getInfo(param_value_size, param_value, param_value_size_ret,
                     static_cast<uint32_t>(warpSize));
    }
    case PI_KERNEL_MAX_NUM_SUB_GROUPS: {
      // Number of sub-groups = max block size / warp size + possible remainder
      int max_threads = 0;
      sycl::detail::pi::assertion(
          cuFuncGetAttribute(&max_threads,
                             CU_FUNC_ATTRIBUTE_MAX_THREADS_PER_BLOCK,
                             kernel->get(device)) == CUDA_SUCCESS);
      int warpSize = 0;
      cuda_piKernelGetSubGroupInfo(kernel, device, PI_KERNEL_MAX_SUB_GROUP_SIZE,
                                   0, nullptr, sizeof(uint32_t), &warpSize,
                                   nullptr);
      int maxWarps = (max_threads + warpSize - 1) / warpSize;
      return getInfo(param_value_size, param_value, param_value_size_ret,
                     static_cast<uint32_t>(maxWarps));
    }
    case PI_KERNEL_COMPILE_NUM_SUB_GROUPS: {
      // Return value of 0 => not specified
      // TODO: Revisit if PTX is generated for compile-time work-group sizes
      return getInfo(param_value_size, param_value, param_value_size_ret, 0);
    }
    case PI_KERNEL_COMPILE_SUB_GROUP_SIZE_INTEL: {
      // Return value of 0 => unspecified or "auto" sub-group size
      // Correct for now, since warp size may be read from special register
      // TODO: Return warp size once default is primary sub-group size
      // TODO: Revisit if we can recover [[sub_group_size]] attribute from PTX
      return getInfo(param_value_size, param_value, param_value_size_ret, 0);
    }
    default:
      __SYCL_PI_HANDLE_UNKNOWN_PARAM_NAME(param_name);
    }
  }
  return PI_ERROR_INVALID_KERNEL;
}

pi_result cuda_piKernelRetain(pi_kernel kernel) {
  assert(kernel != nullptr);
  assert(kernel->get_reference_count() > 0u);

  kernel->increment_reference_count();
  return PI_SUCCESS;
}

pi_result cuda_piKernelRelease(pi_kernel kernel) {
  assert(kernel != nullptr);

  // double delete or someone is messing with the ref count.
  // either way, cannot safely proceed.
  assert(kernel->get_reference_count() != 0 &&
         "Reference count overflow detected in cuda_piKernelRelease.");

  // decrement ref count. If it is 0, delete the program.
  if (kernel->decrement_reference_count() == 0) {
    // no internal cuda resources to clean up. Just delete it.
    delete kernel;
    return PI_SUCCESS;
  }

  return PI_SUCCESS;
}

// A NOP for the CUDA backend
pi_result cuda_piKernelSetExecInfo(pi_kernel, pi_kernel_exec_info, size_t,
                                   const void *) {
  return PI_SUCCESS;
}

pi_result cuda_piextProgramSetSpecializationConstant(pi_program, pi_uint32,
                                                     size_t, const void *) {
  // This entry point is only used for native specialization constants (SPIR-V),
  // and the CUDA plugin is AOT only so this entry point is not supported.
  sycl::detail::pi::die("Native specialization constants are not supported");
  return {};
}

pi_result cuda_piextKernelSetArgPointer(pi_kernel kernel, pi_uint32 arg_index,
                                        size_t arg_size,
                                        const void *arg_value) {
  kernel->set_kernel_arg(arg_index, arg_size, arg_value);
  return PI_SUCCESS;
}

//
// Events
//
pi_result cuda_piEventCreate(pi_context, pi_event *) {
  sycl::detail::pi::die("PI Event Create not implemented in CUDA backend");
}

pi_result cuda_piEventGetInfo(pi_event event, pi_event_info param_name,
                              size_t param_value_size, void *param_value,
                              size_t *param_value_size_ret) {
  assert(event != nullptr);

  switch (param_name) {
  case PI_EVENT_INFO_COMMAND_QUEUE:
    return getInfo(param_value_size, param_value, param_value_size_ret,
                   event->get_queue());
  case PI_EVENT_INFO_COMMAND_TYPE:
    return getInfo(param_value_size, param_value, param_value_size_ret,
                   event->get_command_type());
  case PI_EVENT_INFO_REFERENCE_COUNT:
    return getInfo(param_value_size, param_value, param_value_size_ret,
                   event->get_reference_count());
  case PI_EVENT_INFO_COMMAND_EXECUTION_STATUS: {
    return getInfo(param_value_size, param_value, param_value_size_ret,
                   static_cast<pi_event_status>(event->get_execution_status()));
  }
  case PI_EVENT_INFO_CONTEXT:
    return getInfo(param_value_size, param_value, param_value_size_ret,
                   event->get_context());
  default:
    __SYCL_PI_HANDLE_UNKNOWN_PARAM_NAME(param_name);
  }

  return PI_ERROR_INVALID_EVENT;
}

/// Obtain profiling information from PI CUDA events
/// \TODO Timings from CUDA are only elapsed time.
pi_result cuda_piEventGetProfilingInfo(pi_event event,
                                       pi_profiling_info param_name,
                                       size_t param_value_size,
                                       void *param_value,
                                       size_t *param_value_size_ret) {

  assert(event != nullptr);

  pi_queue queue = event->get_queue();
  if (queue == nullptr || !(queue->properties_ & PI_QUEUE_PROFILING_ENABLE)) {
    return PI_ERROR_PROFILING_INFO_NOT_AVAILABLE;
  }

  switch (param_name) {
  case PI_PROFILING_INFO_COMMAND_QUEUED:
  case PI_PROFILING_INFO_COMMAND_SUBMIT:
    return getInfo<pi_uint64>(param_value_size, param_value,
                              param_value_size_ret, event->get_queued_time());
  case PI_PROFILING_INFO_COMMAND_START:
    return getInfo<pi_uint64>(param_value_size, param_value,
                              param_value_size_ret, event->get_start_time());
  case PI_PROFILING_INFO_COMMAND_END:
    return getInfo<pi_uint64>(param_value_size, param_value,
                              param_value_size_ret, event->get_end_time());
  default:
    __SYCL_PI_HANDLE_UNKNOWN_PARAM_NAME(param_name);
  }
  sycl::detail::pi::die("Event Profiling info request not implemented");
  return {};
}

pi_result cuda_piEventSetCallback(pi_event, pi_int32, pfn_notify, void *) {
  sycl::detail::pi::die("Event Callback not implemented in CUDA backend");
  return PI_SUCCESS;
}

pi_result cuda_piEventSetStatus(pi_event, pi_int32) {
  sycl::detail::pi::die("Event Set Status not implemented in CUDA backend");
  return PI_ERROR_INVALID_VALUE;
}

pi_result cuda_piEventRetain(pi_event event) {
  assert(event != nullptr);

  const auto refCount = event->increment_reference_count();

  sycl::detail::pi::assertion(
      refCount != 0,
      "Reference count overflow detected in cuda_piEventRetain.");

  return PI_SUCCESS;
}

pi_result cuda_piEventRelease(pi_event event) {
  assert(event != nullptr);

  // double delete or someone is messing with the ref count.
  // either way, cannot safely proceed.
  sycl::detail::pi::assertion(
      event->get_reference_count() != 0,
      "Reference count overflow detected in cuda_piEventRelease.");

  // decrement ref count. If it is 0, delete the event.
  if (event->decrement_reference_count() == 0) {
    std::unique_ptr<_pi_event> event_ptr{event};
    pi_result result = PI_ERROR_INVALID_EVENT;
    try {
      ScopedContext active(event->get_context()->get()[0]);
      result = event->release();
    } catch (...) {
      result = PI_ERROR_OUT_OF_RESOURCES;
    }
    return result;
  }

  return PI_SUCCESS;
}

/// Enqueues a wait on the given CUstream for all events.
/// See \ref enqueueEventWait
/// TODO: Add support for multiple streams once the Event class is properly
/// refactored.
///
pi_result cuda_piEnqueueEventsWait(pi_queue command_queue,
                                   pi_uint32 num_events_in_wait_list,
                                   const pi_event *event_wait_list,
                                   pi_event *event) {
  return cuda_piEnqueueEventsWaitWithBarrier(
      command_queue, num_events_in_wait_list, event_wait_list, event);
}

/// Enqueues a wait on the given CUstream for all specified events (See
/// \ref enqueueEventWaitWithBarrier.) If the events list is empty, the enqueued
/// wait will wait on all previous events in the queue.
///
/// \param[in] command_queue A valid PI queue.
/// \param[in] num_events_in_wait_list Number of events in event_wait_list.
/// \param[in] event_wait_list Events to wait on.
/// \param[out] event Event for when all events in event_wait_list have finished
/// or, if event_wait_list is empty, when all previous events in the queue have
/// finished.
///
/// \return TBD
pi_result cuda_piEnqueueEventsWaitWithBarrier(pi_queue command_queue,
                                              pi_uint32 num_events_in_wait_list,
                                              const pi_event *event_wait_list,
                                              pi_event *event) {
  // This function makes one stream work on the previous work (or work
  // represented by input events) and then all future work waits on that stream.
  if (!command_queue) {
    return PI_ERROR_INVALID_QUEUE;
  }

  pi_result result;

  try {
<<<<<<< HEAD
    ScopedContext active(command_queue->get_context());
    pi_uint32 stream_token;
    _pi_stream_guard guard;
    CUstream cuStream = command_queue->get_next_compute_stream(
        num_events_in_wait_list, event_wait_list, guard, &stream_token);
    {
      std::lock_guard(command_queue->barrier_mutex_);
      if (command_queue->barrier_event_ == nullptr) {
        PI_CHECK_ERROR(cuEventCreate(&command_queue->barrier_event_,
                                     CU_EVENT_DISABLE_TIMING));
      }
      if (num_events_in_wait_list == 0) { //  wait on all work
        if (command_queue->barrier_tmp_event_ == nullptr) {
          PI_CHECK_ERROR(cuEventCreate(&command_queue->barrier_tmp_event_,
                                       CU_EVENT_DISABLE_TIMING));
        }
        command_queue->sync_streams(
            [cuStream,
             tmp_event = command_queue->barrier_tmp_event_](CUstream s) {
              if (cuStream != s) {
                // record a new CUDA event on every stream and make one stream
                // wait for these events
                PI_CHECK_ERROR(cuEventRecord(tmp_event, s));
                PI_CHECK_ERROR(cuStreamWaitEvent(cuStream, tmp_event, 0));
              }
            });
      } else { // wait just on given events
        forLatestEvents(event_wait_list, num_events_in_wait_list,
                        [cuStream](pi_event event) -> pi_result {
                          if (event->get_queue()->has_been_synchronized(
                                  event->get_compute_stream_token())) {
                            return PI_SUCCESS;
                          } else {
                            return PI_CHECK_ERROR(
                                cuStreamWaitEvent(cuStream, event->get(), 0));
                          }
                        });
      }
=======
    ScopedContext active(command_queue->get_native_context());
>>>>>>> c2d1c6c9

      result = PI_CHECK_ERROR(
          cuEventRecord(command_queue->barrier_event_, cuStream));
      for (unsigned int i = 0;
           i < command_queue->compute_applied_barrier_.size(); i++) {
        command_queue->compute_applied_barrier_[i] = false;
      }
      for (unsigned int i = 0;
           i < command_queue->transfer_applied_barrier_.size(); i++) {
        command_queue->transfer_applied_barrier_[i] = false;
      }
    }
    if (result != PI_SUCCESS) {
      return result;
    }

    if (event) {
      *event = _pi_event::make_native(PI_COMMAND_TYPE_MARKER, command_queue,
                                      cuStream, stream_token);
      (*event)->start();
      (*event)->record();
    }

    return PI_SUCCESS;
  } catch (pi_result err) {
    return err;
  } catch (...) {
    return PI_ERROR_UNKNOWN;
  }
}

/// Gets the native CUDA handle of a PI event object
///
/// \param[in] event The PI event to get the native CUDA object of.
/// \param[out] nativeHandle Set to the native handle of the PI event object.
///
/// \return PI_SUCCESS on success. PI_ERROR_INVALID_EVENT if given a user event.
pi_result cuda_piextEventGetNativeHandle(pi_event event,
                                         pi_native_handle *nativeHandle) {
  *nativeHandle = reinterpret_cast<pi_native_handle>(event->get());
  return PI_SUCCESS;
}

/// Created a PI event object from a CUDA event handle.
/// TODO: Implement this.
/// NOTE: The created PI object takes ownership of the native handle.
///
/// \param[in] nativeHandle The native handle to create PI event object from.
/// \param[out] event Set to the PI event object created from native handle.
///
/// \return TBD
pi_result cuda_piextEventCreateWithNativeHandle(pi_native_handle nativeHandle,
                                                pi_context context,
                                                bool ownNativeHandle,
                                                pi_event *event) {
  (void)ownNativeHandle;
  assert(!ownNativeHandle);

  std::unique_ptr<_pi_event> event_ptr{nullptr};

  *event = _pi_event::make_with_native(context,
                                       reinterpret_cast<CUevent>(nativeHandle));

  return PI_SUCCESS;
}

/// Creates a PI sampler object
///
/// \param[in] context The context the sampler is created for.
/// \param[in] sampler_properties The properties for the sampler.
/// \param[out] result_sampler Set to the resulting sampler object.
///
/// \return PI_SUCCESS on success. PI_ERROR_INVALID_VALUE if given an invalid
/// property
///         or if there is multiple of properties from the same category.
pi_result cuda_piSamplerCreate(pi_context context,
                               const pi_sampler_properties *sampler_properties,
                               pi_sampler *result_sampler) {
  std::unique_ptr<_pi_sampler> retImplSampl{new _pi_sampler(context)};

  bool propSeen[3] = {false, false, false};
  for (size_t i = 0; sampler_properties[i] != 0; i += 2) {
    switch (sampler_properties[i]) {
    case PI_SAMPLER_PROPERTIES_NORMALIZED_COORDS:
      if (propSeen[0]) {
        return PI_ERROR_INVALID_VALUE;
      }
      propSeen[0] = true;
      retImplSampl->props_ |= sampler_properties[i + 1];
      break;
    case PI_SAMPLER_PROPERTIES_FILTER_MODE:
      if (propSeen[1]) {
        return PI_ERROR_INVALID_VALUE;
      }
      propSeen[1] = true;
      retImplSampl->props_ |=
          (sampler_properties[i + 1] - PI_SAMPLER_FILTER_MODE_NEAREST) << 1;
      break;
    case PI_SAMPLER_PROPERTIES_ADDRESSING_MODE:
      if (propSeen[2]) {
        return PI_ERROR_INVALID_VALUE;
      }
      propSeen[2] = true;
      retImplSampl->props_ |=
          (sampler_properties[i + 1] - PI_SAMPLER_ADDRESSING_MODE_NONE) << 2;
      break;
    default:
      return PI_ERROR_INVALID_VALUE;
    }
  }

  if (!propSeen[0]) {
    retImplSampl->props_ |= PI_TRUE;
  }
  // Default filter mode to PI_SAMPLER_FILTER_MODE_NEAREST
  if (!propSeen[2]) {
    retImplSampl->props_ |=
        (PI_SAMPLER_ADDRESSING_MODE_CLAMP % PI_SAMPLER_ADDRESSING_MODE_NONE)
        << 2;
  }

  *result_sampler = retImplSampl.release();
  return PI_SUCCESS;
}

/// Gets information from a PI sampler object
///
/// \param[in] sampler The sampler to get the information from.
/// \param[in] param_name The name of the information to get.
/// \param[in] param_value_size The size of the param_value.
/// \param[out] param_value Set to information value.
/// \param[out] param_value_size_ret Set to the size of the information value.
///
/// \return PI_SUCCESS on success.
pi_result cuda_piSamplerGetInfo(pi_sampler sampler, pi_sampler_info param_name,
                                size_t param_value_size, void *param_value,
                                size_t *param_value_size_ret) {
  assert(sampler != nullptr);

  switch (param_name) {
  case PI_SAMPLER_INFO_REFERENCE_COUNT:
    return getInfo(param_value_size, param_value, param_value_size_ret,
                   sampler->get_reference_count());
  case PI_SAMPLER_INFO_CONTEXT:
    return getInfo(param_value_size, param_value, param_value_size_ret,
                   sampler->context_);
  case PI_SAMPLER_INFO_NORMALIZED_COORDS: {
    pi_bool norm_coords_prop = static_cast<pi_bool>(sampler->props_ & 0x1);
    return getInfo(param_value_size, param_value, param_value_size_ret,
                   norm_coords_prop);
  }
  case PI_SAMPLER_INFO_FILTER_MODE: {
    pi_sampler_filter_mode filter_prop = static_cast<pi_sampler_filter_mode>(
        ((sampler->props_ >> 1) & 0x1) + PI_SAMPLER_FILTER_MODE_NEAREST);
    return getInfo(param_value_size, param_value, param_value_size_ret,
                   filter_prop);
  }
  case PI_SAMPLER_INFO_ADDRESSING_MODE: {
    pi_sampler_addressing_mode addressing_prop =
        static_cast<pi_sampler_addressing_mode>(
            (sampler->props_ >> 2) + PI_SAMPLER_ADDRESSING_MODE_NONE);
    return getInfo(param_value_size, param_value, param_value_size_ret,
                   addressing_prop);
  }
  default:
    __SYCL_PI_HANDLE_UNKNOWN_PARAM_NAME(param_name);
  }
  return {};
}

/// Retains a PI sampler object, incrementing its reference count.
///
/// \param[in] sampler The sampler to increment the reference count of.
///
/// \return PI_SUCCESS.
pi_result cuda_piSamplerRetain(pi_sampler sampler) {
  assert(sampler != nullptr);
  sampler->increment_reference_count();
  return PI_SUCCESS;
}

/// Releases a PI sampler object, decrementing its reference count. If the
/// reference count reaches zero, the sampler object is destroyed.
///
/// \param[in] sampler The sampler to decrement the reference count of.
///
/// \return PI_SUCCESS.
pi_result cuda_piSamplerRelease(pi_sampler sampler) {
  assert(sampler != nullptr);

  // double delete or someone is messing with the ref count.
  // either way, cannot safely proceed.
  sycl::detail::pi::assertion(
      sampler->get_reference_count() != 0,
      "Reference count overflow detected in cuda_piSamplerRelease.");

  // decrement ref count. If it is 0, delete the sampler.
  if (sampler->decrement_reference_count() == 0) {
    delete sampler;
  }

  return PI_SUCCESS;
}

/// General 3D memory copy operation.
/// This function requires the corresponding CUDA context to be at the top of
/// the context stack
/// If the source and/or destination is on the device, src_ptr and/or dst_ptr
/// must be a pointer to a CUdeviceptr
static pi_result commonEnqueueMemBufferCopyRect(
    CUstream cu_stream, pi_buff_rect_region region, const void *src_ptr,
    const CUmemorytype_enum src_type, pi_buff_rect_offset src_offset,
    size_t src_row_pitch, size_t src_slice_pitch, void *dst_ptr,
    const CUmemorytype_enum dst_type, pi_buff_rect_offset dst_offset,
    size_t dst_row_pitch, size_t dst_slice_pitch) {

  assert(region != nullptr);
  assert(src_offset != nullptr);
  assert(dst_offset != nullptr);

  assert(src_type == CU_MEMORYTYPE_DEVICE || src_type == CU_MEMORYTYPE_HOST);
  assert(dst_type == CU_MEMORYTYPE_DEVICE || dst_type == CU_MEMORYTYPE_HOST);

  src_row_pitch = (!src_row_pitch) ? region->width_bytes + src_offset->x_bytes
                                   : src_row_pitch;
  src_slice_pitch =
      (!src_slice_pitch)
          ? ((region->height_scalar + src_offset->y_scalar) * src_row_pitch)
          : src_slice_pitch;
  dst_row_pitch = (!dst_row_pitch) ? region->width_bytes + dst_offset->x_bytes
                                   : dst_row_pitch;
  dst_slice_pitch =
      (!dst_slice_pitch)
          ? ((region->height_scalar + dst_offset->y_scalar) * dst_row_pitch)
          : dst_slice_pitch;

  CUDA_MEMCPY3D params = {};

  params.WidthInBytes = region->width_bytes;
  params.Height = region->height_scalar;
  params.Depth = region->depth_scalar;

  params.srcMemoryType = src_type;
  params.srcDevice = src_type == CU_MEMORYTYPE_DEVICE
                         ? *static_cast<const CUdeviceptr *>(src_ptr)
                         : 0;
  params.srcHost = src_type == CU_MEMORYTYPE_HOST ? src_ptr : nullptr;
  params.srcXInBytes = src_offset->x_bytes;
  params.srcY = src_offset->y_scalar;
  params.srcZ = src_offset->z_scalar;
  params.srcPitch = src_row_pitch;
  params.srcHeight = src_slice_pitch / src_row_pitch;

  params.dstMemoryType = dst_type;
  params.dstDevice = dst_type == CU_MEMORYTYPE_DEVICE
                         ? *static_cast<CUdeviceptr *>(dst_ptr)
                         : 0;
  params.dstHost = dst_type == CU_MEMORYTYPE_HOST ? dst_ptr : nullptr;
  params.dstXInBytes = dst_offset->x_bytes;
  params.dstY = dst_offset->y_scalar;
  params.dstZ = dst_offset->z_scalar;
  params.dstPitch = dst_row_pitch;
  params.dstHeight = dst_slice_pitch / dst_row_pitch;

  return PI_CHECK_ERROR(cuMemcpy3DAsync(&params, cu_stream));
}

pi_result cuda_piEnqueueMemBufferReadRect(
    pi_queue command_queue, pi_mem buffer, pi_bool blocking_read,
    pi_buff_rect_offset buffer_offset, pi_buff_rect_offset host_offset,
    pi_buff_rect_region region, size_t buffer_row_pitch,
    size_t buffer_slice_pitch, size_t host_row_pitch, size_t host_slice_pitch,
    void *ptr, pi_uint32 num_events_in_wait_list,
    const pi_event *event_wait_list, pi_event *event) {

  assert(buffer != nullptr);
  assert(command_queue != nullptr);

  pi_result retErr = PI_SUCCESS;
  CUdeviceptr devPtr = buffer->mem_.buffer_mem_.get();
  std::unique_ptr<_pi_event> retImplEv{nullptr};

  try {
    ScopedContext active(command_queue->get_native_context());
    CUstream cuStream = command_queue->get_next_transfer_stream();

    retErr = enqueueEventsWait(command_queue, cuStream, num_events_in_wait_list,
                               event_wait_list);

    if (event) {
      retImplEv = std::unique_ptr<_pi_event>(_pi_event::make_native(
          PI_COMMAND_TYPE_MEM_BUFFER_READ_RECT, command_queue, cuStream));
      retImplEv->start();
    }

    retErr = commonEnqueueMemBufferCopyRect(
        cuStream, region, &devPtr, CU_MEMORYTYPE_DEVICE, buffer_offset,
        buffer_row_pitch, buffer_slice_pitch, ptr, CU_MEMORYTYPE_HOST,
        host_offset, host_row_pitch, host_slice_pitch);

    if (event) {
      retErr = retImplEv->record();
    }

    if (blocking_read) {
      retErr = PI_CHECK_ERROR(cuStreamSynchronize(cuStream));
    }

    if (event) {
      *event = retImplEv.release();
    }

  } catch (pi_result err) {
    retErr = err;
  }
  return retErr;
}

pi_result cuda_piEnqueueMemBufferWriteRect(
    pi_queue command_queue, pi_mem buffer, pi_bool blocking_write,
    pi_buff_rect_offset buffer_offset, pi_buff_rect_offset host_offset,
    pi_buff_rect_region region, size_t buffer_row_pitch,
    size_t buffer_slice_pitch, size_t host_row_pitch, size_t host_slice_pitch,
    const void *ptr, pi_uint32 num_events_in_wait_list,
    const pi_event *event_wait_list, pi_event *event) {

  assert(buffer != nullptr);
  assert(command_queue != nullptr);

  pi_result retErr = PI_SUCCESS;
  CUdeviceptr devPtr = buffer->mem_.buffer_mem_.get();
  std::unique_ptr<_pi_event> retImplEv{nullptr};

  try {
    ScopedContext active(command_queue->get_native_context());
    CUstream cuStream = command_queue->get_next_transfer_stream();
    retErr = enqueueEventsWait(command_queue, cuStream, num_events_in_wait_list,
                               event_wait_list);

    if (event) {
      retImplEv = std::unique_ptr<_pi_event>(_pi_event::make_native(
          PI_COMMAND_TYPE_MEM_BUFFER_WRITE_RECT, command_queue, cuStream));
      retImplEv->start();
    }

    retErr = commonEnqueueMemBufferCopyRect(
        cuStream, region, ptr, CU_MEMORYTYPE_HOST, host_offset, host_row_pitch,
        host_slice_pitch, &devPtr, CU_MEMORYTYPE_DEVICE, buffer_offset,
        buffer_row_pitch, buffer_slice_pitch);

    if (event) {
      retErr = retImplEv->record();
    }

    if (blocking_write) {
      retErr = PI_CHECK_ERROR(cuStreamSynchronize(cuStream));
    }

    if (event) {
      *event = retImplEv.release();
    }

  } catch (pi_result err) {
    retErr = err;
  }
  return retErr;
}

pi_result cuda_piEnqueueMemBufferCopy(pi_queue command_queue, pi_mem src_buffer,
                                      pi_mem dst_buffer, size_t src_offset,
                                      size_t dst_offset, size_t size,
                                      pi_uint32 num_events_in_wait_list,
                                      const pi_event *event_wait_list,
                                      pi_event *event) {
  if (!command_queue) {
    return PI_ERROR_INVALID_QUEUE;
  }

  std::unique_ptr<_pi_event> retImplEv{nullptr};

  try {
    ScopedContext active(command_queue->get_native_context());
    pi_result result;

    auto stream = command_queue->get_next_transfer_stream();
    result = enqueueEventsWait(command_queue, stream, num_events_in_wait_list,
                               event_wait_list);

    if (event) {
      retImplEv = std::unique_ptr<_pi_event>(_pi_event::make_native(
          PI_COMMAND_TYPE_MEM_BUFFER_COPY, command_queue, stream));
      result = retImplEv->start();
    }

    auto src = src_buffer->mem_.buffer_mem_.get() + src_offset;
    auto dst = dst_buffer->mem_.buffer_mem_.get() + dst_offset;

    result = PI_CHECK_ERROR(cuMemcpyDtoDAsync(dst, src, size, stream));

    if (event) {
      result = retImplEv->record();
      *event = retImplEv.release();
    }

    return result;
  } catch (pi_result err) {
    return err;
  } catch (...) {
    return PI_ERROR_UNKNOWN;
  }
}

pi_result cuda_piEnqueueMemBufferCopyRect(
    pi_queue command_queue, pi_mem src_buffer, pi_mem dst_buffer,
    pi_buff_rect_offset src_origin, pi_buff_rect_offset dst_origin,
    pi_buff_rect_region region, size_t src_row_pitch, size_t src_slice_pitch,
    size_t dst_row_pitch, size_t dst_slice_pitch,
    pi_uint32 num_events_in_wait_list, const pi_event *event_wait_list,
    pi_event *event) {

  assert(src_buffer != nullptr);
  assert(dst_buffer != nullptr);
  assert(command_queue != nullptr);

  pi_result retErr = PI_SUCCESS;
  CUdeviceptr srcPtr = src_buffer->mem_.buffer_mem_.get();
  CUdeviceptr dstPtr = dst_buffer->mem_.buffer_mem_.get();
  std::unique_ptr<_pi_event> retImplEv{nullptr};

  try {
    ScopedContext active(command_queue->get_native_context());
    CUstream cuStream = command_queue->get_next_transfer_stream();
    retErr = enqueueEventsWait(command_queue, cuStream, num_events_in_wait_list,
                               event_wait_list);

    if (event) {
      retImplEv = std::unique_ptr<_pi_event>(_pi_event::make_native(
          PI_COMMAND_TYPE_MEM_BUFFER_COPY_RECT, command_queue, cuStream));
      retImplEv->start();
    }

    retErr = commonEnqueueMemBufferCopyRect(
        cuStream, region, &srcPtr, CU_MEMORYTYPE_DEVICE, src_origin,
        src_row_pitch, src_slice_pitch, &dstPtr, CU_MEMORYTYPE_DEVICE,
        dst_origin, dst_row_pitch, dst_slice_pitch);

    if (event) {
      retImplEv->record();
      *event = retImplEv.release();
    }

  } catch (pi_result err) {
    retErr = err;
  }
  return retErr;
}

pi_result cuda_piEnqueueMemBufferFill(pi_queue command_queue, pi_mem buffer,
                                      const void *pattern, size_t pattern_size,
                                      size_t offset, size_t size,
                                      pi_uint32 num_events_in_wait_list,
                                      const pi_event *event_wait_list,
                                      pi_event *event) {
  assert(command_queue != nullptr);

  auto args_are_multiples_of_pattern_size =
      (offset % pattern_size == 0) || (size % pattern_size == 0);

  auto pattern_is_valid = (pattern != nullptr);

  auto pattern_size_is_valid =
      ((pattern_size & (pattern_size - 1)) == 0) && // is power of two
      (pattern_size > 0) && (pattern_size <= 128);  // falls within valid range

  assert(args_are_multiples_of_pattern_size && pattern_is_valid &&
         pattern_size_is_valid);
  (void)args_are_multiples_of_pattern_size;
  (void)pattern_is_valid;
  (void)pattern_size_is_valid;

  std::unique_ptr<_pi_event> retImplEv{nullptr};

  try {
    ScopedContext active(command_queue->get_native_context());

    auto stream = command_queue->get_next_transfer_stream();
    pi_result result;
    result = enqueueEventsWait(command_queue, stream, num_events_in_wait_list,
                               event_wait_list);

    if (event) {
      retImplEv = std::unique_ptr<_pi_event>(_pi_event::make_native(
          PI_COMMAND_TYPE_MEM_BUFFER_FILL, command_queue, stream));
      result = retImplEv->start();
    }

    auto dstDevice = buffer->mem_.buffer_mem_.get() + offset;
    auto N = size / pattern_size;

    // pattern size in bytes
    switch (pattern_size) {
    case 1: {
      auto value = *static_cast<const uint8_t *>(pattern);
      result = PI_CHECK_ERROR(cuMemsetD8Async(dstDevice, value, N, stream));
      break;
    }
    case 2: {
      auto value = *static_cast<const uint16_t *>(pattern);
      result = PI_CHECK_ERROR(cuMemsetD16Async(dstDevice, value, N, stream));
      break;
    }
    case 4: {
      auto value = *static_cast<const uint32_t *>(pattern);
      result = PI_CHECK_ERROR(cuMemsetD32Async(dstDevice, value, N, stream));
      break;
    }
    default: {
      // CUDA has no memset functions that allow setting values more than 4
      // bytes. PI API lets you pass an arbitrary "pattern" to the buffer
      // fill, which can be more than 4 bytes. We must break up the pattern
      // into 4 byte values, and set the buffer using multiple strided calls.
      // This means that one cuMemsetD2D32Async call is made for every 4 bytes
      // in the pattern.

      auto number_of_steps = pattern_size / sizeof(uint32_t);

      // we walk up the pattern in 4-byte steps, and call cuMemset for each
      // 4-byte chunk of the pattern.
      for (auto step = 0u; step < number_of_steps; ++step) {
        // take 4 bytes of the pattern
        auto value = *(static_cast<const uint32_t *>(pattern) + step);

        // offset the pointer to the part of the buffer we want to write to
        auto offset_ptr = dstDevice + (step * sizeof(uint32_t));

        // set all of the pattern chunks
        result = PI_CHECK_ERROR(
            cuMemsetD2D32Async(offset_ptr, pattern_size, value, 1, N, stream));
      }

      break;
    }
    }

    if (event) {
      result = retImplEv->record();
      *event = retImplEv.release();
    }

    return result;
  } catch (pi_result err) {
    return err;
  } catch (...) {
    return PI_ERROR_UNKNOWN;
  }
}

static size_t imageElementByteSize(CUDA_ARRAY_DESCRIPTOR array_desc) {
  switch (array_desc.Format) {
  case CU_AD_FORMAT_UNSIGNED_INT8:
  case CU_AD_FORMAT_SIGNED_INT8:
    return 1;
  case CU_AD_FORMAT_UNSIGNED_INT16:
  case CU_AD_FORMAT_SIGNED_INT16:
  case CU_AD_FORMAT_HALF:
    return 2;
  case CU_AD_FORMAT_UNSIGNED_INT32:
  case CU_AD_FORMAT_SIGNED_INT32:
  case CU_AD_FORMAT_FLOAT:
    return 4;
  default:
    sycl::detail::pi::die("Invalid image format.");
    return 0;
  }
}

/// General ND memory copy operation for images (where N > 1).
/// This function requires the corresponding CUDA context to be at the top of
/// the context stack
/// If the source and/or destination is an array, src_ptr and/or dst_ptr
/// must be a pointer to a CUarray
static pi_result commonEnqueueMemImageNDCopy(
    CUstream cu_stream, pi_mem_type img_type, const size_t *region,
    const void *src_ptr, const CUmemorytype_enum src_type,
    const size_t *src_offset, void *dst_ptr, const CUmemorytype_enum dst_type,
    const size_t *dst_offset) {
  assert(region != nullptr);

  assert(src_type == CU_MEMORYTYPE_ARRAY || src_type == CU_MEMORYTYPE_HOST);
  assert(dst_type == CU_MEMORYTYPE_ARRAY || dst_type == CU_MEMORYTYPE_HOST);

  if (img_type == PI_MEM_TYPE_IMAGE2D) {
    CUDA_MEMCPY2D cpyDesc;
    memset(&cpyDesc, 0, sizeof(cpyDesc));
    cpyDesc.srcMemoryType = src_type;
    if (src_type == CU_MEMORYTYPE_ARRAY) {
      cpyDesc.srcArray = *static_cast<const CUarray *>(src_ptr);
      cpyDesc.srcXInBytes = src_offset[0];
      cpyDesc.srcY = src_offset[1];
    } else {
      cpyDesc.srcHost = src_ptr;
    }
    cpyDesc.dstMemoryType = dst_type;
    if (dst_type == CU_MEMORYTYPE_ARRAY) {
      cpyDesc.dstArray = *static_cast<CUarray *>(dst_ptr);
      cpyDesc.dstXInBytes = dst_offset[0];
      cpyDesc.dstY = dst_offset[1];
    } else {
      cpyDesc.dstHost = dst_ptr;
    }
    cpyDesc.WidthInBytes = region[0];
    cpyDesc.Height = region[1];
    return PI_CHECK_ERROR(cuMemcpy2DAsync(&cpyDesc, cu_stream));
  }
  if (img_type == PI_MEM_TYPE_IMAGE3D) {
    CUDA_MEMCPY3D cpyDesc;
    memset(&cpyDesc, 0, sizeof(cpyDesc));
    cpyDesc.srcMemoryType = src_type;
    if (src_type == CU_MEMORYTYPE_ARRAY) {
      cpyDesc.srcArray = *static_cast<const CUarray *>(src_ptr);
      cpyDesc.srcXInBytes = src_offset[0];
      cpyDesc.srcY = src_offset[1];
      cpyDesc.srcZ = src_offset[2];
    } else {
      cpyDesc.srcHost = src_ptr;
    }
    cpyDesc.dstMemoryType = dst_type;
    if (dst_type == CU_MEMORYTYPE_ARRAY) {
      cpyDesc.dstArray = *static_cast<CUarray *>(dst_ptr);
      cpyDesc.dstXInBytes = dst_offset[0];
      cpyDesc.dstY = dst_offset[1];
      cpyDesc.dstZ = dst_offset[2];
    } else {
      cpyDesc.dstHost = dst_ptr;
    }
    cpyDesc.WidthInBytes = region[0];
    cpyDesc.Height = region[1];
    cpyDesc.Depth = region[2];
    return PI_CHECK_ERROR(cuMemcpy3DAsync(&cpyDesc, cu_stream));
  }
  return PI_ERROR_INVALID_VALUE;
}

pi_result cuda_piEnqueueMemImageRead(
    pi_queue command_queue, pi_mem image, pi_bool blocking_read,
    const size_t *origin, const size_t *region, size_t row_pitch,
    size_t slice_pitch, void *ptr, pi_uint32 num_events_in_wait_list,
    const pi_event *event_wait_list, pi_event *event) {
  // Ignore unused parameters
  (void)row_pitch;
  (void)slice_pitch;

  assert(command_queue != nullptr);
  assert(image != nullptr);
  assert(image->mem_type_ == _pi_mem::mem_type::surface);

  pi_result retErr = PI_SUCCESS;

  try {
    ScopedContext active(command_queue->get_native_context());
    CUstream cuStream = command_queue->get_next_transfer_stream();
    retErr = enqueueEventsWait(command_queue, cuStream, num_events_in_wait_list,
                               event_wait_list);

    CUarray array = image->mem_.surface_mem_.get_array();

    CUDA_ARRAY_DESCRIPTOR arrayDesc;
    retErr = PI_CHECK_ERROR(cuArrayGetDescriptor(&arrayDesc, array));

    int elementByteSize = imageElementByteSize(arrayDesc);

    size_t byteOffsetX = origin[0] * elementByteSize * arrayDesc.NumChannels;
    size_t bytesToCopy = elementByteSize * arrayDesc.NumChannels * region[0];

    pi_mem_type imgType = image->mem_.surface_mem_.get_image_type();
    if (imgType == PI_MEM_TYPE_IMAGE1D) {
      retErr = PI_CHECK_ERROR(
          cuMemcpyAtoHAsync(ptr, array, byteOffsetX, bytesToCopy, cuStream));
    } else {
      size_t adjustedRegion[3] = {bytesToCopy, region[1], region[2]};
      size_t srcOffset[3] = {byteOffsetX, origin[1], origin[2]};

      retErr = commonEnqueueMemImageNDCopy(
          cuStream, imgType, adjustedRegion, &array, CU_MEMORYTYPE_ARRAY,
          srcOffset, ptr, CU_MEMORYTYPE_HOST, nullptr);

      if (retErr != PI_SUCCESS) {
        return retErr;
      }
    }

    if (event) {
      auto new_event = _pi_event::make_native(PI_COMMAND_TYPE_IMAGE_READ,
                                              command_queue, cuStream);
      new_event->record();
      *event = new_event;
    }

    if (blocking_read) {
      retErr = PI_CHECK_ERROR(cuStreamSynchronize(cuStream));
    }
  } catch (pi_result err) {
    return err;
  } catch (...) {
    return PI_ERROR_UNKNOWN;
  }

  return retErr;
}

pi_result
cuda_piEnqueueMemImageWrite(pi_queue command_queue, pi_mem image,
                            pi_bool blocking_write, const size_t *origin,
                            const size_t *region, size_t input_row_pitch,
                            size_t input_slice_pitch, const void *ptr,
                            pi_uint32 num_events_in_wait_list,
                            const pi_event *event_wait_list, pi_event *event) {
  // Ignore unused parameters
  (void)blocking_write;
  (void)input_row_pitch;
  (void)input_slice_pitch;

  assert(command_queue != nullptr);
  assert(image != nullptr);
  assert(image->mem_type_ == _pi_mem::mem_type::surface);

  pi_result retErr = PI_SUCCESS;

  try {
    ScopedContext active(command_queue->get_native_context());
    CUstream cuStream = command_queue->get_next_transfer_stream();
    retErr = enqueueEventsWait(command_queue, cuStream, num_events_in_wait_list,
                               event_wait_list);

    CUarray array = image->mem_.surface_mem_.get_array();

    CUDA_ARRAY_DESCRIPTOR arrayDesc;
    retErr = PI_CHECK_ERROR(cuArrayGetDescriptor(&arrayDesc, array));

    int elementByteSize = imageElementByteSize(arrayDesc);

    size_t byteOffsetX = origin[0] * elementByteSize * arrayDesc.NumChannels;
    size_t bytesToCopy = elementByteSize * arrayDesc.NumChannels * region[0];

    pi_mem_type imgType = image->mem_.surface_mem_.get_image_type();
    if (imgType == PI_MEM_TYPE_IMAGE1D) {
      retErr = PI_CHECK_ERROR(
          cuMemcpyHtoAAsync(array, byteOffsetX, ptr, bytesToCopy, cuStream));
    } else {
      size_t adjustedRegion[3] = {bytesToCopy, region[1], region[2]};
      size_t dstOffset[3] = {byteOffsetX, origin[1], origin[2]};

      retErr = commonEnqueueMemImageNDCopy(
          cuStream, imgType, adjustedRegion, ptr, CU_MEMORYTYPE_HOST, nullptr,
          &array, CU_MEMORYTYPE_ARRAY, dstOffset);

      if (retErr != PI_SUCCESS) {
        return retErr;
      }
    }

    if (event) {
      auto new_event = _pi_event::make_native(PI_COMMAND_TYPE_IMAGE_WRITE,
                                              command_queue, cuStream);
      new_event->record();
      *event = new_event;
    }
  } catch (pi_result err) {
    return err;
  } catch (...) {
    return PI_ERROR_UNKNOWN;
  }

  return retErr;
}

pi_result cuda_piEnqueueMemImageCopy(pi_queue command_queue, pi_mem src_image,
                                     pi_mem dst_image, const size_t *src_origin,
                                     const size_t *dst_origin,
                                     const size_t *region,
                                     pi_uint32 num_events_in_wait_list,
                                     const pi_event *event_wait_list,
                                     pi_event *event) {
  assert(src_image->mem_type_ == _pi_mem::mem_type::surface);
  assert(dst_image->mem_type_ == _pi_mem::mem_type::surface);
  assert(src_image->mem_.surface_mem_.get_image_type() ==
         dst_image->mem_.surface_mem_.get_image_type());

  pi_result retErr = PI_SUCCESS;

  try {
    ScopedContext active(command_queue->get_native_context());
    CUstream cuStream = command_queue->get_next_transfer_stream();
    retErr = enqueueEventsWait(command_queue, cuStream, num_events_in_wait_list,
                               event_wait_list);

    CUarray srcArray = src_image->mem_.surface_mem_.get_array();
    CUarray dstArray = dst_image->mem_.surface_mem_.get_array();

    CUDA_ARRAY_DESCRIPTOR srcArrayDesc;
    retErr = PI_CHECK_ERROR(cuArrayGetDescriptor(&srcArrayDesc, srcArray));
    CUDA_ARRAY_DESCRIPTOR dstArrayDesc;
    retErr = PI_CHECK_ERROR(cuArrayGetDescriptor(&dstArrayDesc, dstArray));

    assert(srcArrayDesc.Format == dstArrayDesc.Format);
    assert(srcArrayDesc.NumChannels == dstArrayDesc.NumChannels);

    int elementByteSize = imageElementByteSize(srcArrayDesc);

    size_t dstByteOffsetX =
        dst_origin[0] * elementByteSize * srcArrayDesc.NumChannels;
    size_t srcByteOffsetX =
        src_origin[0] * elementByteSize * dstArrayDesc.NumChannels;
    size_t bytesToCopy = elementByteSize * srcArrayDesc.NumChannels * region[0];

    pi_mem_type imgType = src_image->mem_.surface_mem_.get_image_type();
    if (imgType == PI_MEM_TYPE_IMAGE1D) {
      retErr = PI_CHECK_ERROR(cuMemcpyAtoA(dstArray, dstByteOffsetX, srcArray,
                                           srcByteOffsetX, bytesToCopy));
    } else {
      size_t adjustedRegion[3] = {bytesToCopy, region[1], region[2]};
      size_t srcOffset[3] = {srcByteOffsetX, src_origin[1], src_origin[2]};
      size_t dstOffset[3] = {dstByteOffsetX, dst_origin[1], dst_origin[2]};

      retErr = commonEnqueueMemImageNDCopy(
          cuStream, imgType, adjustedRegion, &srcArray, CU_MEMORYTYPE_ARRAY,
          srcOffset, &dstArray, CU_MEMORYTYPE_ARRAY, dstOffset);

      if (retErr != PI_SUCCESS) {
        return retErr;
      }
    }

    if (event) {
      auto new_event = _pi_event::make_native(PI_COMMAND_TYPE_IMAGE_COPY,
                                              command_queue, cuStream);
      new_event->record();
      *event = new_event;
    }
  } catch (pi_result err) {
    return err;
  } catch (...) {
    return PI_ERROR_UNKNOWN;
  }

  return retErr;
}

/// \TODO Not implemented in CUDA.
pi_result cuda_piEnqueueMemImageFill(pi_queue, pi_mem, const void *,
                                     const size_t *, const size_t *, pi_uint32,
                                     const pi_event *, pi_event *) {
  sycl::detail::pi::die("cuda_piEnqueueMemImageFill not implemented");
  return {};
}

/// Implements mapping on the host using a BufferRead operation.
/// Mapped pointers are stored in the pi_mem object.
/// If the buffer uses pinned host memory a pointer to that memory is returned
/// and no read operation is done.
///
pi_result cuda_piEnqueueMemBufferMap(pi_queue command_queue, pi_mem buffer,
                                     pi_bool blocking_map,
                                     pi_map_flags map_flags, size_t offset,
                                     size_t size,
                                     pi_uint32 num_events_in_wait_list,
                                     const pi_event *event_wait_list,
                                     pi_event *event, void **ret_map) {
  assert(ret_map != nullptr);
  assert(command_queue != nullptr);
  assert(buffer != nullptr);
  assert(buffer->mem_type_ == _pi_mem::mem_type::buffer);

  pi_result ret_err = PI_ERROR_INVALID_OPERATION;
  const bool is_pinned = buffer->mem_.buffer_mem_.allocMode_ ==
                         _pi_mem::mem_::buffer_mem_::alloc_mode::alloc_host_ptr;

  // Currently no support for overlapping regions
  if (buffer->mem_.buffer_mem_.get_map_ptr() != nullptr) {
    return ret_err;
  }

  // Allocate a pointer in the host to store the mapped information
  auto hostPtr = buffer->mem_.buffer_mem_.map_to_ptr(offset, map_flags);
  *ret_map = buffer->mem_.buffer_mem_.get_map_ptr();
  if (hostPtr) {
    ret_err = PI_SUCCESS;
  }

  if (!is_pinned && ((map_flags & PI_MAP_READ) || (map_flags & PI_MAP_WRITE))) {
    // Pinned host memory is already on host so it doesn't need to be read.
    ret_err = cuda_piEnqueueMemBufferRead(
        command_queue, buffer, blocking_map, offset, size, hostPtr,
        num_events_in_wait_list, event_wait_list, event);
  } else {
    ScopedContext active(command_queue->get_native_context());

    if (is_pinned) {
      ret_err = cuda_piEnqueueEventsWait(command_queue, num_events_in_wait_list,
                                         event_wait_list, nullptr);
    }

    if (event) {
      try {
        *event = _pi_event::make_native(
            PI_COMMAND_TYPE_MEM_BUFFER_MAP, command_queue,
            command_queue->get_next_transfer_stream());
        (*event)->start();
        (*event)->record();
      } catch (pi_result error) {
        ret_err = error;
      }
    }
  }

  return ret_err;
}

/// Implements the unmap from the host, using a BufferWrite operation.
/// Requires the mapped pointer to be already registered in the given memobj.
/// If memobj uses pinned host memory, this will not do a write.
///
pi_result cuda_piEnqueueMemUnmap(pi_queue command_queue, pi_mem memobj,
                                 void *mapped_ptr,
                                 pi_uint32 num_events_in_wait_list,
                                 const pi_event *event_wait_list,
                                 pi_event *event) {
  pi_result ret_err = PI_SUCCESS;

  assert(command_queue != nullptr);
  assert(mapped_ptr != nullptr);
  assert(memobj != nullptr);
  assert(memobj->mem_type_ == _pi_mem::mem_type::buffer);
  assert(memobj->mem_.buffer_mem_.get_map_ptr() != nullptr);
  assert(memobj->mem_.buffer_mem_.get_map_ptr() == mapped_ptr);

  const bool is_pinned = memobj->mem_.buffer_mem_.allocMode_ ==
                         _pi_mem::mem_::buffer_mem_::alloc_mode::alloc_host_ptr;

  if (!is_pinned &&
      ((memobj->mem_.buffer_mem_.get_map_flags() & PI_MAP_WRITE) ||
       (memobj->mem_.buffer_mem_.get_map_flags() &
        PI_MAP_WRITE_INVALIDATE_REGION))) {
    // Pinned host memory is only on host so it doesn't need to be written to.
    ret_err = cuda_piEnqueueMemBufferWrite(
        command_queue, memobj, true,
        memobj->mem_.buffer_mem_.get_map_offset(mapped_ptr),
        memobj->mem_.buffer_mem_.get_size(), mapped_ptr,
        num_events_in_wait_list, event_wait_list, event);
  } else {
    ScopedContext active(command_queue->get_native_context());

    if (is_pinned) {
      ret_err = cuda_piEnqueueEventsWait(command_queue, num_events_in_wait_list,
                                         event_wait_list, nullptr);
    }

    if (event) {
      try {
        *event = _pi_event::make_native(
            PI_COMMAND_TYPE_MEM_BUFFER_UNMAP, command_queue,
            command_queue->get_next_transfer_stream());
        (*event)->start();
        (*event)->record();
      } catch (pi_result error) {
        ret_err = error;
      }
    }
  }

  memobj->mem_.buffer_mem_.unmap(mapped_ptr);
  return ret_err;
}

/// USM: Implements USM Host allocations using CUDA Pinned Memory
///
pi_result cuda_piextUSMHostAlloc(void **result_ptr, pi_context context,
                                 pi_usm_mem_properties *properties, size_t size,
                                 pi_uint32 alignment) {
  assert(result_ptr != nullptr);
  assert(context != nullptr);
  assert(properties == nullptr || *properties == 0);
  pi_result result = PI_SUCCESS;
  try {
    ScopedContext active(context->get()[0]);
    result = PI_CHECK_ERROR(cuMemAllocHost(result_ptr, size));
  } catch (pi_result error) {
    result = error;
  }

  assert(alignment == 0 ||
         (result == PI_SUCCESS &&
          reinterpret_cast<std::uintptr_t>(*result_ptr) % alignment == 0));
  return result;
}

/// USM: Implements USM device allocations using a normal CUDA device pointer
///
pi_result cuda_piextUSMDeviceAlloc(void **result_ptr, pi_context context,
                                   pi_device device,
                                   pi_usm_mem_properties *properties,
                                   size_t size, pi_uint32 alignment) {
  assert(result_ptr != nullptr);
  assert(context != nullptr);
  assert(device != nullptr);
  assert(properties == nullptr || *properties == 0);
  pi_result result = PI_SUCCESS;
  try {
    ScopedContext active(context->get(device));
    result = PI_CHECK_ERROR(cuMemAlloc((CUdeviceptr *)result_ptr, size));
  } catch (pi_result error) {
    result = error;
  }

  assert(alignment == 0 ||
         (result == PI_SUCCESS &&
          reinterpret_cast<std::uintptr_t>(*result_ptr) % alignment == 0));
  return result;
}

/// USM: Implements USM Shared allocations using CUDA Managed Memory
///
pi_result cuda_piextUSMSharedAlloc(void **result_ptr, pi_context context,
                                   pi_device device,
                                   pi_usm_mem_properties *properties,
                                   size_t size, pi_uint32 alignment) {
  assert(result_ptr != nullptr);
  assert(context != nullptr);
  assert(device != nullptr);
  assert(properties == nullptr || *properties == 0);
  pi_result result = PI_SUCCESS;
  try {
    ScopedContext active(context->get(device));
    result = PI_CHECK_ERROR(cuMemAllocManaged((CUdeviceptr *)result_ptr, size,
                                              CU_MEM_ATTACH_GLOBAL));
  } catch (pi_result error) {
    result = error;
  }

  assert(alignment == 0 ||
         (result == PI_SUCCESS &&
          reinterpret_cast<std::uintptr_t>(*result_ptr) % alignment == 0));
  return result;
}

/// USM: Frees the given USM pointer associated with the context.
///
pi_result cuda_piextUSMFree(pi_context context, void *ptr) {
  assert(context != nullptr);
  pi_result result = PI_SUCCESS;
  try {
    ScopedContext active(context->get()[0]);
    bool is_managed;
    unsigned int type;
    void *attribute_values[2] = {&is_managed, &type};
    CUpointer_attribute attributes[2] = {CU_POINTER_ATTRIBUTE_IS_MANAGED,
                                         CU_POINTER_ATTRIBUTE_MEMORY_TYPE};
    result = PI_CHECK_ERROR(cuPointerGetAttributes(
        2, attributes, attribute_values, (CUdeviceptr)ptr));
    assert(type == CU_MEMORYTYPE_DEVICE || type == CU_MEMORYTYPE_HOST);
    if (is_managed || type == CU_MEMORYTYPE_DEVICE) {
      // Memory allocated with cuMemAlloc and cuMemAllocManaged must be freed
      // with cuMemFree
      result = PI_CHECK_ERROR(cuMemFree((CUdeviceptr)ptr));
    } else {
      // Memory allocated with cuMemAllocHost must be freed with cuMemFreeHost
      result = PI_CHECK_ERROR(cuMemFreeHost(ptr));
    }
  } catch (pi_result error) {
    result = error;
  }
  return result;
}

pi_result cuda_piextUSMEnqueueMemset(pi_queue queue, void *ptr, pi_int32 value,
                                     size_t count,
                                     pi_uint32 num_events_in_waitlist,
                                     const pi_event *events_waitlist,
                                     pi_event *event) {
  assert(queue != nullptr);
  assert(ptr != nullptr);
  pi_result result = PI_SUCCESS;
  std::unique_ptr<_pi_event> event_ptr{nullptr};

  try {
    ScopedContext active(queue->get_native_context());
    pi_uint32 stream_token;
    _pi_stream_guard guard;
    CUstream cuStream = queue->get_next_compute_stream(
        num_events_in_waitlist, events_waitlist, guard, &stream_token);
    result = enqueueEventsWait(queue, cuStream, num_events_in_waitlist,
                               events_waitlist);
    if (event) {
      event_ptr = std::unique_ptr<_pi_event>(_pi_event::make_native(
          PI_COMMAND_TYPE_MEM_BUFFER_FILL, queue, cuStream, stream_token));
      event_ptr->start();
    }
    result = PI_CHECK_ERROR(cuMemsetD8Async(
        (CUdeviceptr)ptr, (unsigned char)value & 0xFF, count, cuStream));
    if (event) {
      result = event_ptr->record();
      *event = event_ptr.release();
    }
  } catch (pi_result err) {
    result = err;
  }
  return result;
}

pi_result cuda_piextUSMEnqueueMemcpy(pi_queue queue, pi_bool blocking,
                                     void *dst_ptr, const void *src_ptr,
                                     size_t size,
                                     pi_uint32 num_events_in_waitlist,
                                     const pi_event *events_waitlist,
                                     pi_event *event) {
  assert(queue != nullptr);
  assert(dst_ptr != nullptr);
  assert(src_ptr != nullptr);
  pi_result result = PI_SUCCESS;

  std::unique_ptr<_pi_event> event_ptr{nullptr};

  try {
    ScopedContext active(queue->get_native_context());
    CUstream cuStream = queue->get_next_transfer_stream();
    result = enqueueEventsWait(queue, cuStream, num_events_in_waitlist,
                               events_waitlist);
    if (event) {
      event_ptr = std::unique_ptr<_pi_event>(_pi_event::make_native(
          PI_COMMAND_TYPE_MEM_BUFFER_COPY, queue, cuStream));
      event_ptr->start();
    }
    result = PI_CHECK_ERROR(cuMemcpyAsync(
        (CUdeviceptr)dst_ptr, (CUdeviceptr)src_ptr, size, cuStream));
    if (event) {
      result = event_ptr->record();
    }
    if (blocking) {
      result = PI_CHECK_ERROR(cuStreamSynchronize(cuStream));
    }
    if (event) {
      *event = event_ptr.release();
    }
  } catch (pi_result err) {
    result = err;
  }
  return result;
}

pi_result cuda_piextUSMEnqueuePrefetch(pi_queue queue, const void *ptr,
                                       size_t size,
                                       pi_usm_migration_flags flags,
                                       pi_uint32 num_events_in_waitlist,
                                       const pi_event *events_waitlist,
                                       pi_event *event) {
  pi_device device = queue->get_device();

  // Certain cuda devices and Windows do not have support for some Unified
  // Memory features. cuMemPrefetchAsync requires concurrent memory access
  // for managed memory. Therfore, ignore prefetch hint if concurrent managed
  // memory access is not available.
  int isConcurrentManagedAccessAvailable = 0;
  cuDeviceGetAttribute(&isConcurrentManagedAccessAvailable,
                       CU_DEVICE_ATTRIBUTE_CONCURRENT_MANAGED_ACCESS,
                       device->get());
  if (!isConcurrentManagedAccessAvailable) {
    setErrorMessage("Prefetch hint ignored as device does not support "
                    "concurrent managed access",
                    PI_SUCCESS);
    return PI_ERROR_PLUGIN_SPECIFIC_ERROR;
  }

  unsigned int is_managed;
  PI_CHECK_ERROR(cuPointerGetAttribute(
      &is_managed, CU_POINTER_ATTRIBUTE_IS_MANAGED, (CUdeviceptr)ptr));
  if (!is_managed) {
    setErrorMessage("Prefetch hint ignored as prefetch only works with USM",
                    PI_SUCCESS);
    return PI_ERROR_PLUGIN_SPECIFIC_ERROR;
  }

  // flags is currently unused so fail if set
  if (flags != 0)
    return PI_ERROR_INVALID_VALUE;
  assert(queue != nullptr);
  assert(ptr != nullptr);
  pi_result result = PI_SUCCESS;
  std::unique_ptr<_pi_event> event_ptr{nullptr};

  try {
    ScopedContext active(queue->get_native_context());
    CUstream cuStream = queue->get_next_transfer_stream();
    result = enqueueEventsWait(queue, cuStream, num_events_in_waitlist,
                               events_waitlist);
    if (event) {
      event_ptr = std::unique_ptr<_pi_event>(_pi_event::make_native(
          PI_COMMAND_TYPE_MEM_BUFFER_COPY, queue, cuStream));
      event_ptr->start();
    }
    result = PI_CHECK_ERROR(
        cuMemPrefetchAsync((CUdeviceptr)ptr, size, device->get(), cuStream));
    if (event) {
      result = event_ptr->record();
      *event = event_ptr.release();
    }
  } catch (pi_result err) {
    result = err;
  }
  return result;
}

/// USM: memadvise API to govern behavior of automatic migration mechanisms
pi_result cuda_piextUSMEnqueueMemAdvise(pi_queue queue, const void *ptr,
                                        size_t length, pi_mem_advice advice,
                                        pi_event *event) {
  assert(queue != nullptr);
  assert(ptr != nullptr);

  // Certain cuda devices and Windows do not have support for some Unified
  // Memory features. Passing CU_MEM_ADVISE_[UN]SET_PREFERRED_LOCATION and
  // CU_MEM_ADVISE_[UN]SET_ACCESSED_BY to cuMemAdvise on a GPU device requires
  // the GPU device to report a non-zero value for
  // CU_DEVICE_ATTRIBUTE_CONCURRENT_MANAGED_ACCESS. Therfore, ignore memory
  // advise if concurrent managed memory access is not available.
  if (advice == PI_MEM_ADVICE_CUDA_SET_PREFERRED_LOCATION ||
      advice == PI_MEM_ADVICE_CUDA_UNSET_PREFERRED_LOCATION ||
      advice == PI_MEM_ADVICE_CUDA_SET_ACCESSED_BY ||
      advice == PI_MEM_ADVICE_CUDA_UNSET_ACCESSED_BY ||
      advice == PI_MEM_ADVICE_RESET) {
    pi_device device = queue->get_device();
    if (!getAttribute(device, CU_DEVICE_ATTRIBUTE_CONCURRENT_MANAGED_ACCESS)) {
      setErrorMessage("Mem advise ignored as device does not support "
                      "concurrent managed access",
                      PI_SUCCESS);
      return PI_ERROR_PLUGIN_SPECIFIC_ERROR;
    }

    // TODO: If ptr points to valid system-allocated pageable memory we should
    // check that the device also has the
    // CU_DEVICE_ATTRIBUTE_PAGEABLE_MEMORY_ACCESS property.
  }

  unsigned int is_managed;
  PI_CHECK_ERROR(cuPointerGetAttribute(
      &is_managed, CU_POINTER_ATTRIBUTE_IS_MANAGED, (CUdeviceptr)ptr));
  if (!is_managed) {
    setErrorMessage(
        "Memory advice ignored as memory advices only works with USM",
        PI_SUCCESS);
    return PI_ERROR_PLUGIN_SPECIFIC_ERROR;
  }

  pi_result result = PI_SUCCESS;
  std::unique_ptr<_pi_event> event_ptr{nullptr};

  try {
    ScopedContext active(queue->get_native_context());

    if (event) {
      event_ptr = std::unique_ptr<_pi_event>(_pi_event::make_native(
          PI_COMMAND_TYPE_USER, queue, queue->get_next_transfer_stream()));
      event_ptr->start();
    }

    switch (advice) {
    case PI_MEM_ADVICE_CUDA_SET_READ_MOSTLY:
    case PI_MEM_ADVICE_CUDA_UNSET_READ_MOSTLY:
    case PI_MEM_ADVICE_CUDA_SET_PREFERRED_LOCATION:
    case PI_MEM_ADVICE_CUDA_UNSET_PREFERRED_LOCATION:
    case PI_MEM_ADVICE_CUDA_SET_ACCESSED_BY:
    case PI_MEM_ADVICE_CUDA_UNSET_ACCESSED_BY:
      result = PI_CHECK_ERROR(cuMemAdvise(
          (CUdeviceptr)ptr, length,
          (CUmem_advise)(advice - PI_MEM_ADVICE_CUDA_SET_READ_MOSTLY + 1),
          queue->device_->get()));
      break;
    case PI_MEM_ADVICE_CUDA_SET_PREFERRED_LOCATION_HOST:
    case PI_MEM_ADVICE_CUDA_UNSET_PREFERRED_LOCATION_HOST:
    case PI_MEM_ADVICE_CUDA_SET_ACCESSED_BY_HOST:
    case PI_MEM_ADVICE_CUDA_UNSET_ACCESSED_BY_HOST:
      result = PI_CHECK_ERROR(cuMemAdvise(
          (CUdeviceptr)ptr, length,
          (CUmem_advise)(advice - PI_MEM_ADVICE_CUDA_SET_READ_MOSTLY + 1 -
                         (PI_MEM_ADVICE_CUDA_SET_PREFERRED_LOCATION_HOST -
                          PI_MEM_ADVICE_CUDA_SET_PREFERRED_LOCATION)),
          CU_DEVICE_CPU));
      break;
    case PI_MEM_ADVICE_RESET:
      PI_CHECK_ERROR(cuMemAdvise((CUdeviceptr)ptr, length,
                                 CU_MEM_ADVISE_UNSET_READ_MOSTLY,
                                 queue->get_device()->get()));
      PI_CHECK_ERROR(cuMemAdvise((CUdeviceptr)ptr, length,
                                 CU_MEM_ADVISE_UNSET_PREFERRED_LOCATION,
                                 queue->get_device()->get()));
      PI_CHECK_ERROR(cuMemAdvise((CUdeviceptr)ptr, length,
                                 CU_MEM_ADVISE_UNSET_ACCESSED_BY,
                                 queue->get_device()->get()));
      break;
    default:
      sycl::detail::pi::die("Unknown advice");
    }
    if (event) {
      result = event_ptr->record();
      *event = event_ptr.release();
    }
  } catch (pi_result err) {
    result = err;
  } catch (...) {
    result = PI_ERROR_UNKNOWN;
  }
  return result;
}

/// API to query information about USM allocated pointers
/// Valid Queries:
///   PI_MEM_ALLOC_TYPE returns host/device/shared pi_host_usm value
///   PI_MEM_ALLOC_BASE_PTR returns the base ptr of an allocation if
///                         the queried pointer fell inside an allocation.
///                         Result must fit in void *
///   PI_MEM_ALLOC_SIZE returns how big the queried pointer's
///                     allocation is in bytes. Result is a size_t.
///   PI_MEM_ALLOC_DEVICE returns the pi_device this was allocated against
///
/// \param context is the pi_context
/// \param ptr is the pointer to query
/// \param param_name is the type of query to perform
/// \param param_value_size is the size of the result in bytes
/// \param param_value is the result
/// \param param_value_size_ret is how many bytes were written
pi_result cuda_piextUSMGetMemAllocInfo(pi_context context, const void *ptr,
                                       pi_mem_alloc_info param_name,
                                       size_t param_value_size,
                                       void *param_value,
                                       size_t *param_value_size_ret) {
  assert(context != nullptr);
  assert(ptr != nullptr);
  pi_result result = PI_SUCCESS;

  try {
    ScopedContext active(context->get()[0]);
    switch (param_name) {
    case PI_MEM_ALLOC_TYPE: {
      unsigned int value;
      // do not throw if cuPointerGetAttribute returns CUDA_ERROR_INVALID_VALUE
      CUresult ret = cuPointerGetAttribute(
          &value, CU_POINTER_ATTRIBUTE_IS_MANAGED, (CUdeviceptr)ptr);
      if (ret == CUDA_ERROR_INVALID_VALUE) {
        // pointer not known to the CUDA subsystem
        return getInfo(param_value_size, param_value, param_value_size_ret,
                       PI_MEM_TYPE_UNKNOWN);
      }
      result = check_error(ret, __func__, __LINE__ - 5, __FILE__);
      if (value) {
        // pointer to managed memory
        return getInfo(param_value_size, param_value, param_value_size_ret,
                       PI_MEM_TYPE_SHARED);
      }
      result = PI_CHECK_ERROR(cuPointerGetAttribute(
          &value, CU_POINTER_ATTRIBUTE_MEMORY_TYPE, (CUdeviceptr)ptr));
      assert(value == CU_MEMORYTYPE_DEVICE || value == CU_MEMORYTYPE_HOST);
      if (value == CU_MEMORYTYPE_DEVICE) {
        // pointer to device memory
        return getInfo(param_value_size, param_value, param_value_size_ret,
                       PI_MEM_TYPE_DEVICE);
      }
      if (value == CU_MEMORYTYPE_HOST) {
        // pointer to host memory
        return getInfo(param_value_size, param_value, param_value_size_ret,
                       PI_MEM_TYPE_HOST);
      }
      // should never get here
#ifdef _MSC_VER
      __assume(0);
#else
      __builtin_unreachable();
#endif
      return getInfo(param_value_size, param_value, param_value_size_ret,
                     PI_MEM_TYPE_UNKNOWN);
    }
    case PI_MEM_ALLOC_BASE_PTR: {
#if __CUDA_API_VERSION >= 10020
      // CU_POINTER_ATTRIBUTE_RANGE_START_ADDR was introduced in CUDA 10.2
      unsigned int value;
      result = PI_CHECK_ERROR(cuPointerGetAttribute(
          &value, CU_POINTER_ATTRIBUTE_RANGE_START_ADDR, (CUdeviceptr)ptr));
      return getInfo(param_value_size, param_value, param_value_size_ret,
                     value);
#else
      return PI_ERROR_INVALID_VALUE;
#endif
    }
    case PI_MEM_ALLOC_SIZE: {
#if __CUDA_API_VERSION >= 10020
      // CU_POINTER_ATTRIBUTE_RANGE_SIZE was introduced in CUDA 10.2
      unsigned int value;
      result = PI_CHECK_ERROR(cuPointerGetAttribute(
          &value, CU_POINTER_ATTRIBUTE_RANGE_SIZE, (CUdeviceptr)ptr));
      return getInfo(param_value_size, param_value, param_value_size_ret,
                     value);
#else
      return PI_ERROR_INVALID_VALUE;
#endif
    }
    case PI_MEM_ALLOC_DEVICE: {
      // get device index associated with this pointer
      unsigned int device_idx;
      result = PI_CHECK_ERROR(cuPointerGetAttribute(
          &device_idx, CU_POINTER_ATTRIBUTE_DEVICE_ORDINAL, (CUdeviceptr)ptr));

      // currently each device is in its own platform, so find the platform at
      // the same index
      std::vector<pi_platform> platforms;
      platforms.resize(device_idx + 1);
      result = cuda_piPlatformsGet(device_idx + 1, platforms.data(), nullptr);

      // get the device from the platform
      pi_device device = platforms[device_idx]->devices_[0].get();
      return getInfo(param_value_size, param_value, param_value_size_ret,
                     device);
    }
    }
  } catch (pi_result error) {
    result = error;
  }
  return result;
}

__SYCL_EXPORT pi_result cuda_piextGetMemoryConnection(pi_device device1, pi_context context1, pi_device device2, pi_context context2, memory_connection* res){
  (void) device1;
  (void) context1;
  (void) device2;
  (void) context2;
  *res = MEMORY_CONNECTION_NONE; //TODO add p2p migratable
  return PI_SUCCESS;
}

// This API is called by Sycl RT to notify the end of the plugin lifetime.
// TODO: add a global variable lifetime management code here (see
// pi_level_zero.cpp for reference) Currently this is just a NOOP.
pi_result cuda_piTearDown(void *) {
  disableCUDATracing();
  return PI_SUCCESS;
}

const char SupportedVersion[] = _PI_CUDA_PLUGIN_VERSION_STRING;

pi_result piPluginInit(pi_plugin *PluginInit) {
  // Check that the major version matches in PiVersion and SupportedVersion
  _PI_PLUGIN_VERSION_CHECK(PluginInit->PiVersion, SupportedVersion);

  // PI interface supports higher version or the same version.
  size_t PluginVersionSize = sizeof(PluginInit->PluginVersion);
  if (strlen(SupportedVersion) >= PluginVersionSize)
    return PI_ERROR_INVALID_VALUE;
  strncpy(PluginInit->PluginVersion, SupportedVersion, PluginVersionSize);

  // Set whole function table to zero to make it easier to detect if
  // functions are not set up below.
  std::memset(&(PluginInit->PiFunctionTable), 0,
              sizeof(PluginInit->PiFunctionTable));

  enableCUDATracing();

// Forward calls to CUDA RT.
#define _PI_CL(pi_api, cuda_api)                                               \
  (PluginInit->PiFunctionTable).pi_api = (decltype(&::pi_api))(&cuda_api);

  // Platform
  _PI_CL(piPlatformsGet, cuda_piPlatformsGet)
  _PI_CL(piPlatformGetInfo, cuda_piPlatformGetInfo)

  // Device
  _PI_CL(piDevicesGet, cuda_piDevicesGet)
  _PI_CL(piDeviceGetInfo, cuda_piDeviceGetInfo)
  _PI_CL(piDevicePartition, cuda_piDevicePartition)
  _PI_CL(piDeviceRetain, cuda_piDeviceRetain)
  _PI_CL(piDeviceRelease, cuda_piDeviceRelease)
  _PI_CL(piextDeviceSelectBinary, cuda_piextDeviceSelectBinary)
  _PI_CL(piextGetDeviceFunctionPointer, cuda_piextGetDeviceFunctionPointer)
  _PI_CL(piextDeviceGetNativeHandle, cuda_piextDeviceGetNativeHandle)
  _PI_CL(piextDeviceCreateWithNativeHandle,
         cuda_piextDeviceCreateWithNativeHandle)
  // Context
  _PI_CL(piextContextSetExtendedDeleter, cuda_piextContextSetExtendedDeleter)
  _PI_CL(piContextCreate, cuda_piContextCreate)
  _PI_CL(piContextGetInfo, cuda_piContextGetInfo)
  _PI_CL(piContextRetain, cuda_piContextRetain)
  _PI_CL(piContextRelease, cuda_piContextRelease)
  _PI_CL(piextContextGetNativeHandle, cuda_piextContextGetNativeHandle)
  _PI_CL(piextContextCreateWithNativeHandle,
         cuda_piextContextCreateWithNativeHandle)
  // Queue
  _PI_CL(piQueueCreate, cuda_piQueueCreate)
  _PI_CL(piQueueGetInfo, cuda_piQueueGetInfo)
  _PI_CL(piQueueFinish, cuda_piQueueFinish)
  _PI_CL(piQueueFlush, cuda_piQueueFlush)
  _PI_CL(piQueueRetain, cuda_piQueueRetain)
  _PI_CL(piQueueRelease, cuda_piQueueRelease)
  _PI_CL(piextQueueGetNativeHandle, cuda_piextQueueGetNativeHandle)
  _PI_CL(piextQueueCreateWithNativeHandle,
         cuda_piextQueueCreateWithNativeHandle)
  // Memory
  _PI_CL(piMemBufferCreate, cuda_piMemBufferCreate)
  _PI_CL(piMemImageCreate, cuda_piMemImageCreate)
  _PI_CL(piMemGetInfo, cuda_piMemGetInfo)
  _PI_CL(piMemImageGetInfo, cuda_piMemImageGetInfo)
  _PI_CL(piMemRetain, cuda_piMemRetain)
  _PI_CL(piMemRelease, cuda_piMemRelease)
  _PI_CL(piMemBufferPartition, cuda_piMemBufferPartition)
  _PI_CL(piextMemGetNativeHandle, cuda_piextMemGetNativeHandle)
  _PI_CL(piextMemCreateWithNativeHandle, cuda_piextMemCreateWithNativeHandle)
  // Program
  _PI_CL(piProgramCreate, cuda_piProgramCreate)
  _PI_CL(piclProgramCreateWithSource, cuda_piclProgramCreateWithSource)
  _PI_CL(piProgramCreateWithBinary, cuda_piProgramCreateWithBinary)
  _PI_CL(piProgramGetInfo, cuda_piProgramGetInfo)
  _PI_CL(piProgramCompile, cuda_piProgramCompile)
  _PI_CL(piProgramBuild, cuda_piProgramBuild)
  _PI_CL(piProgramLink, cuda_piProgramLink)
  _PI_CL(piProgramGetBuildInfo, cuda_piProgramGetBuildInfo)
  _PI_CL(piProgramRetain, cuda_piProgramRetain)
  _PI_CL(piProgramRelease, cuda_piProgramRelease)
  _PI_CL(piextProgramGetNativeHandle, cuda_piextProgramGetNativeHandle)
  _PI_CL(piextProgramCreateWithNativeHandle,
         cuda_piextProgramCreateWithNativeHandle)
  // Kernel
  _PI_CL(piKernelCreate, cuda_piKernelCreate)
  _PI_CL(piKernelSetArg, cuda_piKernelSetArg)
  _PI_CL(piKernelGetInfo, cuda_piKernelGetInfo)
  _PI_CL(piKernelGetGroupInfo, cuda_piKernelGetGroupInfo)
  _PI_CL(piKernelGetSubGroupInfo, cuda_piKernelGetSubGroupInfo)
  _PI_CL(piKernelRetain, cuda_piKernelRetain)
  _PI_CL(piKernelRelease, cuda_piKernelRelease)
  _PI_CL(piKernelSetExecInfo, cuda_piKernelSetExecInfo)
  _PI_CL(piextProgramSetSpecializationConstant,
         cuda_piextProgramSetSpecializationConstant)
  _PI_CL(piextKernelSetArgPointer, cuda_piextKernelSetArgPointer)
  _PI_CL(piextKernelCreateWithNativeHandle,
         cuda_piextKernelCreateWithNativeHandle)
  // Event
  _PI_CL(piEventCreate, cuda_piEventCreate)
  _PI_CL(piEventGetInfo, cuda_piEventGetInfo)
  _PI_CL(piEventGetProfilingInfo, cuda_piEventGetProfilingInfo)
  _PI_CL(piEventsWait, cuda_piEventsWait)
  _PI_CL(piEventSetCallback, cuda_piEventSetCallback)
  _PI_CL(piEventSetStatus, cuda_piEventSetStatus)
  _PI_CL(piEventRetain, cuda_piEventRetain)
  _PI_CL(piEventRelease, cuda_piEventRelease)
  _PI_CL(piextEventGetNativeHandle, cuda_piextEventGetNativeHandle)
  _PI_CL(piextEventCreateWithNativeHandle,
         cuda_piextEventCreateWithNativeHandle)
  // Sampler
  _PI_CL(piSamplerCreate, cuda_piSamplerCreate)
  _PI_CL(piSamplerGetInfo, cuda_piSamplerGetInfo)
  _PI_CL(piSamplerRetain, cuda_piSamplerRetain)
  _PI_CL(piSamplerRelease, cuda_piSamplerRelease)
  // Queue commands
  _PI_CL(piEnqueueKernelLaunch, cuda_piEnqueueKernelLaunch)
  _PI_CL(piEnqueueNativeKernel, cuda_piEnqueueNativeKernel)
  _PI_CL(piEnqueueEventsWait, cuda_piEnqueueEventsWait)
  _PI_CL(piEnqueueEventsWaitWithBarrier, cuda_piEnqueueEventsWaitWithBarrier)
  _PI_CL(piEnqueueMemBufferRead, cuda_piEnqueueMemBufferRead)
  _PI_CL(piEnqueueMemBufferReadRect, cuda_piEnqueueMemBufferReadRect)
  _PI_CL(piEnqueueMemBufferWrite, cuda_piEnqueueMemBufferWrite)
  _PI_CL(piEnqueueMemBufferWriteRect, cuda_piEnqueueMemBufferWriteRect)
  _PI_CL(piEnqueueMemBufferCopy, cuda_piEnqueueMemBufferCopy)
  _PI_CL(piEnqueueMemBufferCopyRect, cuda_piEnqueueMemBufferCopyRect)
  _PI_CL(piEnqueueMemBufferFill, cuda_piEnqueueMemBufferFill)
  _PI_CL(piEnqueueMemImageRead, cuda_piEnqueueMemImageRead)
  _PI_CL(piEnqueueMemImageWrite, cuda_piEnqueueMemImageWrite)
  _PI_CL(piEnqueueMemImageCopy, cuda_piEnqueueMemImageCopy)
  _PI_CL(piEnqueueMemImageFill, cuda_piEnqueueMemImageFill)
  _PI_CL(piEnqueueMemBufferMap, cuda_piEnqueueMemBufferMap)
  _PI_CL(piEnqueueMemUnmap, cuda_piEnqueueMemUnmap)
  // USM
  _PI_CL(piextUSMHostAlloc, cuda_piextUSMHostAlloc)
  _PI_CL(piextUSMDeviceAlloc, cuda_piextUSMDeviceAlloc)
  _PI_CL(piextUSMSharedAlloc, cuda_piextUSMSharedAlloc)
  _PI_CL(piextUSMFree, cuda_piextUSMFree)
  _PI_CL(piextUSMEnqueueMemset, cuda_piextUSMEnqueueMemset)
  _PI_CL(piextUSMEnqueueMemcpy, cuda_piextUSMEnqueueMemcpy)
  _PI_CL(piextUSMEnqueuePrefetch, cuda_piextUSMEnqueuePrefetch)
  _PI_CL(piextUSMEnqueueMemAdvise, cuda_piextUSMEnqueueMemAdvise)
  _PI_CL(piextUSMGetMemAllocInfo, cuda_piextUSMGetMemAllocInfo)

  _PI_CL(piextGetMemoryConnection, cuda_piextGetMemoryConnection)
  _PI_CL(piextKernelSetArgMemObj, cuda_piextKernelSetArgMemObj)
  _PI_CL(piextKernelSetArgSampler, cuda_piextKernelSetArgSampler)
  _PI_CL(piPluginGetLastError, cuda_piPluginGetLastError)
  _PI_CL(piTearDown, cuda_piTearDown)

#undef _PI_CL

  return PI_SUCCESS;
}

} // extern "C"

CUevent _pi_platform::evBase_{nullptr};<|MERGE_RESOLUTION|>--- conflicted
+++ resolved
@@ -2595,12 +2595,7 @@
     assert(command_queue !=
            nullptr); // need PI_ERROR_INVALID_EXTERNAL_HANDLE error code
 
-<<<<<<< HEAD
     command_queue->sync_streams</*ResetUsed=*/true>([&result](CUstream s) {
-=======
-    ScopedContext active(command_queue->get_native_context());
-    command_queue->sync_streams([&result](CUstream s) {
->>>>>>> c2d1c6c9
       result = PI_CHECK_ERROR(cuStreamSynchronize(s));
     });
 
@@ -3961,8 +3956,7 @@
   pi_result result;
 
   try {
-<<<<<<< HEAD
-    ScopedContext active(command_queue->get_context());
+    ScopedContext active(command_queue->get_native_context());
     pi_uint32 stream_token;
     _pi_stream_guard guard;
     CUstream cuStream = command_queue->get_next_compute_stream(
@@ -4000,9 +3994,6 @@
                           }
                         });
       }
-=======
-    ScopedContext active(command_queue->get_native_context());
->>>>>>> c2d1c6c9
 
       result = PI_CHECK_ERROR(
           cuEventRecord(command_queue->barrier_event_, cuStream));
