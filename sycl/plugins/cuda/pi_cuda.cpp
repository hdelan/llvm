//==---------- pi_cuda.cpp - CUDA Plugin -----------------------------------==//
//
// Part of the LLVM Project, under the Apache License v2.0 with LLVM Exceptions.
// See https://llvm.org/LICENSE.txt for license information.
// SPDX-License-Identifier: Apache-2.0 WITH LLVM-exception
//
//===----------------------------------------------------------------------===//

/// \file pi_cuda.cpp
/// Implementation of CUDA Plugin.
///
/// \ingroup sycl_pi_cuda

#include <CL/sycl/detail/cuda_definitions.hpp>
#include <CL/sycl/detail/defines.hpp>
#include <CL/sycl/detail/pi.hpp>
#include <pi_cuda.hpp>

#include <algorithm>
#include <cassert>
#include <cuda.h>
#include <cuda_device_runtime_api.h>
#include <limits>
#include <memory>
#include <mutex>
#include <regex>

namespace {
std::string getCudaVersionString() {
  int driver_version = 0;
  cuDriverGetVersion(&driver_version);
  // The version is returned as (1000 major + 10 minor).
  std::stringstream stream;
  stream << "CUDA " << driver_version / 1000 << "."
         << driver_version % 1000 / 10;
  return stream.str();
}

pi_result map_error(CUresult result) {
  switch (result) {
  case CUDA_SUCCESS:
    return PI_SUCCESS;
  case CUDA_ERROR_NOT_PERMITTED:
    return PI_ERROR_INVALID_OPERATION;
  case CUDA_ERROR_INVALID_CONTEXT:
    return PI_ERROR_INVALID_CONTEXT;
  case CUDA_ERROR_INVALID_DEVICE:
    return PI_ERROR_INVALID_DEVICE;
  case CUDA_ERROR_INVALID_VALUE:
    return PI_ERROR_INVALID_VALUE;
  case CUDA_ERROR_OUT_OF_MEMORY:
    return PI_ERROR_OUT_OF_HOST_MEMORY;
  case CUDA_ERROR_LAUNCH_OUT_OF_RESOURCES:
    return PI_ERROR_OUT_OF_RESOURCES;
  default:
    return PI_ERROR_UNKNOWN;
  }
}

// Global variables for PI_ERROR_PLUGIN_SPECIFIC_ERROR
constexpr size_t MaxMessageSize = 256;
thread_local pi_result ErrorMessageCode = PI_SUCCESS;
thread_local char ErrorMessage[MaxMessageSize];

// Utility function for setting a message and warning
static void setErrorMessage(const char *message, pi_result error_code) {
  assert(strlen(message) <= MaxMessageSize);
  strcpy(ErrorMessage, message);
  ErrorMessageCode = error_code;
}

// Returns plugin specific error and warning messages
pi_result cuda_piPluginGetLastError(char **message) {
  *message = &ErrorMessage[0];
  return ErrorMessageCode;
}

// Iterates over the event wait list, returns correct pi_result error codes.
// Invokes the callback for the latest event of each queue in the wait list.
// The callback must take a single pi_event argument and return a pi_result.
template <typename Func>
pi_result forLatestEvents(const pi_event *event_wait_list,
                          std::size_t num_events_in_wait_list, Func &&f) {

  if (event_wait_list == nullptr || num_events_in_wait_list == 0) {
    return PI_ERROR_INVALID_EVENT_WAIT_LIST;
  }

  // Fast path if we only have a single event
  if (num_events_in_wait_list == 1) {
    return f(event_wait_list[0]);
  }

  std::vector<pi_event> events{event_wait_list,
                               event_wait_list + num_events_in_wait_list};
  std::sort(events.begin(), events.end(), [](pi_event e0, pi_event e1) {
    // Tiered sort creating sublists of streams (smallest value first) in which
    // the corresponding events are sorted into a sequence of newest first.
    return e0->get_stream() < e1->get_stream() ||
           (e0->get_stream() == e1->get_stream() &&
            e0->get_event_id() > e1->get_event_id());
  });

  bool first = true;
  CUstream lastSeenStream = 0;
  for (pi_event event : events) {
    if (!event || (!first && event->get_stream() == lastSeenStream)) {
      continue;
    }

    first = false;
    lastSeenStream = event->get_stream();

    auto result = f(event);
    if (result != PI_SUCCESS) {
      return result;
    }
  }

  return PI_SUCCESS;
}

/// Converts CUDA error into PI error codes, and outputs error information
/// to stderr.
/// If PI_CUDA_ABORT env variable is defined, it aborts directly instead of
/// throwing the error. This is intended for debugging purposes.
/// \return PI_SUCCESS if \param result was CUDA_SUCCESS.
/// \throw pi_error exception (integer) if input was not success.
///
pi_result check_error(CUresult result, const char *function, int line,
                      const char *file) {
  if (result == CUDA_SUCCESS || result == CUDA_ERROR_DEINITIALIZED) {
    return PI_SUCCESS;
  }

  const char *errorString = nullptr;
  const char *errorName = nullptr;
  cuGetErrorName(result, &errorName);
  cuGetErrorString(result, &errorString);
  std::cerr << "\nPI CUDA ERROR:"
            << "\n\tValue:           " << result
            << "\n\tName:            " << errorName
            << "\n\tDescription:     " << errorString
            << "\n\tFunction:        " << function
            << "\n\tSource Location: " << file << ":" << line << "\n"
            << std::endl;

  if (std::getenv("PI_CUDA_ABORT") != nullptr) {
    std::abort();
  }

  throw map_error(result);
}

/// \cond NODOXY
#define PI_CHECK_ERROR(result) check_error(result, __func__, __LINE__, __FILE__)

/// ScopedContext is used across all PI CUDA plugin implementation to ensure
/// that the proper CUDA context is active for the given PI context.
//
/// This class will only replace the context if necessary, and will leave the
/// new context active on the current thread. If there was an active context
/// already it will simply be replaced.
//
/// Previously active contexts are not restored for two reasons:
/// * Performance: context switches are expensive so leaving the context active
///   means subsequent SYCL calls with the same context will be cheaper.
/// * Multi-threading cleanup: contexts are set active per thread and deleting a
///   context will only deactivate it for the current thread. This means other
///   threads may end up with deleted active contexts. In particular this can
///   happen with host_tasks as they run in a thread pool. When the context
///   associated with these tasks is deleted it will remain active in the
///   threads of the thread pool. So it would be invalid for any other task
///   running on these threads to try to restore the deleted context. With the
///   current implementation this is not an issue because the active deleted
///   context will just be replaced.
//
/// This approach does mean that CUDA interop tasks should NOT expect their
/// contexts to be restored by SYCL.
class ScopedContext {
public:
<<<<<<< HEAD
  ScopedContext(CUcontext desired) {
=======
  ScopedContext(pi_context ctxt) {
    if (!ctxt) {
      throw PI_ERROR_INVALID_CONTEXT;
    }

    set_context(ctxt->get());
  }

  ScopedContext(CUcontext ctxt) { set_context(ctxt); }

  ~ScopedContext() {}

private:
  void set_context(CUcontext desired) {
>>>>>>> 74369c84
    CUcontext original = nullptr;

    PI_CHECK_ERROR(cuCtxGetCurrent(&original));

    // Make sure the desired context is active on the current thread, setting
    // it if necessary
    if (original != desired) {
      PI_CHECK_ERROR(cuCtxSetCurrent(desired));
    }
  }
};

/// \cond NODOXY
template <typename T, typename Assign>
pi_result getInfoImpl(size_t param_value_size, void *param_value,
                      size_t *param_value_size_ret, T value, size_t value_size,
                      Assign &&assign_func) {

  if (param_value != nullptr) {

    if (param_value_size < value_size) {
      return PI_ERROR_INVALID_VALUE;
    }

    assign_func(param_value, value, value_size);
  }

  if (param_value_size_ret != nullptr) {
    *param_value_size_ret = value_size;
  }

  return PI_SUCCESS;
}

template <typename T>
pi_result getInfo(size_t param_value_size, void *param_value,
                  size_t *param_value_size_ret, T value) {

  auto assignment = [](void *param_value, T value, size_t value_size) {
    // Ignore unused parameter
    (void)value_size;

    *static_cast<T *>(param_value) = value;
  };

  return getInfoImpl(param_value_size, param_value, param_value_size_ret, value,
                     sizeof(T), assignment);
}

template <typename T>
pi_result getInfoArray(size_t array_length, size_t param_value_size,
                       void *param_value, size_t *param_value_size_ret,
                       T *value) {
  return getInfoImpl(param_value_size, param_value, param_value_size_ret, value,
                     array_length * sizeof(T), memcpy);
}

template <>
pi_result getInfo<const char *>(size_t param_value_size, void *param_value,
                                size_t *param_value_size_ret,
                                const char *value) {
  return getInfoArray(strlen(value) + 1, param_value_size, param_value,
                      param_value_size_ret, value);
}

int getAttribute(pi_device device, CUdevice_attribute attribute) {
  int value;
  cl::sycl::detail::pi::assertion(
      cuDeviceGetAttribute(&value, attribute, device->get()) == CUDA_SUCCESS);
  return value;
}
/// \endcond

// Determine local work sizes that result in uniform work groups.
// The default threadsPerBlock only require handling the first work_dim
// dimension.
void guessLocalWorkSize(size_t *threadsPerBlock, const size_t *global_work_size,
                        const size_t maxThreadsPerBlock[3], pi_kernel kernel,
                        pi_uint32 local_size) {
  assert(threadsPerBlock != nullptr);
  assert(global_work_size != nullptr);
  assert(kernel != nullptr);
  int recommendedBlockSize, minGrid;

  PI_CHECK_ERROR(cuOccupancyMaxPotentialBlockSize(
      &minGrid, &recommendedBlockSize, kernel->get()[0], NULL, local_size,
      maxThreadsPerBlock[0]));

  (void)minGrid; // Not used, avoid warnings

  threadsPerBlock[0] = std::min(
      maxThreadsPerBlock[0],
      std::min(global_work_size[0], static_cast<size_t>(recommendedBlockSize)));

  // Find a local work group size that is a divisor of the global
  // work group size to produce uniform work groups.
  while (0u != (global_work_size[0] % threadsPerBlock[0])) {
    --threadsPerBlock[0];
  }
}

pi_result enqueueEventsWait(pi_queue command_queue, CUstream stream,
                            pi_uint32 num_events_in_wait_list,
                            const pi_event *event_wait_list) {
  if (!event_wait_list) {
    return PI_SUCCESS;
  }
  try {
    ScopedContext active(command_queue->get_native_context());

    auto result = forLatestEvents(
        event_wait_list, num_events_in_wait_list,
        [stream](pi_event event) -> pi_result {
<<<<<<< HEAD
          auto err = cuStreamWaitEvent(stream, event->get(), 0);
          return PI_CHECK_ERROR(err);
=======
          if (event->get_stream() == stream) {
            return PI_SUCCESS;
          } else {
            return PI_CHECK_ERROR(cuStreamWaitEvent(stream, event->get(), 0));
          }
>>>>>>> 74369c84
        });

    if (result != PI_SUCCESS) {
      return result;
    }
    return PI_SUCCESS;
  } catch (pi_result err) {
    return err;
  } catch (...) {
    return PI_ERROR_UNKNOWN;
  }
}

} // anonymous namespace

/// ------ Error handling, matching OpenCL plugin semantics.
__SYCL_INLINE_NAMESPACE(cl) {
namespace sycl {
namespace detail {
namespace pi {

// Report error and no return (keeps compiler from printing warnings).
// TODO: Probably change that to throw a catchable exception,
//       but for now it is useful to see every failure.
//
[[noreturn]] void die(const char *Message) {
  std::cerr << "pi_die: " << Message << std::endl;
  std::terminate();
}

// Reports error messages
void cuPrint(const char *Message) {
  std::cerr << "pi_print: " << Message << std::endl;
}

void assertion(bool Condition, const char *Message) {
  if (!Condition)
    die(Message);
}

} // namespace pi
} // namespace detail
} // namespace sycl
} // __SYCL_INLINE_NAMESPACE(cl)

//--------------
// PI object implementation

extern "C" {

// Required in a number of functions, so forward declare here
pi_result cuda_piEnqueueEventsWait(pi_queue command_queue,
                                   pi_uint32 num_events_in_wait_list,
                                   const pi_event *event_wait_list,
                                   pi_event *event);
pi_result cuda_piEnqueueEventsWaitWithBarrier(pi_queue command_queue,
                                              pi_uint32 num_events_in_wait_list,
                                              const pi_event *event_wait_list,
                                              pi_event *event);
pi_result cuda_piEventRelease(pi_event event);
pi_result cuda_piEventRetain(pi_event event);

} // extern "C"

/// \endcond

CUstream _pi_queue::get_next_compute_stream(pi_uint32 *stream_token) {
  pi_uint32 stream_i;
  while (true) {
    if (num_compute_streams_ < compute_streams_.size()) {
      // the check above is for performance - so as not to lock mutex every time
      std::lock_guard<std::mutex> guard(compute_stream_mutex_);
      // The second check is done after mutex is locked so other threads can not
      // change num_compute_streams_ after that
      if (num_compute_streams_ < compute_streams_.size()) {
        PI_CHECK_ERROR(
            cuStreamCreate(&compute_streams_[num_compute_streams_++], flags_));
      }
    }
    stream_i = compute_stream_idx_++;
    // if a stream has been reused before it was next selected round-robin
    // fashion, we want to delay its next use and instead select another one
    // that is more likely to have completed all the enqueued work.
    if (delay_compute_[stream_i % compute_streams_.size()]) {
      delay_compute_[stream_i % compute_streams_.size()] = false;
    } else {
      break;
    }
  }
  if (stream_token) {
    *stream_token = stream_i;
  }
  return compute_streams_[stream_i % compute_streams_.size()];
}

CUstream _pi_queue::get_next_compute_stream(pi_uint32 num_events_in_wait_list,
                                            const pi_event *event_wait_list,
                                            _pi_stream_guard &guard,
                                            pi_uint32 *stream_token) {
  for (pi_uint32 i = 0; i < num_events_in_wait_list; i++) {
    pi_uint32 token = event_wait_list[i]->get_stream_token();
    if (event_wait_list[i]->get_queue() == this && can_reuse_stream(token)) {
      std::unique_lock<std::mutex> compute_sync_guard(
          compute_stream_sync_mutex_);
      // redo the check after lock to avoid data races on
      // last_sync_compute_streams_
      if (can_reuse_stream(token)) {
        delay_compute_[token % delay_compute_.size()] = true;
        if (stream_token) {
          *stream_token = token;
        }
        guard = _pi_stream_guard{std::move(compute_sync_guard)};
        return event_wait_list[i]->get_stream();
      }
    }
  }
  guard = {};
  return get_next_compute_stream(stream_token);
}

CUstream _pi_queue::get_next_transfer_stream() {
  if (transfer_streams_.empty()) { // for example in in-order queue
    return get_next_compute_stream();
  }
  if (num_transfer_streams_ < transfer_streams_.size()) {
    // the check above is for performance - so as not to lock mutex every time
    std::lock_guard<std::mutex> guard(transfer_stream_mutex_);
    // The second check is done after mutex is locked so other threads can not
    // change num_transfer_streams_ after that
    if (num_transfer_streams_ < transfer_streams_.size()) {
      PI_CHECK_ERROR(
          cuStreamCreate(&transfer_streams_[num_transfer_streams_++], flags_));
    }
  }
  return transfer_streams_[transfer_stream_idx_++ % transfer_streams_.size()];
}

<<<<<<< HEAD
_pi_event::_pi_event(pi_command_type type, pi_context context, CUcontext native_context, pi_queue queue,
                     CUstream stream)
    : commandType_{type}, refCount_{1}, hasBeenWaitedOn_{false},
      isRecorded_{false}, isStarted_{false}, evEnd_{nullptr}, evStart_{nullptr},
      evQueued_{nullptr}, queue_{queue}, stream_{stream}, context_{context}, native_context_{native_context} {
=======
_pi_event::_pi_event(pi_command_type type, pi_context context, pi_queue queue,
                     CUstream stream, pi_uint32 stream_token)
    : commandType_{type}, refCount_{1}, has_ownership_{true},
      hasBeenWaitedOn_{false}, isRecorded_{false}, isStarted_{false},
      streamToken_{stream_token}, evEnd_{nullptr}, evStart_{nullptr},
      evQueued_{nullptr}, queue_{queue}, stream_{stream}, context_{context} {
>>>>>>> 74369c84

  bool profilingEnabled = queue_->properties_ & PI_QUEUE_PROFILING_ENABLE;

  PI_CHECK_ERROR(cuEventCreate(
      &evEnd_, profilingEnabled ? CU_EVENT_DEFAULT : CU_EVENT_DISABLE_TIMING));

  if (profilingEnabled) {
    PI_CHECK_ERROR(cuEventCreate(&evQueued_, CU_EVENT_DEFAULT));
    PI_CHECK_ERROR(cuEventCreate(&evStart_, CU_EVENT_DEFAULT));
  }

  if (queue_ != nullptr) {
    cuda_piQueueRetain(queue_);
  }
  cuda_piContextRetain(context_);
}

_pi_event::_pi_event(pi_context context, CUevent eventNative)
    : commandType_{PI_COMMAND_TYPE_USER}, refCount_{1}, has_ownership_{false},
      hasBeenWaitedOn_{false}, isRecorded_{false}, isStarted_{false},
      streamToken_{std::numeric_limits<pi_uint32>::max()}, evEnd_{eventNative},
      evStart_{nullptr}, evQueued_{nullptr}, queue_{nullptr}, context_{
                                                                  context} {}

_pi_event::~_pi_event() {
  if (queue_ != nullptr) {
    cuda_piQueueRelease(queue_);
  }
  cuda_piContextRelease(context_);
}

pi_result _pi_event::start() {
  assert(!is_started());
  pi_result result = PI_SUCCESS;

  try {
    if (queue_->properties_ & PI_QUEUE_PROFILING_ENABLE) {
      // NOTE: This relies on the default stream to be unused.
      result = PI_CHECK_ERROR(cuEventRecord(evQueued_, 0));
      result = PI_CHECK_ERROR(cuEventRecord(evStart_, stream_));
    }
  } catch (pi_result error) {
    result = error;
  }

  isStarted_ = true;
  return result;
}

bool _pi_event::is_completed() const noexcept {
  if (!isRecorded_) {
    return false;
  }
  if (!hasBeenWaitedOn_) {
    const CUresult ret = cuEventQuery(evEnd_);
    if (ret != CUDA_SUCCESS && ret != CUDA_ERROR_NOT_READY) {
      PI_CHECK_ERROR(ret);
      return false;
    }
    if (ret == CUDA_ERROR_NOT_READY) {
      return false;
    }
  }
  return true;
}

pi_uint64 _pi_event::get_queued_time() const {
  float miliSeconds = 0.0f;
  assert(is_started());

  PI_CHECK_ERROR(
      cuEventElapsedTime(&miliSeconds, _pi_platform::evBase_, evQueued_));
  return static_cast<pi_uint64>(miliSeconds * 1.0e6);
}

pi_uint64 _pi_event::get_start_time() const {
  float miliSeconds = 0.0f;
  assert(is_started());

  PI_CHECK_ERROR(
      cuEventElapsedTime(&miliSeconds, _pi_platform::evBase_, evStart_));
  return static_cast<pi_uint64>(miliSeconds * 1.0e6);
}

pi_uint64 _pi_event::get_end_time() const {
  float miliSeconds = 0.0f;
  assert(is_started() && is_recorded());

  PI_CHECK_ERROR(
      cuEventElapsedTime(&miliSeconds, _pi_platform::evBase_, evEnd_));
  return static_cast<pi_uint64>(miliSeconds * 1.0e6);
}

pi_result _pi_event::record() {

  if (is_recorded() || !is_started()) {
    return PI_ERROR_INVALID_EVENT;
  }

  pi_result result = PI_ERROR_INVALID_OPERATION;

  if (!queue_) {
    return PI_ERROR_INVALID_QUEUE;
  }

  try {
    eventId_ = queue_->get_next_event_id();
    if (eventId_ == 0) {
      cl::sycl::detail::pi::die(
          "Unrecoverable program state reached in event identifier overflow");
    }
    result = PI_CHECK_ERROR(cuEventRecord(evEnd_, stream_));
  } catch (pi_result error) {
    result = error;
  }

  if (result == PI_SUCCESS) {
    isRecorded_ = true;
  }

  return result;
}

pi_result _pi_event::wait() {
  pi_result retErr;
  try {
    retErr = PI_CHECK_ERROR(cuEventSynchronize(evEnd_));
    hasBeenWaitedOn_ = true;
  } catch (pi_result error) {
    retErr = error;
  }

  return retErr;
}

pi_result _pi_event::release() {
  if (!backend_has_ownership())
    return PI_SUCCESS;

  assert(queue_ != nullptr);

  PI_CHECK_ERROR(cuEventDestroy(evEnd_));

  if (queue_->properties_ & PI_QUEUE_PROFILING_ENABLE) {
    PI_CHECK_ERROR(cuEventDestroy(evQueued_));
    PI_CHECK_ERROR(cuEventDestroy(evStart_));
  }

  return PI_SUCCESS;
}

// makes all future work submitted to queue wait for all work captured in event.
pi_result enqueueEventWait(pi_queue queue, pi_event event) {
  // for native events, the cuStreamWaitEvent call is used.
  // This makes all future work submitted to stream wait for all
  // work captured in event.
  queue->for_each_stream([e = event->get()](CUstream s) {
    PI_CHECK_ERROR(cuStreamWaitEvent(s, e, 0));
  });
  return PI_SUCCESS;
}

_pi_program::_pi_program(pi_context ctxt)
    : modules_{ctxt->get_devices().size(), nullptr}, binary_{0}, binarySizeInBytes_{0}, refCount_{1},
      context_{ctxt}, kernelReqdWorkGroupSizeMD_{} {
  cuda_piContextRetain(context_);
}

_pi_program::~_pi_program() { cuda_piContextRelease(context_); }

bool get_kernel_metadata(std::string metadataName, const char *tag,
                         std::string &kernelName) {
  const size_t tagLength = strlen(tag);
  const size_t metadataNameLength = metadataName.length();
  if (metadataNameLength >= tagLength &&
      metadataName.compare(metadataNameLength - tagLength, tagLength, tag) ==
          0) {
    kernelName = metadataName.substr(0, metadataNameLength - tagLength);
    return true;
  }
  return false;
}

pi_result _pi_program::set_metadata(const pi_device_binary_property *metadata,
                                    size_t length) {
  for (size_t i = 0; i < length; ++i) {
    const pi_device_binary_property metadataElement = metadata[i];
    std::string metadataElementName{metadataElement->Name};
    std::string kernelName;

    // If metadata is reqd_work_group_size record it for the corresponding
    // kernel name.
    if (get_kernel_metadata(metadataElementName,
                            __SYCL_PI_PROGRAM_METADATA_TAG_REQD_WORK_GROUP_SIZE,
                            kernelName)) {
      assert(metadataElement->ValSize ==
                 sizeof(std::uint64_t) + sizeof(std::uint32_t) * 3 &&
             "Unexpected size for reqd_work_group_size metadata");

      // Get pointer to data, skipping 64-bit size at the start of the data.
      const auto *reqdWorkGroupElements =
          reinterpret_cast<const std::uint32_t *>(metadataElement->ValAddr) + 2;
      kernelReqdWorkGroupSizeMD_[kernelName] =
          std::make_tuple(reqdWorkGroupElements[0], reqdWorkGroupElements[1],
                          reqdWorkGroupElements[2]);
    }
  }
  return PI_SUCCESS;
}

pi_result _pi_program::set_binary(const char *source, size_t length) {
  assert((binary_ == nullptr && binarySizeInBytes_ == 0) &&
         "Re-setting program binary data which has already been set");
  binary_ = source;
  binarySizeInBytes_ = length;
  return PI_SUCCESS;
}

pi_result _pi_program::build_program(const char *build_options) {

  this->buildOptions_ = build_options;

  constexpr const unsigned int numberOfOptions = 4u;

  CUjit_option options[numberOfOptions];
  void *optionVals[numberOfOptions];

  // Pass a buffer for info messages
  options[0] = CU_JIT_INFO_LOG_BUFFER;
  optionVals[0] = (void *)infoLog_;
  // Pass the size of the info buffer
  options[1] = CU_JIT_INFO_LOG_BUFFER_SIZE_BYTES;
  optionVals[1] = (void *)(long)MAX_LOG_SIZE;
  // Pass a buffer for error message
  options[2] = CU_JIT_ERROR_LOG_BUFFER;
  optionVals[2] = (void *)errorLog_;
  // Pass the size of the error buffer
  options[3] = CU_JIT_ERROR_LOG_BUFFER_SIZE_BYTES;
  optionVals[3] = (void *)(long)MAX_LOG_SIZE;

  auto native_ctxts = get_context()->get();
  bool success = true;
  for(size_t i=0;i<native_ctxts.size();i++){
    ScopedContext ctx(native_ctxts[i]);
    success &= PI_SUCCESS == PI_CHECK_ERROR(
        cuModuleLoadDataEx(&modules_[i], static_cast<const void *>(binary_),
                          numberOfOptions, options, optionVals));
  }

  buildStatus_ =
      success ? PI_PROGRAM_BUILD_STATUS_SUCCESS : PI_PROGRAM_BUILD_STATUS_ERROR;

  // If no exception, result is correct
  return success ? PI_SUCCESS : PI_ERROR_BUILD_PROGRAM_FAILURE;
}

/// Finds kernel names by searching for entry points in the PTX source, as the
/// CUDA driver API doesn't expose an operation for this.
/// Note: This is currently only being used by the SYCL program class for the
///       has_kernel method, so an alternative would be to move the has_kernel
///       query to PI and use cuModuleGetFunction to check for a kernel.
/// Note: Another alternative is to add kernel names as metadata, like with
///       reqd_work_group_size.
std::string getKernelNames(pi_program) {
  cl::sycl::detail::pi::die("getKernelNames not implemented");
  return {};
}

/// RAII object that calls the reference count release function on the held PI
/// object on destruction.
///
/// The `dismiss` function stops the release from happening on destruction.
template <typename T> class ReleaseGuard {
private:
  T Captive;

  static pi_result callRelease(pi_device Captive) {
    return cuda_piDeviceRelease(Captive);
  }

  static pi_result callRelease(pi_context Captive) {
    return cuda_piContextRelease(Captive);
  }

  static pi_result callRelease(pi_mem Captive) {
    return cuda_piMemRelease(Captive);
  }

  static pi_result callRelease(pi_program Captive) {
    return cuda_piProgramRelease(Captive);
  }

  static pi_result callRelease(pi_kernel Captive) {
    return cuda_piKernelRelease(Captive);
  }

  static pi_result callRelease(pi_queue Captive) {
    return cuda_piQueueRelease(Captive);
  }

  static pi_result callRelease(pi_event Captive) {
    return cuda_piEventRelease(Captive);
  }

public:
  ReleaseGuard() = delete;
  /// Obj can be `nullptr`.
  explicit ReleaseGuard(T Obj) : Captive(Obj) {}
  ReleaseGuard(ReleaseGuard &&Other) noexcept : Captive(Other.Captive) {
    Other.Captive = nullptr;
  }

  ReleaseGuard(const ReleaseGuard &) = delete;

  /// Calls the related PI object release function if the object held is not
  /// `nullptr` or if `dismiss` has not been called.
  ~ReleaseGuard() {
    if (Captive != nullptr) {
      pi_result ret = callRelease(Captive);
      if (ret != PI_SUCCESS) {
        // A reported CUDA error is either an implementation or an asynchronous
        // CUDA error for which it is unclear if the function that reported it
        // succeeded or not. Either way, the state of the program is compromised
        // and likely unrecoverable.
        cl::sycl::detail::pi::die(
            "Unrecoverable program state reached in cuda_piMemRelease");
      }
    }
  }

  ReleaseGuard &operator=(const ReleaseGuard &) = delete;

  ReleaseGuard &operator=(ReleaseGuard &&Other) {
    Captive = Other.Captive;
    Other.Captive = nullptr;
    return *this;
  }

  /// End the guard and do not release the reference count of the held
  /// PI object.
  void dismiss() { Captive = nullptr; }
};

//-- PI API implementation
extern "C" {

pi_result cuda_piDeviceGetInfo(pi_device device, pi_device_info param_name,
                               size_t param_value_size, void *param_value,
                               size_t *param_value_size_ret);

/// Obtains the CUDA platform.
/// There is only one CUDA platform, and contains all devices on the system.
/// Triggers the CUDA Driver initialization (cuInit) the first time, so this
/// must be the first PI API called.
///
pi_result cuda_piPlatformsGet(pi_uint32 num_entries, pi_platform *platforms,
                              pi_uint32 *num_platforms) {

  try {
    static std::once_flag initFlag;
    static pi_uint32 numPlatforms = 1;
    static _pi_platform platformId;

    if (num_entries == 0 && platforms != nullptr) {
      return PI_ERROR_INVALID_VALUE;
    }
    if (platforms == nullptr && num_platforms == nullptr) {
      return PI_ERROR_INVALID_VALUE;
    }

    pi_result err = PI_SUCCESS;

    std::call_once(
        initFlag,
        [](pi_result &err) {
          if (cuInit(0) != CUDA_SUCCESS) {
            numPlatforms = 0;
            return;
          }
          int numDevices = 0;
          err = PI_CHECK_ERROR(cuDeviceGetCount(&numDevices));
          if (numDevices == 0) {
            numPlatforms = 0;
            return;
          }
          try {
            platformId.devices_.reserve(numDevices);
            for (int i = 0; i < numDevices; ++i) {
              CUdevice device;
              err = PI_CHECK_ERROR(cuDeviceGet(&device, i));
              platformId.devices_.emplace_back(
                  new _pi_device{device, &platformId});
              {
                const auto &dev = platformId.devices_.back().get();
                size_t maxWorkGroupSize = 0u;
                size_t maxThreadsPerBlock[3] = {};
                pi_result retError = cuda_piDeviceGetInfo(
                    dev, PI_DEVICE_INFO_MAX_WORK_ITEM_SIZES,
                    sizeof(maxThreadsPerBlock), maxThreadsPerBlock, nullptr);
                assert(retError == PI_SUCCESS);
                (void)retError;

                retError = cuda_piDeviceGetInfo(
                    dev, PI_DEVICE_INFO_MAX_WORK_GROUP_SIZE,
                    sizeof(maxWorkGroupSize), &maxWorkGroupSize, nullptr);
                assert(retError == PI_SUCCESS);

                dev->save_max_work_item_sizes(sizeof(maxThreadsPerBlock),
                                              maxThreadsPerBlock);
                dev->save_max_work_group_size(maxWorkGroupSize);
              }
            }
          } catch (const std::bad_alloc &) {
            // Signal out-of-memory situation
<<<<<<< HEAD
            platformId.devices_.clear();
            err = PI_OUT_OF_HOST_MEMORY;
=======
            for (int i = 0; i < numDevices; ++i) {
              platformIds[i].devices_.clear();
            }
            platformIds.clear();
            err = PI_ERROR_OUT_OF_HOST_MEMORY;
>>>>>>> 74369c84
          } catch (...) {
            // Clear and rethrow to allow retry
            platformId.devices_.clear();
            throw;
          }
        },
        err);

    if (num_platforms != nullptr) {
      *num_platforms = numPlatforms;
    }

    if (platforms != nullptr) {
      *platforms = &platformId;
    }

    return err;
  } catch (pi_result err) {
    return err;
  } catch (...) {
    return PI_ERROR_OUT_OF_RESOURCES;
  }
}

pi_result cuda_piPlatformGetInfo(pi_platform platform,
                                 pi_platform_info param_name,
                                 size_t param_value_size, void *param_value,
                                 size_t *param_value_size_ret) {
  assert(platform != nullptr);

  switch (param_name) {
  case PI_PLATFORM_INFO_NAME:
    return getInfo(param_value_size, param_value, param_value_size_ret,
                   "NVIDIA CUDA BACKEND");
  case PI_PLATFORM_INFO_VENDOR:
    return getInfo(param_value_size, param_value, param_value_size_ret,
                   "NVIDIA Corporation");
  case PI_PLATFORM_INFO_PROFILE:
    return getInfo(param_value_size, param_value, param_value_size_ret,
                   "FULL PROFILE");
  case PI_PLATFORM_INFO_VERSION: {
    auto version = getCudaVersionString();
    return getInfo(param_value_size, param_value, param_value_size_ret,
                   version.c_str());
  }
  case PI_PLATFORM_INFO_EXTENSIONS: {
    return getInfo(param_value_size, param_value, param_value_size_ret, "");
  }
  default:
    __SYCL_PI_HANDLE_UNKNOWN_PARAM_NAME(param_name);
  }
  cl::sycl::detail::pi::die("Platform info request not implemented");
  return {};
}

/// \param devices List of devices available on the system
/// \param num_devices Number of elements in the list of devices
/// Requesting a non-GPU device triggers an error, all PI CUDA devices
/// are GPUs.
///
pi_result cuda_piDevicesGet(pi_platform platform, pi_device_type device_type,
                            pi_uint32 num_entries, pi_device *devices,
                            pi_uint32 *num_devices) {

  pi_result err = PI_SUCCESS;
  const bool askingForDefault = device_type == PI_DEVICE_TYPE_DEFAULT;
  const bool askingForGPU = device_type & PI_DEVICE_TYPE_GPU;
  const bool returnDevices = askingForDefault || askingForGPU;

  size_t numDevices = returnDevices ? platform->devices_.size() : 0;

  try {
    if (num_devices) {
      *num_devices = numDevices;
    }

    if (returnDevices && devices) {
      for (size_t i = 0; i < std::min(size_t(num_entries), numDevices); ++i) {
        devices[i] = platform->devices_[i].get();
      }
    }

    return err;
  } catch (pi_result err) {
    return err;
  } catch (...) {
    return PI_ERROR_OUT_OF_RESOURCES;
  }
}

/// \return PI_SUCCESS if the function is executed successfully
/// CUDA devices are always root devices so retain always returns success.
pi_result cuda_piDeviceRetain(pi_device) { return PI_SUCCESS; }

pi_result cuda_piContextGetInfo(pi_context context, pi_context_info param_name,
                                size_t param_value_size, void *param_value,
                                size_t *param_value_size_ret) {

  switch (param_name) {
  case PI_CONTEXT_INFO_NUM_DEVICES:
    return getInfo(param_value_size, param_value, param_value_size_ret, 1);
  case PI_CONTEXT_INFO_DEVICES:
    return getInfoArray(context->get_devices().size(), param_value_size, param_value, param_value_size_ret,
                   &context->get_devices()[0]);
  case PI_CONTEXT_INFO_REFERENCE_COUNT:
    return getInfo(param_value_size, param_value, param_value_size_ret,
                   context->get_reference_count());
  case PI_CONTEXT_INFO_ATOMIC_MEMORY_ORDER_CAPABILITIES: {
    pi_memory_order_capabilities capabilities =
        PI_MEMORY_ORDER_RELAXED | PI_MEMORY_ORDER_ACQUIRE |
        PI_MEMORY_ORDER_RELEASE | PI_MEMORY_ORDER_ACQ_REL;
    return getInfo(param_value_size, param_value, param_value_size_ret,
                   capabilities);
  }
  case PI_CONTEXT_INFO_ATOMIC_MEMORY_SCOPE_CAPABILITIES: {
    int major = std::numeric_limits<int>::max();
    for(pi_device device : context->get_devices()){
      int dev_major = 0;
      cl::sycl::detail::pi::assertion(
          cuDeviceGetAttribute(&dev_major,
                              CU_DEVICE_ATTRIBUTE_COMPUTE_CAPABILITY_MAJOR,
                              device->get()) == CUDA_SUCCESS);
      major = std::min(major, dev_major);
    }
    pi_memory_order_capabilities capabilities =
        (major >= 7) ? PI_MEMORY_SCOPE_WORK_ITEM | PI_MEMORY_SCOPE_SUB_GROUP |
                           PI_MEMORY_SCOPE_WORK_GROUP | PI_MEMORY_SCOPE_DEVICE |
                           PI_MEMORY_SCOPE_SYSTEM
                     : PI_MEMORY_SCOPE_WORK_ITEM | PI_MEMORY_SCOPE_SUB_GROUP |
                           PI_MEMORY_SCOPE_WORK_GROUP | PI_MEMORY_SCOPE_DEVICE;
    return getInfo(param_value_size, param_value, param_value_size_ret,
                   capabilities);
  }
  default:
    __SYCL_PI_HANDLE_UNKNOWN_PARAM_NAME(param_name);
  }

  return PI_ERROR_OUT_OF_RESOURCES;
}

pi_result cuda_piContextRetain(pi_context context) {
  assert(context != nullptr);
  assert(context->get_reference_count() > 0);

  context->increment_reference_count();
  return PI_SUCCESS;
}

pi_result cuda_piextContextSetExtendedDeleter(
    pi_context context, pi_context_extended_deleter function, void *user_data) {
  context->set_extended_deleter(function, user_data);
  return PI_SUCCESS;
}

/// Not applicable to CUDA, devices cannot be partitioned.
pi_result cuda_piDevicePartition(pi_device,
                                 const pi_device_partition_property *,
                                 pi_uint32, pi_device *, pi_uint32 *) {
  return {};
}

/// \return If available, the first binary that is PTX
///
pi_result cuda_piextDeviceSelectBinary(pi_device device,
                                       pi_device_binary *binaries,
                                       pi_uint32 num_binaries,
                                       pi_uint32 *selected_binary) {
  // Ignore unused parameter
  (void)device;

  if (!binaries) {
    cl::sycl::detail::pi::die("No list of device images provided");
  }
  if (num_binaries < 1) {
    cl::sycl::detail::pi::die("No binary images in the list");
  }

  // Look for an image for the NVPTX64 target, and return the first one that is
  // found
  for (pi_uint32 i = 0; i < num_binaries; i++) {
    if (strcmp(binaries[i]->DeviceTargetSpec,
               __SYCL_PI_DEVICE_BINARY_TARGET_NVPTX64) == 0) {
      *selected_binary = i;
      return PI_SUCCESS;
    }
  }

  // No image can be loaded for the given device
  return PI_ERROR_INVALID_BINARY;
}

pi_result cuda_piextGetDeviceFunctionPointer(pi_device device,
                                             pi_program program,
                                             const char *func_name,
                                             pi_uint64 *func_pointer_ret) {
  assert(func_pointer_ret != nullptr);
  // Check if device passed is the same the device bound to the context
  const auto& devices = program->get_context()->get_devices();
  const auto& modules = program->get();
  assert(devices.size() == modules.size());
  CUmodule module = nullptr;
  for(size_t i=0;i<devices.size();i++){
    if(devices[i] == device){
      module = modules[i];
      break;
    }
  }
  assert(module);

  CUfunction func;
  CUresult ret = cuModuleGetFunction(&func, module, func_name);
  *func_pointer_ret = reinterpret_cast<pi_uint64>(func);
  pi_result retError = PI_SUCCESS;

  if (ret != CUDA_SUCCESS && ret != CUDA_ERROR_NOT_FOUND)
    retError = PI_CHECK_ERROR(ret);
  if (ret == CUDA_ERROR_NOT_FOUND) {
    *func_pointer_ret = 0;
    retError = PI_ERROR_INVALID_KERNEL_NAME;
  }

  return retError;
}

/// \return PI_SUCCESS always since CUDA devices are always root devices.
///
pi_result cuda_piDeviceRelease(pi_device) { return PI_SUCCESS; }

pi_result cuda_piDeviceGetInfo(pi_device device, pi_device_info param_name,
                               size_t param_value_size, void *param_value,
                               size_t *param_value_size_ret) {

  static constexpr pi_uint32 max_work_item_dimensions = 3u;

  assert(device != nullptr);

  switch (param_name) {
  case PI_DEVICE_INFO_TYPE: {
    return getInfo(param_value_size, param_value, param_value_size_ret,
                   PI_DEVICE_TYPE_GPU);
  }
  case PI_DEVICE_INFO_VENDOR_ID: {
    return getInfo(param_value_size, param_value, param_value_size_ret, 4318u);
  }
  case PI_DEVICE_INFO_MAX_COMPUTE_UNITS: {
    int compute_units = 0;
    cl::sycl::detail::pi::assertion(
        cuDeviceGetAttribute(&compute_units,
                             CU_DEVICE_ATTRIBUTE_MULTIPROCESSOR_COUNT,
                             device->get()) == CUDA_SUCCESS);
    cl::sycl::detail::pi::assertion(compute_units >= 0);
    return getInfo(param_value_size, param_value, param_value_size_ret,
                   pi_uint32(compute_units));
  }
  case PI_DEVICE_INFO_MAX_WORK_ITEM_DIMENSIONS: {
    return getInfo(param_value_size, param_value, param_value_size_ret,
                   max_work_item_dimensions);
  }
  case PI_DEVICE_INFO_MAX_WORK_ITEM_SIZES: {
    size_t return_sizes[max_work_item_dimensions];

    int max_x = 0, max_y = 0, max_z = 0;
    cl::sycl::detail::pi::assertion(
        cuDeviceGetAttribute(&max_x, CU_DEVICE_ATTRIBUTE_MAX_BLOCK_DIM_X,
                             device->get()) == CUDA_SUCCESS);
    cl::sycl::detail::pi::assertion(max_x >= 0);

    cl::sycl::detail::pi::assertion(
        cuDeviceGetAttribute(&max_y, CU_DEVICE_ATTRIBUTE_MAX_BLOCK_DIM_Y,
                             device->get()) == CUDA_SUCCESS);
    cl::sycl::detail::pi::assertion(max_y >= 0);

    cl::sycl::detail::pi::assertion(
        cuDeviceGetAttribute(&max_z, CU_DEVICE_ATTRIBUTE_MAX_BLOCK_DIM_Z,
                             device->get()) == CUDA_SUCCESS);
    cl::sycl::detail::pi::assertion(max_z >= 0);

    return_sizes[0] = size_t(max_x);
    return_sizes[1] = size_t(max_y);
    return_sizes[2] = size_t(max_z);
    return getInfoArray(max_work_item_dimensions, param_value_size, param_value,
                        param_value_size_ret, return_sizes);
  }

  case PI_EXT_ONEAPI_DEVICE_INFO_MAX_WORK_GROUPS_3D: {
    size_t return_sizes[max_work_item_dimensions];
    int max_x = 0, max_y = 0, max_z = 0;
    cl::sycl::detail::pi::assertion(
        cuDeviceGetAttribute(&max_x, CU_DEVICE_ATTRIBUTE_MAX_GRID_DIM_X,
                             device->get()) == CUDA_SUCCESS);
    cl::sycl::detail::pi::assertion(max_x >= 0);

    cl::sycl::detail::pi::assertion(
        cuDeviceGetAttribute(&max_y, CU_DEVICE_ATTRIBUTE_MAX_GRID_DIM_Y,
                             device->get()) == CUDA_SUCCESS);
    cl::sycl::detail::pi::assertion(max_y >= 0);

    cl::sycl::detail::pi::assertion(
        cuDeviceGetAttribute(&max_z, CU_DEVICE_ATTRIBUTE_MAX_GRID_DIM_Z,
                             device->get()) == CUDA_SUCCESS);
    cl::sycl::detail::pi::assertion(max_z >= 0);

    return_sizes[0] = size_t(max_x);
    return_sizes[1] = size_t(max_y);
    return_sizes[2] = size_t(max_z);
    return getInfoArray(max_work_item_dimensions, param_value_size, param_value,
                        param_value_size_ret, return_sizes);
  }

  case PI_DEVICE_INFO_MAX_WORK_GROUP_SIZE: {
    int max_work_group_size = 0;
    cl::sycl::detail::pi::assertion(
        cuDeviceGetAttribute(&max_work_group_size,
                             CU_DEVICE_ATTRIBUTE_MAX_THREADS_PER_BLOCK,
                             device->get()) == CUDA_SUCCESS);

    cl::sycl::detail::pi::assertion(max_work_group_size >= 0);

    return getInfo(param_value_size, param_value, param_value_size_ret,
                   size_t(max_work_group_size));
  }
  case PI_DEVICE_INFO_PREFERRED_VECTOR_WIDTH_CHAR: {
    return getInfo(param_value_size, param_value, param_value_size_ret, 1u);
  }
  case PI_DEVICE_INFO_PREFERRED_VECTOR_WIDTH_SHORT: {
    return getInfo(param_value_size, param_value, param_value_size_ret, 1u);
  }
  case PI_DEVICE_INFO_PREFERRED_VECTOR_WIDTH_INT: {
    return getInfo(param_value_size, param_value, param_value_size_ret, 1u);
  }
  case PI_DEVICE_INFO_PREFERRED_VECTOR_WIDTH_LONG: {
    return getInfo(param_value_size, param_value, param_value_size_ret, 1u);
  }
  case PI_DEVICE_INFO_PREFERRED_VECTOR_WIDTH_FLOAT: {
    return getInfo(param_value_size, param_value, param_value_size_ret, 1u);
  }
  case PI_DEVICE_INFO_PREFERRED_VECTOR_WIDTH_DOUBLE: {
    return getInfo(param_value_size, param_value, param_value_size_ret, 1u);
  }
  case PI_DEVICE_INFO_PREFERRED_VECTOR_WIDTH_HALF: {
    return getInfo(param_value_size, param_value, param_value_size_ret, 0u);
  }
  case PI_DEVICE_INFO_NATIVE_VECTOR_WIDTH_CHAR: {
    return getInfo(param_value_size, param_value, param_value_size_ret, 1u);
  }
  case PI_DEVICE_INFO_NATIVE_VECTOR_WIDTH_SHORT: {
    return getInfo(param_value_size, param_value, param_value_size_ret, 1u);
  }
  case PI_DEVICE_INFO_NATIVE_VECTOR_WIDTH_INT: {
    return getInfo(param_value_size, param_value, param_value_size_ret, 1u);
  }
  case PI_DEVICE_INFO_NATIVE_VECTOR_WIDTH_LONG: {
    return getInfo(param_value_size, param_value, param_value_size_ret, 1u);
  }
  case PI_DEVICE_INFO_NATIVE_VECTOR_WIDTH_FLOAT: {
    return getInfo(param_value_size, param_value, param_value_size_ret, 1u);
  }
  case PI_DEVICE_INFO_NATIVE_VECTOR_WIDTH_DOUBLE: {
    return getInfo(param_value_size, param_value, param_value_size_ret, 1u);
  }
  case PI_DEVICE_INFO_NATIVE_VECTOR_WIDTH_HALF: {
    return getInfo(param_value_size, param_value, param_value_size_ret, 0u);
  }
  case PI_DEVICE_INFO_MAX_NUM_SUB_GROUPS: {
    // Number of sub-groups = max block size / warp size + possible remainder
    int max_threads = 0;
    cl::sycl::detail::pi::assertion(
        cuDeviceGetAttribute(&max_threads,
                             CU_DEVICE_ATTRIBUTE_MAX_THREADS_PER_BLOCK,
                             device->get()) == CUDA_SUCCESS);
    int warpSize = 0;
    cl::sycl::detail::pi::assertion(
        cuDeviceGetAttribute(&warpSize, CU_DEVICE_ATTRIBUTE_WARP_SIZE,
                             device->get()) == CUDA_SUCCESS);
    int maxWarps = (max_threads + warpSize - 1) / warpSize;
    return getInfo(param_value_size, param_value, param_value_size_ret,
                   static_cast<uint32_t>(maxWarps));
  }
  case PI_DEVICE_INFO_SUB_GROUP_INDEPENDENT_FORWARD_PROGRESS: {
    // Volta provides independent thread scheduling
    // TODO: Revisit for previous generation GPUs
    int major = 0;
    cl::sycl::detail::pi::assertion(
        cuDeviceGetAttribute(&major,
                             CU_DEVICE_ATTRIBUTE_COMPUTE_CAPABILITY_MAJOR,
                             device->get()) == CUDA_SUCCESS);
    bool ifp = (major >= 7);
    return getInfo(param_value_size, param_value, param_value_size_ret, ifp);
  }

  case PI_DEVICE_INFO_ATOMIC_64: {
    int major = 0;
    cl::sycl::detail::pi::assertion(
        cuDeviceGetAttribute(&major,
                             CU_DEVICE_ATTRIBUTE_COMPUTE_CAPABILITY_MAJOR,
                             device->get()) == CUDA_SUCCESS);

    bool atomic64 = (major >= 6) ? true : false;
    return getInfo(param_value_size, param_value, param_value_size_ret,
                   atomic64);
  }
  case PI_DEVICE_INFO_ATOMIC_MEMORY_ORDER_CAPABILITIES: {
    pi_memory_order_capabilities capabilities =
        PI_MEMORY_ORDER_RELAXED | PI_MEMORY_ORDER_ACQUIRE |
        PI_MEMORY_ORDER_RELEASE | PI_MEMORY_ORDER_ACQ_REL;
    return getInfo(param_value_size, param_value, param_value_size_ret,
                   capabilities);
  }
  case PI_DEVICE_INFO_ATOMIC_MEMORY_SCOPE_CAPABILITIES: {
    int major = 0;
    cl::sycl::detail::pi::assertion(
        cuDeviceGetAttribute(&major,
                             CU_DEVICE_ATTRIBUTE_COMPUTE_CAPABILITY_MAJOR,
                             device->get()) == CUDA_SUCCESS);
    pi_memory_order_capabilities capabilities =
        (major >= 7) ? PI_MEMORY_SCOPE_WORK_ITEM | PI_MEMORY_SCOPE_SUB_GROUP |
                           PI_MEMORY_SCOPE_WORK_GROUP | PI_MEMORY_SCOPE_DEVICE |
                           PI_MEMORY_SCOPE_SYSTEM
                     : PI_MEMORY_SCOPE_WORK_ITEM | PI_MEMORY_SCOPE_SUB_GROUP |
                           PI_MEMORY_SCOPE_WORK_GROUP | PI_MEMORY_SCOPE_DEVICE;
    return getInfo(param_value_size, param_value, param_value_size_ret,
                   capabilities);
  }
  case PI_EXT_ONEAPI_DEVICE_INFO_BFLOAT16: {
    int major = 0;
    cl::sycl::detail::pi::assertion(
        cuDeviceGetAttribute(&major,
                             CU_DEVICE_ATTRIBUTE_COMPUTE_CAPABILITY_MAJOR,
                             device->get()) == CUDA_SUCCESS);

    bool bfloat16 = (major >= 8) ? true : false;
    return getInfo(param_value_size, param_value, param_value_size_ret,
                   bfloat16);
  }
  case PI_DEVICE_INFO_SUB_GROUP_SIZES_INTEL: {
    // NVIDIA devices only support one sub-group size (the warp size)
    int warpSize = 0;
    cl::sycl::detail::pi::assertion(
        cuDeviceGetAttribute(&warpSize, CU_DEVICE_ATTRIBUTE_WARP_SIZE,
                             device->get()) == CUDA_SUCCESS);
    size_t sizes[1] = {static_cast<size_t>(warpSize)};
    return getInfoArray<size_t>(1, param_value_size, param_value,
                                param_value_size_ret, sizes);
  }
  case PI_DEVICE_INFO_MAX_CLOCK_FREQUENCY: {
    int clock_freq = 0;
    cl::sycl::detail::pi::assertion(
        cuDeviceGetAttribute(&clock_freq, CU_DEVICE_ATTRIBUTE_CLOCK_RATE,
                             device->get()) == CUDA_SUCCESS);
    cl::sycl::detail::pi::assertion(clock_freq >= 0);
    return getInfo(param_value_size, param_value, param_value_size_ret,
                   pi_uint32(clock_freq) / 1000u);
  }
  case PI_DEVICE_INFO_ADDRESS_BITS: {
    auto bits = pi_uint32{std::numeric_limits<uintptr_t>::digits};
    return getInfo(param_value_size, param_value, param_value_size_ret, bits);
  }
  case PI_DEVICE_INFO_MAX_MEM_ALLOC_SIZE: {
    // Max size of memory object allocation in bytes.
    // The minimum value is max(min(1024 × 1024 ×
    // 1024, 1/4th of CL_DEVICE_GLOBAL_MEM_SIZE),
    // 32 × 1024 × 1024) for devices that are not of type
    // CL_DEVICE_TYPE_CUSTOM.

    size_t global = 0;
    cl::sycl::detail::pi::assertion(cuDeviceTotalMem(&global, device->get()) ==
                                    CUDA_SUCCESS);

    auto quarter_global = static_cast<pi_uint32>(global / 4u);

    auto max_alloc = std::max(std::min(1024u * 1024u * 1024u, quarter_global),
                              32u * 1024u * 1024u);

    return getInfo(param_value_size, param_value, param_value_size_ret,
                   pi_uint64{max_alloc});
  }
  case PI_DEVICE_INFO_IMAGE_SUPPORT: {
    pi_bool enabled = PI_FALSE;

    if (std::getenv("SYCL_PI_CUDA_ENABLE_IMAGE_SUPPORT") != nullptr) {
      enabled = PI_TRUE;
    } else {
      cl::sycl::detail::pi::cuPrint(
          "Images are not fully supported by the CUDA BE, their support is "
          "disabled by default. Their partial support can be activated by "
          "setting SYCL_PI_CUDA_ENABLE_IMAGE_SUPPORT environment variable at "
          "runtime.");
    }

    return getInfo(param_value_size, param_value, param_value_size_ret,
                   enabled);
  }
  case PI_DEVICE_INFO_MAX_READ_IMAGE_ARGS: {
    // This call doesn't match to CUDA as it doesn't have images, but instead
    // surfaces and textures. No clear call in the CUDA API to determine this,
    // but some searching found as of SM 2.x 128 are supported.
    return getInfo(param_value_size, param_value, param_value_size_ret, 128u);
  }
  case PI_DEVICE_INFO_MAX_WRITE_IMAGE_ARGS: {
    // This call doesn't match to CUDA as it doesn't have images, but instead
    // surfaces and textures. No clear call in the CUDA API to determine this,
    // but some searching found as of SM 2.x 128 are supported.
    return getInfo(param_value_size, param_value, param_value_size_ret, 128u);
  }
  case PI_DEVICE_INFO_IMAGE2D_MAX_HEIGHT: {
    // Take the smaller of maximum surface and maximum texture height.
    int tex_height = 0;
    cl::sycl::detail::pi::assertion(
        cuDeviceGetAttribute(&tex_height,
                             CU_DEVICE_ATTRIBUTE_MAXIMUM_TEXTURE2D_HEIGHT,
                             device->get()) == CUDA_SUCCESS);
    cl::sycl::detail::pi::assertion(tex_height >= 0);
    int surf_height = 0;
    cl::sycl::detail::pi::assertion(
        cuDeviceGetAttribute(&surf_height,
                             CU_DEVICE_ATTRIBUTE_MAXIMUM_SURFACE2D_HEIGHT,
                             device->get()) == CUDA_SUCCESS);
    cl::sycl::detail::pi::assertion(surf_height >= 0);

    int min = std::min(tex_height, surf_height);

    return getInfo(param_value_size, param_value, param_value_size_ret, min);
  }
  case PI_DEVICE_INFO_IMAGE2D_MAX_WIDTH: {
    // Take the smaller of maximum surface and maximum texture width.
    int tex_width = 0;
    cl::sycl::detail::pi::assertion(
        cuDeviceGetAttribute(&tex_width,
                             CU_DEVICE_ATTRIBUTE_MAXIMUM_TEXTURE2D_WIDTH,
                             device->get()) == CUDA_SUCCESS);
    cl::sycl::detail::pi::assertion(tex_width >= 0);
    int surf_width = 0;
    cl::sycl::detail::pi::assertion(
        cuDeviceGetAttribute(&surf_width,
                             CU_DEVICE_ATTRIBUTE_MAXIMUM_SURFACE2D_WIDTH,
                             device->get()) == CUDA_SUCCESS);
    cl::sycl::detail::pi::assertion(surf_width >= 0);

    int min = std::min(tex_width, surf_width);

    return getInfo(param_value_size, param_value, param_value_size_ret, min);
  }
  case PI_DEVICE_INFO_IMAGE3D_MAX_HEIGHT: {
    // Take the smaller of maximum surface and maximum texture height.
    int tex_height = 0;
    cl::sycl::detail::pi::assertion(
        cuDeviceGetAttribute(&tex_height,
                             CU_DEVICE_ATTRIBUTE_MAXIMUM_TEXTURE3D_HEIGHT,
                             device->get()) == CUDA_SUCCESS);
    cl::sycl::detail::pi::assertion(tex_height >= 0);
    int surf_height = 0;
    cl::sycl::detail::pi::assertion(
        cuDeviceGetAttribute(&surf_height,
                             CU_DEVICE_ATTRIBUTE_MAXIMUM_SURFACE3D_HEIGHT,
                             device->get()) == CUDA_SUCCESS);
    cl::sycl::detail::pi::assertion(surf_height >= 0);

    int min = std::min(tex_height, surf_height);

    return getInfo(param_value_size, param_value, param_value_size_ret, min);
  }
  case PI_DEVICE_INFO_IMAGE3D_MAX_WIDTH: {
    // Take the smaller of maximum surface and maximum texture width.
    int tex_width = 0;
    cl::sycl::detail::pi::assertion(
        cuDeviceGetAttribute(&tex_width,
                             CU_DEVICE_ATTRIBUTE_MAXIMUM_TEXTURE3D_WIDTH,
                             device->get()) == CUDA_SUCCESS);
    cl::sycl::detail::pi::assertion(tex_width >= 0);
    int surf_width = 0;
    cl::sycl::detail::pi::assertion(
        cuDeviceGetAttribute(&surf_width,
                             CU_DEVICE_ATTRIBUTE_MAXIMUM_SURFACE3D_WIDTH,
                             device->get()) == CUDA_SUCCESS);
    cl::sycl::detail::pi::assertion(surf_width >= 0);

    int min = std::min(tex_width, surf_width);

    return getInfo(param_value_size, param_value, param_value_size_ret, min);
  }
  case PI_DEVICE_INFO_IMAGE3D_MAX_DEPTH: {
    // Take the smaller of maximum surface and maximum texture depth.
    int tex_depth = 0;
    cl::sycl::detail::pi::assertion(
        cuDeviceGetAttribute(&tex_depth,
                             CU_DEVICE_ATTRIBUTE_MAXIMUM_TEXTURE3D_DEPTH,
                             device->get()) == CUDA_SUCCESS);
    cl::sycl::detail::pi::assertion(tex_depth >= 0);
    int surf_depth = 0;
    cl::sycl::detail::pi::assertion(
        cuDeviceGetAttribute(&surf_depth,
                             CU_DEVICE_ATTRIBUTE_MAXIMUM_SURFACE3D_DEPTH,
                             device->get()) == CUDA_SUCCESS);
    cl::sycl::detail::pi::assertion(surf_depth >= 0);

    int min = std::min(tex_depth, surf_depth);

    return getInfo(param_value_size, param_value, param_value_size_ret, min);
  }
  case PI_DEVICE_INFO_IMAGE_MAX_BUFFER_SIZE: {
    // Take the smaller of maximum surface and maximum texture width.
    int tex_width = 0;
    cl::sycl::detail::pi::assertion(
        cuDeviceGetAttribute(&tex_width,
                             CU_DEVICE_ATTRIBUTE_MAXIMUM_TEXTURE1D_WIDTH,
                             device->get()) == CUDA_SUCCESS);
    cl::sycl::detail::pi::assertion(tex_width >= 0);
    int surf_width = 0;
    cl::sycl::detail::pi::assertion(
        cuDeviceGetAttribute(&surf_width,
                             CU_DEVICE_ATTRIBUTE_MAXIMUM_SURFACE1D_WIDTH,
                             device->get()) == CUDA_SUCCESS);
    cl::sycl::detail::pi::assertion(surf_width >= 0);

    int min = std::min(tex_width, surf_width);

    return getInfo(param_value_size, param_value, param_value_size_ret, min);
  }
  case PI_DEVICE_INFO_IMAGE_MAX_ARRAY_SIZE: {
    return getInfo(param_value_size, param_value, param_value_size_ret,
                   size_t(0));
  }
  case PI_DEVICE_INFO_MAX_SAMPLERS: {
    // This call is kind of meaningless for cuda, as samplers don't exist.
    // Closest thing is textures, which is 128.
    return getInfo(param_value_size, param_value, param_value_size_ret, 128u);
  }
  case PI_DEVICE_INFO_MAX_PARAMETER_SIZE: {
    // https://docs.nvidia.com/cuda/cuda-c-programming-guide/#function-parameters
    // __global__ function parameters are passed to the device via constant
    // memory and are limited to 4 KB.
    return getInfo(param_value_size, param_value, param_value_size_ret,
                   size_t{4000u});
  }
  case PI_DEVICE_INFO_MEM_BASE_ADDR_ALIGN: {
    int mem_base_addr_align = 0;
    cl::sycl::detail::pi::assertion(
        cuDeviceGetAttribute(&mem_base_addr_align,
                             CU_DEVICE_ATTRIBUTE_TEXTURE_ALIGNMENT,
                             device->get()) == CUDA_SUCCESS);
    // Multiply by 8 as clGetDeviceInfo returns this value in bits
    mem_base_addr_align *= 8;
    return getInfo(param_value_size, param_value, param_value_size_ret,
                   mem_base_addr_align);
  }
  case PI_DEVICE_INFO_HALF_FP_CONFIG: {
    // TODO: is this config consistent across all NVIDIA GPUs?
    return getInfo(param_value_size, param_value, param_value_size_ret, 0u);
  }
  case PI_DEVICE_INFO_SINGLE_FP_CONFIG: {
    // TODO: is this config consistent across all NVIDIA GPUs?
    auto config = PI_FP_DENORM | PI_FP_INF_NAN | PI_FP_ROUND_TO_NEAREST |
                  PI_FP_ROUND_TO_ZERO | PI_FP_ROUND_TO_INF | PI_FP_FMA |
                  PI_FP_CORRECTLY_ROUNDED_DIVIDE_SQRT;
    return getInfo(param_value_size, param_value, param_value_size_ret, config);
  }
  case PI_DEVICE_INFO_DOUBLE_FP_CONFIG: {
    // TODO: is this config consistent across all NVIDIA GPUs?
    auto config = PI_FP_DENORM | PI_FP_INF_NAN | PI_FP_ROUND_TO_NEAREST |
                  PI_FP_ROUND_TO_ZERO | PI_FP_ROUND_TO_INF | PI_FP_FMA;
    return getInfo(param_value_size, param_value, param_value_size_ret, config);
  }
  case PI_DEVICE_INFO_GLOBAL_MEM_CACHE_TYPE: {
    // TODO: is this config consistent across all NVIDIA GPUs?
    return getInfo(param_value_size, param_value, param_value_size_ret,
                   PI_DEVICE_MEM_CACHE_TYPE_READ_WRITE_CACHE);
  }
  case PI_DEVICE_INFO_GLOBAL_MEM_CACHELINE_SIZE: {
    // The value is documented for all existing GPUs in the CUDA programming
    // guidelines, section "H.3.2. Global Memory".
    return getInfo(param_value_size, param_value, param_value_size_ret, 128u);
  }
  case PI_DEVICE_INFO_GLOBAL_MEM_CACHE_SIZE: {
    int cache_size = 0;
    cl::sycl::detail::pi::assertion(
        cuDeviceGetAttribute(&cache_size, CU_DEVICE_ATTRIBUTE_L2_CACHE_SIZE,
                             device->get()) == CUDA_SUCCESS);
    cl::sycl::detail::pi::assertion(cache_size >= 0);
    // The L2 cache is global to the GPU.
    return getInfo(param_value_size, param_value, param_value_size_ret,
                   pi_uint64(cache_size));
  }
  case PI_DEVICE_INFO_GLOBAL_MEM_SIZE: {
    size_t bytes = 0;
    // Runtime API has easy access to this value, driver API info is scarse.
    cl::sycl::detail::pi::assertion(cuDeviceTotalMem(&bytes, device->get()) ==
                                    CUDA_SUCCESS);
    return getInfo(param_value_size, param_value, param_value_size_ret,
                   pi_uint64{bytes});
  }
  case PI_DEVICE_INFO_MAX_CONSTANT_BUFFER_SIZE: {
    int constant_memory = 0;
    cl::sycl::detail::pi::assertion(
        cuDeviceGetAttribute(&constant_memory,
                             CU_DEVICE_ATTRIBUTE_TOTAL_CONSTANT_MEMORY,
                             device->get()) == CUDA_SUCCESS);
    cl::sycl::detail::pi::assertion(constant_memory >= 0);

    return getInfo(param_value_size, param_value, param_value_size_ret,
                   pi_uint64(constant_memory));
  }
  case PI_DEVICE_INFO_MAX_CONSTANT_ARGS: {
    // TODO: is there a way to retrieve this from CUDA driver API?
    // Hard coded to value returned by clinfo for OpenCL 1.2 CUDA | GeForce GTX
    // 1060 3GB
    return getInfo(param_value_size, param_value, param_value_size_ret, 9u);
  }
  case PI_DEVICE_INFO_LOCAL_MEM_TYPE: {
    return getInfo(param_value_size, param_value, param_value_size_ret,
                   PI_DEVICE_LOCAL_MEM_TYPE_LOCAL);
  }
  case PI_DEVICE_INFO_LOCAL_MEM_SIZE: {
    // OpenCL's "local memory" maps most closely to CUDA's "shared memory".
    // CUDA has its own definition of "local memory", which maps to OpenCL's
    // "private memory".
    int local_mem_size = 0;
    cl::sycl::detail::pi::assertion(
        cuDeviceGetAttribute(&local_mem_size,
                             CU_DEVICE_ATTRIBUTE_MAX_SHARED_MEMORY_PER_BLOCK,
                             device->get()) == CUDA_SUCCESS);
    cl::sycl::detail::pi::assertion(local_mem_size >= 0);
    return getInfo(param_value_size, param_value, param_value_size_ret,
                   pi_uint64(local_mem_size));
  }
  case PI_DEVICE_INFO_ERROR_CORRECTION_SUPPORT: {
    int ecc_enabled = 0;
    cl::sycl::detail::pi::assertion(
        cuDeviceGetAttribute(&ecc_enabled, CU_DEVICE_ATTRIBUTE_ECC_ENABLED,
                             device->get()) == CUDA_SUCCESS);

    cl::sycl::detail::pi::assertion((ecc_enabled == 0) | (ecc_enabled == 1));
    auto result = static_cast<pi_bool>(ecc_enabled);
    return getInfo(param_value_size, param_value, param_value_size_ret, result);
  }
  case PI_DEVICE_INFO_HOST_UNIFIED_MEMORY: {
    int is_integrated = 0;
    cl::sycl::detail::pi::assertion(
        cuDeviceGetAttribute(&is_integrated, CU_DEVICE_ATTRIBUTE_INTEGRATED,
                             device->get()) == CUDA_SUCCESS);

    cl::sycl::detail::pi::assertion((is_integrated == 0) |
                                    (is_integrated == 1));
    auto result = static_cast<pi_bool>(is_integrated);
    return getInfo(param_value_size, param_value, param_value_size_ret, result);
  }
  case PI_DEVICE_INFO_PROFILING_TIMER_RESOLUTION: {
    // Hard coded to value returned by clinfo for OpenCL 1.2 CUDA | GeForce GTX
    // 1060 3GB
    return getInfo(param_value_size, param_value, param_value_size_ret,
                   size_t{1000u});
  }
  case PI_DEVICE_INFO_ENDIAN_LITTLE: {
    return getInfo(param_value_size, param_value, param_value_size_ret,
                   PI_TRUE);
  }
  case PI_DEVICE_INFO_AVAILABLE: {
    return getInfo(param_value_size, param_value, param_value_size_ret,
                   PI_TRUE);
  }
  case PI_DEVICE_INFO_BUILD_ON_SUBDEVICE: {
    return getInfo(param_value_size, param_value, param_value_size_ret,
                   PI_TRUE);
  }
  case PI_DEVICE_INFO_COMPILER_AVAILABLE: {
    return getInfo(param_value_size, param_value, param_value_size_ret,
                   PI_TRUE);
  }
  case PI_DEVICE_INFO_LINKER_AVAILABLE: {
    return getInfo(param_value_size, param_value, param_value_size_ret,
                   PI_TRUE);
  }
  case PI_DEVICE_INFO_EXECUTION_CAPABILITIES: {
    auto capability = PI_DEVICE_EXEC_CAPABILITIES_KERNEL;
    return getInfo(param_value_size, param_value, param_value_size_ret,
                   capability);
  }
  case PI_DEVICE_INFO_QUEUE_ON_DEVICE_PROPERTIES: {
    // The mandated minimum capability:
    auto capability =
        PI_QUEUE_PROFILING_ENABLE | PI_QUEUE_OUT_OF_ORDER_EXEC_MODE_ENABLE;
    return getInfo(param_value_size, param_value, param_value_size_ret,
                   capability);
  }
  case PI_DEVICE_INFO_QUEUE_ON_HOST_PROPERTIES: {
    // The mandated minimum capability:
    auto capability = PI_QUEUE_PROFILING_ENABLE;
    return getInfo(param_value_size, param_value, param_value_size_ret,
                   capability);
  }
  case PI_DEVICE_INFO_BUILT_IN_KERNELS: {
    // An empty string is returned if no built-in kernels are supported by the
    // device.
    return getInfo(param_value_size, param_value, param_value_size_ret, "");
  }
  case PI_DEVICE_INFO_PLATFORM: {
    return getInfo(param_value_size, param_value, param_value_size_ret,
                   device->get_platform());
  }
  case PI_DEVICE_INFO_NAME: {
    static constexpr size_t MAX_DEVICE_NAME_LENGTH = 256u;
    char name[MAX_DEVICE_NAME_LENGTH];
    cl::sycl::detail::pi::assertion(
        cuDeviceGetName(name, MAX_DEVICE_NAME_LENGTH, device->get()) ==
        CUDA_SUCCESS);
    return getInfoArray(strlen(name) + 1, param_value_size, param_value,
                        param_value_size_ret, name);
  }
  case PI_DEVICE_INFO_VENDOR: {
    return getInfo(param_value_size, param_value, param_value_size_ret,
                   "NVIDIA Corporation");
  }
  case PI_DEVICE_INFO_DRIVER_VERSION: {
    auto version = getCudaVersionString();
    return getInfo(param_value_size, param_value, param_value_size_ret,
                   version.c_str());
  }
  case PI_DEVICE_INFO_PROFILE: {
    return getInfo(param_value_size, param_value, param_value_size_ret, "CUDA");
  }
  case PI_DEVICE_INFO_REFERENCE_COUNT: {
    return getInfo(param_value_size, param_value, param_value_size_ret,
                   device->get_reference_count());
  }
  case PI_DEVICE_INFO_VERSION: {
    return getInfo(param_value_size, param_value, param_value_size_ret,
                   "PI 0.0");
  }
  case PI_DEVICE_INFO_OPENCL_C_VERSION: {
    return getInfo(param_value_size, param_value, param_value_size_ret, "");
  }
  case PI_DEVICE_INFO_EXTENSIONS: {

    std::string SupportedExtensions = "cl_khr_fp64 ";
    SupportedExtensions += PI_DEVICE_INFO_EXTENSION_DEVICELIB_ASSERT;
    SupportedExtensions += " ";

    int major = 0;
    int minor = 0;

    cl::sycl::detail::pi::assertion(
        cuDeviceGetAttribute(&major,
                             CU_DEVICE_ATTRIBUTE_COMPUTE_CAPABILITY_MAJOR,
                             device->get()) == CUDA_SUCCESS);
    cl::sycl::detail::pi::assertion(
        cuDeviceGetAttribute(&minor,
                             CU_DEVICE_ATTRIBUTE_COMPUTE_CAPABILITY_MINOR,
                             device->get()) == CUDA_SUCCESS);

    if ((major >= 6) || ((major == 5) && (minor >= 3))) {
      SupportedExtensions += "cl_khr_fp16 ";
    }

    return getInfo(param_value_size, param_value, param_value_size_ret,
                   SupportedExtensions.c_str());
  }
  case PI_DEVICE_INFO_PRINTF_BUFFER_SIZE: {
    // The minimum value for the FULL profile is 1 MB.
    return getInfo(param_value_size, param_value, param_value_size_ret,
                   size_t{1024u});
  }
  case PI_DEVICE_INFO_PREFERRED_INTEROP_USER_SYNC: {
    return getInfo(param_value_size, param_value, param_value_size_ret,
                   PI_TRUE);
  }
  case PI_DEVICE_INFO_PARENT_DEVICE: {
    return getInfo(param_value_size, param_value, param_value_size_ret,
                   nullptr);
  }
  case PI_DEVICE_INFO_PARTITION_MAX_SUB_DEVICES: {
    return getInfo(param_value_size, param_value, param_value_size_ret, 0u);
  }
  case PI_DEVICE_INFO_PARTITION_PROPERTIES: {
    return getInfo(param_value_size, param_value, param_value_size_ret,
                   static_cast<pi_device_partition_property>(0u));
  }
  case PI_DEVICE_INFO_PARTITION_AFFINITY_DOMAIN: {
    return getInfo(param_value_size, param_value, param_value_size_ret, 0u);
  }
  case PI_DEVICE_INFO_PARTITION_TYPE: {
    return getInfo(param_value_size, param_value, param_value_size_ret,
                   static_cast<pi_device_partition_property>(0u));
  }

    // Intel USM extensions

  case PI_DEVICE_INFO_USM_HOST_SUPPORT: {
    // from cl_intel_unified_shared_memory: "The host memory access capabilities
    // apply to any host allocation."
    //
    // query if/how the device can access page-locked host memory, possibly
    // through PCIe, using the same pointer as the host
    pi_bitfield value = {};
    if (getAttribute(device, CU_DEVICE_ATTRIBUTE_UNIFIED_ADDRESSING)) {
      // the device shares a unified address space with the host
      if (getAttribute(device, CU_DEVICE_ATTRIBUTE_COMPUTE_CAPABILITY_MAJOR) >=
          6) {
        // compute capability 6.x introduces operations that are atomic with
        // respect to other CPUs and GPUs in the system
        value = PI_USM_ACCESS | PI_USM_ATOMIC_ACCESS |
                PI_USM_CONCURRENT_ACCESS | PI_USM_CONCURRENT_ATOMIC_ACCESS;
      } else {
        // on GPU architectures with compute capability lower than 6.x, atomic
        // operations from the GPU to CPU memory will not be atomic with respect
        // to CPU initiated atomic operations
        value = PI_USM_ACCESS | PI_USM_CONCURRENT_ACCESS;
      }
    }
    return getInfo(param_value_size, param_value, param_value_size_ret, value);
  }
  case PI_DEVICE_INFO_USM_DEVICE_SUPPORT: {
    // from cl_intel_unified_shared_memory:
    // "The device memory access capabilities apply to any device allocation
    // associated with this device."
    //
    // query how the device can access memory allocated on the device itself (?)
    pi_bitfield value = PI_USM_ACCESS | PI_USM_ATOMIC_ACCESS |
                        PI_USM_CONCURRENT_ACCESS |
                        PI_USM_CONCURRENT_ATOMIC_ACCESS;
    return getInfo(param_value_size, param_value, param_value_size_ret, value);
  }
  case PI_DEVICE_INFO_USM_SINGLE_SHARED_SUPPORT: {
    // from cl_intel_unified_shared_memory:
    // "The single device shared memory access capabilities apply to any shared
    // allocation associated with this device."
    //
    // query if/how the device can access managed memory associated to it
    pi_bitfield value = {};
    if (getAttribute(device, CU_DEVICE_ATTRIBUTE_MANAGED_MEMORY)) {
      // the device can allocate managed memory on this system
      value = PI_USM_ACCESS | PI_USM_ATOMIC_ACCESS;
    }
    if (getAttribute(device, CU_DEVICE_ATTRIBUTE_CONCURRENT_MANAGED_ACCESS)) {
      // the device can coherently access managed memory concurrently with the
      // CPU
      value |= PI_USM_CONCURRENT_ACCESS;
      if (getAttribute(device, CU_DEVICE_ATTRIBUTE_COMPUTE_CAPABILITY_MAJOR) >=
          6) {
        // compute capability 6.x introduces operations that are atomic with
        // respect to other CPUs and GPUs in the system
        value |= PI_USM_CONCURRENT_ATOMIC_ACCESS;
      }
    }
    return getInfo(param_value_size, param_value, param_value_size_ret, value);
  }
  case PI_DEVICE_INFO_USM_CROSS_SHARED_SUPPORT: {
    // from cl_intel_unified_shared_memory:
    // "The cross-device shared memory access capabilities apply to any shared
    // allocation associated with this device, or to any shared memory
    // allocation on another device that also supports the same cross-device
    // shared memory access capability."
    //
    // query if/how the device can access managed memory associated to other
    // devices
    pi_bitfield value = {};
    if (getAttribute(device, CU_DEVICE_ATTRIBUTE_MANAGED_MEMORY)) {
      // the device can allocate managed memory on this system
      value |= PI_USM_ACCESS;
    }
    if (getAttribute(device, CU_DEVICE_ATTRIBUTE_CONCURRENT_MANAGED_ACCESS)) {
      // all devices with the CU_DEVICE_ATTRIBUTE_CONCURRENT_MANAGED_ACCESS
      // attribute can coherently access managed memory concurrently with the
      // CPU
      value |= PI_USM_CONCURRENT_ACCESS;
    }
    if (getAttribute(device, CU_DEVICE_ATTRIBUTE_COMPUTE_CAPABILITY_MAJOR) >=
        6) {
      // compute capability 6.x introduces operations that are atomic with
      // respect to other CPUs and GPUs in the system
      if (value & PI_USM_ACCESS)
        value |= PI_USM_ATOMIC_ACCESS;
      if (value & PI_USM_CONCURRENT_ACCESS)
        value |= PI_USM_CONCURRENT_ATOMIC_ACCESS;
    }
    return getInfo(param_value_size, param_value, param_value_size_ret, value);
  }
  case PI_DEVICE_INFO_USM_SYSTEM_SHARED_SUPPORT: {
    // from cl_intel_unified_shared_memory:
    // "The shared system memory access capabilities apply to any allocations
    // made by a system allocator, such as malloc or new."
    //
    // query if/how the device can access pageable host memory allocated by the
    // system allocator
    pi_bitfield value = {};
    if (getAttribute(device, CU_DEVICE_ATTRIBUTE_PAGEABLE_MEMORY_ACCESS)) {
      // the device suppports coherently accessing pageable memory without
      // calling cuMemHostRegister/cudaHostRegister on it
      if (getAttribute(device,
                       CU_DEVICE_ATTRIBUTE_HOST_NATIVE_ATOMIC_SUPPORTED)) {
        // the link between the device and the host supports native atomic
        // operations
        value = PI_USM_ACCESS | PI_USM_ATOMIC_ACCESS |
                PI_USM_CONCURRENT_ACCESS | PI_USM_CONCURRENT_ATOMIC_ACCESS;
      } else {
        // the link between the device and the host does not support native
        // atomic operations
        value = PI_USM_ACCESS | PI_USM_CONCURRENT_ACCESS;
      }
    }
    return getInfo(param_value_size, param_value, param_value_size_ret, value);
  }
  case PI_EXT_ONEAPI_DEVICE_INFO_CUDA_ASYNC_BARRIER: {
    int value =
        getAttribute(device, CU_DEVICE_ATTRIBUTE_COMPUTE_CAPABILITY_MAJOR) >= 8;
    return getInfo(param_value_size, param_value, param_value_size_ret, value);
  }
  case PI_DEVICE_INFO_BACKEND_VERSION: {
    int major =
        getAttribute(device, CU_DEVICE_ATTRIBUTE_COMPUTE_CAPABILITY_MAJOR);
    int minor =
        getAttribute(device, CU_DEVICE_ATTRIBUTE_COMPUTE_CAPABILITY_MINOR);
    std::string result = std::to_string(major) + "." + std::to_string(minor);
    return getInfo(param_value_size, param_value, param_value_size_ret,
                   result.c_str());
  }

    // TODO: Investigate if this information is available on CUDA.
  case PI_DEVICE_INFO_PCI_ADDRESS:
  case PI_DEVICE_INFO_GPU_EU_COUNT:
  case PI_DEVICE_INFO_GPU_EU_SIMD_WIDTH:
  case PI_DEVICE_INFO_GPU_SLICES:
  case PI_DEVICE_INFO_GPU_SUBSLICES_PER_SLICE:
  case PI_DEVICE_INFO_GPU_EU_COUNT_PER_SUBSLICE:
  case PI_DEVICE_INFO_GPU_HW_THREADS_PER_EU:
  case PI_DEVICE_INFO_MAX_MEM_BANDWIDTH:
    // TODO: Check if Intel device UUID extension is utilized for CUDA.
    // For details about this extension, see
    // sycl/doc/extensions/supported/sycl_ext_intel_device_info.md
  case PI_DEVICE_INFO_UUID:
    return PI_ERROR_INVALID_VALUE;

  default:
    __SYCL_PI_HANDLE_UNKNOWN_PARAM_NAME(param_name);
  }
  cl::sycl::detail::pi::die("Device info request not implemented");
  return {};
}

/// Gets the native CUDA handle of a PI device object
///
/// \param[in] device The PI device to get the native CUDA object of.
/// \param[out] nativeHandle Set to the native handle of the PI device object.
///
/// \return PI_SUCCESS
pi_result cuda_piextDeviceGetNativeHandle(pi_device device,
                                          pi_native_handle *nativeHandle) {
  *nativeHandle = static_cast<pi_native_handle>(device->get());
  return PI_SUCCESS;
}

/// Created a PI device object from a CUDA device handle.
/// NOTE: The created PI object does not take ownership of the native handle.
///
/// \param[in] nativeHandle The native handle to create PI device object from.
/// \param[in] platform is the PI platform of the device.
/// \param[out] device Set to the PI device object created from native handle.
///
/// \return TBD
pi_result cuda_piextDeviceCreateWithNativeHandle(pi_native_handle nativeHandle,
                                                 pi_platform platform,
                                                 pi_device *piDevice) {
  assert(piDevice != nullptr);

  CUdevice cu_device = static_cast<CUdevice>(nativeHandle);

  auto is_device = [=](std::unique_ptr<_pi_device> &dev) {
    return dev->get() == cu_device;
  };

  // If a platform is provided just check if the device is in it
  if (platform) {
    auto search_res = std::find_if(begin(platform->devices_),
                                   end(platform->devices_), is_device);
    if (search_res != end(platform->devices_)) {
      *piDevice = (*search_res).get();
      return PI_SUCCESS;
    }
  }

  // Get list of platforms
  pi_uint32 num_platforms;
  pi_result result = cuda_piPlatformsGet(0, nullptr, &num_platforms);
  if (result != PI_SUCCESS)
    return result;

  pi_platform *plat =
      static_cast<pi_platform *>(malloc(num_platforms * sizeof(pi_platform)));
  result = cuda_piPlatformsGet(num_platforms, plat, nullptr);
  if (result != PI_SUCCESS)
    return result;

  // Iterate through platforms to find device that matches nativeHandle
  for (pi_uint32 j = 0; j < num_platforms; ++j) {
    auto search_res = std::find_if(begin(plat[j]->devices_),
                                   end(plat[j]->devices_), is_device);
    if (search_res != end(plat[j]->devices_)) {
      *piDevice = (*search_res).get();
      return PI_SUCCESS;
    }
  }

  // If the provided nativeHandle cannot be matched to an
  // existing device return error
  return PI_ERROR_INVALID_OPERATION;
}

/* Context APIs */

/// Create a PI CUDA context.
///
/// By default creates a scoped context and keeps the last active CUDA context
/// on top of the CUDA context stack.
/// With the __SYCL_PI_CONTEXT_PROPERTIES_CUDA_PRIMARY key/id and a value of
/// PI_TRUE creates a primary CUDA context and activates it on the CUDA context
/// stack.
///
/// \param[in] properties 0 terminated array of key/id-value combinations. Can
/// be nullptr. Only accepts property key/id
/// __SYCL_PI_CONTEXT_PROPERTIES_CUDA_PRIMARY with a pi_bool value.
/// \param[in] num_devices Number of devices to create the context for.
/// \param[in] devices Devices to create the context for.
/// \param[in] pfn_notify Callback, currently unused.
/// \param[in] user_data User data for callback.
/// \param[out] retcontext Set to created context on success.
///
/// \return PI_SUCCESS on success, otherwise an error return code.
pi_result cuda_piContextCreate(const pi_context_properties *properties,
                               pi_uint32 num_devices, const pi_device *devices,
                               void (*pfn_notify)(const char *errinfo,
                                                  const void *private_info,
                                                  size_t cb, void *user_data),
                               void *user_data, pi_context *retcontext) {
  assert(devices != nullptr);
  // TODO: How to implement context callback?
  assert(pfn_notify == nullptr);
  assert(user_data == nullptr);
  // Need input context
  assert(retcontext != nullptr);
  pi_result errcode_ret = PI_SUCCESS;

  // Parse properties.
  bool property_cuda_primary = false;
  while (properties && (0 != *properties)) {
    // Consume property ID.
    pi_context_properties id = *properties;
    ++properties;
    // Consume property value.
    pi_context_properties value = *properties;
    ++properties;
    switch (id) {
    case __SYCL_PI_CONTEXT_PROPERTIES_CUDA_PRIMARY:
      assert(value == PI_FALSE || value == PI_TRUE);
      property_cuda_primary = static_cast<bool>(value);
      break;
    default:
      // Unknown property.
      cl::sycl::detail::pi::die(
          "Unknown piContextCreate property in property list");
      return PI_ERROR_INVALID_VALUE;
    }
  }

  std::unique_ptr<_pi_context> piContextPtr{nullptr};
  try {
    if (property_cuda_primary) {
      assert(num_devices == 1); //TODO proper error
      // Use the CUDA primary context and assume that we want to use it
      // immediately as we want to forge context switches.
      CUcontext Ctxt;
      errcode_ret =
          PI_CHECK_ERROR(cuDevicePrimaryCtxRetain(&Ctxt, devices[0]->get()));
      piContextPtr = std::unique_ptr<_pi_context>(
          new _pi_context{_pi_context::kind::primary, {Ctxt}, {*devices}});
      errcode_ret = PI_CHECK_ERROR(cuCtxPushCurrent(Ctxt));
    } else {
      std::vector<CUcontext> cuda_contexts(num_devices);
      std::vector<pi_device> devices_vec(num_devices);
      CUcontext current;
      PI_CHECK_ERROR(cuCtxGetCurrent(&current));
      for(pi_uint32 device_num = 0; device_num < num_devices; device_num++){
        // Create a scoped context.
        errcode_ret = PI_CHECK_ERROR(
            cuCtxCreate(&cuda_contexts[device_num], CU_CTX_MAP_HOST, devices[device_num]->get()));
        devices_vec[device_num] = devices[device_num];
      }
      piContextPtr = std::unique_ptr<_pi_context>(new _pi_context{
          _pi_context::kind::user_defined, std::move(cuda_contexts), std::move(devices_vec)});

      // For non-primary scoped contexts keep the last active on top of the stack
      // as `cuCtxCreate` replaces it implicitly otherwise.
      // Primary contexts are kept on top of the stack, so the previous context
      // is not queried and therefore not recovered.
      //PI_CHECK_ERROR(cuCtxSetCurrent(current));
    }

    static std::once_flag initFlag;
    std::call_once(
        initFlag,
        [](pi_result &err) {
          // Use default stream to record base event counter
          PI_CHECK_ERROR(
              cuEventCreate(&_pi_platform::evBase_, CU_EVENT_DEFAULT));
          PI_CHECK_ERROR(cuEventRecord(_pi_platform::evBase_, 0));
        },
        errcode_ret);

    *retcontext = piContextPtr.release();
  } catch (pi_result err) {
    errcode_ret = err;
  } catch (...) {
    errcode_ret = PI_ERROR_OUT_OF_RESOURCES;
  }
  return errcode_ret;
}

pi_result cuda_piContextRelease(pi_context ctxt) {

  assert(ctxt != nullptr);

  if (ctxt->decrement_reference_count() > 0) {
    return PI_SUCCESS;
  }
  ctxt->invoke_extended_deleters();

  std::unique_ptr<_pi_context> context{ctxt};

<<<<<<< HEAD
  if (!ctxt->is_primary()) {;
    CUcontext initial = nullptr;
    cuCtxGetCurrent(&initial);
    for(CUcontext cuCtxt : ctxt->get()){
      if (cuCtxt != initial) {
        PI_CHECK_ERROR(cuCtxPushCurrent(cuCtxt));
      }
      PI_CHECK_ERROR(cuCtxSynchronize());
      CUcontext current;
      cuCtxGetCurrent(&current);
      if (cuCtxt == current) {
        PI_CHECK_ERROR(cuCtxPopCurrent(&current));
      }
      PI_CHECK_ERROR(cuCtxDestroy(cuCtxt));
    }
    return PI_SUCCESS;
  } else {
    // Primary context is not destroyed, but released
    CUdevice cuDev = ctxt->get_devices()[0]->get();
    CUcontext current;
    cuCtxPopCurrent(&current);
    return PI_CHECK_ERROR(cuDevicePrimaryCtxRelease(cuDev));
=======
  if (!ctxt->backend_has_ownership())
    return PI_SUCCESS;

  if (!ctxt->is_primary()) {
    CUcontext cuCtxt = ctxt->get();
    CUcontext current = nullptr;
    cuCtxGetCurrent(&current);
    if (cuCtxt != current) {
      PI_CHECK_ERROR(cuCtxPushCurrent(cuCtxt));
    }
    PI_CHECK_ERROR(cuCtxSynchronize());
    cuCtxGetCurrent(&current);
    if (cuCtxt == current) {
      PI_CHECK_ERROR(cuCtxPopCurrent(&current));
    }
    return PI_CHECK_ERROR(cuCtxDestroy(cuCtxt));
>>>>>>> 74369c84
  }

  // Primary context is not destroyed, but released
  CUdevice cuDev = ctxt->get_device()->get();
  CUcontext current;
  cuCtxPopCurrent(&current);
  return PI_CHECK_ERROR(cuDevicePrimaryCtxRelease(cuDev));
}

/// Gets the native CUDA handle of a PI context object
///
/// \param[in] context The PI context to get the native CUDA object of.
/// \param[out] nativeHandle Set to the native handle of the PI context object.
///
/// \return PI_SUCCESS
pi_result cuda_piextContextGetNativeHandle(pi_context context,
                                           pi_native_handle *nativeHandle) {
  *nativeHandle = reinterpret_cast<pi_native_handle>(context->get()[0]);
  return PI_SUCCESS;
}

/// Created a PI context object from a CUDA context handle.
/// NOTE: The created PI object does not take ownership of the native handle.
///
/// \param[in] nativeHandle The native handle to create PI context object from.
/// \param[out] context Set to the PI context object created from native handle.
///
/// \return TBD
pi_result cuda_piextContextCreateWithNativeHandle(pi_native_handle nativeHandle,
                                                  pi_uint32 num_devices,
                                                  const pi_device *devices,
                                                  bool ownNativeHandle,
                                                  pi_context *piContext) {
  (void)num_devices;
  (void)devices;
  (void)ownNativeHandle;
  assert(piContext != nullptr);
  assert(ownNativeHandle == false);

  CUcontext newContext = reinterpret_cast<CUcontext>(nativeHandle);

  ScopedContext active(newContext);

  // Get context's native device
  CUdevice cu_device;
  pi_result retErr = PI_CHECK_ERROR(cuCtxGetDevice(&cu_device));

  // Create a SYCL device from the ctx device
  pi_device device = nullptr;
  retErr = cuda_piextDeviceCreateWithNativeHandle(cu_device, nullptr, &device);

  // Create sycl context
  *piContext = new _pi_context{_pi_context::kind::user_defined, newContext,
                               device, /*backend_owns*/ false};

  return retErr;
}

/// Creates a PI Memory object using a CUDA memory allocation.
/// Can trigger a manual copy depending on the mode.
/// \TODO Implement USE_HOST_PTR using cuHostRegister
///
pi_result cuda_piMemBufferCreate(pi_context context, pi_device device, pi_mem_flags flags,
                                 size_t size, void *host_ptr, pi_mem *ret_mem,
                                 const pi_mem_properties *properties) {
  // Need input memory object
  assert(ret_mem != nullptr);
  assert((properties == nullptr || *properties == 0) &&
         "no mem properties goes to cuda RT yet");
  // Currently, USE_HOST_PTR is not implemented using host register
  // since this triggers a weird segfault after program ends.
  // Setting this constant to true enables testing that behavior.
  const bool enableUseHostPtr = false;
  const bool performInitialCopy =
      (flags & PI_MEM_FLAGS_HOST_PTR_COPY) ||
      ((flags & PI_MEM_FLAGS_HOST_PTR_USE) && !enableUseHostPtr);
  pi_result retErr = PI_SUCCESS;
  pi_mem retMemObj = nullptr;

  try {
    ScopedContext active(context->get(device)); 
    CUdeviceptr ptr;
    _pi_mem::mem_::buffer_mem_::alloc_mode allocMode =
        _pi_mem::mem_::buffer_mem_::alloc_mode::classic;

    if ((flags & PI_MEM_FLAGS_HOST_PTR_USE) && enableUseHostPtr) {
      retErr = PI_CHECK_ERROR(
          cuMemHostRegister(host_ptr, size, CU_MEMHOSTREGISTER_DEVICEMAP));
      retErr = PI_CHECK_ERROR(cuMemHostGetDevicePointer(&ptr, host_ptr, 0));
      allocMode = _pi_mem::mem_::buffer_mem_::alloc_mode::use_host_ptr;
    } else if (flags & PI_MEM_FLAGS_HOST_PTR_ALLOC) {
      retErr = PI_CHECK_ERROR(cuMemAllocHost(&host_ptr, size));
      retErr = PI_CHECK_ERROR(cuMemHostGetDevicePointer(&ptr, host_ptr, 0));
      allocMode = _pi_mem::mem_::buffer_mem_::alloc_mode::alloc_host_ptr;
    } else {
      retErr = PI_CHECK_ERROR(cuMemAlloc(&ptr, size));
      if (flags & PI_MEM_FLAGS_HOST_PTR_COPY) {
        allocMode = _pi_mem::mem_::buffer_mem_::alloc_mode::copy_in;
      }
    }

    if (retErr == PI_SUCCESS) {
      pi_mem parentBuffer = nullptr;

      auto piMemObj = std::unique_ptr<_pi_mem>(
          new _pi_mem{context, parentBuffer, allocMode, ptr, host_ptr, size});
      if (piMemObj != nullptr) {
        retMemObj = piMemObj.release();
        if (performInitialCopy) {
          // Operates on the default stream of the current CUDA context.
          retErr = PI_CHECK_ERROR(cuMemcpyHtoD(ptr, host_ptr, size));
          // Synchronize with default stream implicitly used by cuMemcpyHtoD
          // to make buffer data available on device before any other PI call
          // uses it.
          if (retErr == PI_SUCCESS) {
            CUstream defaultStream = 0;
            retErr = PI_CHECK_ERROR(cuStreamSynchronize(defaultStream));
          }
        }
      } else {
        retErr = PI_ERROR_OUT_OF_HOST_MEMORY;
      }
    }
  } catch (pi_result err) {
    retErr = err;
  } catch (...) {
    retErr = PI_ERROR_OUT_OF_RESOURCES;
  }

  *ret_mem = retMemObj;

  return retErr;
}

/// Decreases the reference count of the Mem object.
/// If this is zero, calls the relevant CUDA Free function
/// \return PI_SUCCESS unless deallocation error
///
pi_result cuda_piMemRelease(pi_mem memObj) {
  assert((memObj != nullptr) && "PI_ERROR_INVALID_MEM_OBJECTS");

  pi_result ret = PI_SUCCESS;

  try {

    // Do nothing if there are other references
    if (memObj->decrement_reference_count() > 0) {
      return PI_SUCCESS;
    }

    // make sure memObj is released in case PI_CHECK_ERROR throws
    std::unique_ptr<_pi_mem> uniqueMemObj(memObj);

    if (memObj->is_sub_buffer()) {
      return PI_SUCCESS;
    }

    ScopedContext active(uniqueMemObj->get_context()->get()[0]);

    if (memObj->mem_type_ == _pi_mem::mem_type::buffer) {
      switch (uniqueMemObj->mem_.buffer_mem_.allocMode_) {
      case _pi_mem::mem_::buffer_mem_::alloc_mode::copy_in:
      case _pi_mem::mem_::buffer_mem_::alloc_mode::classic:
        ret = PI_CHECK_ERROR(cuMemFree(uniqueMemObj->mem_.buffer_mem_.ptr_));
        break;
      case _pi_mem::mem_::buffer_mem_::alloc_mode::use_host_ptr:
        ret = PI_CHECK_ERROR(
            cuMemHostUnregister(uniqueMemObj->mem_.buffer_mem_.hostPtr_));
        break;
      case _pi_mem::mem_::buffer_mem_::alloc_mode::alloc_host_ptr:
        ret = PI_CHECK_ERROR(
            cuMemFreeHost(uniqueMemObj->mem_.buffer_mem_.hostPtr_));
      };
    } else if (memObj->mem_type_ == _pi_mem::mem_type::surface) {
      ret = PI_CHECK_ERROR(
          cuSurfObjectDestroy(uniqueMemObj->mem_.surface_mem_.get_surface()));
      ret = PI_CHECK_ERROR(
          cuArrayDestroy(uniqueMemObj->mem_.surface_mem_.get_array()));
    }

  } catch (pi_result err) {
    ret = err;
  } catch (...) {
    ret = PI_ERROR_OUT_OF_RESOURCES;
  }

  if (ret != PI_SUCCESS) {
    // A reported CUDA error is either an implementation or an asynchronous CUDA
    // error for which it is unclear if the function that reported it succeeded
    // or not. Either way, the state of the program is compromised and likely
    // unrecoverable.
    cl::sycl::detail::pi::die(
        "Unrecoverable program state reached in cuda_piMemRelease");
  }

  return PI_SUCCESS;
}

/// Implements a buffer partition in the CUDA backend.
/// A buffer partition (or a sub-buffer, in OpenCL terms) is simply implemented
/// as an offset over an existing CUDA allocation.
///
pi_result cuda_piMemBufferPartition(pi_mem parent_buffer, pi_mem_flags flags,
                                    pi_buffer_create_type buffer_create_type,
                                    void *buffer_create_info, pi_mem *memObj) {
  assert((parent_buffer != nullptr) && "PI_ERROR_INVALID_MEM_OBJECT");
  assert(parent_buffer->is_buffer() && "PI_ERROR_INVALID_MEM_OBJECTS");
  assert(!parent_buffer->is_sub_buffer() && "PI_ERROR_INVALID_MEM_OBJECT");

  // Default value for flags means PI_MEM_FLAGS_ACCCESS_RW.
  if (flags == 0) {
    flags = PI_MEM_FLAGS_ACCESS_RW;
  }

  assert((flags == PI_MEM_FLAGS_ACCESS_RW) && "PI_ERROR_INVALID_VALUE");
  assert((buffer_create_type == PI_BUFFER_CREATE_TYPE_REGION) &&
         "PI_ERROR_INVALID_VALUE");
  assert((buffer_create_info != nullptr) && "PI_ERROR_INVALID_VALUE");
  assert(memObj != nullptr);

  const auto bufferRegion =
      *reinterpret_cast<pi_buffer_region>(buffer_create_info);
  assert((bufferRegion.size != 0u) && "PI_ERROR_INVALID_BUFFER_SIZE");

  assert((bufferRegion.origin <= (bufferRegion.origin + bufferRegion.size)) &&
         "Overflow");
  assert(((bufferRegion.origin + bufferRegion.size) <=
          parent_buffer->mem_.buffer_mem_.get_size()) &&
         "PI_ERROR_INVALID_BUFFER_SIZE");
  // Retained indirectly due to retaining parent buffer below.
  pi_context context = parent_buffer->context_;
  _pi_mem::mem_::buffer_mem_::alloc_mode allocMode =
      _pi_mem::mem_::buffer_mem_::alloc_mode::classic;

  assert(parent_buffer->mem_.buffer_mem_.ptr_ !=
         _pi_mem::mem_::buffer_mem_::native_type{0});
  _pi_mem::mem_::buffer_mem_::native_type ptr =
      parent_buffer->mem_.buffer_mem_.ptr_ + bufferRegion.origin;

  void *hostPtr = nullptr;
  if (parent_buffer->mem_.buffer_mem_.hostPtr_) {
    hostPtr = static_cast<char *>(parent_buffer->mem_.buffer_mem_.hostPtr_) +
              bufferRegion.origin;
  }

  ReleaseGuard<pi_mem> releaseGuard(parent_buffer);

  std::unique_ptr<_pi_mem> retMemObj{nullptr};
  try {
    ScopedContext active(context->get()[0]);

    retMemObj = std::unique_ptr<_pi_mem>{new _pi_mem{
        context, parent_buffer, allocMode, ptr, hostPtr, bufferRegion.size}};
  } catch (pi_result err) {
    *memObj = nullptr;
    return err;
  } catch (...) {
    *memObj = nullptr;
    return PI_ERROR_OUT_OF_HOST_MEMORY;
  }

  releaseGuard.dismiss();
  *memObj = retMemObj.release();
  return PI_SUCCESS;
}

pi_result cuda_piMemGetInfo(pi_mem, pi_mem_info, size_t, void *, size_t *) {
  cl::sycl::detail::pi::die("cuda_piMemGetInfo not implemented");
}

/// Gets the native CUDA handle of a PI mem object
///
/// \param[in] mem The PI mem to get the native CUDA object of.
/// \param[out] nativeHandle Set to the native handle of the PI mem object.
///
/// \return PI_SUCCESS
pi_result cuda_piextMemGetNativeHandle(pi_mem mem,
                                       pi_native_handle *nativeHandle) {
  *nativeHandle = static_cast<pi_native_handle>(mem->mem_.buffer_mem_.get());
  return PI_SUCCESS;
}

/// Created a PI mem object from a CUDA mem handle.
/// TODO: Implement this.
/// NOTE: The created PI object takes ownership of the native handle.
///
/// \param[in] nativeHandle The native handle to create PI mem object from.
/// \param[in] context The PI context of the memory allocation.
/// \param[in] ownNativeHandle Indicates if we own the native memory handle or
/// it came from interop that asked to not transfer the ownership to SYCL RT.
/// \param[out] mem Set to the PI mem object created from native handle.
///
/// \return TBD
pi_result cuda_piextMemCreateWithNativeHandle(pi_native_handle nativeHandle,
                                              pi_context context,
                                              bool ownNativeHandle,
                                              pi_mem *mem) {
  cl::sycl::detail::pi::die(
      "Creation of PI mem from native handle not implemented");
  return {};
}

/// Creates a `pi_queue` object on the CUDA backend.
/// Valid properties
/// * __SYCL_PI_CUDA_USE_DEFAULT_STREAM -> CU_STREAM_DEFAULT
/// * __SYCL_PI_CUDA_SYNC_WITH_DEFAULT -> CU_STREAM_NON_BLOCKING
/// \return Pi queue object mapping to a CUStream
///
pi_result cuda_piQueueCreate(pi_context context, pi_device device,
                             pi_queue_properties properties, pi_queue *queue) {
  try {
    std::unique_ptr<_pi_queue> queueImpl{nullptr};

    CUcontext native_context = context->get(device);

    if (native_context == nullptr) {
      *queue = nullptr;
      return PI_ERROR_INVALID_DEVICE;
    }

    unsigned int flags = 0;
    if (properties == __SYCL_PI_CUDA_USE_DEFAULT_STREAM) {
      flags = CU_STREAM_DEFAULT;
    } else if (properties == __SYCL_PI_CUDA_SYNC_WITH_DEFAULT) {
      flags = 0;
    } else {
      flags = CU_STREAM_NON_BLOCKING;
    }

    const bool is_out_of_order =
        properties & PI_QUEUE_OUT_OF_ORDER_EXEC_MODE_ENABLE;

    std::vector<CUstream> computeCuStreams(
        is_out_of_order ? _pi_queue::default_num_compute_streams : 1);
    std::vector<CUstream> transferCuStreams(
        is_out_of_order ? _pi_queue::default_num_transfer_streams : 0);

    queueImpl = std::unique_ptr<_pi_queue>(
        new _pi_queue{std::move(computeCuStreams), std::move(transferCuStreams),
                      context, device, properties, flags});

    *queue = queueImpl.release();

    return PI_SUCCESS;
  } catch (pi_result err) {

    return err;

  } catch (...) {

    return PI_ERROR_OUT_OF_RESOURCES;
  }
}

pi_result cuda_piQueueGetInfo(pi_queue command_queue, pi_queue_info param_name,
                              size_t param_value_size, void *param_value,
                              size_t *param_value_size_ret) {
  assert(command_queue != nullptr);

  switch (param_name) {
  case PI_QUEUE_INFO_CONTEXT:
    return getInfo(param_value_size, param_value, param_value_size_ret,
                   command_queue->context_);
  case PI_QUEUE_INFO_DEVICE:
    return getInfo(param_value_size, param_value, param_value_size_ret,
                   command_queue->device_);
  case PI_QUEUE_INFO_REFERENCE_COUNT:
    return getInfo(param_value_size, param_value, param_value_size_ret,
                   command_queue->get_reference_count());
  case PI_QUEUE_INFO_PROPERTIES:
    return getInfo(param_value_size, param_value, param_value_size_ret,
                   command_queue->properties_);
  default:
    __SYCL_PI_HANDLE_UNKNOWN_PARAM_NAME(param_name);
  }
  cl::sycl::detail::pi::die("Queue info request not implemented");
  return {};
}

pi_result cuda_piQueueRetain(pi_queue command_queue) {
  assert(command_queue != nullptr);
  assert(command_queue->get_reference_count() > 0);

  command_queue->increment_reference_count();
  return PI_SUCCESS;
}

pi_result cuda_piQueueRelease(pi_queue command_queue) {
  assert(command_queue != nullptr);

  if (command_queue->decrement_reference_count() > 0) {
    return PI_SUCCESS;
  }

  try {
    std::unique_ptr<_pi_queue> queueImpl(command_queue);

<<<<<<< HEAD
    ScopedContext active(command_queue->get_native_context());
=======
    if (!command_queue->backend_has_ownership())
      return PI_SUCCESS;

    ScopedContext active(command_queue->get_context());
>>>>>>> 74369c84

    command_queue->for_each_stream([](CUstream s) {
      PI_CHECK_ERROR(cuStreamSynchronize(s));
      PI_CHECK_ERROR(cuStreamDestroy(s));
    });

    return PI_SUCCESS;
  } catch (pi_result err) {
    return err;
  } catch (...) {
    return PI_ERROR_OUT_OF_RESOURCES;
  }
}

pi_result cuda_piQueueFinish(pi_queue command_queue) {
  pi_result result = PI_SUCCESS;

  try {

    assert(command_queue !=
           nullptr); // need PI_ERROR_INVALID_EXTERNAL_HANDLE error code

<<<<<<< HEAD
    ScopedContext active(command_queue->get_native_context());
    command_queue->for_each_stream([&result](CUstream s) {
=======
    command_queue->sync_streams([&result](CUstream s) {
>>>>>>> 74369c84
      result = PI_CHECK_ERROR(cuStreamSynchronize(s));
    });

  } catch (pi_result err) {

    result = err;

  } catch (...) {

    result = PI_ERROR_OUT_OF_RESOURCES;
  }

  return result;
}

// There is no CUDA counterpart for queue flushing and we don't run into the
// same problem of having to flush cross-queue dependencies as some of the
// other plugins, so it can be left as no-op.
pi_result cuda_piQueueFlush(pi_queue command_queue) {
  (void)command_queue;
  return PI_SUCCESS;
}

/// Gets the native CUDA handle of a PI queue object
///
/// \param[in] queue The PI queue to get the native CUDA object of.
/// \param[out] nativeHandle Set to the native handle of the PI queue object.
///
/// \return PI_SUCCESS
pi_result cuda_piextQueueGetNativeHandle(pi_queue queue,
                                         pi_native_handle *nativeHandle) {
  ScopedContext active(queue->get_native_context());
  *nativeHandle =
      reinterpret_cast<pi_native_handle>(queue->get_next_compute_stream());
  return PI_SUCCESS;
}

/// Created a PI queue object from a CUDA queue handle.
/// NOTE: The created PI object does not take ownership of the native handle.
///
/// \param[in] nativeHandle The native handle to create PI queue object from.
/// \param[in] context is the PI context of the queue.
/// \param[out] queue Set to the PI queue object created from native handle.
/// \param ownNativeHandle tells if SYCL RT should assume the ownership of
///        the native handle, if it can.
///
/// \return TBD
pi_result cuda_piextQueueCreateWithNativeHandle(pi_native_handle nativeHandle,
                                                pi_context context,
                                                pi_device device,
                                                bool ownNativeHandle,
                                                pi_queue *queue) {
  (void)device;
  (void)ownNativeHandle;
  assert(ownNativeHandle == false);

  unsigned int flags;
  CUstream cuStream = reinterpret_cast<CUstream>(nativeHandle);

  auto retErr = PI_CHECK_ERROR(cuStreamGetFlags(cuStream, &flags));

  pi_queue_properties properties = 0;
  if (flags == CU_STREAM_DEFAULT)
    properties = __SYCL_PI_CUDA_USE_DEFAULT_STREAM;
  else if (flags == CU_STREAM_NON_BLOCKING)
    properties = __SYCL_PI_CUDA_SYNC_WITH_DEFAULT;
  else
    cl::sycl::detail::pi::die("Unknown cuda stream");

  std::vector<CUstream> computeCuStreams(1, cuStream);
  std::vector<CUstream> transferCuStreams(0);

  // Create queue and set num_compute_streams to 1, as computeCuStreams has
  // valid stream
  *queue = new _pi_queue{std::move(computeCuStreams),
                         std::move(transferCuStreams),
                         context,
                         context->get_device(),
                         properties,
                         flags,
                         /*backend_owns*/ false};
  (*queue)->num_compute_streams_ = 1;

  return retErr;
}

pi_result cuda_piEnqueueMemBufferWrite(pi_queue command_queue, pi_mem buffer,
                                       pi_bool blocking_write, size_t offset,
                                       size_t size, const void *ptr,
                                       pi_uint32 num_events_in_wait_list,
                                       const pi_event *event_wait_list,
                                       pi_event *event) {

  assert(buffer != nullptr);
  assert(command_queue != nullptr);
  pi_result retErr = PI_SUCCESS;
  CUdeviceptr devPtr = buffer->mem_.buffer_mem_.get();
  std::unique_ptr<_pi_event> retImplEv{nullptr};

  try {
    ScopedContext active(command_queue->get_native_context());
    CUstream cuStream = command_queue->get_next_transfer_stream();

    retErr = enqueueEventsWait(command_queue, cuStream, num_events_in_wait_list,
                               event_wait_list);

    if (event) {
      retImplEv = std::unique_ptr<_pi_event>(_pi_event::make_native(
          PI_COMMAND_TYPE_MEM_BUFFER_WRITE, command_queue, cuStream));
      retImplEv->start();
    }

    retErr =
        PI_CHECK_ERROR(cuMemcpyHtoDAsync(devPtr + offset, ptr, size, cuStream));

    if (event) {
      retErr = retImplEv->record();
    }

    if (blocking_write) {
      retErr = PI_CHECK_ERROR(cuStreamSynchronize(cuStream));
    }

    if (event) {
      *event = retImplEv.release();
    }
  } catch (pi_result err) {
    retErr = err;
  }
  return retErr;
}

pi_result cuda_piEnqueueMemBufferRead(pi_queue command_queue, pi_mem buffer,
                                      pi_bool blocking_read, size_t offset,
                                      size_t size, void *ptr,
                                      pi_uint32 num_events_in_wait_list,
                                      const pi_event *event_wait_list,
                                      pi_event *event) {

  assert(buffer != nullptr);
  assert(command_queue != nullptr);
  pi_result retErr = PI_SUCCESS;
  CUdeviceptr devPtr = buffer->mem_.buffer_mem_.get();
  std::unique_ptr<_pi_event> retImplEv{nullptr};

  try {
    ScopedContext active(command_queue->get_native_context());
    CUstream cuStream = command_queue->get_next_transfer_stream();

    retErr = enqueueEventsWait(command_queue, cuStream, num_events_in_wait_list,
                               event_wait_list);

    if (event) {
      retImplEv = std::unique_ptr<_pi_event>(_pi_event::make_native(
          PI_COMMAND_TYPE_MEM_BUFFER_READ, command_queue, cuStream));
      retImplEv->start();
    }

    retErr =
        PI_CHECK_ERROR(cuMemcpyDtoHAsync(ptr, devPtr + offset, size, cuStream));

    if (event) {
      retErr = retImplEv->record();
    }

    if (blocking_read) {
      retErr = PI_CHECK_ERROR(cuStreamSynchronize(cuStream));
    }

    if (event) {
      *event = retImplEv.release();
    }

  } catch (pi_result err) {
    retErr = err;
  }
  return retErr;
}

pi_result cuda_piEventsWait(pi_uint32 num_events, const pi_event *event_list) {

  try {
    assert(num_events != 0);
    assert(event_list);
    if (num_events == 0) {
      return PI_ERROR_INVALID_VALUE;
    }

    if (!event_list) {
      return PI_ERROR_INVALID_EVENT;
    }

    auto context = event_list[0]->get_native_context();
    ScopedContext active(context);

    auto waitFunc = [context](pi_event event) -> pi_result {
      if (!event) {
        return PI_ERROR_INVALID_EVENT;
      }

<<<<<<< HEAD
      if (event->get_native_context() != context) {
        return PI_INVALID_CONTEXT;
=======
      if (event->get_context() != context) {
        return PI_ERROR_INVALID_CONTEXT;
>>>>>>> 74369c84
      }

      return event->wait();
    };
    return forLatestEvents(event_list, num_events, waitFunc);
  } catch (pi_result err) {
    return err;
  } catch (...) {
    return PI_ERROR_OUT_OF_RESOURCES;
  }
}

pi_result cuda_piKernelCreate(pi_program program, const char *kernel_name,
                              pi_kernel *kernel) {
  assert(kernel != nullptr);
  assert(program != nullptr);

  pi_result retErr = PI_SUCCESS;
  std::unique_ptr<_pi_kernel> retKernel{nullptr};

  try {
    const auto& modules = program->get();
    std::vector<CUfunction> cuFuncs(modules.size());
    std::vector<CUfunction> cuFuncsWithOffsetParam(modules.size());

    for(size_t i = 0;i<modules.size();i++){
      CUmodule module = modules[i];
      ScopedContext active(program->get_context()->get()[i]);

      retErr = PI_CHECK_ERROR(
          cuModuleGetFunction(&cuFuncs[i], module, kernel_name));

      std::string kernel_name_woffset = std::string(kernel_name) + "_with_offset";
      CUresult offsetRes = cuModuleGetFunction(
          &cuFuncsWithOffsetParam[i], module, kernel_name_woffset.c_str());

      // If there is no kernel with global offset parameter we mark it as missing
      if (offsetRes == CUDA_ERROR_NOT_FOUND) {
        cuFuncsWithOffsetParam[i] = nullptr;
      } else {
        retErr = PI_CHECK_ERROR(offsetRes);
      }
    }

    retKernel = std::unique_ptr<_pi_kernel>(
        new _pi_kernel{cuFuncs, cuFuncsWithOffsetParam, kernel_name, program,
                       program->get_context()});
  } catch (pi_result err) {
    retErr = err;
  } catch (...) {
    retErr = PI_ERROR_OUT_OF_HOST_MEMORY;
  }

  *kernel = retKernel.release();
  return retErr;
}

pi_result cuda_piKernelSetArg(pi_kernel kernel, pi_uint32 arg_index,
                              size_t arg_size, const void *arg_value) {

  assert(kernel != nullptr);
  pi_result retErr = PI_SUCCESS;
  try {
    if (arg_value) {
      kernel->set_kernel_arg(arg_index, arg_size, arg_value);
    } else {
      kernel->set_kernel_local_arg(arg_index, arg_size);
    }
  } catch (pi_result err) {
    retErr = err;
  }
  return retErr;
}

pi_result cuda_piextKernelSetArgMemObj(pi_kernel kernel, pi_uint32 arg_index,
                                       const pi_mem *arg_value) {

  assert(kernel != nullptr);
  assert(arg_value != nullptr);

  pi_result retErr = PI_SUCCESS;
  try {
    pi_mem arg_mem = *arg_value;
    if (arg_mem->mem_type_ == _pi_mem::mem_type::surface) {
      CUDA_ARRAY3D_DESCRIPTOR arrayDesc;
      PI_CHECK_ERROR(cuArray3DGetDescriptor(
          &arrayDesc, arg_mem->mem_.surface_mem_.get_array()));
      if (arrayDesc.Format != CU_AD_FORMAT_UNSIGNED_INT32 &&
          arrayDesc.Format != CU_AD_FORMAT_SIGNED_INT32 &&
          arrayDesc.Format != CU_AD_FORMAT_HALF &&
          arrayDesc.Format != CU_AD_FORMAT_FLOAT) {
        cl::sycl::detail::pi::die(
            "PI CUDA kernels only support images with channel types int32, "
            "uint32, float, and half.");
      }
      CUsurfObject cuSurf = arg_mem->mem_.surface_mem_.get_surface();
      kernel->set_kernel_arg(arg_index, sizeof(cuSurf), (void *)&cuSurf);
    } else {
      CUdeviceptr cuPtr = arg_mem->mem_.buffer_mem_.get();
      kernel->set_kernel_arg(arg_index, sizeof(CUdeviceptr), (void *)&cuPtr);
    }
  } catch (pi_result err) {
    retErr = err;
  }
  return retErr;
}

pi_result cuda_piextKernelSetArgSampler(pi_kernel kernel, pi_uint32 arg_index,
                                        const pi_sampler *arg_value) {

  assert(kernel != nullptr);
  assert(arg_value != nullptr);

  pi_result retErr = PI_SUCCESS;
  try {
    pi_uint32 samplerProps = (*arg_value)->props_;
    kernel->set_kernel_arg(arg_index, sizeof(pi_uint32), (void *)&samplerProps);
  } catch (pi_result err) {
    retErr = err;
  }
  return retErr;
}

pi_result cuda_piKernelGetGroupInfo(pi_kernel kernel, pi_device device,
                                    pi_kernel_group_info param_name,
                                    size_t param_value_size, void *param_value,
                                    size_t *param_value_size_ret) {

  // Here we want to query about a kernel's cuda blocks!

  if (kernel != nullptr) {

    switch (param_name) {
    case PI_KERNEL_GROUP_INFO_WORK_GROUP_SIZE: {
      int max_threads = 0;
      cl::sycl::detail::pi::assertion(
          cuFuncGetAttribute(&max_threads,
                             CU_FUNC_ATTRIBUTE_MAX_THREADS_PER_BLOCK,
                             kernel->get()[0]) == CUDA_SUCCESS);
      return getInfo(param_value_size, param_value, param_value_size_ret,
                     size_t(max_threads));
    }
    case PI_KERNEL_GROUP_INFO_COMPILE_WORK_GROUP_SIZE: {
      size_t group_size[3] = {0, 0, 0};
      const auto &reqd_wg_size_md_map =
          kernel->program_->kernelReqdWorkGroupSizeMD_;
      const auto reqd_wg_size_md = reqd_wg_size_md_map.find(kernel->name_);
      if (reqd_wg_size_md != reqd_wg_size_md_map.end()) {
        const auto reqd_wg_size = reqd_wg_size_md->second;
        group_size[0] = std::get<0>(reqd_wg_size);
        group_size[1] = std::get<1>(reqd_wg_size);
        group_size[2] = std::get<2>(reqd_wg_size);
      }
      return getInfoArray(3, param_value_size, param_value,
                          param_value_size_ret, group_size);
    }
    case PI_KERNEL_GROUP_INFO_LOCAL_MEM_SIZE: {
      // OpenCL LOCAL == CUDA SHARED
      int bytes = 0;
      cl::sycl::detail::pi::assertion(
          cuFuncGetAttribute(&bytes, CU_FUNC_ATTRIBUTE_SHARED_SIZE_BYTES,
                             kernel->get()[0]) == CUDA_SUCCESS);
      return getInfo(param_value_size, param_value, param_value_size_ret,
                     pi_uint64(bytes));
    }
    case PI_KERNEL_GROUP_INFO_PREFERRED_WORK_GROUP_SIZE_MULTIPLE: {
      // Work groups should be multiples of the warp size
      int warpSize = 0;
      cl::sycl::detail::pi::assertion(
          cuDeviceGetAttribute(&warpSize, CU_DEVICE_ATTRIBUTE_WARP_SIZE,
                               device->get()) == CUDA_SUCCESS);
      return getInfo(param_value_size, param_value, param_value_size_ret,
                     static_cast<size_t>(warpSize));
    }
    case PI_KERNEL_GROUP_INFO_PRIVATE_MEM_SIZE: {
      // OpenCL PRIVATE == CUDA LOCAL
      int bytes = 0;
      cl::sycl::detail::pi::assertion(
          cuFuncGetAttribute(&bytes, CU_FUNC_ATTRIBUTE_LOCAL_SIZE_BYTES,
                             kernel->get()[0]) == CUDA_SUCCESS);
      return getInfo(param_value_size, param_value, param_value_size_ret,
                     pi_uint64(bytes));
    }
    case PI_KERNEL_GROUP_INFO_NUM_REGS: {
      int numRegs = 0;
      cl::sycl::detail::pi::assertion(
          cuFuncGetAttribute(&numRegs, CU_FUNC_ATTRIBUTE_NUM_REGS,
                             kernel->get()[0]) == CUDA_SUCCESS);
      return getInfo(param_value_size, param_value, param_value_size_ret,
                     pi_uint32(numRegs));
    }
    default:
      __SYCL_PI_HANDLE_UNKNOWN_PARAM_NAME(param_name);
    }
  }

  return PI_ERROR_INVALID_KERNEL;
}

pi_result cuda_piEnqueueKernelLaunch(
    pi_queue command_queue, pi_kernel kernel, pi_uint32 work_dim,
    const size_t *global_work_offset, const size_t *global_work_size,
    const size_t *local_work_size, pi_uint32 num_events_in_wait_list,
    const pi_event *event_wait_list, pi_event *event) {

  // Preconditions
  assert(command_queue != nullptr);
  assert(command_queue->get_context() == kernel->get_context());
  assert(kernel != nullptr);
  assert(global_work_offset != nullptr);
  assert(work_dim > 0);
  assert(work_dim < 4);

  // Set the number of threads per block to the number of threads per warp
  // by default unless user has provided a better number
  size_t threadsPerBlock[3] = {32u, 1u, 1u};
  size_t maxWorkGroupSize = 0u;
  size_t maxThreadsPerBlock[3] = {};
  bool providedLocalWorkGroupSize = (local_work_size != nullptr);
  pi_uint32 local_size = kernel->get_local_size();
  pi_result retError = PI_SUCCESS;

  try {
    // Set the active context here as guessLocalWorkSize needs an active context
    ScopedContext active(command_queue->get_native_context());
    {
      int dev_idx = 0;
      auto devices = command_queue->context_->get_devices();
      for(size_t i=0;i<devices.size();i++){
        if(devices[i] == command_queue->device_){
          dev_idx = i;
          break;
        }
      }
      size_t *reqdThreadsPerBlock = &kernel->reqdThreadsPerBlock_[dev_idx][0];
      maxWorkGroupSize = command_queue->device_->get_max_work_group_size();
      command_queue->device_->get_max_work_item_sizes(
          sizeof(maxThreadsPerBlock), maxThreadsPerBlock);

      if (providedLocalWorkGroupSize) {
        auto isValid = [&](int dim) {
          if (reqdThreadsPerBlock[dim] != 0 &&
              local_work_size[dim] != reqdThreadsPerBlock[dim])
            return PI_ERROR_INVALID_WORK_GROUP_SIZE;

          if (local_work_size[dim] > maxThreadsPerBlock[dim])
            return PI_ERROR_INVALID_WORK_ITEM_SIZE;
          // Checks that local work sizes are a divisor of the global work sizes
          // which includes that the local work sizes are neither larger than
          // the global work sizes and not 0.
          if (0u == local_work_size[dim])
            return PI_ERROR_INVALID_WORK_GROUP_SIZE;
          if (0u != (global_work_size[dim] % local_work_size[dim]))
            return PI_ERROR_INVALID_WORK_GROUP_SIZE;
          threadsPerBlock[dim] = local_work_size[dim];
          return PI_SUCCESS;
        };

        for (size_t dim = 0; dim < work_dim; dim++) {
          auto err = isValid(dim);
          if (err != PI_SUCCESS)
            return err;
        }
      } else {
        guessLocalWorkSize(threadsPerBlock, global_work_size,
                           maxThreadsPerBlock, kernel, local_size);
      }
    }

    if (maxWorkGroupSize <
        size_t(threadsPerBlock[0] * threadsPerBlock[1] * threadsPerBlock[2])) {
      return PI_ERROR_INVALID_WORK_GROUP_SIZE;
    }

    size_t blocksPerGrid[3] = {1u, 1u, 1u};

    for (size_t i = 0; i < work_dim; i++) {
      blocksPerGrid[i] =
          (global_work_size[i] + threadsPerBlock[i] - 1) / threadsPerBlock[i];
    }

    std::unique_ptr<_pi_event> retImplEv{nullptr};

<<<<<<< HEAD
    CUstream cuStream = command_queue->get_next_compute_stream();
    CUfunction cuFunc = kernel->get(command_queue->device_);

=======
    pi_uint32 stream_token;
    _pi_stream_guard guard;
    CUstream cuStream = command_queue->get_next_compute_stream(
        num_events_in_wait_list, event_wait_list, guard, &stream_token);
    CUfunction cuFunc = kernel->get();
>>>>>>> 74369c84

    retError = enqueueEventsWait(command_queue, cuStream,
                                 num_events_in_wait_list, event_wait_list);

    // Set the implicit global offset parameter if kernel has offset variant
    if (kernel->get_with_offset_parameter(command_queue->device_)) {
      std::uint32_t cuda_implicit_offset[3] = {0, 0, 0};
      if (global_work_offset) {
        for (size_t i = 0; i < work_dim; i++) {
          cuda_implicit_offset[i] =
              static_cast<std::uint32_t>(global_work_offset[i]);
          if (global_work_offset[i] != 0) {
            cuFunc = kernel->get_with_offset_parameter(command_queue->device_);
          }
        }
      }
      kernel->set_implicit_offset_arg(sizeof(cuda_implicit_offset),
                                      cuda_implicit_offset);
    }

    auto &argIndices = kernel->get_arg_indices();

    if (event) {
      retImplEv = std::unique_ptr<_pi_event>(
          _pi_event::make_native(PI_COMMAND_TYPE_NDRANGE_KERNEL, command_queue,
                                 cuStream, stream_token));
      retImplEv->start();
    }

    // Set local mem max size if env var is present
    static const char *local_mem_sz_ptr =
        std::getenv("SYCL_PI_CUDA_MAX_LOCAL_MEM_SIZE");

    if (local_mem_sz_ptr) {
      int device_max_local_mem = 0;
      cuDeviceGetAttribute(
          &device_max_local_mem,
          CU_DEVICE_ATTRIBUTE_MAX_SHARED_MEMORY_PER_BLOCK_OPTIN,
          command_queue->get_device()->get());

      static const int env_val = std::atoi(local_mem_sz_ptr);
      if (env_val <= 0 || env_val > device_max_local_mem) {
        setErrorMessage("Invalid value specified for "
                        "SYCL_PI_CUDA_MAX_LOCAL_MEM_SIZE",
                        PI_ERROR_PLUGIN_SPECIFIC_ERROR);
        return PI_ERROR_PLUGIN_SPECIFIC_ERROR;
      }
      PI_CHECK_ERROR(cuFuncSetAttribute(
          cuFunc, CU_FUNC_ATTRIBUTE_MAX_DYNAMIC_SHARED_SIZE_BYTES, env_val));
    }

    retError = PI_CHECK_ERROR(cuLaunchKernel(
        cuFunc, blocksPerGrid[0], blocksPerGrid[1], blocksPerGrid[2],
        threadsPerBlock[0], threadsPerBlock[1], threadsPerBlock[2], local_size,
        cuStream, const_cast<void **>(argIndices.data()), nullptr));
  
    if (local_size != 0)
      kernel->clear_local_size();

    if (event) {
      retError = retImplEv->record();
      *event = retImplEv.release();
    }
  } catch (pi_result err) {
    retError = err;
  }
  return retError;
}

/// \TODO Not implemented
pi_result cuda_piEnqueueNativeKernel(pi_queue, void (*)(void *), void *, size_t,
                                     pi_uint32, const pi_mem *, const void **,
                                     pi_uint32, const pi_event *, pi_event *) {
  cl::sycl::detail::pi::die("Not implemented in CUDA backend");
  return {};
}

pi_result cuda_piextKernelCreateWithNativeHandle(pi_native_handle, pi_context,
                                                 pi_program, bool,
                                                 pi_kernel *) {
  sycl::detail::pi::die("Unsupported operation");
  return PI_SUCCESS;
}

/// \TODO Not implemented
pi_result cuda_piMemImageCreate(pi_context context, pi_device device, pi_mem_flags flags,
                                const pi_image_format *image_format,
                                const pi_image_desc *image_desc, void *host_ptr,
                                pi_mem *ret_mem) {
  // Need input memory object
  assert(ret_mem != nullptr);
  const bool performInitialCopy = (flags & PI_MEM_FLAGS_HOST_PTR_COPY) ||
                                  ((flags & PI_MEM_FLAGS_HOST_PTR_USE));
  pi_result retErr = PI_SUCCESS;

  // We only support RBGA channel order
  // TODO: check SYCL CTS and spec. May also have to support BGRA
  if (image_format->image_channel_order !=
      pi_image_channel_order::PI_IMAGE_CHANNEL_ORDER_RGBA) {
    cl::sycl::detail::pi::die(
        "cuda_piMemImageCreate only supports RGBA channel order");
  }

  // We have to use cuArray3DCreate, which has some caveats. The height and
  // depth parameters must be set to 0 produce 1D or 2D arrays. image_desc gives
  // a minimum value of 1, so we need to convert the answer.
  CUDA_ARRAY3D_DESCRIPTOR array_desc;
  array_desc.NumChannels = 4; // Only support 4 channel image
  array_desc.Flags = 0;       // No flags required
  array_desc.Width = image_desc->image_width;
  if (image_desc->image_type == PI_MEM_TYPE_IMAGE1D) {
    array_desc.Height = 0;
    array_desc.Depth = 0;
  } else if (image_desc->image_type == PI_MEM_TYPE_IMAGE2D) {
    array_desc.Height = image_desc->image_height;
    array_desc.Depth = 0;
  } else if (image_desc->image_type == PI_MEM_TYPE_IMAGE3D) {
    array_desc.Height = image_desc->image_height;
    array_desc.Depth = image_desc->image_depth;
  }

  // We need to get this now in bytes for calculating the total image size later
  size_t pixel_type_size_bytes;

  switch (image_format->image_channel_data_type) {
  case PI_IMAGE_CHANNEL_TYPE_UNORM_INT8:
  case PI_IMAGE_CHANNEL_TYPE_UNSIGNED_INT8:
    array_desc.Format = CU_AD_FORMAT_UNSIGNED_INT8;
    pixel_type_size_bytes = 1;
    break;
  case PI_IMAGE_CHANNEL_TYPE_SIGNED_INT8:
    array_desc.Format = CU_AD_FORMAT_SIGNED_INT8;
    pixel_type_size_bytes = 1;
    break;
  case PI_IMAGE_CHANNEL_TYPE_UNORM_INT16:
  case PI_IMAGE_CHANNEL_TYPE_UNSIGNED_INT16:
    array_desc.Format = CU_AD_FORMAT_UNSIGNED_INT16;
    pixel_type_size_bytes = 2;
    break;
  case PI_IMAGE_CHANNEL_TYPE_SIGNED_INT16:
    array_desc.Format = CU_AD_FORMAT_SIGNED_INT16;
    pixel_type_size_bytes = 2;
    break;
  case PI_IMAGE_CHANNEL_TYPE_HALF_FLOAT:
    array_desc.Format = CU_AD_FORMAT_HALF;
    pixel_type_size_bytes = 2;
    break;
  case PI_IMAGE_CHANNEL_TYPE_UNSIGNED_INT32:
    array_desc.Format = CU_AD_FORMAT_UNSIGNED_INT32;
    pixel_type_size_bytes = 4;
    break;
  case PI_IMAGE_CHANNEL_TYPE_SIGNED_INT32:
    array_desc.Format = CU_AD_FORMAT_SIGNED_INT32;
    pixel_type_size_bytes = 4;
    break;
  case PI_IMAGE_CHANNEL_TYPE_FLOAT:
    array_desc.Format = CU_AD_FORMAT_FLOAT;
    pixel_type_size_bytes = 4;
    break;
  default:
    cl::sycl::detail::pi::die(
        "cuda_piMemImageCreate given unsupported image_channel_data_type");
  }

  // When a dimension isn't used image_desc has the size set to 1
  size_t pixel_size_bytes =
      pixel_type_size_bytes * 4; // 4 is the only number of channels we support
  size_t image_size_bytes = pixel_size_bytes * image_desc->image_width *
                            image_desc->image_height * image_desc->image_depth;

  ScopedContext active(context->get(device));
  CUarray image_array;
  retErr = PI_CHECK_ERROR(cuArray3DCreate(&image_array, &array_desc));

  try {
    if (performInitialCopy) {
      // We have to use a different copy function for each image dimensionality
      if (image_desc->image_type == PI_MEM_TYPE_IMAGE1D) {
        retErr = PI_CHECK_ERROR(
            cuMemcpyHtoA(image_array, 0, host_ptr, image_size_bytes));
      } else if (image_desc->image_type == PI_MEM_TYPE_IMAGE2D) {
        CUDA_MEMCPY2D cpy_desc;
        memset(&cpy_desc, 0, sizeof(cpy_desc));
        cpy_desc.srcMemoryType = CUmemorytype_enum::CU_MEMORYTYPE_HOST;
        cpy_desc.srcHost = host_ptr;
        cpy_desc.dstMemoryType = CUmemorytype_enum::CU_MEMORYTYPE_ARRAY;
        cpy_desc.dstArray = image_array;
        cpy_desc.WidthInBytes = pixel_size_bytes * image_desc->image_width;
        cpy_desc.Height = image_desc->image_height;
        retErr = PI_CHECK_ERROR(cuMemcpy2D(&cpy_desc));
      } else if (image_desc->image_type == PI_MEM_TYPE_IMAGE3D) {
        CUDA_MEMCPY3D cpy_desc;
        memset(&cpy_desc, 0, sizeof(cpy_desc));
        cpy_desc.srcMemoryType = CUmemorytype_enum::CU_MEMORYTYPE_HOST;
        cpy_desc.srcHost = host_ptr;
        cpy_desc.dstMemoryType = CUmemorytype_enum::CU_MEMORYTYPE_ARRAY;
        cpy_desc.dstArray = image_array;
        cpy_desc.WidthInBytes = pixel_size_bytes * image_desc->image_width;
        cpy_desc.Height = image_desc->image_height;
        cpy_desc.Depth = image_desc->image_depth;
        retErr = PI_CHECK_ERROR(cuMemcpy3D(&cpy_desc));
      }
    }

    // CUDA_RESOURCE_DESC is a union of different structs, shown here
    // https://docs.nvidia.com/cuda/cuda-driver-api/group__CUDA__TEXOBJECT.html
    // We need to fill it as described here to use it for a surface or texture
    // https://docs.nvidia.com/cuda/cuda-driver-api/group__CUDA__SURFOBJECT.html
    // CUDA_RESOURCE_DESC::resType must be CU_RESOURCE_TYPE_ARRAY and
    // CUDA_RESOURCE_DESC::res::array::hArray must be set to a valid CUDA array
    // handle.
    // CUDA_RESOURCE_DESC::flags must be set to zero

    CUDA_RESOURCE_DESC image_res_desc;
    image_res_desc.res.array.hArray = image_array;
    image_res_desc.resType = CU_RESOURCE_TYPE_ARRAY;
    image_res_desc.flags = 0;

    CUsurfObject surface;
    retErr = PI_CHECK_ERROR(cuSurfObjectCreate(&surface, &image_res_desc));

    auto piMemObj = std::unique_ptr<_pi_mem>(new _pi_mem{
        context, image_array, surface, image_desc->image_type, host_ptr});

    if (piMemObj == nullptr) {
      return PI_ERROR_OUT_OF_HOST_MEMORY;
    }

    *ret_mem = piMemObj.release();
  } catch (pi_result err) {
    cuArrayDestroy(image_array);
    return err;
  } catch (...) {
    cuArrayDestroy(image_array);
    return PI_ERROR_UNKNOWN;
  }

  return retErr;
}

/// \TODO Not implemented
pi_result cuda_piMemImageGetInfo(pi_mem, pi_image_info, size_t, void *,
                                 size_t *) {
  cl::sycl::detail::pi::die("cuda_piMemImageGetInfo not implemented");
  return {};
}

pi_result cuda_piMemRetain(pi_mem mem) {
  assert(mem != nullptr);
  assert(mem->get_reference_count() > 0);
  mem->increment_reference_count();
  return PI_SUCCESS;
}

/// Not used as CUDA backend only creates programs from binary.
/// See \ref cuda_piclProgramCreateWithBinary.
///
pi_result cuda_piclProgramCreateWithSource(pi_context, pi_uint32, const char **,
                                           const size_t *, pi_program *) {
  cl::sycl::detail::pi::cuPrint(
      "cuda_piclProgramCreateWithSource not implemented");
  return PI_ERROR_INVALID_OPERATION;
}

/// Loads the images from a PI program into a CUmodule that can be
/// used later on to extract functions (kernels).
/// See \ref _pi_program for implementation details.
///
pi_result cuda_piProgramBuild(pi_program program, pi_uint32 num_devices,
                              const pi_device *device_list, const char *options,
                              void (*pfn_notify)(pi_program program,
                                                 void *user_data),
                              void *user_data) {

  assert(program != nullptr);
  assert(num_devices == 1 || num_devices == 0);
  assert(device_list != nullptr || num_devices == 0);
  assert(pfn_notify == nullptr);
  assert(user_data == nullptr);
  pi_result retError = PI_SUCCESS;

  try {
    program->build_program(options);
  } catch (pi_result err) {
    retError = err;
  }
  return retError;
}

/// \TODO Not implemented
pi_result cuda_piProgramCreate(pi_context, const void *, size_t, pi_program *) {
  cl::sycl::detail::pi::die("cuda_piProgramCreate not implemented");
  return {};
}

/// Loads images from a list of PTX or CUBIN binaries.
/// Note: No calls to CUDA driver API in this function, only store binaries
/// for later.
///
pi_result cuda_piProgramCreateWithBinary(
    pi_context context, pi_uint32 num_devices, const pi_device *device_list,
    const size_t *lengths, const unsigned char **binaries,
    size_t num_metadata_entries, const pi_device_binary_property *metadata,
    pi_int32 *binary_status, pi_program *program) {
  // Ignore unused parameter
  (void)binary_status;

  assert(context != nullptr);
  assert(binaries != nullptr);
  assert(program != nullptr);
  assert(device_list != nullptr);
  /*for(size_t i=0;i<num_devices;i++){
    bool found_device = false;
    for(pi_device context_device : context->get_devices()){
      if(device_list[i] == context_device){
        found_device = true;
        break;
      }
      assert(found_device &&
            "Mismatch between devices context and passed context when creating "
            "program from binary");
    }
  }*/

  pi_result retError = PI_SUCCESS;

  std::unique_ptr<_pi_program> retProgram{new _pi_program{context}};

  retProgram->set_metadata(metadata, num_metadata_entries);

  const bool has_length = (lengths != nullptr);
  size_t length = has_length
                      ? lengths[0]
                      : strlen(reinterpret_cast<const char *>(binaries[0])) + 1;

  assert(length != 0);

  retProgram->set_binary(reinterpret_cast<const char *>(binaries[0]), length);

  *program = retProgram.release();

  return retError;
}

pi_result cuda_piProgramGetInfo(pi_program program, pi_program_info param_name,
                                size_t param_value_size, void *param_value,
                                size_t *param_value_size_ret) {
  assert(program != nullptr);

  switch (param_name) {
  case PI_PROGRAM_INFO_REFERENCE_COUNT:
    return getInfo(param_value_size, param_value, param_value_size_ret,
                   program->get_reference_count());
  case PI_PROGRAM_INFO_CONTEXT:
    return getInfo(param_value_size, param_value, param_value_size_ret,
                   program->context_);
  case PI_PROGRAM_INFO_NUM_DEVICES:
    return getInfo(param_value_size, param_value, param_value_size_ret, 1u);
  case PI_PROGRAM_INFO_DEVICES:
    return getInfoArray(program->context_->get_devices().size(), param_value_size, param_value, param_value_size_ret,
                        &program->context_->get_devices()[0]);
  case PI_PROGRAM_INFO_SOURCE:
    return getInfo(param_value_size, param_value, param_value_size_ret,
                   program->binary_);
  case PI_PROGRAM_INFO_BINARY_SIZES:
    return getInfoArray(1, param_value_size, param_value, param_value_size_ret,
                        &program->binarySizeInBytes_);
  case PI_PROGRAM_INFO_BINARIES:
    return getInfoArray(1, param_value_size, param_value, param_value_size_ret,
                        &program->binary_);
  case PI_PROGRAM_INFO_KERNEL_NAMES: {
    return getInfo(param_value_size, param_value, param_value_size_ret,
                   getKernelNames(program).c_str());
  }
  default:
    __SYCL_PI_HANDLE_UNKNOWN_PARAM_NAME(param_name);
  }
  cl::sycl::detail::pi::die("Program info request not implemented");
  return {};
}

/// Creates a new PI program object that is the outcome of linking all input
/// programs.
/// \TODO Implement linker options, requires mapping of OpenCL to CUDA
///
pi_result cuda_piProgramLink(pi_context context, pi_uint32 num_devices,
                             const pi_device *device_list, const char *options,
                             pi_uint32 num_input_programs,
                             const pi_program *input_programs,
                             void (*pfn_notify)(pi_program program,
                                                void *user_data),
                             void *user_data, pi_program *ret_program) {

  assert(ret_program != nullptr);
  assert(device_list != nullptr || num_devices == 0);
  assert(pfn_notify == nullptr);
  assert(user_data == nullptr);
  pi_result retError = PI_SUCCESS;

  try {
    ScopedContext active(context->get()[0]);

    CUlinkState state;
    std::unique_ptr<_pi_program> retProgram{new _pi_program{context}};

    retError = PI_CHECK_ERROR(cuLinkCreate(0, nullptr, nullptr, &state));
    try {
      for (size_t i = 0; i < num_input_programs; ++i) {
        pi_program program = input_programs[i];
        retError = PI_CHECK_ERROR(cuLinkAddData(
            state, CU_JIT_INPUT_PTX, const_cast<char *>(program->binary_),
            program->binarySizeInBytes_, nullptr, 0, nullptr, nullptr));
      }
      void *cubin = nullptr;
      size_t cubinSize = 0;
      retError = PI_CHECK_ERROR(cuLinkComplete(state, &cubin, &cubinSize));

      retError =
          retProgram->set_binary(static_cast<const char *>(cubin), cubinSize);

      if (retError != PI_SUCCESS) {
        return retError;
      }

      retError = retProgram->build_program(options);

      if (retError != PI_SUCCESS) {
        return retError;
      }
    } catch (...) {
      // Upon error attempt cleanup
      PI_CHECK_ERROR(cuLinkDestroy(state));
      throw;
    }

    retError = PI_CHECK_ERROR(cuLinkDestroy(state));
    *ret_program = retProgram.release();

  } catch (pi_result err) {
    retError = err;
  }
  return retError;
}

/// Creates a new program that is the outcome of the compilation of the headers
///  and the program.
/// \TODO Implement asynchronous compilation
///
pi_result cuda_piProgramCompile(
    pi_program program, pi_uint32 num_devices, const pi_device *device_list,
    const char *options, pi_uint32 num_input_headers,
    const pi_program *input_headers, const char **header_include_names,
    void (*pfn_notify)(pi_program program, void *user_data), void *user_data) {
  // Ignore unused parameters
  (void)header_include_names;
  (void)input_headers;

  assert(program != nullptr);
  assert(device_list != nullptr || num_devices == 0);
  assert(pfn_notify == nullptr);
  assert(user_data == nullptr);
  assert(num_input_headers == 0);
  pi_result retError = PI_SUCCESS;

  try {
    program->build_program(options);
  } catch (pi_result err) {
    retError = err;
  }
  return retError;
}

pi_result cuda_piProgramGetBuildInfo(pi_program program, pi_device device,
                                     pi_program_build_info param_name,
                                     size_t param_value_size, void *param_value,
                                     size_t *param_value_size_ret) {
  // Ignore unused parameter
  (void)device;

  assert(program != nullptr);

  switch (param_name) {
  case PI_PROGRAM_BUILD_INFO_STATUS: {
    return getInfo(param_value_size, param_value, param_value_size_ret,
                   program->buildStatus_);
  }
  case PI_PROGRAM_BUILD_INFO_OPTIONS:
    return getInfo(param_value_size, param_value, param_value_size_ret,
                   program->buildOptions_.c_str());
  case PI_PROGRAM_BUILD_INFO_LOG:
    return getInfoArray(program->MAX_LOG_SIZE, param_value_size, param_value,
                        param_value_size_ret, program->infoLog_);
  default:
    __SYCL_PI_HANDLE_UNKNOWN_PARAM_NAME(param_name);
  }
  cl::sycl::detail::pi::die("Program Build info request not implemented");
  return {};
}

pi_result cuda_piProgramRetain(pi_program program) {
  assert(program != nullptr);
  assert(program->get_reference_count() > 0);
  program->increment_reference_count();
  return PI_SUCCESS;
}

/// Decreases the reference count of a pi_program object.
/// When the reference count reaches 0, it unloads the module from
/// the context.
pi_result cuda_piProgramRelease(pi_program program) {
  assert(program != nullptr);

  // double delete or someone is messing with the ref count.
  // either way, cannot safely proceed.
  assert(program->get_reference_count() != 0 &&
         "Reference count overflow detected in cuda_piProgramRelease.");

  // decrement ref count. If it is 0, delete the program.
  if (program->decrement_reference_count() == 0) {

    std::unique_ptr<_pi_program> program_ptr{program};

    pi_result result = PI_ERROR_INVALID_PROGRAM;

    try {
      const auto& modules = program->get();
      for(size_t i=0;i<modules.size();i++){
        ScopedContext active(program->get_context()->get()[i]);
        result = PI_CHECK_ERROR(cuModuleUnload(modules[i]));
      }
    } catch (...) {
      result = PI_ERROR_OUT_OF_RESOURCES;
    }

    return result;
  }

  return PI_SUCCESS;
}

/// Gets the native CUDA handle of a PI program object
///
/// \param[in] program The PI program to get the native CUDA object of.
/// \param[out] nativeHandle Set to the native handle of the PI program object.
///
/// \return TBD
pi_result cuda_piextProgramGetNativeHandle(pi_program program,
                                           pi_native_handle *nativeHandle) {
  *nativeHandle = reinterpret_cast<pi_native_handle>(program->get()[0]);
  return PI_SUCCESS;
}

/// Created a PI program object from a CUDA program handle.
/// TODO: Implement this.
/// NOTE: The created PI object takes ownership of the native handle.
///
/// \param[in] nativeHandle The native handle to create PI program object from.
/// \param[in] context The PI context of the program.
/// \param[out] program Set to the PI program object created from native handle.
///
/// \return TBD
pi_result cuda_piextProgramCreateWithNativeHandle(pi_native_handle, pi_context,
                                                  bool, pi_program *) {
  cl::sycl::detail::pi::die(
      "Creation of PI program from native handle not implemented");
  return {};
}

pi_result cuda_piKernelGetInfo(pi_kernel kernel, pi_kernel_info param_name,
                               size_t param_value_size, void *param_value,
                               size_t *param_value_size_ret) {

  if (kernel != nullptr) {

    switch (param_name) {
    case PI_KERNEL_INFO_FUNCTION_NAME:
      return getInfo(param_value_size, param_value, param_value_size_ret,
                     kernel->get_name());
    case PI_KERNEL_INFO_NUM_ARGS:
      return getInfo(param_value_size, param_value, param_value_size_ret,
                     kernel->get_num_args());
    case PI_KERNEL_INFO_REFERENCE_COUNT:
      return getInfo(param_value_size, param_value, param_value_size_ret,
                     kernel->get_reference_count());
    case PI_KERNEL_INFO_CONTEXT: {
      return getInfo(param_value_size, param_value, param_value_size_ret,
                     kernel->get_context());
    }
    case PI_KERNEL_INFO_PROGRAM: {
      return getInfo(param_value_size, param_value, param_value_size_ret,
                     kernel->get_program());
    }
    case PI_KERNEL_INFO_ATTRIBUTES: {
      return getInfo(param_value_size, param_value, param_value_size_ret, "");
    }
    default: {
      __SYCL_PI_HANDLE_UNKNOWN_PARAM_NAME(param_name);
    }
    }
  }

  return PI_ERROR_INVALID_KERNEL;
}

pi_result cuda_piKernelGetSubGroupInfo(
    pi_kernel kernel, pi_device device, pi_kernel_sub_group_info param_name,
    size_t input_value_size, const void *input_value, size_t param_value_size,
    void *param_value, size_t *param_value_size_ret) {
  // Ignore unused parameters
  (void)input_value_size;
  (void)input_value;

  if (kernel != nullptr) {
    switch (param_name) {
    case PI_KERNEL_MAX_SUB_GROUP_SIZE: {
      // Sub-group size is equivalent to warp size
      int warpSize = 0;
      cl::sycl::detail::pi::assertion(
          cuDeviceGetAttribute(&warpSize, CU_DEVICE_ATTRIBUTE_WARP_SIZE,
                               device->get()) == CUDA_SUCCESS);
      return getInfo(param_value_size, param_value, param_value_size_ret,
                     static_cast<uint32_t>(warpSize));
    }
    case PI_KERNEL_MAX_NUM_SUB_GROUPS: {
      // Number of sub-groups = max block size / warp size + possible remainder
      int max_threads = 0;
      cl::sycl::detail::pi::assertion(
          cuFuncGetAttribute(&max_threads,
                             CU_FUNC_ATTRIBUTE_MAX_THREADS_PER_BLOCK,
                             kernel->get(device)) == CUDA_SUCCESS);
      int warpSize = 0;
      cuda_piKernelGetSubGroupInfo(kernel, device, PI_KERNEL_MAX_SUB_GROUP_SIZE,
                                   0, nullptr, sizeof(uint32_t), &warpSize,
                                   nullptr);
      int maxWarps = (max_threads + warpSize - 1) / warpSize;
      return getInfo(param_value_size, param_value, param_value_size_ret,
                     static_cast<uint32_t>(maxWarps));
    }
    case PI_KERNEL_COMPILE_NUM_SUB_GROUPS: {
      // Return value of 0 => not specified
      // TODO: Revisit if PTX is generated for compile-time work-group sizes
      return getInfo(param_value_size, param_value, param_value_size_ret, 0);
    }
    case PI_KERNEL_COMPILE_SUB_GROUP_SIZE_INTEL: {
      // Return value of 0 => unspecified or "auto" sub-group size
      // Correct for now, since warp size may be read from special register
      // TODO: Return warp size once default is primary sub-group size
      // TODO: Revisit if we can recover [[sub_group_size]] attribute from PTX
      return getInfo(param_value_size, param_value, param_value_size_ret, 0);
    }
    default:
      __SYCL_PI_HANDLE_UNKNOWN_PARAM_NAME(param_name);
    }
  }
  return PI_ERROR_INVALID_KERNEL;
}

pi_result cuda_piKernelRetain(pi_kernel kernel) {
  assert(kernel != nullptr);
  assert(kernel->get_reference_count() > 0u);

  kernel->increment_reference_count();
  return PI_SUCCESS;
}

pi_result cuda_piKernelRelease(pi_kernel kernel) {
  assert(kernel != nullptr);

  // double delete or someone is messing with the ref count.
  // either way, cannot safely proceed.
  assert(kernel->get_reference_count() != 0 &&
         "Reference count overflow detected in cuda_piKernelRelease.");

  // decrement ref count. If it is 0, delete the program.
  if (kernel->decrement_reference_count() == 0) {
    // no internal cuda resources to clean up. Just delete it.
    delete kernel;
    return PI_SUCCESS;
  }

  return PI_SUCCESS;
}

// A NOP for the CUDA backend
pi_result cuda_piKernelSetExecInfo(pi_kernel, pi_kernel_exec_info, size_t,
                                   const void *) {
  return PI_SUCCESS;
}

pi_result cuda_piextProgramSetSpecializationConstant(pi_program, pi_uint32,
                                                     size_t, const void *) {
  // This entry point is only used for native specialization constants (SPIR-V),
  // and the CUDA plugin is AOT only so this entry point is not supported.
  cl::sycl::detail::pi::die(
      "Native specialization constants are not supported");
  return {};
}

pi_result cuda_piextKernelSetArgPointer(pi_kernel kernel, pi_uint32 arg_index,
                                        size_t arg_size,
                                        const void *arg_value) {
  kernel->set_kernel_arg(arg_index, arg_size, arg_value);
  return PI_SUCCESS;
}

//
// Events
//
pi_result cuda_piEventCreate(pi_context, pi_event *) {
  cl::sycl::detail::pi::die("PI Event Create not implemented in CUDA backend");
}

pi_result cuda_piEventGetInfo(pi_event event, pi_event_info param_name,
                              size_t param_value_size, void *param_value,
                              size_t *param_value_size_ret) {
  assert(event != nullptr);

  switch (param_name) {
  case PI_EVENT_INFO_COMMAND_QUEUE:
    return getInfo(param_value_size, param_value, param_value_size_ret,
                   event->get_queue());
  case PI_EVENT_INFO_COMMAND_TYPE:
    return getInfo(param_value_size, param_value, param_value_size_ret,
                   event->get_command_type());
  case PI_EVENT_INFO_REFERENCE_COUNT:
    return getInfo(param_value_size, param_value, param_value_size_ret,
                   event->get_reference_count());
  case PI_EVENT_INFO_COMMAND_EXECUTION_STATUS: {
    return getInfo(param_value_size, param_value, param_value_size_ret,
                   static_cast<pi_event_status>(event->get_execution_status()));
  }
  case PI_EVENT_INFO_CONTEXT:
    return getInfo(param_value_size, param_value, param_value_size_ret,
                   event->get_context());
  default:
    __SYCL_PI_HANDLE_UNKNOWN_PARAM_NAME(param_name);
  }

  return PI_ERROR_INVALID_EVENT;
}

/// Obtain profiling information from PI CUDA events
/// \TODO Timings from CUDA are only elapsed time.
pi_result cuda_piEventGetProfilingInfo(pi_event event,
                                       pi_profiling_info param_name,
                                       size_t param_value_size,
                                       void *param_value,
                                       size_t *param_value_size_ret) {

  assert(event != nullptr);

  pi_queue queue = event->get_queue();
  if (queue == nullptr || !(queue->properties_ & PI_QUEUE_PROFILING_ENABLE)) {
    return PI_ERROR_PROFILING_INFO_NOT_AVAILABLE;
  }

  switch (param_name) {
  case PI_PROFILING_INFO_COMMAND_QUEUED:
  case PI_PROFILING_INFO_COMMAND_SUBMIT:
    return getInfo<pi_uint64>(param_value_size, param_value,
                              param_value_size_ret, event->get_queued_time());
  case PI_PROFILING_INFO_COMMAND_START:
    return getInfo<pi_uint64>(param_value_size, param_value,
                              param_value_size_ret, event->get_start_time());
  case PI_PROFILING_INFO_COMMAND_END:
    return getInfo<pi_uint64>(param_value_size, param_value,
                              param_value_size_ret, event->get_end_time());
  default:
    __SYCL_PI_HANDLE_UNKNOWN_PARAM_NAME(param_name);
  }
  cl::sycl::detail::pi::die("Event Profiling info request not implemented");
  return {};
}

pi_result cuda_piEventSetCallback(pi_event, pi_int32, pfn_notify, void *) {
  cl::sycl::detail::pi::die("Event Callback not implemented in CUDA backend");
  return PI_SUCCESS;
}

pi_result cuda_piEventSetStatus(pi_event, pi_int32) {
  cl::sycl::detail::pi::die("Event Set Status not implemented in CUDA backend");
  return PI_ERROR_INVALID_VALUE;
}

pi_result cuda_piEventRetain(pi_event event) {
  assert(event != nullptr);

  const auto refCount = event->increment_reference_count();

  cl::sycl::detail::pi::assertion(
      refCount != 0,
      "Reference count overflow detected in cuda_piEventRetain.");

  return PI_SUCCESS;
}

pi_result cuda_piEventRelease(pi_event event) {
  assert(event != nullptr);

  // double delete or someone is messing with the ref count.
  // either way, cannot safely proceed.
  cl::sycl::detail::pi::assertion(
      event->get_reference_count() != 0,
      "Reference count overflow detected in cuda_piEventRelease.");

  // decrement ref count. If it is 0, delete the event.
  if (event->decrement_reference_count() == 0) {
    std::unique_ptr<_pi_event> event_ptr{event};
    pi_result result = PI_ERROR_INVALID_EVENT;
    try {
      ScopedContext active(event->get_context()->get()[0]);
      result = event->release();
    } catch (...) {
      result = PI_ERROR_OUT_OF_RESOURCES;
    }
    return result;
  }

  return PI_SUCCESS;
}

/// Enqueues a wait on the given CUstream for all events.
/// See \ref enqueueEventWait
/// TODO: Add support for multiple streams once the Event class is properly
/// refactored.
///
pi_result cuda_piEnqueueEventsWait(pi_queue command_queue,
                                   pi_uint32 num_events_in_wait_list,
                                   const pi_event *event_wait_list,
                                   pi_event *event) {
  return cuda_piEnqueueEventsWaitWithBarrier(
      command_queue, num_events_in_wait_list, event_wait_list, event);
}

/// Enqueues a wait on the given CUstream for all specified events (See
/// \ref enqueueEventWaitWithBarrier.) If the events list is empty, the enqueued
/// wait will wait on all previous events in the queue.
///
/// \param[in] command_queue A valid PI queue.
/// \param[in] num_events_in_wait_list Number of events in event_wait_list.
/// \param[in] event_wait_list Events to wait on.
/// \param[out] event Event for when all events in event_wait_list have finished
/// or, if event_wait_list is empty, when all previous events in the queue have
/// finished.
///
/// \return TBD
pi_result cuda_piEnqueueEventsWaitWithBarrier(pi_queue command_queue,
                                              pi_uint32 num_events_in_wait_list,
                                              const pi_event *event_wait_list,
                                              pi_event *event) {
  if (!command_queue) {
    return PI_ERROR_INVALID_QUEUE;
  }

  try {
    ScopedContext active(command_queue->get_native_context());

    if (event_wait_list) {
      auto result =
          forLatestEvents(event_wait_list, num_events_in_wait_list,
                          [command_queue](pi_event event) -> pi_result {
                            if (event->get_queue()->has_been_synchronized(
                                    event->get_stream_token())) {
                              return PI_SUCCESS;
                            } else {
                              return enqueueEventWait(command_queue, event);
                            }
                          });

      if (result != PI_SUCCESS) {
        return result;
      }
    }

    if (event) {
      pi_uint32 stream_token;
      _pi_stream_guard guard;
      CUstream cuStream = command_queue->get_next_compute_stream(
          num_events_in_wait_list, event_wait_list, guard, &stream_token);
      *event = _pi_event::make_native(PI_COMMAND_TYPE_MARKER, command_queue,
                                      cuStream, stream_token);
      (*event)->start();
      (*event)->record();
    }

    return PI_SUCCESS;
  } catch (pi_result err) {
    return err;
  } catch (...) {
    return PI_ERROR_UNKNOWN;
  }
}

/// Gets the native CUDA handle of a PI event object
///
/// \param[in] event The PI event to get the native CUDA object of.
/// \param[out] nativeHandle Set to the native handle of the PI event object.
///
/// \return PI_SUCCESS on success. PI_ERROR_INVALID_EVENT if given a user event.
pi_result cuda_piextEventGetNativeHandle(pi_event event,
                                         pi_native_handle *nativeHandle) {
  *nativeHandle = reinterpret_cast<pi_native_handle>(event->get());
  return PI_SUCCESS;
}

/// Created a PI event object from a CUDA event handle.
/// TODO: Implement this.
/// NOTE: The created PI object takes ownership of the native handle.
///
/// \param[in] nativeHandle The native handle to create PI event object from.
/// \param[out] event Set to the PI event object created from native handle.
///
/// \return TBD
pi_result cuda_piextEventCreateWithNativeHandle(pi_native_handle nativeHandle,
                                                pi_context context,
                                                bool ownNativeHandle,
                                                pi_event *event) {
  (void)ownNativeHandle;
  assert(!ownNativeHandle);

  std::unique_ptr<_pi_event> event_ptr{nullptr};

  *event = _pi_event::make_with_native(context,
                                       reinterpret_cast<CUevent>(nativeHandle));

  return PI_SUCCESS;
}

/// Creates a PI sampler object
///
/// \param[in] context The context the sampler is created for.
/// \param[in] sampler_properties The properties for the sampler.
/// \param[out] result_sampler Set to the resulting sampler object.
///
/// \return PI_SUCCESS on success. PI_ERROR_INVALID_VALUE if given an invalid
/// property
///         or if there is multiple of properties from the same category.
pi_result cuda_piSamplerCreate(pi_context context,
                               const pi_sampler_properties *sampler_properties,
                               pi_sampler *result_sampler) {
  std::unique_ptr<_pi_sampler> retImplSampl{new _pi_sampler(context)};

  bool propSeen[3] = {false, false, false};
  for (size_t i = 0; sampler_properties[i] != 0; i += 2) {
    switch (sampler_properties[i]) {
    case PI_SAMPLER_PROPERTIES_NORMALIZED_COORDS:
      if (propSeen[0]) {
        return PI_ERROR_INVALID_VALUE;
      }
      propSeen[0] = true;
      retImplSampl->props_ |= sampler_properties[i + 1];
      break;
    case PI_SAMPLER_PROPERTIES_FILTER_MODE:
      if (propSeen[1]) {
        return PI_ERROR_INVALID_VALUE;
      }
      propSeen[1] = true;
      retImplSampl->props_ |=
          (sampler_properties[i + 1] - PI_SAMPLER_FILTER_MODE_NEAREST) << 1;
      break;
    case PI_SAMPLER_PROPERTIES_ADDRESSING_MODE:
      if (propSeen[2]) {
        return PI_ERROR_INVALID_VALUE;
      }
      propSeen[2] = true;
      retImplSampl->props_ |=
          (sampler_properties[i + 1] - PI_SAMPLER_ADDRESSING_MODE_NONE) << 2;
      break;
    default:
      return PI_ERROR_INVALID_VALUE;
    }
  }

  if (!propSeen[0]) {
    retImplSampl->props_ |= PI_TRUE;
  }
  // Default filter mode to PI_SAMPLER_FILTER_MODE_NEAREST
  if (!propSeen[2]) {
    retImplSampl->props_ |=
        (PI_SAMPLER_ADDRESSING_MODE_CLAMP % PI_SAMPLER_ADDRESSING_MODE_NONE)
        << 2;
  }

  *result_sampler = retImplSampl.release();
  return PI_SUCCESS;
}

/// Gets information from a PI sampler object
///
/// \param[in] sampler The sampler to get the information from.
/// \param[in] param_name The name of the information to get.
/// \param[in] param_value_size The size of the param_value.
/// \param[out] param_value Set to information value.
/// \param[out] param_value_size_ret Set to the size of the information value.
///
/// \return PI_SUCCESS on success.
pi_result cuda_piSamplerGetInfo(pi_sampler sampler, pi_sampler_info param_name,
                                size_t param_value_size, void *param_value,
                                size_t *param_value_size_ret) {
  assert(sampler != nullptr);

  switch (param_name) {
  case PI_SAMPLER_INFO_REFERENCE_COUNT:
    return getInfo(param_value_size, param_value, param_value_size_ret,
                   sampler->get_reference_count());
  case PI_SAMPLER_INFO_CONTEXT:
    return getInfo(param_value_size, param_value, param_value_size_ret,
                   sampler->context_);
  case PI_SAMPLER_INFO_NORMALIZED_COORDS: {
    pi_bool norm_coords_prop = static_cast<pi_bool>(sampler->props_ & 0x1);
    return getInfo(param_value_size, param_value, param_value_size_ret,
                   norm_coords_prop);
  }
  case PI_SAMPLER_INFO_FILTER_MODE: {
    pi_sampler_filter_mode filter_prop = static_cast<pi_sampler_filter_mode>(
        ((sampler->props_ >> 1) & 0x1) + PI_SAMPLER_FILTER_MODE_NEAREST);
    return getInfo(param_value_size, param_value, param_value_size_ret,
                   filter_prop);
  }
  case PI_SAMPLER_INFO_ADDRESSING_MODE: {
    pi_sampler_addressing_mode addressing_prop =
        static_cast<pi_sampler_addressing_mode>(
            (sampler->props_ >> 2) + PI_SAMPLER_ADDRESSING_MODE_NONE);
    return getInfo(param_value_size, param_value, param_value_size_ret,
                   addressing_prop);
  }
  default:
    __SYCL_PI_HANDLE_UNKNOWN_PARAM_NAME(param_name);
  }
  return {};
}

/// Retains a PI sampler object, incrementing its reference count.
///
/// \param[in] sampler The sampler to increment the reference count of.
///
/// \return PI_SUCCESS.
pi_result cuda_piSamplerRetain(pi_sampler sampler) {
  assert(sampler != nullptr);
  sampler->increment_reference_count();
  return PI_SUCCESS;
}

/// Releases a PI sampler object, decrementing its reference count. If the
/// reference count reaches zero, the sampler object is destroyed.
///
/// \param[in] sampler The sampler to decrement the reference count of.
///
/// \return PI_SUCCESS.
pi_result cuda_piSamplerRelease(pi_sampler sampler) {
  assert(sampler != nullptr);

  // double delete or someone is messing with the ref count.
  // either way, cannot safely proceed.
  cl::sycl::detail::pi::assertion(
      sampler->get_reference_count() != 0,
      "Reference count overflow detected in cuda_piSamplerRelease.");

  // decrement ref count. If it is 0, delete the sampler.
  if (sampler->decrement_reference_count() == 0) {
    delete sampler;
  }

  return PI_SUCCESS;
}

/// General 3D memory copy operation.
/// This function requires the corresponding CUDA context to be at the top of
/// the context stack
/// If the source and/or destination is on the device, src_ptr and/or dst_ptr
/// must be a pointer to a CUdeviceptr
static pi_result commonEnqueueMemBufferCopyRect(
    CUstream cu_stream, pi_buff_rect_region region, const void *src_ptr,
    const CUmemorytype_enum src_type, pi_buff_rect_offset src_offset,
    size_t src_row_pitch, size_t src_slice_pitch, void *dst_ptr,
    const CUmemorytype_enum dst_type, pi_buff_rect_offset dst_offset,
    size_t dst_row_pitch, size_t dst_slice_pitch) {

  assert(region != nullptr);
  assert(src_offset != nullptr);
  assert(dst_offset != nullptr);

  assert(src_type == CU_MEMORYTYPE_DEVICE || src_type == CU_MEMORYTYPE_HOST);
  assert(dst_type == CU_MEMORYTYPE_DEVICE || dst_type == CU_MEMORYTYPE_HOST);

  src_row_pitch = (!src_row_pitch) ? region->width_bytes + src_offset->x_bytes
                                   : src_row_pitch;
  src_slice_pitch =
      (!src_slice_pitch)
          ? ((region->height_scalar + src_offset->y_scalar) * src_row_pitch)
          : src_slice_pitch;
  dst_row_pitch = (!dst_row_pitch) ? region->width_bytes + dst_offset->x_bytes
                                   : dst_row_pitch;
  dst_slice_pitch =
      (!dst_slice_pitch)
          ? ((region->height_scalar + dst_offset->y_scalar) * dst_row_pitch)
          : dst_slice_pitch;

  CUDA_MEMCPY3D params = {};

  params.WidthInBytes = region->width_bytes;
  params.Height = region->height_scalar;
  params.Depth = region->depth_scalar;

  params.srcMemoryType = src_type;
  params.srcDevice = src_type == CU_MEMORYTYPE_DEVICE
                         ? *static_cast<const CUdeviceptr *>(src_ptr)
                         : 0;
  params.srcHost = src_type == CU_MEMORYTYPE_HOST ? src_ptr : nullptr;
  params.srcXInBytes = src_offset->x_bytes;
  params.srcY = src_offset->y_scalar;
  params.srcZ = src_offset->z_scalar;
  params.srcPitch = src_row_pitch;
  params.srcHeight = src_slice_pitch / src_row_pitch;

  params.dstMemoryType = dst_type;
  params.dstDevice = dst_type == CU_MEMORYTYPE_DEVICE
                         ? *static_cast<CUdeviceptr *>(dst_ptr)
                         : 0;
  params.dstHost = dst_type == CU_MEMORYTYPE_HOST ? dst_ptr : nullptr;
  params.dstXInBytes = dst_offset->x_bytes;
  params.dstY = dst_offset->y_scalar;
  params.dstZ = dst_offset->z_scalar;
  params.dstPitch = dst_row_pitch;
  params.dstHeight = dst_slice_pitch / dst_row_pitch;

  return PI_CHECK_ERROR(cuMemcpy3DAsync(&params, cu_stream));
}

pi_result cuda_piEnqueueMemBufferReadRect(
    pi_queue command_queue, pi_mem buffer, pi_bool blocking_read,
    pi_buff_rect_offset buffer_offset, pi_buff_rect_offset host_offset,
    pi_buff_rect_region region, size_t buffer_row_pitch,
    size_t buffer_slice_pitch, size_t host_row_pitch, size_t host_slice_pitch,
    void *ptr, pi_uint32 num_events_in_wait_list,
    const pi_event *event_wait_list, pi_event *event) {

  assert(buffer != nullptr);
  assert(command_queue != nullptr);

  pi_result retErr = PI_SUCCESS;
  CUdeviceptr devPtr = buffer->mem_.buffer_mem_.get();
  std::unique_ptr<_pi_event> retImplEv{nullptr};

  try {
    ScopedContext active(command_queue->get_native_context());
    CUstream cuStream = command_queue->get_next_transfer_stream();

    retErr = enqueueEventsWait(command_queue, cuStream, num_events_in_wait_list,
                               event_wait_list);

    if (event) {
      retImplEv = std::unique_ptr<_pi_event>(_pi_event::make_native(
          PI_COMMAND_TYPE_MEM_BUFFER_READ_RECT, command_queue, cuStream));
      retImplEv->start();
    }

    retErr = commonEnqueueMemBufferCopyRect(
        cuStream, region, &devPtr, CU_MEMORYTYPE_DEVICE, buffer_offset,
        buffer_row_pitch, buffer_slice_pitch, ptr, CU_MEMORYTYPE_HOST,
        host_offset, host_row_pitch, host_slice_pitch);

    if (event) {
      retErr = retImplEv->record();
    }

    if (blocking_read) {
      retErr = PI_CHECK_ERROR(cuStreamSynchronize(cuStream));
    }

    if (event) {
      *event = retImplEv.release();
    }

  } catch (pi_result err) {
    retErr = err;
  }
  return retErr;
}

pi_result cuda_piEnqueueMemBufferWriteRect(
    pi_queue command_queue, pi_mem buffer, pi_bool blocking_write,
    pi_buff_rect_offset buffer_offset, pi_buff_rect_offset host_offset,
    pi_buff_rect_region region, size_t buffer_row_pitch,
    size_t buffer_slice_pitch, size_t host_row_pitch, size_t host_slice_pitch,
    const void *ptr, pi_uint32 num_events_in_wait_list,
    const pi_event *event_wait_list, pi_event *event) {

  assert(buffer != nullptr);
  assert(command_queue != nullptr);

  pi_result retErr = PI_SUCCESS;
  CUdeviceptr devPtr = buffer->mem_.buffer_mem_.get();
  std::unique_ptr<_pi_event> retImplEv{nullptr};

  try {
    ScopedContext active(command_queue->get_native_context());
    CUstream cuStream = command_queue->get_next_transfer_stream();
    retErr = enqueueEventsWait(command_queue, cuStream, num_events_in_wait_list,
                               event_wait_list);

    if (event) {
      retImplEv = std::unique_ptr<_pi_event>(_pi_event::make_native(
          PI_COMMAND_TYPE_MEM_BUFFER_WRITE_RECT, command_queue, cuStream));
      retImplEv->start();
    }

    retErr = commonEnqueueMemBufferCopyRect(
        cuStream, region, ptr, CU_MEMORYTYPE_HOST, host_offset, host_row_pitch,
        host_slice_pitch, &devPtr, CU_MEMORYTYPE_DEVICE, buffer_offset,
        buffer_row_pitch, buffer_slice_pitch);

    if (event) {
      retErr = retImplEv->record();
    }

    if (blocking_write) {
      retErr = PI_CHECK_ERROR(cuStreamSynchronize(cuStream));
    }

    if (event) {
      *event = retImplEv.release();
    }

  } catch (pi_result err) {
    retErr = err;
  }
  return retErr;
}

pi_result cuda_piEnqueueMemBufferCopy(pi_queue command_queue, pi_mem src_buffer,
                                      pi_mem dst_buffer, size_t src_offset,
                                      size_t dst_offset, size_t size,
                                      pi_uint32 num_events_in_wait_list,
                                      const pi_event *event_wait_list,
                                      pi_event *event) {
  if (!command_queue) {
    return PI_ERROR_INVALID_QUEUE;
  }

  std::unique_ptr<_pi_event> retImplEv{nullptr};

  try {
    ScopedContext active(command_queue->get_native_context());
    pi_result result;

    auto stream = command_queue->get_next_transfer_stream();
    result = enqueueEventsWait(command_queue, stream, num_events_in_wait_list,
                               event_wait_list);

    if (event) {
      retImplEv = std::unique_ptr<_pi_event>(_pi_event::make_native(
          PI_COMMAND_TYPE_MEM_BUFFER_COPY, command_queue, stream));
      result = retImplEv->start();
    }

    auto src = src_buffer->mem_.buffer_mem_.get() + src_offset;
    auto dst = dst_buffer->mem_.buffer_mem_.get() + dst_offset;

    result = PI_CHECK_ERROR(cuMemcpyDtoDAsync(dst, src, size, stream));

    if (event) {
      result = retImplEv->record();
      *event = retImplEv.release();
    }

    return result;
  } catch (pi_result err) {
    return err;
  } catch (...) {
    return PI_ERROR_UNKNOWN;
  }
}

pi_result cuda_piEnqueueMemBufferCopyRect(
    pi_queue command_queue, pi_mem src_buffer, pi_mem dst_buffer,
    pi_buff_rect_offset src_origin, pi_buff_rect_offset dst_origin,
    pi_buff_rect_region region, size_t src_row_pitch, size_t src_slice_pitch,
    size_t dst_row_pitch, size_t dst_slice_pitch,
    pi_uint32 num_events_in_wait_list, const pi_event *event_wait_list,
    pi_event *event) {

  assert(src_buffer != nullptr);
  assert(dst_buffer != nullptr);
  assert(command_queue != nullptr);

  pi_result retErr = PI_SUCCESS;
  CUdeviceptr srcPtr = src_buffer->mem_.buffer_mem_.get();
  CUdeviceptr dstPtr = dst_buffer->mem_.buffer_mem_.get();
  std::unique_ptr<_pi_event> retImplEv{nullptr};

  try {
    ScopedContext active(command_queue->get_native_context());
    CUstream cuStream = command_queue->get_next_transfer_stream();
    retErr = enqueueEventsWait(command_queue, cuStream, num_events_in_wait_list,
                               event_wait_list);

    if (event) {
      retImplEv = std::unique_ptr<_pi_event>(_pi_event::make_native(
          PI_COMMAND_TYPE_MEM_BUFFER_COPY_RECT, command_queue, cuStream));
      retImplEv->start();
    }

    retErr = commonEnqueueMemBufferCopyRect(
        cuStream, region, &srcPtr, CU_MEMORYTYPE_DEVICE, src_origin,
        src_row_pitch, src_slice_pitch, &dstPtr, CU_MEMORYTYPE_DEVICE,
        dst_origin, dst_row_pitch, dst_slice_pitch);

    if (event) {
      retImplEv->record();
      *event = retImplEv.release();
    }

  } catch (pi_result err) {
    retErr = err;
  }
  return retErr;
}

pi_result cuda_piEnqueueMemBufferFill(pi_queue command_queue, pi_mem buffer,
                                      const void *pattern, size_t pattern_size,
                                      size_t offset, size_t size,
                                      pi_uint32 num_events_in_wait_list,
                                      const pi_event *event_wait_list,
                                      pi_event *event) {
  assert(command_queue != nullptr);

  auto args_are_multiples_of_pattern_size =
      (offset % pattern_size == 0) || (size % pattern_size == 0);

  auto pattern_is_valid = (pattern != nullptr);

  auto pattern_size_is_valid =
      ((pattern_size & (pattern_size - 1)) == 0) && // is power of two
      (pattern_size > 0) && (pattern_size <= 128);  // falls within valid range

  assert(args_are_multiples_of_pattern_size && pattern_is_valid &&
         pattern_size_is_valid);
  (void)args_are_multiples_of_pattern_size;
  (void)pattern_is_valid;
  (void)pattern_size_is_valid;

  std::unique_ptr<_pi_event> retImplEv{nullptr};

  try {
    ScopedContext active(command_queue->get_native_context());

    auto stream = command_queue->get_next_transfer_stream();
    pi_result result;
    result = enqueueEventsWait(command_queue, stream, num_events_in_wait_list,
                               event_wait_list);

    if (event) {
      retImplEv = std::unique_ptr<_pi_event>(_pi_event::make_native(
          PI_COMMAND_TYPE_MEM_BUFFER_FILL, command_queue, stream));
      result = retImplEv->start();
    }

    auto dstDevice = buffer->mem_.buffer_mem_.get() + offset;
    auto N = size / pattern_size;

    // pattern size in bytes
    switch (pattern_size) {
    case 1: {
      auto value = *static_cast<const uint8_t *>(pattern);
      result = PI_CHECK_ERROR(cuMemsetD8Async(dstDevice, value, N, stream));
      break;
    }
    case 2: {
      auto value = *static_cast<const uint16_t *>(pattern);
      result = PI_CHECK_ERROR(cuMemsetD16Async(dstDevice, value, N, stream));
      break;
    }
    case 4: {
      auto value = *static_cast<const uint32_t *>(pattern);
      result = PI_CHECK_ERROR(cuMemsetD32Async(dstDevice, value, N, stream));
      break;
    }
    default: {
      // CUDA has no memset functions that allow setting values more than 4
      // bytes. PI API lets you pass an arbitrary "pattern" to the buffer
      // fill, which can be more than 4 bytes. We must break up the pattern
      // into 4 byte values, and set the buffer using multiple strided calls.
      // This means that one cuMemsetD2D32Async call is made for every 4 bytes
      // in the pattern.

      auto number_of_steps = pattern_size / sizeof(uint32_t);

      // we walk up the pattern in 4-byte steps, and call cuMemset for each
      // 4-byte chunk of the pattern.
      for (auto step = 0u; step < number_of_steps; ++step) {
        // take 4 bytes of the pattern
        auto value = *(static_cast<const uint32_t *>(pattern) + step);

        // offset the pointer to the part of the buffer we want to write to
        auto offset_ptr = dstDevice + (step * sizeof(uint32_t));

        // set all of the pattern chunks
        result = PI_CHECK_ERROR(
            cuMemsetD2D32Async(offset_ptr, pattern_size, value, 1, N, stream));
      }

      break;
    }
    }

    if (event) {
      result = retImplEv->record();
      *event = retImplEv.release();
    }

    return result;
  } catch (pi_result err) {
    return err;
  } catch (...) {
    return PI_ERROR_UNKNOWN;
  }
}

static size_t imageElementByteSize(CUDA_ARRAY_DESCRIPTOR array_desc) {
  switch (array_desc.Format) {
  case CU_AD_FORMAT_UNSIGNED_INT8:
  case CU_AD_FORMAT_SIGNED_INT8:
    return 1;
  case CU_AD_FORMAT_UNSIGNED_INT16:
  case CU_AD_FORMAT_SIGNED_INT16:
  case CU_AD_FORMAT_HALF:
    return 2;
  case CU_AD_FORMAT_UNSIGNED_INT32:
  case CU_AD_FORMAT_SIGNED_INT32:
  case CU_AD_FORMAT_FLOAT:
    return 4;
  default:
    cl::sycl::detail::pi::die("Invalid image format.");
    return 0;
  }
}

/// General ND memory copy operation for images (where N > 1).
/// This function requires the corresponding CUDA context to be at the top of
/// the context stack
/// If the source and/or destination is an array, src_ptr and/or dst_ptr
/// must be a pointer to a CUarray
static pi_result commonEnqueueMemImageNDCopy(
    CUstream cu_stream, pi_mem_type img_type, const size_t *region,
    const void *src_ptr, const CUmemorytype_enum src_type,
    const size_t *src_offset, void *dst_ptr, const CUmemorytype_enum dst_type,
    const size_t *dst_offset) {
  assert(region != nullptr);

  assert(src_type == CU_MEMORYTYPE_ARRAY || src_type == CU_MEMORYTYPE_HOST);
  assert(dst_type == CU_MEMORYTYPE_ARRAY || dst_type == CU_MEMORYTYPE_HOST);

  if (img_type == PI_MEM_TYPE_IMAGE2D) {
    CUDA_MEMCPY2D cpyDesc;
    memset(&cpyDesc, 0, sizeof(cpyDesc));
    cpyDesc.srcMemoryType = src_type;
    if (src_type == CU_MEMORYTYPE_ARRAY) {
      cpyDesc.srcArray = *static_cast<const CUarray *>(src_ptr);
      cpyDesc.srcXInBytes = src_offset[0];
      cpyDesc.srcY = src_offset[1];
    } else {
      cpyDesc.srcHost = src_ptr;
    }
    cpyDesc.dstMemoryType = dst_type;
    if (dst_type == CU_MEMORYTYPE_ARRAY) {
      cpyDesc.dstArray = *static_cast<CUarray *>(dst_ptr);
      cpyDesc.dstXInBytes = dst_offset[0];
      cpyDesc.dstY = dst_offset[1];
    } else {
      cpyDesc.dstHost = dst_ptr;
    }
    cpyDesc.WidthInBytes = region[0];
    cpyDesc.Height = region[1];
    return PI_CHECK_ERROR(cuMemcpy2DAsync(&cpyDesc, cu_stream));
  }
  if (img_type == PI_MEM_TYPE_IMAGE3D) {
    CUDA_MEMCPY3D cpyDesc;
    memset(&cpyDesc, 0, sizeof(cpyDesc));
    cpyDesc.srcMemoryType = src_type;
    if (src_type == CU_MEMORYTYPE_ARRAY) {
      cpyDesc.srcArray = *static_cast<const CUarray *>(src_ptr);
      cpyDesc.srcXInBytes = src_offset[0];
      cpyDesc.srcY = src_offset[1];
      cpyDesc.srcZ = src_offset[2];
    } else {
      cpyDesc.srcHost = src_ptr;
    }
    cpyDesc.dstMemoryType = dst_type;
    if (dst_type == CU_MEMORYTYPE_ARRAY) {
      cpyDesc.dstArray = *static_cast<CUarray *>(dst_ptr);
      cpyDesc.dstXInBytes = dst_offset[0];
      cpyDesc.dstY = dst_offset[1];
      cpyDesc.dstZ = dst_offset[2];
    } else {
      cpyDesc.dstHost = dst_ptr;
    }
    cpyDesc.WidthInBytes = region[0];
    cpyDesc.Height = region[1];
    cpyDesc.Depth = region[2];
    return PI_CHECK_ERROR(cuMemcpy3DAsync(&cpyDesc, cu_stream));
  }
  return PI_ERROR_INVALID_VALUE;
}

pi_result cuda_piEnqueueMemImageRead(
    pi_queue command_queue, pi_mem image, pi_bool blocking_read,
    const size_t *origin, const size_t *region, size_t row_pitch,
    size_t slice_pitch, void *ptr, pi_uint32 num_events_in_wait_list,
    const pi_event *event_wait_list, pi_event *event) {
  // Ignore unused parameters
  (void)row_pitch;
  (void)slice_pitch;

  assert(command_queue != nullptr);
  assert(image != nullptr);
  assert(image->mem_type_ == _pi_mem::mem_type::surface);

  pi_result retErr = PI_SUCCESS;

  try {
    ScopedContext active(command_queue->get_native_context());
    CUstream cuStream = command_queue->get_next_transfer_stream();
    retErr = enqueueEventsWait(command_queue, cuStream, num_events_in_wait_list,
                               event_wait_list);

    CUarray array = image->mem_.surface_mem_.get_array();

    CUDA_ARRAY_DESCRIPTOR arrayDesc;
    retErr = PI_CHECK_ERROR(cuArrayGetDescriptor(&arrayDesc, array));

    int elementByteSize = imageElementByteSize(arrayDesc);

    size_t byteOffsetX = origin[0] * elementByteSize * arrayDesc.NumChannels;
    size_t bytesToCopy = elementByteSize * arrayDesc.NumChannels * region[0];

    pi_mem_type imgType = image->mem_.surface_mem_.get_image_type();
    if (imgType == PI_MEM_TYPE_IMAGE1D) {
      retErr = PI_CHECK_ERROR(
          cuMemcpyAtoHAsync(ptr, array, byteOffsetX, bytesToCopy, cuStream));
    } else {
      size_t adjustedRegion[3] = {bytesToCopy, region[1], region[2]};
      size_t srcOffset[3] = {byteOffsetX, origin[1], origin[2]};

      retErr = commonEnqueueMemImageNDCopy(
          cuStream, imgType, adjustedRegion, &array, CU_MEMORYTYPE_ARRAY,
          srcOffset, ptr, CU_MEMORYTYPE_HOST, nullptr);

      if (retErr != PI_SUCCESS) {
        return retErr;
      }
    }

    if (event) {
      auto new_event = _pi_event::make_native(PI_COMMAND_TYPE_IMAGE_READ,
                                              command_queue, cuStream);
      new_event->record();
      *event = new_event;
    }

    if (blocking_read) {
      retErr = PI_CHECK_ERROR(cuStreamSynchronize(cuStream));
    }
  } catch (pi_result err) {
    return err;
  } catch (...) {
    return PI_ERROR_UNKNOWN;
  }

  return retErr;
}

pi_result
cuda_piEnqueueMemImageWrite(pi_queue command_queue, pi_mem image,
                            pi_bool blocking_write, const size_t *origin,
                            const size_t *region, size_t input_row_pitch,
                            size_t input_slice_pitch, const void *ptr,
                            pi_uint32 num_events_in_wait_list,
                            const pi_event *event_wait_list, pi_event *event) {
  // Ignore unused parameters
  (void)blocking_write;
  (void)input_row_pitch;
  (void)input_slice_pitch;

  assert(command_queue != nullptr);
  assert(image != nullptr);
  assert(image->mem_type_ == _pi_mem::mem_type::surface);

  pi_result retErr = PI_SUCCESS;

  try {
    ScopedContext active(command_queue->get_native_context());
    CUstream cuStream = command_queue->get_next_transfer_stream();
    retErr = enqueueEventsWait(command_queue, cuStream, num_events_in_wait_list,
                               event_wait_list);

    CUarray array = image->mem_.surface_mem_.get_array();

    CUDA_ARRAY_DESCRIPTOR arrayDesc;
    retErr = PI_CHECK_ERROR(cuArrayGetDescriptor(&arrayDesc, array));

    int elementByteSize = imageElementByteSize(arrayDesc);

    size_t byteOffsetX = origin[0] * elementByteSize * arrayDesc.NumChannels;
    size_t bytesToCopy = elementByteSize * arrayDesc.NumChannels * region[0];

    pi_mem_type imgType = image->mem_.surface_mem_.get_image_type();
    if (imgType == PI_MEM_TYPE_IMAGE1D) {
      retErr = PI_CHECK_ERROR(
          cuMemcpyHtoAAsync(array, byteOffsetX, ptr, bytesToCopy, cuStream));
    } else {
      size_t adjustedRegion[3] = {bytesToCopy, region[1], region[2]};
      size_t dstOffset[3] = {byteOffsetX, origin[1], origin[2]};

      retErr = commonEnqueueMemImageNDCopy(
          cuStream, imgType, adjustedRegion, ptr, CU_MEMORYTYPE_HOST, nullptr,
          &array, CU_MEMORYTYPE_ARRAY, dstOffset);

      if (retErr != PI_SUCCESS) {
        return retErr;
      }
    }

    if (event) {
      auto new_event = _pi_event::make_native(PI_COMMAND_TYPE_IMAGE_WRITE,
                                              command_queue, cuStream);
      new_event->record();
      *event = new_event;
    }
  } catch (pi_result err) {
    return err;
  } catch (...) {
    return PI_ERROR_UNKNOWN;
  }

  return retErr;
}

pi_result cuda_piEnqueueMemImageCopy(pi_queue command_queue, pi_mem src_image,
                                     pi_mem dst_image, const size_t *src_origin,
                                     const size_t *dst_origin,
                                     const size_t *region,
                                     pi_uint32 num_events_in_wait_list,
                                     const pi_event *event_wait_list,
                                     pi_event *event) {
  assert(src_image->mem_type_ == _pi_mem::mem_type::surface);
  assert(dst_image->mem_type_ == _pi_mem::mem_type::surface);
  assert(src_image->mem_.surface_mem_.get_image_type() ==
         dst_image->mem_.surface_mem_.get_image_type());

  pi_result retErr = PI_SUCCESS;

  try {
    ScopedContext active(command_queue->get_native_context());
    CUstream cuStream = command_queue->get_next_transfer_stream();
    retErr = enqueueEventsWait(command_queue, cuStream, num_events_in_wait_list,
                               event_wait_list);

    CUarray srcArray = src_image->mem_.surface_mem_.get_array();
    CUarray dstArray = dst_image->mem_.surface_mem_.get_array();

    CUDA_ARRAY_DESCRIPTOR srcArrayDesc;
    retErr = PI_CHECK_ERROR(cuArrayGetDescriptor(&srcArrayDesc, srcArray));
    CUDA_ARRAY_DESCRIPTOR dstArrayDesc;
    retErr = PI_CHECK_ERROR(cuArrayGetDescriptor(&dstArrayDesc, dstArray));

    assert(srcArrayDesc.Format == dstArrayDesc.Format);
    assert(srcArrayDesc.NumChannels == dstArrayDesc.NumChannels);

    int elementByteSize = imageElementByteSize(srcArrayDesc);

    size_t dstByteOffsetX =
        dst_origin[0] * elementByteSize * srcArrayDesc.NumChannels;
    size_t srcByteOffsetX =
        src_origin[0] * elementByteSize * dstArrayDesc.NumChannels;
    size_t bytesToCopy = elementByteSize * srcArrayDesc.NumChannels * region[0];

    pi_mem_type imgType = src_image->mem_.surface_mem_.get_image_type();
    if (imgType == PI_MEM_TYPE_IMAGE1D) {
      retErr = PI_CHECK_ERROR(cuMemcpyAtoA(dstArray, dstByteOffsetX, srcArray,
                                           srcByteOffsetX, bytesToCopy));
    } else {
      size_t adjustedRegion[3] = {bytesToCopy, region[1], region[2]};
      size_t srcOffset[3] = {srcByteOffsetX, src_origin[1], src_origin[2]};
      size_t dstOffset[3] = {dstByteOffsetX, dst_origin[1], dst_origin[2]};

      retErr = commonEnqueueMemImageNDCopy(
          cuStream, imgType, adjustedRegion, &srcArray, CU_MEMORYTYPE_ARRAY,
          srcOffset, &dstArray, CU_MEMORYTYPE_ARRAY, dstOffset);

      if (retErr != PI_SUCCESS) {
        return retErr;
      }
    }

    if (event) {
      auto new_event = _pi_event::make_native(PI_COMMAND_TYPE_IMAGE_COPY,
                                              command_queue, cuStream);
      new_event->record();
      *event = new_event;
    }
  } catch (pi_result err) {
    return err;
  } catch (...) {
    return PI_ERROR_UNKNOWN;
  }

  return retErr;
}

/// \TODO Not implemented in CUDA.
pi_result cuda_piEnqueueMemImageFill(pi_queue, pi_mem, const void *,
                                     const size_t *, const size_t *, pi_uint32,
                                     const pi_event *, pi_event *) {
  cl::sycl::detail::pi::die("cuda_piEnqueueMemImageFill not implemented");
  return {};
}

/// Implements mapping on the host using a BufferRead operation.
/// Mapped pointers are stored in the pi_mem object.
/// If the buffer uses pinned host memory a pointer to that memory is returned
/// and no read operation is done.
///
pi_result cuda_piEnqueueMemBufferMap(pi_queue command_queue, pi_mem buffer,
                                     pi_bool blocking_map,
                                     pi_map_flags map_flags, size_t offset,
                                     size_t size,
                                     pi_uint32 num_events_in_wait_list,
                                     const pi_event *event_wait_list,
                                     pi_event *event, void **ret_map) {
  assert(ret_map != nullptr);
  assert(command_queue != nullptr);
  assert(buffer != nullptr);
  assert(buffer->mem_type_ == _pi_mem::mem_type::buffer);

  pi_result ret_err = PI_ERROR_INVALID_OPERATION;
  const bool is_pinned = buffer->mem_.buffer_mem_.allocMode_ ==
                         _pi_mem::mem_::buffer_mem_::alloc_mode::alloc_host_ptr;

  // Currently no support for overlapping regions
  if (buffer->mem_.buffer_mem_.get_map_ptr() != nullptr) {
    return ret_err;
  }

  // Allocate a pointer in the host to store the mapped information
  auto hostPtr = buffer->mem_.buffer_mem_.map_to_ptr(offset, map_flags);
  *ret_map = buffer->mem_.buffer_mem_.get_map_ptr();
  if (hostPtr) {
    ret_err = PI_SUCCESS;
  }

  if (!is_pinned && ((map_flags & PI_MAP_READ) || (map_flags & PI_MAP_WRITE))) {
    // Pinned host memory is already on host so it doesn't need to be read.
    ret_err = cuda_piEnqueueMemBufferRead(
        command_queue, buffer, blocking_map, offset, size, hostPtr,
        num_events_in_wait_list, event_wait_list, event);
  } else {
    ScopedContext active(command_queue->get_native_context());

    if (is_pinned) {
      ret_err = cuda_piEnqueueEventsWait(command_queue, num_events_in_wait_list,
                                         event_wait_list, nullptr);
    }

    if (event) {
      try {
        *event = _pi_event::make_native(
            PI_COMMAND_TYPE_MEM_BUFFER_MAP, command_queue,
            command_queue->get_next_transfer_stream());
        (*event)->start();
        (*event)->record();
      } catch (pi_result error) {
        ret_err = error;
      }
    }
  }

  return ret_err;
}

/// Implements the unmap from the host, using a BufferWrite operation.
/// Requires the mapped pointer to be already registered in the given memobj.
/// If memobj uses pinned host memory, this will not do a write.
///
pi_result cuda_piEnqueueMemUnmap(pi_queue command_queue, pi_mem memobj,
                                 void *mapped_ptr,
                                 pi_uint32 num_events_in_wait_list,
                                 const pi_event *event_wait_list,
                                 pi_event *event) {
  pi_result ret_err = PI_SUCCESS;

  assert(command_queue != nullptr);
  assert(mapped_ptr != nullptr);
  assert(memobj != nullptr);
  assert(memobj->mem_type_ == _pi_mem::mem_type::buffer);
  assert(memobj->mem_.buffer_mem_.get_map_ptr() != nullptr);
  assert(memobj->mem_.buffer_mem_.get_map_ptr() == mapped_ptr);

  const bool is_pinned = memobj->mem_.buffer_mem_.allocMode_ ==
                         _pi_mem::mem_::buffer_mem_::alloc_mode::alloc_host_ptr;

  if (!is_pinned &&
      ((memobj->mem_.buffer_mem_.get_map_flags() & PI_MAP_WRITE) ||
       (memobj->mem_.buffer_mem_.get_map_flags() &
        PI_MAP_WRITE_INVALIDATE_REGION))) {
    // Pinned host memory is only on host so it doesn't need to be written to.
    ret_err = cuda_piEnqueueMemBufferWrite(
        command_queue, memobj, true,
        memobj->mem_.buffer_mem_.get_map_offset(mapped_ptr),
        memobj->mem_.buffer_mem_.get_size(), mapped_ptr,
        num_events_in_wait_list, event_wait_list, event);
  } else {
    ScopedContext active(command_queue->get_native_context());

    if (is_pinned) {
      ret_err = cuda_piEnqueueEventsWait(command_queue, num_events_in_wait_list,
                                         event_wait_list, nullptr);
    }

    if (event) {
      try {
        *event = _pi_event::make_native(
            PI_COMMAND_TYPE_MEM_BUFFER_UNMAP, command_queue,
            command_queue->get_next_transfer_stream());
        (*event)->start();
        (*event)->record();
      } catch (pi_result error) {
        ret_err = error;
      }
    }
  }

  memobj->mem_.buffer_mem_.unmap(mapped_ptr);
  return ret_err;
}

/// USM: Implements USM Host allocations using CUDA Pinned Memory
///
pi_result cuda_piextUSMHostAlloc(void **result_ptr, pi_context context,
                                 pi_usm_mem_properties *properties, size_t size,
                                 pi_uint32 alignment) {
  assert(result_ptr != nullptr);
  assert(context != nullptr);
  assert(properties == nullptr || *properties == 0);
  pi_result result = PI_SUCCESS;
  try {
    ScopedContext active(context->get()[0]);
    result = PI_CHECK_ERROR(cuMemAllocHost(result_ptr, size));
  } catch (pi_result error) {
    result = error;
  }

  assert(alignment == 0 ||
         (result == PI_SUCCESS &&
          reinterpret_cast<std::uintptr_t>(*result_ptr) % alignment == 0));
  return result;
}

/// USM: Implements USM device allocations using a normal CUDA device pointer
///
pi_result cuda_piextUSMDeviceAlloc(void **result_ptr, pi_context context,
                                   pi_device device,
                                   pi_usm_mem_properties *properties,
                                   size_t size, pi_uint32 alignment) {
  assert(result_ptr != nullptr);
  assert(context != nullptr);
  assert(device != nullptr);
  assert(properties == nullptr || *properties == 0);
  pi_result result = PI_SUCCESS;
  try {
    ScopedContext active(context->get(device));
    result = PI_CHECK_ERROR(cuMemAlloc((CUdeviceptr *)result_ptr, size));
  } catch (pi_result error) {
    result = error;
  }

  assert(alignment == 0 ||
         (result == PI_SUCCESS &&
          reinterpret_cast<std::uintptr_t>(*result_ptr) % alignment == 0));
  return result;
}

/// USM: Implements USM Shared allocations using CUDA Managed Memory
///
pi_result cuda_piextUSMSharedAlloc(void **result_ptr, pi_context context,
                                   pi_device device,
                                   pi_usm_mem_properties *properties,
                                   size_t size, pi_uint32 alignment) {
  assert(result_ptr != nullptr);
  assert(context != nullptr);
  assert(device != nullptr);
  assert(properties == nullptr || *properties == 0);
  pi_result result = PI_SUCCESS;
  try {
    ScopedContext active(context->get(device));
    result = PI_CHECK_ERROR(cuMemAllocManaged((CUdeviceptr *)result_ptr, size,
                                              CU_MEM_ATTACH_GLOBAL));
  } catch (pi_result error) {
    result = error;
  }

  assert(alignment == 0 ||
         (result == PI_SUCCESS &&
          reinterpret_cast<std::uintptr_t>(*result_ptr) % alignment == 0));
  return result;
}

/// USM: Frees the given USM pointer associated with the context.
///
pi_result cuda_piextUSMFree(pi_context context, void *ptr) {
  assert(context != nullptr);
  pi_result result = PI_SUCCESS;
  try {
    ScopedContext active(context->get()[0]);
    bool is_managed;
    unsigned int type;
    void *attribute_values[2] = {&is_managed, &type};
    CUpointer_attribute attributes[2] = {CU_POINTER_ATTRIBUTE_IS_MANAGED,
                                         CU_POINTER_ATTRIBUTE_MEMORY_TYPE};
    result = PI_CHECK_ERROR(cuPointerGetAttributes(
        2, attributes, attribute_values, (CUdeviceptr)ptr));
    assert(type == CU_MEMORYTYPE_DEVICE || type == CU_MEMORYTYPE_HOST);
    if (is_managed || type == CU_MEMORYTYPE_DEVICE) {
      // Memory allocated with cuMemAlloc and cuMemAllocManaged must be freed
      // with cuMemFree
      result = PI_CHECK_ERROR(cuMemFree((CUdeviceptr)ptr));
    } else {
      // Memory allocated with cuMemAllocHost must be freed with cuMemFreeHost
      result = PI_CHECK_ERROR(cuMemFreeHost(ptr));
    }
  } catch (pi_result error) {
    result = error;
  }
  return result;
}

pi_result cuda_piextUSMEnqueueMemset(pi_queue queue, void *ptr, pi_int32 value,
                                     size_t count,
                                     pi_uint32 num_events_in_waitlist,
                                     const pi_event *events_waitlist,
                                     pi_event *event) {
  assert(queue != nullptr);
  assert(ptr != nullptr);
  pi_result result = PI_SUCCESS;
  std::unique_ptr<_pi_event> event_ptr{nullptr};

  try {
<<<<<<< HEAD
    ScopedContext active(queue->get_native_context());
    CUstream cuStream = queue->get_next_compute_stream();
=======
    ScopedContext active(queue->get_context());
    pi_uint32 stream_token;
    _pi_stream_guard guard;
    CUstream cuStream = queue->get_next_compute_stream(
        num_events_in_waitlist, events_waitlist, guard, &stream_token);
>>>>>>> 74369c84
    result = enqueueEventsWait(queue, cuStream, num_events_in_waitlist,
                               events_waitlist);
    if (event) {
      event_ptr = std::unique_ptr<_pi_event>(_pi_event::make_native(
          PI_COMMAND_TYPE_MEM_BUFFER_FILL, queue, cuStream, stream_token));
      event_ptr->start();
    }
    result = PI_CHECK_ERROR(cuMemsetD8Async(
        (CUdeviceptr)ptr, (unsigned char)value & 0xFF, count, cuStream));
    if (event) {
      result = event_ptr->record();
      *event = event_ptr.release();
    }
  } catch (pi_result err) {
    result = err;
  }
  return result;
}

pi_result cuda_piextUSMEnqueueMemcpy(pi_queue queue, pi_bool blocking,
                                     void *dst_ptr, const void *src_ptr,
                                     size_t size,
                                     pi_uint32 num_events_in_waitlist,
                                     const pi_event *events_waitlist,
                                     pi_event *event) {
  assert(queue != nullptr);
  assert(dst_ptr != nullptr);
  assert(src_ptr != nullptr);
  pi_result result = PI_SUCCESS;

  std::unique_ptr<_pi_event> event_ptr{nullptr};

  try {
    ScopedContext active(queue->get_native_context());
    CUstream cuStream = queue->get_next_transfer_stream();
    result = enqueueEventsWait(queue, cuStream, num_events_in_waitlist,
                               events_waitlist);
    if (event) {
      event_ptr = std::unique_ptr<_pi_event>(_pi_event::make_native(
          PI_COMMAND_TYPE_MEM_BUFFER_COPY, queue, cuStream));
      event_ptr->start();
    }
    result = PI_CHECK_ERROR(cuMemcpyAsync(
        (CUdeviceptr)dst_ptr, (CUdeviceptr)src_ptr, size, cuStream));
    if (event) {
      result = event_ptr->record();
    }
    if (blocking) {
      result = PI_CHECK_ERROR(cuStreamSynchronize(cuStream));
    }
    if (event) {
      *event = event_ptr.release();
    }
  } catch (pi_result err) {
    result = err;
  }
  return result;
}

pi_result cuda_piextUSMEnqueuePrefetch(pi_queue queue, const void *ptr,
                                       size_t size,
                                       pi_usm_migration_flags flags,
                                       pi_uint32 num_events_in_waitlist,
                                       const pi_event *events_waitlist,
                                       pi_event *event) {
  pi_device device = queue->get_context()->get_device();

  // Certain cuda devices and Windows do not have support for some Unified
  // Memory features. cuMemPrefetchAsync requires concurrent memory access
  // for managed memory. Therfore, ignore prefetch hint if concurrent managed
  // memory access is not available.
<<<<<<< HEAD
  int isConcurrentManagedAccessAvailable = 0;
  cuDeviceGetAttribute(&isConcurrentManagedAccessAvailable,
                       CU_DEVICE_ATTRIBUTE_CONCURRENT_MANAGED_ACCESS,
                       queue->device_->get());
  if (!isConcurrentManagedAccessAvailable) {
=======
  if (!getAttribute(device, CU_DEVICE_ATTRIBUTE_CONCURRENT_MANAGED_ACCESS)) {
>>>>>>> 74369c84
    setErrorMessage("Prefetch hint ignored as device does not support "
                    "concurrent managed access",
                    PI_SUCCESS);
    return PI_ERROR_PLUGIN_SPECIFIC_ERROR;
  }

  unsigned int is_managed;
  PI_CHECK_ERROR(cuPointerGetAttribute(
      &is_managed, CU_POINTER_ATTRIBUTE_IS_MANAGED, (CUdeviceptr)ptr));
  if (!is_managed) {
    setErrorMessage("Prefetch hint ignored as prefetch only works with USM",
                    PI_SUCCESS);
    return PI_ERROR_PLUGIN_SPECIFIC_ERROR;
  }

  // flags is currently unused so fail if set
  if (flags != 0)
    return PI_ERROR_INVALID_VALUE;
  assert(queue != nullptr);
  assert(ptr != nullptr);
  pi_result result = PI_SUCCESS;
  std::unique_ptr<_pi_event> event_ptr{nullptr};

  try {
    ScopedContext active(queue->get_native_context());
    CUstream cuStream = queue->get_next_transfer_stream();
    result = enqueueEventsWait(queue, cuStream, num_events_in_waitlist,
                               events_waitlist);
    if (event) {
      event_ptr = std::unique_ptr<_pi_event>(_pi_event::make_native(
          PI_COMMAND_TYPE_MEM_BUFFER_COPY, queue, cuStream));
      event_ptr->start();
    }
<<<<<<< HEAD
    result = PI_CHECK_ERROR(cuMemPrefetchAsync(
        (CUdeviceptr)ptr, size, queue->device_->get(),
        cuStream));
=======
    result = PI_CHECK_ERROR(
        cuMemPrefetchAsync((CUdeviceptr)ptr, size, device->get(), cuStream));
>>>>>>> 74369c84
    if (event) {
      result = event_ptr->record();
      *event = event_ptr.release();
    }
  } catch (pi_result err) {
    result = err;
  }
  return result;
}

/// USM: memadvise API to govern behavior of automatic migration mechanisms
pi_result cuda_piextUSMEnqueueMemAdvise(pi_queue queue, const void *ptr,
                                        size_t length, pi_mem_advice advice,
                                        pi_event *event) {
  assert(queue != nullptr);
  assert(ptr != nullptr);

  // Certain cuda devices and Windows do not have support for some Unified
  // Memory features. Passing CU_MEM_ADVISE_[UN]SET_PREFERRED_LOCATION and
  // CU_MEM_ADVISE_[UN]SET_ACCESSED_BY to cuMemAdvise on a GPU device requires
  // the GPU device to report a non-zero value for
  // CU_DEVICE_ATTRIBUTE_CONCURRENT_MANAGED_ACCESS. Therfore, ignore memory
  // advise if concurrent managed memory access is not available.
  if (advice == PI_MEM_ADVICE_CUDA_SET_PREFERRED_LOCATION ||
      advice == PI_MEM_ADVICE_CUDA_UNSET_PREFERRED_LOCATION ||
      advice == PI_MEM_ADVICE_CUDA_SET_ACCESSED_BY ||
      advice == PI_MEM_ADVICE_CUDA_UNSET_ACCESSED_BY) {
    pi_device device = queue->get_context()->get_device();
    if (!getAttribute(device, CU_DEVICE_ATTRIBUTE_CONCURRENT_MANAGED_ACCESS)) {
      setErrorMessage("Mem advise ignored as device does not support "
                      "concurrent managed access",
                      PI_SUCCESS);
      return PI_ERROR_PLUGIN_SPECIFIC_ERROR;
    }

    // TODO: If ptr points to valid system-allocated pageable memory we should
    // check that the device also has the
    // CU_DEVICE_ATTRIBUTE_PAGEABLE_MEMORY_ACCESS property.
  }

  pi_result result = PI_SUCCESS;
  std::unique_ptr<_pi_event> event_ptr{nullptr};

  try {
    ScopedContext active(queue->get_native_context());

    if (event) {
      event_ptr = std::unique_ptr<_pi_event>(_pi_event::make_native(
          PI_COMMAND_TYPE_USER, queue, queue->get_next_transfer_stream()));
      event_ptr->start();
    }

    switch (advice) {
    case PI_MEM_ADVICE_CUDA_SET_READ_MOSTLY:
    case PI_MEM_ADVICE_CUDA_UNSET_READ_MOSTLY:
    case PI_MEM_ADVICE_CUDA_SET_PREFERRED_LOCATION:
    case PI_MEM_ADVICE_CUDA_UNSET_PREFERRED_LOCATION:
    case PI_MEM_ADVICE_CUDA_SET_ACCESSED_BY:
    case PI_MEM_ADVICE_CUDA_UNSET_ACCESSED_BY:
      result = PI_CHECK_ERROR(cuMemAdvise(
          (CUdeviceptr)ptr, length,
          (CUmem_advise)(advice - PI_MEM_ADVICE_CUDA_SET_READ_MOSTLY + 1),
          queue->device_->get()));
      break;
    case PI_MEM_ADVICE_CUDA_SET_PREFERRED_LOCATION_HOST:
    case PI_MEM_ADVICE_CUDA_UNSET_PREFERRED_LOCATION_HOST:
    case PI_MEM_ADVICE_CUDA_SET_ACCESSED_BY_HOST:
    case PI_MEM_ADVICE_CUDA_UNSET_ACCESSED_BY_HOST:
      result = PI_CHECK_ERROR(cuMemAdvise(
          (CUdeviceptr)ptr, length,
          (CUmem_advise)(advice - PI_MEM_ADVICE_CUDA_SET_READ_MOSTLY + 1 -
                         (PI_MEM_ADVICE_CUDA_SET_PREFERRED_LOCATION_HOST -
                          PI_MEM_ADVICE_CUDA_SET_PREFERRED_LOCATION)),
          CU_DEVICE_CPU));
      break;
    default:
      cl::sycl::detail::pi::die("Unknown advice");
    }
    if (event) {
      result = event_ptr->record();
      *event = event_ptr.release();
    }
  } catch (pi_result err) {
    result = err;
  } catch (...) {
    result = PI_ERROR_UNKNOWN;
  }
  return result;
}

/// API to query information about USM allocated pointers
/// Valid Queries:
///   PI_MEM_ALLOC_TYPE returns host/device/shared pi_host_usm value
///   PI_MEM_ALLOC_BASE_PTR returns the base ptr of an allocation if
///                         the queried pointer fell inside an allocation.
///                         Result must fit in void *
///   PI_MEM_ALLOC_SIZE returns how big the queried pointer's
///                     allocation is in bytes. Result is a size_t.
///   PI_MEM_ALLOC_DEVICE returns the pi_device this was allocated against
///
/// \param context is the pi_context
/// \param ptr is the pointer to query
/// \param param_name is the type of query to perform
/// \param param_value_size is the size of the result in bytes
/// \param param_value is the result
/// \param param_value_size_ret is how many bytes were written
pi_result cuda_piextUSMGetMemAllocInfo(pi_context context, const void *ptr,
                                       pi_mem_alloc_info param_name,
                                       size_t param_value_size,
                                       void *param_value,
                                       size_t *param_value_size_ret) {
  assert(context != nullptr);
  assert(ptr != nullptr);
  pi_result result = PI_SUCCESS;

  try {
    ScopedContext active(context->get()[0]);
    switch (param_name) {
    case PI_MEM_ALLOC_TYPE: {
      unsigned int value;
      // do not throw if cuPointerGetAttribute returns CUDA_ERROR_INVALID_VALUE
      CUresult ret = cuPointerGetAttribute(
          &value, CU_POINTER_ATTRIBUTE_IS_MANAGED, (CUdeviceptr)ptr);
      if (ret == CUDA_ERROR_INVALID_VALUE) {
        // pointer not known to the CUDA subsystem
        return getInfo(param_value_size, param_value, param_value_size_ret,
                       PI_MEM_TYPE_UNKNOWN);
      }
      result = check_error(ret, __func__, __LINE__ - 5, __FILE__);
      if (value) {
        // pointer to managed memory
        return getInfo(param_value_size, param_value, param_value_size_ret,
                       PI_MEM_TYPE_SHARED);
      }
      result = PI_CHECK_ERROR(cuPointerGetAttribute(
          &value, CU_POINTER_ATTRIBUTE_MEMORY_TYPE, (CUdeviceptr)ptr));
      assert(value == CU_MEMORYTYPE_DEVICE || value == CU_MEMORYTYPE_HOST);
      if (value == CU_MEMORYTYPE_DEVICE) {
        // pointer to device memory
        return getInfo(param_value_size, param_value, param_value_size_ret,
                       PI_MEM_TYPE_DEVICE);
      }
      if (value == CU_MEMORYTYPE_HOST) {
        // pointer to host memory
        return getInfo(param_value_size, param_value, param_value_size_ret,
                       PI_MEM_TYPE_HOST);
      }
      // should never get here
#ifdef _MSC_VER
      __assume(0);
#else
      __builtin_unreachable();
#endif
      return getInfo(param_value_size, param_value, param_value_size_ret,
                     PI_MEM_TYPE_UNKNOWN);
    }
    case PI_MEM_ALLOC_BASE_PTR: {
#if __CUDA_API_VERSION >= 10020
      // CU_POINTER_ATTRIBUTE_RANGE_START_ADDR was introduced in CUDA 10.2
      unsigned int value;
      result = PI_CHECK_ERROR(cuPointerGetAttribute(
          &value, CU_POINTER_ATTRIBUTE_RANGE_START_ADDR, (CUdeviceptr)ptr));
      return getInfo(param_value_size, param_value, param_value_size_ret,
                     value);
#else
      return PI_ERROR_INVALID_VALUE;
#endif
    }
    case PI_MEM_ALLOC_SIZE: {
#if __CUDA_API_VERSION >= 10020
      // CU_POINTER_ATTRIBUTE_RANGE_SIZE was introduced in CUDA 10.2
      unsigned int value;
      result = PI_CHECK_ERROR(cuPointerGetAttribute(
          &value, CU_POINTER_ATTRIBUTE_RANGE_SIZE, (CUdeviceptr)ptr));
      return getInfo(param_value_size, param_value, param_value_size_ret,
                     value);
#else
      return PI_ERROR_INVALID_VALUE;
#endif
    }
    case PI_MEM_ALLOC_DEVICE: {
      // get device index associated with this pointer
      unsigned int device_idx;
      result = PI_CHECK_ERROR(cuPointerGetAttribute(
          &device_idx, CU_POINTER_ATTRIBUTE_DEVICE_ORDINAL, (CUdeviceptr)ptr));

      // currently each device is in its own platform, so find the platform at
      // the same index
      std::vector<pi_platform> platforms;
      platforms.resize(device_idx + 1);
      result = cuda_piPlatformsGet(device_idx + 1, platforms.data(), nullptr);

      // get the device from the platform
      pi_device device = platforms[device_idx]->devices_[0].get();
      return getInfo(param_value_size, param_value, param_value_size_ret,
                     device);
    }
    }
  } catch (pi_result error) {
    result = error;
  }
  return result;
}

// This API is called by Sycl RT to notify the end of the plugin lifetime.
// TODO: add a global variable lifetime management code here (see
// pi_level_zero.cpp for reference) Currently this is just a NOOP.
pi_result cuda_piTearDown(void *) { return PI_SUCCESS; }

const char SupportedVersion[] = _PI_CUDA_PLUGIN_VERSION_STRING;

pi_result piPluginInit(pi_plugin *PluginInit) {
  // Check that the major version matches in PiVersion and SupportedVersion
  _PI_PLUGIN_VERSION_CHECK(PluginInit->PiVersion, SupportedVersion);

  // PI interface supports higher version or the same version.
  size_t PluginVersionSize = sizeof(PluginInit->PluginVersion);
  if (strlen(SupportedVersion) >= PluginVersionSize)
    return PI_ERROR_INVALID_VALUE;
  strncpy(PluginInit->PluginVersion, SupportedVersion, PluginVersionSize);

  // Set whole function table to zero to make it easier to detect if
  // functions are not set up below.
  std::memset(&(PluginInit->PiFunctionTable), 0,
              sizeof(PluginInit->PiFunctionTable));

// Forward calls to CUDA RT.
#define _PI_CL(pi_api, cuda_api)                                               \
  (PluginInit->PiFunctionTable).pi_api = (decltype(&::pi_api))(&cuda_api);

  // Platform
  _PI_CL(piPlatformsGet, cuda_piPlatformsGet)
  _PI_CL(piPlatformGetInfo, cuda_piPlatformGetInfo)
  // Device
  _PI_CL(piDevicesGet, cuda_piDevicesGet)
  _PI_CL(piDeviceGetInfo, cuda_piDeviceGetInfo)
  _PI_CL(piDevicePartition, cuda_piDevicePartition)
  _PI_CL(piDeviceRetain, cuda_piDeviceRetain)
  _PI_CL(piDeviceRelease, cuda_piDeviceRelease)
  _PI_CL(piextDeviceSelectBinary, cuda_piextDeviceSelectBinary)
  _PI_CL(piextGetDeviceFunctionPointer, cuda_piextGetDeviceFunctionPointer)
  _PI_CL(piextDeviceGetNativeHandle, cuda_piextDeviceGetNativeHandle)
  _PI_CL(piextDeviceCreateWithNativeHandle,
         cuda_piextDeviceCreateWithNativeHandle)
  // Context
  _PI_CL(piextContextSetExtendedDeleter, cuda_piextContextSetExtendedDeleter)
  _PI_CL(piContextCreate, cuda_piContextCreate)
  _PI_CL(piContextGetInfo, cuda_piContextGetInfo)
  _PI_CL(piContextRetain, cuda_piContextRetain)
  _PI_CL(piContextRelease, cuda_piContextRelease)
  _PI_CL(piextContextGetNativeHandle, cuda_piextContextGetNativeHandle)
  _PI_CL(piextContextCreateWithNativeHandle,
         cuda_piextContextCreateWithNativeHandle)
  // Queue
  _PI_CL(piQueueCreate, cuda_piQueueCreate)
  _PI_CL(piQueueGetInfo, cuda_piQueueGetInfo)
  _PI_CL(piQueueFinish, cuda_piQueueFinish)
  _PI_CL(piQueueFlush, cuda_piQueueFlush)
  _PI_CL(piQueueRetain, cuda_piQueueRetain)
  _PI_CL(piQueueRelease, cuda_piQueueRelease)
  _PI_CL(piextQueueGetNativeHandle, cuda_piextQueueGetNativeHandle)
  _PI_CL(piextQueueCreateWithNativeHandle,
         cuda_piextQueueCreateWithNativeHandle)
  // Memory
  _PI_CL(piMemBufferCreate, cuda_piMemBufferCreate)
  _PI_CL(piMemImageCreate, cuda_piMemImageCreate)
  _PI_CL(piMemGetInfo, cuda_piMemGetInfo)
  _PI_CL(piMemImageGetInfo, cuda_piMemImageGetInfo)
  _PI_CL(piMemRetain, cuda_piMemRetain)
  _PI_CL(piMemRelease, cuda_piMemRelease)
  _PI_CL(piMemBufferPartition, cuda_piMemBufferPartition)
  _PI_CL(piextMemGetNativeHandle, cuda_piextMemGetNativeHandle)
  _PI_CL(piextMemCreateWithNativeHandle, cuda_piextMemCreateWithNativeHandle)
  // Program
  _PI_CL(piProgramCreate, cuda_piProgramCreate)
  _PI_CL(piclProgramCreateWithSource, cuda_piclProgramCreateWithSource)
  _PI_CL(piProgramCreateWithBinary, cuda_piProgramCreateWithBinary)
  _PI_CL(piProgramGetInfo, cuda_piProgramGetInfo)
  _PI_CL(piProgramCompile, cuda_piProgramCompile)
  _PI_CL(piProgramBuild, cuda_piProgramBuild)
  _PI_CL(piProgramLink, cuda_piProgramLink)
  _PI_CL(piProgramGetBuildInfo, cuda_piProgramGetBuildInfo)
  _PI_CL(piProgramRetain, cuda_piProgramRetain)
  _PI_CL(piProgramRelease, cuda_piProgramRelease)
  _PI_CL(piextProgramGetNativeHandle, cuda_piextProgramGetNativeHandle)
  _PI_CL(piextProgramCreateWithNativeHandle,
         cuda_piextProgramCreateWithNativeHandle)
  // Kernel
  _PI_CL(piKernelCreate, cuda_piKernelCreate)
  _PI_CL(piKernelSetArg, cuda_piKernelSetArg)
  _PI_CL(piKernelGetInfo, cuda_piKernelGetInfo)
  _PI_CL(piKernelGetGroupInfo, cuda_piKernelGetGroupInfo)
  _PI_CL(piKernelGetSubGroupInfo, cuda_piKernelGetSubGroupInfo)
  _PI_CL(piKernelRetain, cuda_piKernelRetain)
  _PI_CL(piKernelRelease, cuda_piKernelRelease)
  _PI_CL(piKernelSetExecInfo, cuda_piKernelSetExecInfo)
  _PI_CL(piextProgramSetSpecializationConstant,
         cuda_piextProgramSetSpecializationConstant)
  _PI_CL(piextKernelSetArgPointer, cuda_piextKernelSetArgPointer)
  _PI_CL(piextKernelCreateWithNativeHandle,
         cuda_piextKernelCreateWithNativeHandle)
  // Event
  _PI_CL(piEventCreate, cuda_piEventCreate)
  _PI_CL(piEventGetInfo, cuda_piEventGetInfo)
  _PI_CL(piEventGetProfilingInfo, cuda_piEventGetProfilingInfo)
  _PI_CL(piEventsWait, cuda_piEventsWait)
  _PI_CL(piEventSetCallback, cuda_piEventSetCallback)
  _PI_CL(piEventSetStatus, cuda_piEventSetStatus)
  _PI_CL(piEventRetain, cuda_piEventRetain)
  _PI_CL(piEventRelease, cuda_piEventRelease)
  _PI_CL(piextEventGetNativeHandle, cuda_piextEventGetNativeHandle)
  _PI_CL(piextEventCreateWithNativeHandle,
         cuda_piextEventCreateWithNativeHandle)
  // Sampler
  _PI_CL(piSamplerCreate, cuda_piSamplerCreate)
  _PI_CL(piSamplerGetInfo, cuda_piSamplerGetInfo)
  _PI_CL(piSamplerRetain, cuda_piSamplerRetain)
  _PI_CL(piSamplerRelease, cuda_piSamplerRelease)
  // Queue commands
  _PI_CL(piEnqueueKernelLaunch, cuda_piEnqueueKernelLaunch)
  _PI_CL(piEnqueueNativeKernel, cuda_piEnqueueNativeKernel)
  _PI_CL(piEnqueueEventsWait, cuda_piEnqueueEventsWait)
  _PI_CL(piEnqueueEventsWaitWithBarrier, cuda_piEnqueueEventsWaitWithBarrier)
  _PI_CL(piEnqueueMemBufferRead, cuda_piEnqueueMemBufferRead)
  _PI_CL(piEnqueueMemBufferReadRect, cuda_piEnqueueMemBufferReadRect)
  _PI_CL(piEnqueueMemBufferWrite, cuda_piEnqueueMemBufferWrite)
  _PI_CL(piEnqueueMemBufferWriteRect, cuda_piEnqueueMemBufferWriteRect)
  _PI_CL(piEnqueueMemBufferCopy, cuda_piEnqueueMemBufferCopy)
  _PI_CL(piEnqueueMemBufferCopyRect, cuda_piEnqueueMemBufferCopyRect)
  _PI_CL(piEnqueueMemBufferFill, cuda_piEnqueueMemBufferFill)
  _PI_CL(piEnqueueMemImageRead, cuda_piEnqueueMemImageRead)
  _PI_CL(piEnqueueMemImageWrite, cuda_piEnqueueMemImageWrite)
  _PI_CL(piEnqueueMemImageCopy, cuda_piEnqueueMemImageCopy)
  _PI_CL(piEnqueueMemImageFill, cuda_piEnqueueMemImageFill)
  _PI_CL(piEnqueueMemBufferMap, cuda_piEnqueueMemBufferMap)
  _PI_CL(piEnqueueMemUnmap, cuda_piEnqueueMemUnmap)
  // USM
  _PI_CL(piextUSMHostAlloc, cuda_piextUSMHostAlloc)
  _PI_CL(piextUSMDeviceAlloc, cuda_piextUSMDeviceAlloc)
  _PI_CL(piextUSMSharedAlloc, cuda_piextUSMSharedAlloc)
  _PI_CL(piextUSMFree, cuda_piextUSMFree)
  _PI_CL(piextUSMEnqueueMemset, cuda_piextUSMEnqueueMemset)
  _PI_CL(piextUSMEnqueueMemcpy, cuda_piextUSMEnqueueMemcpy)
  _PI_CL(piextUSMEnqueuePrefetch, cuda_piextUSMEnqueuePrefetch)
  _PI_CL(piextUSMEnqueueMemAdvise, cuda_piextUSMEnqueueMemAdvise)
  _PI_CL(piextUSMGetMemAllocInfo, cuda_piextUSMGetMemAllocInfo)

  _PI_CL(piextKernelSetArgMemObj, cuda_piextKernelSetArgMemObj)
  _PI_CL(piextKernelSetArgSampler, cuda_piextKernelSetArgSampler)
  _PI_CL(piPluginGetLastError, cuda_piPluginGetLastError)
  _PI_CL(piTearDown, cuda_piTearDown)

#undef _PI_CL

  return PI_SUCCESS;
}

} // extern "C"

CUevent _pi_platform::evBase_{nullptr};<|MERGE_RESOLUTION|>--- conflicted
+++ resolved
@@ -179,15 +179,12 @@
 /// contexts to be restored by SYCL.
 class ScopedContext {
 public:
-<<<<<<< HEAD
-  ScopedContext(CUcontext desired) {
-=======
   ScopedContext(pi_context ctxt) {
     if (!ctxt) {
       throw PI_ERROR_INVALID_CONTEXT;
     }
 
-    set_context(ctxt->get());
+    set_context(ctxt->get()[0]);
   }
 
   ScopedContext(CUcontext ctxt) { set_context(ctxt); }
@@ -196,7 +193,6 @@
 
 private:
   void set_context(CUcontext desired) {
->>>>>>> 74369c84
     CUcontext original = nullptr;
 
     PI_CHECK_ERROR(cuCtxGetCurrent(&original));
@@ -310,16 +306,11 @@
     auto result = forLatestEvents(
         event_wait_list, num_events_in_wait_list,
         [stream](pi_event event) -> pi_result {
-<<<<<<< HEAD
-          auto err = cuStreamWaitEvent(stream, event->get(), 0);
-          return PI_CHECK_ERROR(err);
-=======
           if (event->get_stream() == stream) {
             return PI_SUCCESS;
           } else {
             return PI_CHECK_ERROR(cuStreamWaitEvent(stream, event->get(), 0));
           }
->>>>>>> 74369c84
         });
 
     if (result != PI_SUCCESS) {
@@ -457,20 +448,12 @@
   return transfer_streams_[transfer_stream_idx_++ % transfer_streams_.size()];
 }
 
-<<<<<<< HEAD
 _pi_event::_pi_event(pi_command_type type, pi_context context, CUcontext native_context, pi_queue queue,
-                     CUstream stream)
-    : commandType_{type}, refCount_{1}, hasBeenWaitedOn_{false},
-      isRecorded_{false}, isStarted_{false}, evEnd_{nullptr}, evStart_{nullptr},
-      evQueued_{nullptr}, queue_{queue}, stream_{stream}, context_{context}, native_context_{native_context} {
-=======
-_pi_event::_pi_event(pi_command_type type, pi_context context, pi_queue queue,
                      CUstream stream, pi_uint32 stream_token)
     : commandType_{type}, refCount_{1}, has_ownership_{true},
       hasBeenWaitedOn_{false}, isRecorded_{false}, isStarted_{false},
       streamToken_{stream_token}, evEnd_{nullptr}, evStart_{nullptr},
-      evQueued_{nullptr}, queue_{queue}, stream_{stream}, context_{context} {
->>>>>>> 74369c84
+      evQueued_{nullptr}, queue_{queue}, stream_{stream}, context_{context}, native_context_{native_context} {
 
   bool profilingEnabled = queue_->properties_ & PI_QUEUE_PROFILING_ENABLE;
 
@@ -885,16 +868,8 @@
             }
           } catch (const std::bad_alloc &) {
             // Signal out-of-memory situation
-<<<<<<< HEAD
             platformId.devices_.clear();
-            err = PI_OUT_OF_HOST_MEMORY;
-=======
-            for (int i = 0; i < numDevices; ++i) {
-              platformIds[i].devices_.clear();
-            }
-            platformIds.clear();
             err = PI_ERROR_OUT_OF_HOST_MEMORY;
->>>>>>> 74369c84
           } catch (...) {
             // Clear and rethrow to allow retry
             platformId.devices_.clear();
@@ -2120,8 +2095,10 @@
 
   std::unique_ptr<_pi_context> context{ctxt};
 
-<<<<<<< HEAD
-  if (!ctxt->is_primary()) {;
+  if (!ctxt->backend_has_ownership())
+    return PI_SUCCESS;
+    
+  if (!ctxt->is_primary()) {
     CUcontext initial = nullptr;
     cuCtxGetCurrent(&initial);
     for(CUcontext cuCtxt : ctxt->get()){
@@ -2143,31 +2120,7 @@
     CUcontext current;
     cuCtxPopCurrent(&current);
     return PI_CHECK_ERROR(cuDevicePrimaryCtxRelease(cuDev));
-=======
-  if (!ctxt->backend_has_ownership())
-    return PI_SUCCESS;
-
-  if (!ctxt->is_primary()) {
-    CUcontext cuCtxt = ctxt->get();
-    CUcontext current = nullptr;
-    cuCtxGetCurrent(&current);
-    if (cuCtxt != current) {
-      PI_CHECK_ERROR(cuCtxPushCurrent(cuCtxt));
-    }
-    PI_CHECK_ERROR(cuCtxSynchronize());
-    cuCtxGetCurrent(&current);
-    if (cuCtxt == current) {
-      PI_CHECK_ERROR(cuCtxPopCurrent(&current));
-    }
-    return PI_CHECK_ERROR(cuCtxDestroy(cuCtxt));
->>>>>>> 74369c84
-  }
-
-  // Primary context is not destroyed, but released
-  CUdevice cuDev = ctxt->get_device()->get();
-  CUcontext current;
-  cuCtxPopCurrent(&current);
-  return PI_CHECK_ERROR(cuDevicePrimaryCtxRelease(cuDev));
+  }
 }
 
 /// Gets the native CUDA handle of a PI context object
@@ -2213,8 +2166,8 @@
   retErr = cuda_piextDeviceCreateWithNativeHandle(cu_device, nullptr, &device);
 
   // Create sycl context
-  *piContext = new _pi_context{_pi_context::kind::user_defined, newContext,
-                               device, /*backend_owns*/ false};
+  *piContext = new _pi_context{_pi_context::kind::user_defined, {newContext},
+                               {device}, /*backend_owns*/ false};
 
   return retErr;
 }
@@ -2558,14 +2511,10 @@
   try {
     std::unique_ptr<_pi_queue> queueImpl(command_queue);
 
-<<<<<<< HEAD
-    ScopedContext active(command_queue->get_native_context());
-=======
     if (!command_queue->backend_has_ownership())
       return PI_SUCCESS;
 
-    ScopedContext active(command_queue->get_context());
->>>>>>> 74369c84
+    ScopedContext active(command_queue->get_native_context());
 
     command_queue->for_each_stream([](CUstream s) {
       PI_CHECK_ERROR(cuStreamSynchronize(s));
@@ -2588,12 +2537,8 @@
     assert(command_queue !=
            nullptr); // need PI_ERROR_INVALID_EXTERNAL_HANDLE error code
 
-<<<<<<< HEAD
     ScopedContext active(command_queue->get_native_context());
-    command_queue->for_each_stream([&result](CUstream s) {
-=======
     command_queue->sync_streams([&result](CUstream s) {
->>>>>>> 74369c84
       result = PI_CHECK_ERROR(cuStreamSynchronize(s));
     });
 
@@ -2646,7 +2591,6 @@
                                                 pi_device device,
                                                 bool ownNativeHandle,
                                                 pi_queue *queue) {
-  (void)device;
   (void)ownNativeHandle;
   assert(ownNativeHandle == false);
 
@@ -2671,7 +2615,7 @@
   *queue = new _pi_queue{std::move(computeCuStreams),
                          std::move(transferCuStreams),
                          context,
-                         context->get_device(),
+                         device,
                          properties,
                          flags,
                          /*backend_owns*/ false};
@@ -2794,13 +2738,8 @@
         return PI_ERROR_INVALID_EVENT;
       }
 
-<<<<<<< HEAD
       if (event->get_native_context() != context) {
-        return PI_INVALID_CONTEXT;
-=======
-      if (event->get_context() != context) {
         return PI_ERROR_INVALID_CONTEXT;
->>>>>>> 74369c84
       }
 
       return event->wait();
@@ -3084,17 +3023,11 @@
 
     std::unique_ptr<_pi_event> retImplEv{nullptr};
 
-<<<<<<< HEAD
-    CUstream cuStream = command_queue->get_next_compute_stream();
-    CUfunction cuFunc = kernel->get(command_queue->device_);
-
-=======
     pi_uint32 stream_token;
     _pi_stream_guard guard;
     CUstream cuStream = command_queue->get_next_compute_stream(
         num_events_in_wait_list, event_wait_list, guard, &stream_token);
-    CUfunction cuFunc = kernel->get();
->>>>>>> 74369c84
+    CUfunction cuFunc = kernel->get(command_queue->device_);
 
     retError = enqueueEventsWait(command_queue, cuStream,
                                  num_events_in_wait_list, event_wait_list);
@@ -5042,16 +4975,11 @@
   std::unique_ptr<_pi_event> event_ptr{nullptr};
 
   try {
-<<<<<<< HEAD
     ScopedContext active(queue->get_native_context());
-    CUstream cuStream = queue->get_next_compute_stream();
-=======
-    ScopedContext active(queue->get_context());
     pi_uint32 stream_token;
     _pi_stream_guard guard;
     CUstream cuStream = queue->get_next_compute_stream(
         num_events_in_waitlist, events_waitlist, guard, &stream_token);
->>>>>>> 74369c84
     result = enqueueEventsWait(queue, cuStream, num_events_in_waitlist,
                                events_waitlist);
     if (event) {
@@ -5117,21 +5045,17 @@
                                        pi_uint32 num_events_in_waitlist,
                                        const pi_event *events_waitlist,
                                        pi_event *event) {
-  pi_device device = queue->get_context()->get_device();
+  pi_device device = queue->get_device();
 
   // Certain cuda devices and Windows do not have support for some Unified
   // Memory features. cuMemPrefetchAsync requires concurrent memory access
   // for managed memory. Therfore, ignore prefetch hint if concurrent managed
   // memory access is not available.
-<<<<<<< HEAD
   int isConcurrentManagedAccessAvailable = 0;
   cuDeviceGetAttribute(&isConcurrentManagedAccessAvailable,
                        CU_DEVICE_ATTRIBUTE_CONCURRENT_MANAGED_ACCESS,
-                       queue->device_->get());
+                       device->get());
   if (!isConcurrentManagedAccessAvailable) {
-=======
-  if (!getAttribute(device, CU_DEVICE_ATTRIBUTE_CONCURRENT_MANAGED_ACCESS)) {
->>>>>>> 74369c84
     setErrorMessage("Prefetch hint ignored as device does not support "
                     "concurrent managed access",
                     PI_SUCCESS);
@@ -5165,14 +5089,9 @@
           PI_COMMAND_TYPE_MEM_BUFFER_COPY, queue, cuStream));
       event_ptr->start();
     }
-<<<<<<< HEAD
     result = PI_CHECK_ERROR(cuMemPrefetchAsync(
-        (CUdeviceptr)ptr, size, queue->device_->get(),
+        (CUdeviceptr)ptr, size, device->get(),
         cuStream));
-=======
-    result = PI_CHECK_ERROR(
-        cuMemPrefetchAsync((CUdeviceptr)ptr, size, device->get(), cuStream));
->>>>>>> 74369c84
     if (event) {
       result = event_ptr->record();
       *event = event_ptr.release();
@@ -5200,7 +5119,7 @@
       advice == PI_MEM_ADVICE_CUDA_UNSET_PREFERRED_LOCATION ||
       advice == PI_MEM_ADVICE_CUDA_SET_ACCESSED_BY ||
       advice == PI_MEM_ADVICE_CUDA_UNSET_ACCESSED_BY) {
-    pi_device device = queue->get_context()->get_device();
+    pi_device device = queue->get_device();
     if (!getAttribute(device, CU_DEVICE_ATTRIBUTE_CONCURRENT_MANAGED_ACCESS)) {
       setErrorMessage("Mem advise ignored as device does not support "
                       "concurrent managed access",
