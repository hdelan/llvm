//==---------- pi_opencl.cpp - OpenCL Plugin -------------------------------==//
//
// Part of the LLVM Project, under the Apache License v2.0 with LLVM Exceptions.
// See https://llvm.org/LICENSE.txt for license information.
// SPDX-License-Identifier: Apache-2.0 WITH LLVM-exception
//
//===----------------------------------------------------------------------===//
/// \defgroup sycl_pi_ocl OpenCL Plugin
/// \ingroup sycl_pi

/// \file pi_opencl.cpp
/// Implementation of OpenCL Plugin. It is the interface between device-agnostic
/// SYCL runtime layer and underlying OpenCL runtime.
///
/// \ingroup sycl_pi_ocl

#define CL_USE_DEPRECATED_OPENCL_1_2_APIS

#include <pi_opencl.hpp>
#include <sycl/detail/cl.h>
#include <sycl/detail/iostream_proxy.hpp>
#include <sycl/detail/pi.h>

#include <algorithm>
#include <cassert>
#include <cstring>
#include <limits>
#include <map>
#include <memory>
#include <sstream>
#include <string>
#include <vector>

#define CHECK_ERR_SET_NULL_RET(err, ptr, reterr)                               \
  if (err != CL_SUCCESS) {                                                     \
    if (ptr != nullptr)                                                        \
      *ptr = nullptr;                                                          \
    return cast<pi_result>(reterr);                                            \
  }

// Want all the needed casts be explicit, do not define conversion operators.
template <class To, class From> To cast(From value) {
  // TODO: see if more sanity checks are possible.
  static_assert(sizeof(From) == sizeof(To), "cast failed size check");
  return (To)(value);
}

// Older versions of GCC don't like "const" here
#if defined(__GNUC__) && (__GNUC__ < 7 || (__GNU__C == 7 && __GNUC_MINOR__ < 2))
#define CONSTFIX constexpr
#else
#define CONSTFIX const
#endif

// Names of USM functions that are queried from OpenCL
CONSTFIX char clHostMemAllocName[] = "clHostMemAllocINTEL";
CONSTFIX char clDeviceMemAllocName[] = "clDeviceMemAllocINTEL";
CONSTFIX char clSharedMemAllocName[] = "clSharedMemAllocINTEL";
CONSTFIX char clMemBlockingFreeName[] = "clMemBlockingFreeINTEL";
CONSTFIX char clCreateBufferWithPropertiesName[] =
    "clCreateBufferWithPropertiesINTEL";
CONSTFIX char clSetKernelArgMemPointerName[] = "clSetKernelArgMemPointerINTEL";
CONSTFIX char clEnqueueMemsetName[] = "clEnqueueMemsetINTEL";
CONSTFIX char clEnqueueMemcpyName[] = "clEnqueueMemcpyINTEL";
CONSTFIX char clGetMemAllocInfoName[] = "clGetMemAllocInfoINTEL";
CONSTFIX char clSetProgramSpecializationConstantName[] =
    "clSetProgramSpecializationConstant";
CONSTFIX char clGetDeviceFunctionPointerName[] =
    "clGetDeviceFunctionPointerINTEL";

#undef CONSTFIX

// Global variables for PI_ERROR_PLUGIN_SPECIFIC_ERROR
constexpr size_t MaxMessageSize = 256;
thread_local pi_result ErrorMessageCode = PI_SUCCESS;
thread_local char ErrorMessage[MaxMessageSize];

// Utility function for setting a message and warning
[[maybe_unused]] static void setErrorMessage(const char *message,
                                             pi_result error_code) {
  assert(strlen(message) <= MaxMessageSize);
  strcpy(ErrorMessage, message);
  ErrorMessageCode = error_code;
}

// Returns plugin specific error and warning messages
pi_result piPluginGetLastError(char **message) {
  *message = &ErrorMessage[0];
  return ErrorMessageCode;
}

static cl_int getPlatformVersion(cl_platform_id plat,
                                 OCLV::OpenCLVersion &version) {
  cl_int ret_err = CL_INVALID_VALUE;

  size_t platVerSize = 0;
  ret_err =
      clGetPlatformInfo(plat, CL_PLATFORM_VERSION, 0, nullptr, &platVerSize);

  std::string platVer(platVerSize, '\0');
  ret_err = clGetPlatformInfo(plat, CL_PLATFORM_VERSION, platVerSize,
                              platVer.data(), nullptr);

  if (ret_err != CL_SUCCESS)
    return ret_err;

  version = OCLV::OpenCLVersion(platVer);
  if (!version.isValid())
    return CL_INVALID_PLATFORM;

  return ret_err;
}

static cl_int getDeviceVersion(cl_device_id dev, OCLV::OpenCLVersion &version) {
  cl_int ret_err = CL_INVALID_VALUE;

  size_t devVerSize = 0;
  ret_err = clGetDeviceInfo(dev, CL_DEVICE_VERSION, 0, nullptr, &devVerSize);

  std::string devVer(devVerSize, '\0');
  ret_err = clGetDeviceInfo(dev, CL_DEVICE_VERSION, devVerSize, devVer.data(),
                            nullptr);

  if (ret_err != CL_SUCCESS)
    return ret_err;

  version = OCLV::OpenCLVersion(devVer);
  if (!version.isValid())
    return CL_INVALID_DEVICE;

  return ret_err;
}

static cl_int checkDeviceExtensions(cl_device_id dev,
                                    const std::vector<std::string> &exts,
                                    bool &supported) {
  cl_int ret_err = CL_INVALID_VALUE;

  size_t extSize = 0;
  ret_err = clGetDeviceInfo(dev, CL_DEVICE_EXTENSIONS, 0, nullptr, &extSize);

  std::string extStr(extSize, '\0');
  ret_err = clGetDeviceInfo(dev, CL_DEVICE_EXTENSIONS, extSize, extStr.data(),
                            nullptr);

  if (ret_err != CL_SUCCESS)
    return ret_err;

  supported = true;
  for (const std::string &ext : exts)
    if (!(supported = (extStr.find(ext) != std::string::npos)))
      break;

  return ret_err;
}

// USM helper function to get an extension function pointer
template <const char *FuncName, typename T>
static pi_result getExtFuncFromContext(pi_context context, T *fptr) {
  // TODO
  // Potentially redo caching as PI interface changes.
  thread_local static std::map<pi_context, T> FuncPtrs;

  // if cached, return cached FuncPtr
  auto It = FuncPtrs.find(context);
  if (It != FuncPtrs.end()) {
    auto F = It->second;
    // if cached that extension is not available return nullptr and
    // PI_ERROR_INVALID_VALUE
    *fptr = F;
    return F ? PI_SUCCESS : PI_ERROR_INVALID_VALUE;
  }

  cl_uint deviceCount;
  cl_int ret_err =
      clGetContextInfo(cast<cl_context>(context), CL_CONTEXT_NUM_DEVICES,
                       sizeof(cl_uint), &deviceCount, nullptr);

  if (ret_err != CL_SUCCESS || deviceCount < 1) {
    return PI_ERROR_INVALID_CONTEXT;
  }

  std::vector<cl_device_id> devicesInCtx(deviceCount);
  ret_err = clGetContextInfo(cast<cl_context>(context), CL_CONTEXT_DEVICES,
                             deviceCount * sizeof(cl_device_id),
                             devicesInCtx.data(), nullptr);

  if (ret_err != CL_SUCCESS) {
    return PI_ERROR_INVALID_CONTEXT;
  }

  cl_platform_id curPlatform;
  ret_err = clGetDeviceInfo(devicesInCtx[0], CL_DEVICE_PLATFORM,
                            sizeof(cl_platform_id), &curPlatform, nullptr);

  if (ret_err != CL_SUCCESS) {
    return PI_ERROR_INVALID_CONTEXT;
  }

  T FuncPtr =
      (T)clGetExtensionFunctionAddressForPlatform(curPlatform, FuncName);

  if (!FuncPtr) {
    // Cache that the extension is not available
    FuncPtrs[context] = nullptr;
    return PI_ERROR_INVALID_VALUE;
  }

  *fptr = FuncPtr;
  FuncPtrs[context] = FuncPtr;

  return cast<pi_result>(ret_err);
}

/// Enables indirect access of pointers in kernels.
/// Necessary to avoid telling CL about every pointer that might be used.
///
/// \param kernel is the kernel to be launched
static pi_result USMSetIndirectAccess(pi_kernel kernel) {
  // We test that each alloc type is supported before we actually try to
  // set KernelExecInfo.
  cl_bool TrueVal = CL_TRUE;
  clHostMemAllocINTEL_fn HFunc = nullptr;
  clSharedMemAllocINTEL_fn SFunc = nullptr;
  clDeviceMemAllocINTEL_fn DFunc = nullptr;
  cl_context CLContext;
  cl_int CLErr = clGetKernelInfo(cast<cl_kernel>(kernel), CL_KERNEL_CONTEXT,
                                 sizeof(cl_context), &CLContext, nullptr);
  if (CLErr != CL_SUCCESS) {
    return cast<pi_result>(CLErr);
  }

  getExtFuncFromContext<clHostMemAllocName, clHostMemAllocINTEL_fn>(
      cast<pi_context>(CLContext), &HFunc);
  if (HFunc) {
    clSetKernelExecInfo(cast<cl_kernel>(kernel),
                        CL_KERNEL_EXEC_INFO_INDIRECT_HOST_ACCESS_INTEL,
                        sizeof(cl_bool), &TrueVal);
  }

  getExtFuncFromContext<clDeviceMemAllocName, clDeviceMemAllocINTEL_fn>(
      cast<pi_context>(CLContext), &DFunc);
  if (DFunc) {
    clSetKernelExecInfo(cast<cl_kernel>(kernel),
                        CL_KERNEL_EXEC_INFO_INDIRECT_DEVICE_ACCESS_INTEL,
                        sizeof(cl_bool), &TrueVal);
  }

  getExtFuncFromContext<clSharedMemAllocName, clSharedMemAllocINTEL_fn>(
      cast<pi_context>(CLContext), &SFunc);
  if (SFunc) {
    clSetKernelExecInfo(cast<cl_kernel>(kernel),
                        CL_KERNEL_EXEC_INFO_INDIRECT_SHARED_ACCESS_INTEL,
                        sizeof(cl_bool), &TrueVal);
  }
  return PI_SUCCESS;
}

extern "C" {

pi_result piDeviceGetInfo(pi_device device, pi_device_info paramName,
                          size_t paramValueSize, void *paramValue,
                          size_t *paramValueSizeRet) {
  switch (paramName) {
    // TODO: Check regularly to see if support in enabled in OpenCL.
    // Intel GPU EU device-specific information extensions.
    // Some of the queries are enabled by cl_intel_device_attribute_query
    // extension, but it's not yet in the Registry.
  case PI_DEVICE_INFO_PCI_ADDRESS:
  case PI_DEVICE_INFO_GPU_EU_COUNT:
  case PI_DEVICE_INFO_GPU_EU_SIMD_WIDTH:
  case PI_DEVICE_INFO_GPU_SLICES:
  case PI_DEVICE_INFO_GPU_SUBSLICES_PER_SLICE:
  case PI_DEVICE_INFO_GPU_EU_COUNT_PER_SUBSLICE:
  case PI_DEVICE_INFO_GPU_HW_THREADS_PER_EU:
  case PI_DEVICE_INFO_MAX_MEM_BANDWIDTH:
    // TODO: Check if device UUID extension is enabled in OpenCL.
    // For details about Intel UUID extension, see
    // sycl/doc/extensions/supported/sycl_ext_intel_device_info.md
  case PI_DEVICE_INFO_UUID:
  case PI_DEVICE_INFO_ATOMIC_MEMORY_ORDER_CAPABILITIES:
  case PI_DEVICE_INFO_ATOMIC_MEMORY_SCOPE_CAPABILITIES:
    return PI_ERROR_INVALID_VALUE;
  case PI_DEVICE_INFO_ATOMIC_64: {
    cl_int ret_err = CL_SUCCESS;
    cl_bool result = CL_FALSE;
    bool supported = false;

    ret_err = checkDeviceExtensions(
        cast<cl_device_id>(device),
        {"cl_khr_int64_base_atomics", "cl_khr_int64_extended_atomics"},
        supported);
    if (ret_err != CL_SUCCESS)
      return static_cast<pi_result>(ret_err);

    result = supported;
    std::memcpy(paramValue, &result, sizeof(cl_bool));
    return PI_SUCCESS;
  }
  case PI_EXT_ONEAPI_DEVICE_INFO_BFLOAT16_MATH_FUNCTIONS: {
    // bfloat16 math functions are not yet supported on Intel GPUs.
    cl_bool result = false;
    std::memcpy(paramValue, &result, sizeof(cl_bool));
    return PI_SUCCESS;
  }
  case PI_DEVICE_INFO_IMAGE_SRGB: {
    cl_bool result = true;
    std::memcpy(paramValue, &result, sizeof(cl_bool));
    return PI_SUCCESS;
  }
  case PI_DEVICE_INFO_BUILD_ON_SUBDEVICE: {
    cl_device_type devType = CL_DEVICE_TYPE_DEFAULT;
    cl_int res = clGetDeviceInfo(cast<cl_device_id>(device), CL_DEVICE_TYPE,
                                 sizeof(cl_device_type), &devType, nullptr);

    // FIXME: here we assume that program built for a root GPU device can be
    // used on its sub-devices without re-building
    cl_bool result = (res == CL_SUCCESS) && (devType == CL_DEVICE_TYPE_GPU);
    std::memcpy(paramValue, &result, sizeof(cl_bool));
    return PI_SUCCESS;
  }
  case PI_EXT_ONEAPI_DEVICE_INFO_MAX_WORK_GROUPS_3D:
    // Returns the maximum sizes of a work group for each dimension one
    // could use to submit a kernel. There is no such query defined in OpenCL
    // so we'll return the maximum value.
    {
      if (paramValueSizeRet)
        *paramValueSizeRet = paramValueSize;
      static constexpr size_t Max = (std::numeric_limits<size_t>::max)();
      size_t *out = cast<size_t *>(paramValue);
      if (paramValueSize >= sizeof(size_t))
        out[0] = Max;
      if (paramValueSize >= 2 * sizeof(size_t))
        out[1] = Max;
      if (paramValueSize >= 3 * sizeof(size_t))
        out[2] = Max;
      return PI_SUCCESS;
    }
  case PI_EXT_INTEL_DEVICE_INFO_MAX_COMPUTE_QUEUE_INDICES: {
    pi_int32 result = 1;
    std::memcpy(paramValue, &result, sizeof(pi_int32));
    return PI_SUCCESS;
  }

  default:
    cl_int result = clGetDeviceInfo(
        cast<cl_device_id>(device), cast<cl_device_info>(paramName),
        paramValueSize, paramValue, paramValueSizeRet);
    return static_cast<pi_result>(result);
  }
}

pi_result piPlatformsGet(pi_uint32 num_entries, pi_platform *platforms,
                         pi_uint32 *num_platforms) {
  cl_int result = clGetPlatformIDs(cast<cl_uint>(num_entries),
                                   cast<cl_platform_id *>(platforms),
                                   cast<cl_uint *>(num_platforms));

  // Absorb the CL_PLATFORM_NOT_FOUND_KHR and just return 0 in num_platforms
  if (result == CL_PLATFORM_NOT_FOUND_KHR) {
    assert(num_platforms != 0);
    *num_platforms = 0;
    result = PI_SUCCESS;
  }
  return static_cast<pi_result>(result);
}

pi_result piextPlatformCreateWithNativeHandle(pi_native_handle nativeHandle,
                                              pi_platform *platform) {
  assert(platform);
  assert(nativeHandle);
  *platform = reinterpret_cast<pi_platform>(nativeHandle);
  return PI_SUCCESS;
}

pi_result piDevicesGet(pi_platform platform, pi_device_type device_type,
                       pi_uint32 num_entries, pi_device *devices,
                       pi_uint32 *num_devices) {
  cl_int result = clGetDeviceIDs(
      cast<cl_platform_id>(platform), cast<cl_device_type>(device_type),
      cast<cl_uint>(num_entries), cast<cl_device_id *>(devices),
      cast<cl_uint *>(num_devices));

  // Absorb the CL_DEVICE_NOT_FOUND and just return 0 in num_devices
  if (result == CL_DEVICE_NOT_FOUND) {
    assert(num_devices != 0);
    *num_devices = 0;
    result = PI_SUCCESS;
  }
  return cast<pi_result>(result);
}

pi_result piextDeviceSelectBinary(pi_device device, pi_device_binary *images,
                                  pi_uint32 num_images,
                                  pi_uint32 *selected_image_ind) {

  // TODO: this is a bare-bones implementation for choosing a device image
  // that would be compatible with the targeted device. An AOT-compiled
  // image is preferred over SPIR-V for known devices (i.e. Intel devices)
  // The implementation makes no effort to differentiate between multiple images
  // for the given device, and simply picks the first one compatible
  // Real implementation will use the same mechanism OpenCL ICD dispatcher
  // uses. Something like:
  //   PI_VALIDATE_HANDLE_RETURN_HANDLE(ctx, PI_ERROR_INVALID_CONTEXT);
  //     return context->dispatch->piextDeviceSelectIR(
  //       ctx, images, num_images, selected_image);
  // where context->dispatch is set to the dispatch table provided by PI
  // plugin for platform/device the ctx was created for.

  // Choose the binary target for the provided device
  const char *image_target = nullptr;
  // Get the type of the device
  cl_device_type device_type;
  constexpr pi_uint32 invalid_ind = std::numeric_limits<pi_uint32>::max();
  cl_int ret_err =
      clGetDeviceInfo(cast<cl_device_id>(device), CL_DEVICE_TYPE,
                      sizeof(cl_device_type), &device_type, nullptr);
  if (ret_err != CL_SUCCESS) {
    *selected_image_ind = invalid_ind;
    return cast<pi_result>(ret_err);
  }

  switch (device_type) {
    // TODO: Factor out vendor specifics into a separate source
    // E.g. sycl/source/detail/vendor/intel/detail/pi_opencl.cpp?

    // We'll attempt to find an image that was AOT-compiled
    // from a SPIR-V image into an image specific for:

  case CL_DEVICE_TYPE_CPU: // OpenCL 64-bit CPU
    image_target = __SYCL_PI_DEVICE_BINARY_TARGET_SPIRV64_X86_64;
    break;
  case CL_DEVICE_TYPE_GPU: // OpenCL 64-bit GEN GPU
    image_target = __SYCL_PI_DEVICE_BINARY_TARGET_SPIRV64_GEN;
    break;
  case CL_DEVICE_TYPE_ACCELERATOR: // OpenCL 64-bit FPGA
    image_target = __SYCL_PI_DEVICE_BINARY_TARGET_SPIRV64_FPGA;
    break;
  default:
    // Otherwise, we'll attempt to find and JIT-compile
    // a device-independent SPIR-V image
    image_target = __SYCL_PI_DEVICE_BINARY_TARGET_SPIRV64;
    break;
  }

  // Find the appropriate device image, fallback to spirv if not found
  pi_uint32 fallback = invalid_ind;
  for (pi_uint32 i = 0; i < num_images; ++i) {
    if (strcmp(images[i]->DeviceTargetSpec, image_target) == 0) {
      *selected_image_ind = i;
      return PI_SUCCESS;
    }
    if (strcmp(images[i]->DeviceTargetSpec,
               __SYCL_PI_DEVICE_BINARY_TARGET_SPIRV64) == 0)
      fallback = i;
  }
  // Points to a spirv image, if such indeed was found
  if ((*selected_image_ind = fallback) != invalid_ind)
    return PI_SUCCESS;
  // No image can be loaded for the given device
  return PI_ERROR_INVALID_BINARY;
}

pi_result piextDeviceCreateWithNativeHandle(pi_native_handle nativeHandle,
                                            pi_platform, pi_device *piDevice) {
  assert(piDevice != nullptr);
  *piDevice = reinterpret_cast<pi_device>(nativeHandle);
  return PI_SUCCESS;
}

pi_result piextQueueCreate(pi_context Context, pi_device Device,
                           pi_queue_properties *Properties, pi_queue *Queue) {
  assert(Properties);
  // Expect flags mask to be passed first.
  assert(Properties[0] == PI_QUEUE_FLAGS);
  if (Properties[0] != PI_QUEUE_FLAGS)
    return PI_ERROR_INVALID_VALUE;
  pi_queue_properties Flags = Properties[1];
  // Extra data isn't supported yet.
  assert(Properties[2] == 0);
  if (Properties[2] != 0)
    return PI_ERROR_INVALID_VALUE;
  return piQueueCreate(Context, Device, Flags, Queue);
}
pi_result piQueueCreate(pi_context context, pi_device device,
                        pi_queue_properties properties, pi_queue *queue) {
  assert(queue && "piQueueCreate failed, queue argument is null");

  cl_platform_id curPlatform;
  cl_int ret_err =
      clGetDeviceInfo(cast<cl_device_id>(device), CL_DEVICE_PLATFORM,
                      sizeof(cl_platform_id), &curPlatform, nullptr);

  CHECK_ERR_SET_NULL_RET(ret_err, queue, ret_err);

  // Check that unexpected bits are not set.
  assert(!(properties &
           ~(PI_QUEUE_FLAG_OUT_OF_ORDER_EXEC_MODE_ENABLE |
             PI_QUEUE_FLAG_PROFILING_ENABLE | PI_QUEUE_FLAG_ON_DEVICE |
             PI_QUEUE_FLAG_ON_DEVICE_DEFAULT |
             PI_EXT_ONEAPI_QUEUE_FLAG_DISCARD_EVENTS)));

  // Properties supported by OpenCL backend.
  cl_command_queue_properties SupportByOpenCL =
      CL_QUEUE_OUT_OF_ORDER_EXEC_MODE_ENABLE | CL_QUEUE_PROFILING_ENABLE |
      CL_QUEUE_ON_DEVICE | CL_QUEUE_ON_DEVICE_DEFAULT;

  OCLV::OpenCLVersion version;
  ret_err = getPlatformVersion(curPlatform, version);

  CHECK_ERR_SET_NULL_RET(ret_err, queue, ret_err);

  if (version >= OCLV::V2_0) {
    *queue = cast<pi_queue>(clCreateCommandQueue(
        cast<cl_context>(context), cast<cl_device_id>(device),
        cast<cl_command_queue_properties>(properties) & SupportByOpenCL,
        &ret_err));
    return cast<pi_result>(ret_err);
  }

  cl_queue_properties CreationFlagProperties[] = {
      CL_QUEUE_PROPERTIES,
      cast<cl_command_queue_properties>(properties) & SupportByOpenCL, 0};
  *queue = cast<pi_queue>(clCreateCommandQueueWithProperties(
      cast<cl_context>(context), cast<cl_device_id>(device),
      CreationFlagProperties, &ret_err));
  return cast<pi_result>(ret_err);
}

pi_result piQueueGetInfo(pi_queue queue, pi_queue_info param_name,
                         size_t param_value_size, void *param_value,
                         size_t *param_value_size_ret) {
  if (queue == nullptr) {
    return PI_ERROR_INVALID_QUEUE;
  }

  switch (param_name) {
  case PI_EXT_ONEAPI_QUEUE_INFO_EMPTY:
    // OpenCL doesn't provide API to check the status of the queue.
    return PI_ERROR_INVALID_VALUE;
  default:
    cl_int CLErr = clGetCommandQueueInfo(
        cast<cl_command_queue>(queue), cast<cl_command_queue_info>(param_name),
        param_value_size, param_value, param_value_size_ret);
    if (CLErr != CL_SUCCESS) {
      return cast<pi_result>(CLErr);
    }
  }
  return PI_SUCCESS;
}

pi_result piextQueueCreateWithNativeHandle(pi_native_handle nativeHandle,
                                           pi_context, pi_device,
                                           bool ownNativeHandle,
                                           pi_queue *piQueue) {
  (void)ownNativeHandle;
  assert(piQueue != nullptr);
  *piQueue = reinterpret_cast<pi_queue>(nativeHandle);
  clRetainCommandQueue(cast<cl_command_queue>(nativeHandle));
  return PI_SUCCESS;
}

pi_result piProgramCreate(pi_context context, const void *il, size_t length,
                          pi_program *res_program) {
  cl_uint deviceCount;
  cl_int ret_err =
      clGetContextInfo(cast<cl_context>(context), CL_CONTEXT_NUM_DEVICES,
                       sizeof(cl_uint), &deviceCount, nullptr);

  std::vector<cl_device_id> devicesInCtx(deviceCount);

  if (ret_err != CL_SUCCESS || deviceCount < 1) {
    if (res_program != nullptr)
      *res_program = nullptr;
    return cast<pi_result>(CL_INVALID_CONTEXT);
  }

  ret_err = clGetContextInfo(cast<cl_context>(context), CL_CONTEXT_DEVICES,
                             deviceCount * sizeof(cl_device_id),
                             devicesInCtx.data(), nullptr);

  CHECK_ERR_SET_NULL_RET(ret_err, res_program, CL_INVALID_CONTEXT);

  cl_platform_id curPlatform;
  ret_err = clGetDeviceInfo(devicesInCtx[0], CL_DEVICE_PLATFORM,
                            sizeof(cl_platform_id), &curPlatform, nullptr);

  CHECK_ERR_SET_NULL_RET(ret_err, res_program, CL_INVALID_CONTEXT);

  OCLV::OpenCLVersion platVer;
  ret_err = getPlatformVersion(curPlatform, platVer);

  CHECK_ERR_SET_NULL_RET(ret_err, res_program, CL_INVALID_CONTEXT);

  pi_result err = PI_SUCCESS;
  if (platVer >= OCLV::V2_1) {

    /* Make sure all devices support CL 2.1 or newer as well. */
    for (cl_device_id dev : devicesInCtx) {
      OCLV::OpenCLVersion devVer;

      ret_err = getDeviceVersion(dev, devVer);
      CHECK_ERR_SET_NULL_RET(ret_err, res_program, CL_INVALID_CONTEXT);

      /* If the device does not support CL 2.1 or greater, we need to make sure
       * it supports the cl_khr_il_program extension.
       */
      if (devVer < OCLV::V2_1) {
        bool supported = false;

        ret_err = checkDeviceExtensions(dev, {"cl_khr_il_program"}, supported);
        CHECK_ERR_SET_NULL_RET(ret_err, res_program, CL_INVALID_CONTEXT);

        if (!supported)
          return cast<pi_result>(CL_INVALID_OPERATION);
      }
    }
    if (res_program != nullptr)
      *res_program = cast<pi_program>(clCreateProgramWithIL(
          cast<cl_context>(context), il, length, cast<cl_int *>(&err)));
    return err;
  }

  /* If none of the devices conform with CL 2.1 or newer make sure they all
   * support the cl_khr_il_program extension.
   */
  for (cl_device_id dev : devicesInCtx) {
    bool supported = false;

    ret_err = checkDeviceExtensions(dev, {"cl_khr_il_program"}, supported);
    CHECK_ERR_SET_NULL_RET(ret_err, res_program, CL_INVALID_CONTEXT);

    if (!supported)
      return cast<pi_result>(CL_INVALID_OPERATION);
  }

  using apiFuncT =
      cl_program(CL_API_CALL *)(cl_context, const void *, size_t, cl_int *);
  apiFuncT funcPtr =
      reinterpret_cast<apiFuncT>(clGetExtensionFunctionAddressForPlatform(
          curPlatform, "clCreateProgramWithILKHR"));

  assert(funcPtr != nullptr);
  if (res_program != nullptr)
    *res_program = cast<pi_program>(
        funcPtr(cast<cl_context>(context), il, length, cast<cl_int *>(&err)));
  else
    err = PI_ERROR_INVALID_VALUE;

  return err;
}

pi_result piextProgramCreateWithNativeHandle(pi_native_handle nativeHandle,
                                             pi_context, bool,
                                             pi_program *piProgram) {
  assert(piProgram != nullptr);
  *piProgram = reinterpret_cast<pi_program>(nativeHandle);
  return PI_SUCCESS;
}

pi_result piSamplerCreate(pi_context context,
                          const pi_sampler_properties *sampler_properties,
                          pi_sampler *result_sampler) {
  // Initialize properties according to OpenCL 2.1 spec.
  pi_result error_code;
  pi_bool normalizedCoords = PI_TRUE;
  pi_sampler_addressing_mode addressingMode = PI_SAMPLER_ADDRESSING_MODE_CLAMP;
  pi_sampler_filter_mode filterMode = PI_SAMPLER_FILTER_MODE_NEAREST;

  // Unpack sampler properties
  for (std::size_t i = 0; sampler_properties && sampler_properties[i] != 0;
       ++i) {
    if (sampler_properties[i] == PI_SAMPLER_INFO_NORMALIZED_COORDS) {
      normalizedCoords = static_cast<pi_bool>(sampler_properties[++i]);
    } else if (sampler_properties[i] == PI_SAMPLER_INFO_ADDRESSING_MODE) {
      addressingMode =
          static_cast<pi_sampler_addressing_mode>(sampler_properties[++i]);
    } else if (sampler_properties[i] == PI_SAMPLER_INFO_FILTER_MODE) {
      filterMode = static_cast<pi_sampler_filter_mode>(sampler_properties[++i]);
    } else {
      assert(false && "Cannot recognize sampler property");
    }
  }

  // Always call OpenCL 1.0 API
  *result_sampler = cast<pi_sampler>(
      clCreateSampler(cast<cl_context>(context), normalizedCoords,
                      addressingMode, filterMode, cast<cl_int *>(&error_code)));
  return error_code;
}

pi_result piextKernelSetArgMemObj(pi_kernel kernel, pi_uint32 arg_index,
                                  const pi_mem *arg_value) {
  return cast<pi_result>(
      clSetKernelArg(cast<cl_kernel>(kernel), cast<cl_uint>(arg_index),
                     sizeof(arg_value), cast<const cl_mem *>(arg_value)));
}

pi_result piextKernelSetArgSampler(pi_kernel kernel, pi_uint32 arg_index,
                                   const pi_sampler *arg_value) {
  return cast<pi_result>(
      clSetKernelArg(cast<cl_kernel>(kernel), cast<cl_uint>(arg_index),
                     sizeof(cl_sampler), cast<const cl_sampler *>(arg_value)));
}

pi_result piextKernelCreateWithNativeHandle(pi_native_handle nativeHandle,
                                            pi_context, pi_program, bool,
                                            pi_kernel *piKernel) {
  assert(piKernel != nullptr);
  *piKernel = reinterpret_cast<pi_kernel>(nativeHandle);
  return PI_SUCCESS;
}

// Function gets characters between delimeter's in str
// then checks if they are equal to the sub_str.
// returns true if there is at least one instance
// returns false if there are no instances of the name
static bool is_in_separated_string(const std::string &str, char delimiter,
                                   const std::string &sub_str) {
  size_t beg = 0;
  size_t length = 0;
  for (const auto &x : str) {
    if (x == delimiter) {
      if (str.substr(beg, length) == sub_str)
        return true;

      beg += length + 1;
      length = 0;
      continue;
    }
    length++;
  }
  if (length != 0)
    if (str.substr(beg, length) == sub_str)
      return true;

  return false;
}

typedef CL_API_ENTRY cl_int(CL_API_CALL *clGetDeviceFunctionPointer_fn)(
    cl_device_id device, cl_program program, const char *FuncName,
    cl_ulong *ret_ptr);
pi_result piextGetDeviceFunctionPointer(pi_device device, pi_program program,
                                        const char *func_name,
                                        pi_uint64 *function_pointer_ret) {

  cl_context CLContext = nullptr;
  cl_int ret_err =
      clGetProgramInfo(cast<cl_program>(program), CL_PROGRAM_CONTEXT,
                       sizeof(CLContext), &CLContext, nullptr);

  if (ret_err != CL_SUCCESS)
    return cast<pi_result>(ret_err);

  clGetDeviceFunctionPointer_fn FuncT = nullptr;
  ret_err = getExtFuncFromContext<clGetDeviceFunctionPointerName,
                                  clGetDeviceFunctionPointer_fn>(
      cast<pi_context>(CLContext), &FuncT);

  pi_result pi_ret_err = PI_SUCCESS;

  // Check if kernel name exists, to prevent opencl runtime throwing exception
  // with cpu runtime
  // TODO: Use fallback search method if extension does not exist once CPU
  // runtime no longer throws exceptions and prints messages when given
  // unavailable functions.
  *function_pointer_ret = 0;
  size_t Size;
  cl_int Res =
      clGetProgramInfo(cast<cl_program>(program), PI_PROGRAM_INFO_KERNEL_NAMES,
                       0, nullptr, &Size);
  if (Res != CL_SUCCESS)
    return cast<pi_result>(Res);

  std::string ClResult(Size, ' ');
  Res =
      clGetProgramInfo(cast<cl_program>(program), PI_PROGRAM_INFO_KERNEL_NAMES,
                       ClResult.size(), &ClResult[0], nullptr);
  if (Res != CL_SUCCESS)
    return cast<pi_result>(Res);

  // Get rid of the null terminator and search for kernel_name
  // If function cannot be found return error code to indicate it
  // exists
  ClResult.pop_back();
  if (!is_in_separated_string(ClResult, ';', func_name))
    return PI_ERROR_INVALID_KERNEL_NAME;

  pi_ret_err = PI_ERROR_FUNCTION_ADDRESS_IS_NOT_AVAILABLE;

  // If clGetDeviceFunctionPointer is in list of extensions
  if (FuncT) {
    pi_ret_err = cast<pi_result>(FuncT(cast<cl_device_id>(device),
                                       cast<cl_program>(program), func_name,
                                       function_pointer_ret));
    // GPU runtime sometimes returns PI_ERROR_INVALID_ARG_VALUE if func address
    // cannot be found even if kernel exits. As the kernel does exist return
    // that the address is not available
    if (pi_ret_err == CL_INVALID_ARG_VALUE) {
      *function_pointer_ret = 0;
      return PI_ERROR_FUNCTION_ADDRESS_IS_NOT_AVAILABLE;
    }
  }
  return pi_ret_err;
}

pi_result piContextCreate(const pi_context_properties *properties,
                          pi_uint32 num_devices, const pi_device *devices,
                          void (*pfn_notify)(const char *errinfo,
                                             const void *private_info,
                                             size_t cb, void *user_data1),
                          void *user_data, pi_context *retcontext) {
  pi_result ret = PI_ERROR_INVALID_OPERATION;
  *retcontext = cast<pi_context>(
      clCreateContext(properties, cast<cl_uint>(num_devices),
                      cast<const cl_device_id *>(devices), pfn_notify,
                      user_data, cast<cl_int *>(&ret)));

  return ret;
}

pi_result piextContextCreateWithNativeHandle(pi_native_handle nativeHandle,
                                             pi_uint32 num_devices,
                                             const pi_device *devices,
                                             bool ownNativeHandle,
                                             pi_context *piContext) {
  (void)num_devices;
  (void)devices;
  (void)ownNativeHandle;
  assert(piContext != nullptr);
  assert(ownNativeHandle == false);
  *piContext = reinterpret_cast<pi_context>(nativeHandle);
  return PI_SUCCESS;
}

<<<<<<< HEAD
pi_result piContextGetInfo(pi_context context, pi_context_info paramName,
                           size_t paramValueSize, void *paramValue,
                           size_t *paramValueSizeRet) {
  switch (paramName) {
  case PI_EXT_ONEAPI_CONTEXT_INFO_USM_MEMCPY2D_SUPPORT:
  case PI_EXT_ONEAPI_CONTEXT_INFO_USM_FILL2D_SUPPORT:
  case PI_EXT_ONEAPI_CONTEXT_INFO_USM_MEMSET2D_SUPPORT: {
    // 2D USM memops are not supported.
    cl_bool result = false;
    std::memcpy(paramValue, &result, sizeof(cl_bool));
    return PI_SUCCESS;
  }
  default:
    cl_int result = clGetContextInfo(
        cast<cl_context>(context), cast<cl_context_info>(paramName),
        paramValueSize, paramValue, paramValueSizeRet);
    return static_cast<pi_result>(result);
  }
}

pi_result piMemBufferCreate(pi_context context, pi_mem_flags flags, size_t size,
                            void *host_ptr, pi_mem *ret_mem,
=======
pi_result piMemBufferCreate(pi_context context, pi_device device,
                            pi_mem_flags flags, size_t size, void *host_ptr,
                            pi_mem *ret_mem,
>>>>>>> 341a4b46
                            const pi_mem_properties *properties) {
  (void)device;
  pi_result ret_err = PI_ERROR_INVALID_OPERATION;
  if (properties) {
    // TODO: need to check if all properties are supported by OpenCL RT and
    // ignore unsupported
    clCreateBufferWithPropertiesINTEL_fn FuncPtr = nullptr;
    // First we need to look up the function pointer
    ret_err = getExtFuncFromContext<clCreateBufferWithPropertiesName,
                                    clCreateBufferWithPropertiesINTEL_fn>(
        context, &FuncPtr);
    if (FuncPtr) {
      *ret_mem = cast<pi_mem>(FuncPtr(cast<cl_context>(context), properties,
                                      cast<cl_mem_flags>(flags), size, host_ptr,
                                      cast<cl_int *>(&ret_err)));
      return ret_err;
    }
  }

  *ret_mem = cast<pi_mem>(clCreateBuffer(cast<cl_context>(context),
                                         cast<cl_mem_flags>(flags), size,
                                         host_ptr, cast<cl_int *>(&ret_err)));
  return ret_err;
}

pi_result piMemImageCreate(pi_context context, pi_device device,
                           pi_mem_flags flags,
                           const pi_image_format *image_format,
                           const pi_image_desc *image_desc, void *host_ptr,
                           pi_mem *ret_mem) {
  (void)device;
  pi_result ret_err = PI_ERROR_INVALID_OPERATION;
  *ret_mem = cast<pi_mem>(
      clCreateImage(cast<cl_context>(context), cast<cl_mem_flags>(flags),
                    cast<const cl_image_format *>(image_format),
                    cast<const cl_image_desc *>(image_desc), host_ptr,
                    cast<cl_int *>(&ret_err)));

  return ret_err;
}

pi_result piMemBufferPartition(pi_mem buffer, pi_mem_flags flags,
                               pi_buffer_create_type buffer_create_type,
                               void *buffer_create_info, pi_mem *ret_mem) {

  pi_result ret_err = PI_ERROR_INVALID_OPERATION;
  *ret_mem = cast<pi_mem>(
      clCreateSubBuffer(cast<cl_mem>(buffer), cast<cl_mem_flags>(flags),
                        cast<cl_buffer_create_type>(buffer_create_type),
                        buffer_create_info, cast<cl_int *>(&ret_err)));
  return ret_err;
}

pi_result piextMemCreateWithNativeHandle(pi_native_handle nativeHandle,
                                         pi_context context,
                                         bool ownNativeHandle, pi_mem *piMem) {
  (void)context;
  (void)ownNativeHandle;
  assert(piMem != nullptr);
  *piMem = reinterpret_cast<pi_mem>(nativeHandle);
  return PI_SUCCESS;
}

pi_result piclProgramCreateWithSource(pi_context context, pi_uint32 count,
                                      const char **strings,
                                      const size_t *lengths,
                                      pi_program *ret_program) {

  pi_result ret_err = PI_ERROR_INVALID_OPERATION;
  *ret_program = cast<pi_program>(
      clCreateProgramWithSource(cast<cl_context>(context), cast<cl_uint>(count),
                                strings, lengths, cast<cl_int *>(&ret_err)));
  return ret_err;
}

pi_result piProgramCreateWithBinary(
    pi_context context, pi_uint32 num_devices, const pi_device *device_list,
    const size_t *lengths, const unsigned char **binaries,
    size_t num_metadata_entries, const pi_device_binary_property *metadata,
    pi_int32 *binary_status, pi_program *ret_program) {
  (void)metadata;
  (void)num_metadata_entries;

  pi_result ret_err = PI_ERROR_INVALID_OPERATION;
  *ret_program = cast<pi_program>(clCreateProgramWithBinary(
      cast<cl_context>(context), cast<cl_uint>(num_devices),
      cast<const cl_device_id *>(device_list), lengths, binaries,
      cast<cl_int *>(binary_status), cast<cl_int *>(&ret_err)));
  return ret_err;
}

pi_result piProgramLink(pi_context context, pi_uint32 num_devices,
                        const pi_device *device_list, const char *options,
                        pi_uint32 num_input_programs,
                        const pi_program *input_programs,
                        void (*pfn_notify)(pi_program program, void *user_data),
                        void *user_data, pi_program *ret_program) {

  pi_result ret_err = PI_ERROR_INVALID_OPERATION;
  *ret_program = cast<pi_program>(
      clLinkProgram(cast<cl_context>(context), cast<cl_uint>(num_devices),
                    cast<const cl_device_id *>(device_list), options,
                    cast<cl_uint>(num_input_programs),
                    cast<const cl_program *>(input_programs),
                    cast<void (*)(cl_program, void *)>(pfn_notify), user_data,
                    cast<cl_int *>(&ret_err)));
  return ret_err;
}

pi_result piKernelCreate(pi_program program, const char *kernel_name,
                         pi_kernel *ret_kernel) {

  pi_result ret_err = PI_ERROR_INVALID_OPERATION;
  *ret_kernel = cast<pi_kernel>(clCreateKernel(
      cast<cl_program>(program), kernel_name, cast<cl_int *>(&ret_err)));
  return ret_err;
}

pi_result piKernelGetGroupInfo(pi_kernel kernel, pi_device device,
                               pi_kernel_group_info param_name,
                               size_t param_value_size, void *param_value,
                               size_t *param_value_size_ret) {
  if (kernel == nullptr) {
    return PI_ERROR_INVALID_KERNEL;
  }

  switch (param_name) {
  case PI_KERNEL_GROUP_INFO_NUM_REGS:
    return PI_ERROR_INVALID_VALUE;
  default:
    cl_int result = clGetKernelWorkGroupInfo(
        cast<cl_kernel>(kernel), cast<cl_device_id>(device),
        cast<cl_kernel_work_group_info>(param_name), param_value_size,
        param_value, param_value_size_ret);
    return static_cast<pi_result>(result);
  }
}

pi_result piKernelGetSubGroupInfo(pi_kernel kernel, pi_device device,
                                  pi_kernel_sub_group_info param_name,
                                  size_t input_value_size,
                                  const void *input_value,
                                  size_t param_value_size, void *param_value,
                                  size_t *param_value_size_ret) {
  (void)param_value_size;
  size_t ret_val;
  cl_int ret_err;

  std::shared_ptr<void> implicit_input_value;
  if (param_name == PI_KERNEL_MAX_SUB_GROUP_SIZE && !input_value) {
    // OpenCL needs an input value for PI_KERNEL_MAX_SUB_GROUP_SIZE so if no
    // value is given we use the max work item size of the device in the first
    // dimention to avoid truncation of max sub-group size.
    pi_uint32 max_dims = 0;
    pi_result pi_ret_err =
        piDeviceGetInfo(device, PI_DEVICE_INFO_MAX_WORK_ITEM_DIMENSIONS,
                        sizeof(pi_uint32), &max_dims, nullptr);
    if (pi_ret_err != PI_SUCCESS)
      return pi_ret_err;
    std::shared_ptr<size_t[]> WGSizes{new size_t[max_dims]};
    pi_ret_err =
        piDeviceGetInfo(device, PI_DEVICE_INFO_MAX_WORK_ITEM_SIZES,
                        max_dims * sizeof(size_t), WGSizes.get(), nullptr);
    if (pi_ret_err != PI_SUCCESS)
      return pi_ret_err;
    for (size_t i = 1; i < max_dims; ++i)
      WGSizes.get()[i] = 1;
    implicit_input_value = std::move(WGSizes);
    input_value_size = max_dims * sizeof(size_t);
    input_value = implicit_input_value.get();
  }

  ret_err = cast<pi_result>(clGetKernelSubGroupInfo(
      cast<cl_kernel>(kernel), cast<cl_device_id>(device),
      cast<cl_kernel_sub_group_info>(param_name), input_value_size, input_value,
      sizeof(size_t), &ret_val, param_value_size_ret));

  if (ret_err != CL_SUCCESS)
    return cast<pi_result>(ret_err);

  *(static_cast<uint32_t *>(param_value)) = static_cast<uint32_t>(ret_val);
  if (param_value_size_ret)
    *param_value_size_ret = sizeof(uint32_t);
  return PI_SUCCESS;
}

pi_result piEventCreate(pi_context context, pi_event *ret_event) {

  pi_result ret_err = PI_ERROR_INVALID_OPERATION;
  auto *cl_err = cast<cl_int *>(&ret_err);

  cl_event e = clCreateUserEvent(cast<cl_context>(context), cl_err);
  *ret_event = cast<pi_event>(e);
  if (*cl_err != CL_SUCCESS)
    return ret_err;
  *cl_err = clSetUserEventStatus(e, CL_COMPLETE);
  return ret_err;
}

pi_result piextEventCreateWithNativeHandle(pi_native_handle nativeHandle,
                                           pi_context context,
                                           bool ownNativeHandle,
                                           pi_event *piEvent) {
  (void)context;
  // TODO: ignore this, but eventually want to return error as unsupported
  (void)ownNativeHandle;

  assert(piEvent != nullptr);
  assert(nativeHandle);
  assert(context);

  *piEvent = reinterpret_cast<pi_event>(nativeHandle);
  return PI_SUCCESS;
}

pi_result piEnqueueMemBufferMap(pi_queue command_queue, pi_mem buffer,
                                pi_bool blocking_map, pi_map_flags map_flags,
                                size_t offset, size_t size,
                                pi_uint32 num_events_in_wait_list,
                                const pi_event *event_wait_list,
                                pi_event *event, void **ret_map) {

  pi_result ret_err = PI_ERROR_INVALID_OPERATION;
  *ret_map = cast<void *>(clEnqueueMapBuffer(
      cast<cl_command_queue>(command_queue), cast<cl_mem>(buffer),
      cast<cl_bool>(blocking_map), map_flags, offset, size,
      cast<cl_uint>(num_events_in_wait_list),
      cast<const cl_event *>(event_wait_list), cast<cl_event *>(event),
      cast<cl_int *>(&ret_err)));
  return ret_err;
}

//
// USM
//

/// Allocates host memory accessible by the device.
///
/// \param result_ptr contains the allocated memory
/// \param context is the pi_context
/// \param pi_usm_mem_properties are optional allocation properties
/// \param size_t is the size of the allocation
/// \param alignment is the desired alignment of the allocation
pi_result piextUSMHostAlloc(void **result_ptr, pi_context context,
                            pi_usm_mem_properties *properties, size_t size,
                            pi_uint32 alignment) {

  void *Ptr = nullptr;
  pi_result RetVal = PI_ERROR_INVALID_OPERATION;

  // First we need to look up the function pointer
  clHostMemAllocINTEL_fn FuncPtr = nullptr;
  RetVal = getExtFuncFromContext<clHostMemAllocName, clHostMemAllocINTEL_fn>(
      context, &FuncPtr);

  if (FuncPtr) {
    Ptr = FuncPtr(cast<cl_context>(context),
                  cast<cl_mem_properties_intel *>(properties), size, alignment,
                  cast<cl_int *>(&RetVal));
  }

  *result_ptr = Ptr;

  // ensure we aligned the allocation correctly
  if (RetVal == PI_SUCCESS && alignment != 0)
    assert(reinterpret_cast<std::uintptr_t>(*result_ptr) % alignment == 0 &&
           "allocation not aligned correctly");

  return RetVal;
}

/// Allocates device memory
///
/// \param result_ptr contains the allocated memory
/// \param context is the pi_context
/// \param device is the device the memory will be allocated on
/// \param pi_usm_mem_properties are optional allocation properties
/// \param size_t is the size of the allocation
/// \param alignment is the desired alignment of the allocation
pi_result piextUSMDeviceAlloc(void **result_ptr, pi_context context,
                              pi_device device,
                              pi_usm_mem_properties *properties, size_t size,
                              pi_uint32 alignment) {

  void *Ptr = nullptr;
  pi_result RetVal = PI_ERROR_INVALID_OPERATION;

  // First we need to look up the function pointer
  clDeviceMemAllocINTEL_fn FuncPtr = nullptr;
  RetVal =
      getExtFuncFromContext<clDeviceMemAllocName, clDeviceMemAllocINTEL_fn>(
          context, &FuncPtr);

  if (FuncPtr) {
    Ptr = FuncPtr(cast<cl_context>(context), cast<cl_device_id>(device),
                  cast<cl_mem_properties_intel *>(properties), size, alignment,
                  cast<cl_int *>(&RetVal));
  }

  *result_ptr = Ptr;

  // ensure we aligned the allocation correctly
  if (RetVal == PI_SUCCESS && alignment != 0)
    assert(reinterpret_cast<std::uintptr_t>(*result_ptr) % alignment == 0 &&
           "allocation not aligned correctly");

  return RetVal;
}

/// Allocates memory accessible on both host and device
///
/// \param result_ptr contains the allocated memory
/// \param context is the pi_context
/// \param device is the device the memory will be allocated on
/// \param pi_usm_mem_properties are optional allocation properties
/// \param size_t is the size of the allocation
/// \param alignment is the desired alignment of the allocation
pi_result piextUSMSharedAlloc(void **result_ptr, pi_context context,
                              pi_device device,
                              pi_usm_mem_properties *properties, size_t size,
                              pi_uint32 alignment) {

  void *Ptr = nullptr;
  pi_result RetVal = PI_ERROR_INVALID_OPERATION;

  // First we need to look up the function pointer
  clSharedMemAllocINTEL_fn FuncPtr = nullptr;
  RetVal =
      getExtFuncFromContext<clSharedMemAllocName, clSharedMemAllocINTEL_fn>(
          context, &FuncPtr);

  if (FuncPtr) {
    Ptr = FuncPtr(cast<cl_context>(context), cast<cl_device_id>(device),
                  cast<cl_mem_properties_intel *>(properties), size, alignment,
                  cast<cl_int *>(&RetVal));
  }

  *result_ptr = Ptr;

  assert(alignment == 0 ||
         (RetVal == PI_SUCCESS &&
          reinterpret_cast<std::uintptr_t>(*result_ptr) % alignment == 0));
  return RetVal;
}

/// Frees allocated USM memory in a blocking manner
///
/// \param context is the pi_context of the allocation
/// \param ptr is the memory to be freed
pi_result piextUSMFree(pi_context context, void *ptr) {
  // Use a blocking free to avoid issues with indirect access from kernels that
  // might be still running.
  clMemBlockingFreeINTEL_fn FuncPtr = nullptr;

  pi_result RetVal = PI_ERROR_INVALID_OPERATION;
  RetVal =
      getExtFuncFromContext<clMemBlockingFreeName, clMemBlockingFreeINTEL_fn>(
          context, &FuncPtr);

  if (FuncPtr) {
    RetVal = cast<pi_result>(FuncPtr(cast<cl_context>(context), ptr));
  }

  return RetVal;
}

/// Sets up pointer arguments for CL kernels. An extra indirection
/// is required due to CL argument conventions.
///
/// \param kernel is the kernel to be launched
/// \param arg_index is the index of the kernel argument
/// \param arg_size is the size in bytes of the argument (ignored in CL)
/// \param arg_value is the pointer argument
pi_result piextKernelSetArgPointer(pi_kernel kernel, pi_uint32 arg_index,
                                   size_t arg_size, const void *arg_value) {
  (void)arg_size;

  // Size is unused in CL as pointer args are passed by value.

  // Have to look up the context from the kernel
  cl_context CLContext;
  cl_int CLErr = clGetKernelInfo(cast<cl_kernel>(kernel), CL_KERNEL_CONTEXT,
                                 sizeof(cl_context), &CLContext, nullptr);
  if (CLErr != CL_SUCCESS) {
    return cast<pi_result>(CLErr);
  }

  clSetKernelArgMemPointerINTEL_fn FuncPtr = nullptr;
  pi_result RetVal = getExtFuncFromContext<clSetKernelArgMemPointerName,
                                           clSetKernelArgMemPointerINTEL_fn>(
      cast<pi_context>(CLContext), &FuncPtr);

  if (FuncPtr) {
    // OpenCL passes pointers by value not by reference
    // This means we need to deref the arg to get the pointer value
    auto PtrToPtr = reinterpret_cast<const intptr_t *>(arg_value);
    auto DerefPtr = reinterpret_cast<void *>(*PtrToPtr);
    RetVal =
        cast<pi_result>(FuncPtr(cast<cl_kernel>(kernel), arg_index, DerefPtr));
  }

  return RetVal;
}

/// USM Memset API
///
/// \param queue is the queue to submit to
/// \param ptr is the ptr to memset
/// \param value is value to set. It is interpreted as an 8-bit value and the
///        upper 24 bits are ignored
/// \param count is the size in bytes to memset
/// \param num_events_in_waitlist is the number of events to wait on
/// \param events_waitlist is an array of events to wait on
/// \param event is the event that represents this operation
pi_result piextUSMEnqueueMemset(pi_queue queue, void *ptr, pi_int32 value,
                                size_t count, pi_uint32 num_events_in_waitlist,
                                const pi_event *events_waitlist,
                                pi_event *event) {

  // Have to look up the context from the kernel
  cl_context CLContext;
  cl_int CLErr =
      clGetCommandQueueInfo(cast<cl_command_queue>(queue), CL_QUEUE_CONTEXT,
                            sizeof(cl_context), &CLContext, nullptr);
  if (CLErr != CL_SUCCESS) {
    return cast<pi_result>(CLErr);
  }

  clEnqueueMemsetINTEL_fn FuncPtr = nullptr;
  pi_result RetVal =
      getExtFuncFromContext<clEnqueueMemsetName, clEnqueueMemsetINTEL_fn>(
          cast<pi_context>(CLContext), &FuncPtr);

  if (FuncPtr) {
    RetVal = cast<pi_result>(FuncPtr(cast<cl_command_queue>(queue), ptr, value,
                                     count, num_events_in_waitlist,
                                     cast<const cl_event *>(events_waitlist),
                                     cast<cl_event *>(event)));
  }

  return RetVal;
}

/// USM Memcpy API
///
/// \param queue is the queue to submit to
/// \param blocking is whether this operation should block the host
/// \param src_ptr is the data to be copied
/// \param dst_ptr is the location the data will be copied
/// \param size is number of bytes to copy
/// \param num_events_in_waitlist is the number of events to wait on
/// \param events_waitlist is an array of events to wait on
/// \param event is the event that represents this operation
pi_result piextUSMEnqueueMemcpy(pi_queue queue, pi_bool blocking, void *dst_ptr,
                                const void *src_ptr, size_t size,
                                pi_uint32 num_events_in_waitlist,
                                const pi_event *events_waitlist,
                                pi_event *event) {

  // Have to look up the context from the kernel
  cl_context CLContext;
  cl_int CLErr =
      clGetCommandQueueInfo(cast<cl_command_queue>(queue), CL_QUEUE_CONTEXT,
                            sizeof(cl_context), &CLContext, nullptr);
  if (CLErr != CL_SUCCESS) {
    return cast<pi_result>(CLErr);
  }

  clEnqueueMemcpyINTEL_fn FuncPtr = nullptr;
  pi_result RetVal =
      getExtFuncFromContext<clEnqueueMemcpyName, clEnqueueMemcpyINTEL_fn>(
          cast<pi_context>(CLContext), &FuncPtr);

  if (FuncPtr) {
    RetVal = cast<pi_result>(
        FuncPtr(cast<cl_command_queue>(queue), blocking, dst_ptr, src_ptr, size,
                num_events_in_waitlist, cast<const cl_event *>(events_waitlist),
                cast<cl_event *>(event)));
  }

  return RetVal;
}

/// Hint to migrate memory to the device
///
/// \param queue is the queue to submit to
/// \param ptr points to the memory to migrate
/// \param size is the number of bytes to migrate
/// \param flags is a bitfield used to specify memory migration options
/// \param num_events_in_waitlist is the number of events to wait on
/// \param events_waitlist is an array of events to wait on
/// \param event is the event that represents this operation
pi_result piextUSMEnqueuePrefetch(pi_queue queue, const void *ptr, size_t size,
                                  pi_usm_migration_flags flags,
                                  pi_uint32 num_events_in_waitlist,
                                  const pi_event *events_waitlist,
                                  pi_event *event) {
  (void)ptr;
  (void)size;

  // flags is currently unused so fail if set
  if (flags != 0)
    return PI_ERROR_INVALID_VALUE;

  return cast<pi_result>(clEnqueueMarkerWithWaitList(
      cast<cl_command_queue>(queue), num_events_in_waitlist,
      cast<const cl_event *>(events_waitlist), cast<cl_event *>(event)));

  /*
  // Use this once impls support it.
  // Have to look up the context from the kernel
  cl_context CLContext;
  cl_int CLErr =
      clGetCommandQueueInfo(cast<cl_command_queue>(queue), CL_QUEUE_CONTEXT,
                            sizeof(cl_context), &CLContext, nullptr);
  if (CLErr != CL_SUCCESS) {
    return cast<pi_result>(CLErr);
  }

  clEnqueueMigrateMemINTEL_fn FuncPtr;
  pi_result Err = getExtFuncFromContext<clEnqueueMigrateMemINTEL_fn>(
      cast<pi_context>(CLContext), "clEnqueueMigrateMemINTEL", &FuncPtr);

  if (Err != PI_SUCCESS) {
    RetVal = Err;
  } else {
    RetVal = cast<pi_result>(FuncPtr(
        cast<cl_command_queue>(queue), ptr, size, flags, num_events_in_waitlist,
        reinterpret_cast<const cl_event *>(events_waitlist),
        reinterpret_cast<cl_event *>(event)));
  }
  */
}

/// USM Memadvise API
///
/// \param queue is the queue to submit to
/// \param ptr is the data to be advised
/// \param length is the size in bytes of the meory to advise
/// \param advice is device specific advice
/// \param event is the event that represents this operation
// USM memadvise API to govern behavior of automatic migration mechanisms
pi_result piextUSMEnqueueMemAdvise(pi_queue queue, const void *ptr,
                                   size_t length, pi_mem_advice advice,
                                   pi_event *event) {
  (void)ptr;
  (void)length;
  (void)advice;

  return cast<pi_result>(
      clEnqueueMarkerWithWaitList(cast<cl_command_queue>(queue), 0, nullptr,
                                  reinterpret_cast<cl_event *>(event)));

  /*
  // Change to use this once drivers support it.

  // Have to look up the context from the kernel
  cl_context CLContext;
  cl_int CLErr = clGetCommandQueueInfo(cast<cl_command_queue>(queue),
                                 CL_QUEUE_CONTEXT,
                                 sizeof(cl_context),
                                 &CLContext, nullptr);
  if (CLErr != CL_SUCCESS) {
    return cast<pi_result>(CLErr);
  }

  clEnqueueMemAdviseINTEL_fn FuncPtr;
  pi_result Err =
    getExtFuncFromContext<clEnqueueMemAdviseINTEL_fn>(
      cast<pi_context>(CLContext), "clEnqueueMemAdviseINTEL", &FuncPtr);

  if (Err != PI_SUCCESS) {
    RetVal = Err;
  } else {
    RetVal = cast<pi_result>(FuncPtr(cast<cl_command_queue>(queue),
                                     ptr, length, advice, 0, nullptr,
                                     reinterpret_cast<cl_event *>(event)));
  }
  */
}

/// USM 2D Fill API
///
/// \param queue is the queue to submit to
/// \param ptr is the ptr to fill
/// \param pattern is a pointer with the bytes of the pattern to set
/// \param pattern_size is the size in bytes of the pattern
/// \param pitch is the total width of the destination memory including padding
/// \param width is width in bytes of each row to fill
/// \param height is height the columns to fill
/// \param num_events_in_waitlist is the number of events to wait on
/// \param events_waitlist is an array of events to wait on
/// \param event is the event that represents this operation
__SYCL_EXPORT pi_result piextUSMEnqueueFill2D(pi_queue queue, void *ptr,
                                              size_t pitch, size_t pattern_size,
                                              const void *pattern, size_t width,
                                              size_t height,
                                              pi_uint32 num_events_in_waitlist,
                                              const pi_event *events_waitlist,
                                              pi_event *event) {
  std::ignore = queue;
  std::ignore = ptr;
  std::ignore = pitch;
  std::ignore = pattern_size;
  std::ignore = pattern;
  std::ignore = width;
  std::ignore = height;
  std::ignore = num_events_in_waitlist;
  std::ignore = events_waitlist;
  std::ignore = event;
  return PI_ERROR_INVALID_OPERATION;
}

/// USM 2D Memset API
///
/// \param queue is the queue to submit to
/// \param ptr is the ptr to memset
/// \param value contains the byte to set with
/// \param pitch is the total width of the destination memory including padding
/// \param width is width in bytes of each row to memset
/// \param height is height the columns to memset
/// \param num_events_in_waitlist is the number of events to wait on
/// \param events_waitlist is an array of events to wait on
/// \param event is the event that represents this operation
__SYCL_EXPORT pi_result piextUSMEnqueueMemset2D(
    pi_queue queue, void *ptr, size_t pitch, int value, size_t width,
    size_t height, pi_uint32 num_events_in_waitlist,
    const pi_event *events_waitlist, pi_event *event) {
  std::ignore = queue;
  std::ignore = ptr;
  std::ignore = pitch;
  std::ignore = value;
  std::ignore = width;
  std::ignore = height;
  std::ignore = num_events_in_waitlist;
  std::ignore = events_waitlist;
  std::ignore = event;
  return PI_ERROR_INVALID_OPERATION;
}

/// USM 2D Memcpy API
///
/// \param queue is the queue to submit to
/// \param blocking is whether this operation should block the host
/// \param dst_ptr is the location the data will be copied
/// \param dst_pitch is the total width of the destination memory including
/// padding
/// \param src_ptr is the data to be copied
/// \param dst_pitch is the total width of the source memory including padding
/// \param width is width in bytes of each row to be copied
/// \param height is height the columns to be copied
/// \param num_events_in_waitlist is the number of events to wait on
/// \param events_waitlist is an array of events to wait on
/// \param event is the event that represents this operation
__SYCL_EXPORT pi_result piextUSMEnqueueMemcpy2D(
    pi_queue queue, pi_bool blocking, void *dst_ptr, size_t dst_pitch,
    const void *src_ptr, size_t src_pitch, size_t width, size_t height,
    pi_uint32 num_events_in_waitlist, const pi_event *events_waitlist,
    pi_event *event) {
  std::ignore = queue;
  std::ignore = blocking;
  std::ignore = dst_ptr;
  std::ignore = dst_pitch;
  std::ignore = src_ptr;
  std::ignore = src_pitch;
  std::ignore = width;
  std::ignore = height;
  std::ignore = num_events_in_waitlist;
  std::ignore = events_waitlist;
  std::ignore = event;
  return PI_ERROR_INVALID_OPERATION;
}

/// API to query information about USM allocated pointers
/// Valid Queries:
///   PI_MEM_ALLOC_TYPE returns host/device/shared pi_host_usm value
///   PI_MEM_ALLOC_BASE_PTR returns the base ptr of an allocation if
///                         the queried pointer fell inside an allocation.
///                         Result must fit in void *
///   PI_MEM_ALLOC_SIZE returns how big the queried pointer's
///                     allocation is in bytes. Result is a size_t.
///   PI_MEM_ALLOC_DEVICE returns the pi_device this was allocated against
///
/// \param context is the pi_context
/// \param ptr is the pointer to query
/// \param param_name is the type of query to perform
/// \param param_value_size is the size of the result in bytes
/// \param param_value is the result
/// \param param_value_ret is how many bytes were written
pi_result piextUSMGetMemAllocInfo(pi_context context, const void *ptr,
                                  pi_mem_alloc_info param_name,
                                  size_t param_value_size, void *param_value,
                                  size_t *param_value_size_ret) {

  clGetMemAllocInfoINTEL_fn FuncPtr = nullptr;
  pi_result RetVal =
      getExtFuncFromContext<clGetMemAllocInfoName, clGetMemAllocInfoINTEL_fn>(
          context, &FuncPtr);

  if (FuncPtr) {
    RetVal = cast<pi_result>(FuncPtr(cast<cl_context>(context), ptr, param_name,
                                     param_value_size, param_value,
                                     param_value_size_ret));
  }

  return RetVal;
}

/// API to set attributes controlling kernel execution
///
/// \param kernel is the pi kernel to execute
/// \param param_name is a pi_kernel_exec_info value that specifies the info
///        passed to the kernel
/// \param param_value_size is the size of the value in bytes
/// \param param_value is a pointer to the value to set for the kernel
///
/// If param_name is PI_USM_INDIRECT_ACCESS, the value will be a ptr to
///    the pi_bool value PI_TRUE
/// If param_name is PI_USM_PTRS, the value will be an array of ptrs
pi_result piKernelSetExecInfo(pi_kernel kernel, pi_kernel_exec_info param_name,
                              size_t param_value_size,
                              const void *param_value) {
  if (param_name == PI_USM_INDIRECT_ACCESS &&
      *(static_cast<const pi_bool *>(param_value)) == PI_TRUE) {
    return USMSetIndirectAccess(kernel);
  } else {
    return cast<pi_result>(clSetKernelExecInfo(
        cast<cl_kernel>(kernel), param_name, param_value_size, param_value));
  }
}

typedef CL_API_ENTRY cl_int(CL_API_CALL *clSetProgramSpecializationConstant_fn)(
    cl_program program, cl_uint spec_id, size_t spec_size,
    const void *spec_value);

pi_result piextProgramSetSpecializationConstant(pi_program prog,
                                                pi_uint32 spec_id,
                                                size_t spec_size,
                                                const void *spec_value) {
  cl_program ClProg = cast<cl_program>(prog);
  cl_context Ctx = nullptr;
  size_t RetSize = 0;
  cl_int Res =
      clGetProgramInfo(ClProg, CL_PROGRAM_CONTEXT, sizeof(Ctx), &Ctx, &RetSize);

  if (Res != CL_SUCCESS)
    return cast<pi_result>(Res);

  clSetProgramSpecializationConstant_fn F = nullptr;
  Res = getExtFuncFromContext<clSetProgramSpecializationConstantName,
                              decltype(F)>(cast<pi_context>(Ctx), &F);

  if (!F || Res != CL_SUCCESS)
    return PI_ERROR_INVALID_OPERATION;
  Res = F(ClProg, spec_id, spec_size, spec_value);
  return cast<pi_result>(Res);
}

/// Common API for getting the native handle of a PI object
///
/// \param piObj is the pi object to get the native handle of
/// \param nativeHandle is a pointer to be set to the native handle
///
/// PI_SUCCESS
static pi_result piextGetNativeHandle(void *piObj,
                                      pi_native_handle *nativeHandle) {
  assert(nativeHandle != nullptr);
  *nativeHandle = reinterpret_cast<pi_native_handle>(piObj);
  return PI_SUCCESS;
}

pi_result piextPlatformGetNativeHandle(pi_platform platform,
                                       pi_native_handle *nativeHandle) {
  return piextGetNativeHandle(platform, nativeHandle);
}

pi_result piextDeviceGetNativeHandle(pi_device device,
                                     pi_native_handle *nativeHandle) {
  return piextGetNativeHandle(device, nativeHandle);
}

pi_result piextContextGetNativeHandle(pi_context context,
                                      pi_native_handle *nativeHandle) {
  return piextGetNativeHandle(context, nativeHandle);
}

pi_result piextQueueGetNativeHandle(pi_queue queue,
                                    pi_native_handle *nativeHandle) {
  return piextGetNativeHandle(queue, nativeHandle);
}

pi_result piextMemGetNativeHandle(pi_mem mem, pi_native_handle *nativeHandle) {
  return piextGetNativeHandle(mem, nativeHandle);
}

pi_result piextProgramGetNativeHandle(pi_program program,
                                      pi_native_handle *nativeHandle) {
  return piextGetNativeHandle(program, nativeHandle);
}

pi_result piextKernelGetNativeHandle(pi_kernel kernel,
                                     pi_native_handle *nativeHandle) {
  return piextGetNativeHandle(kernel, nativeHandle);
}

__SYCL_EXPORT pi_result piextGetMemoryConnection(pi_device device1,
                                                 pi_context context1,
                                                 pi_device device2,
                                                 pi_context context2,
                                                 _pi_memory_connection *res) {
  (void)device1;
  (void)device2;
  if (context1 == context2) {
    *res = PI_MEMORY_CONNECTION_UNIFIED;
  } else {
    *res = PI_MEMORY_CONNECTION_NONE;
  }
  return PI_SUCCESS;
}

// This API is called by Sycl RT to notify the end of the plugin lifetime.
// TODO: add a global variable lifetime management code here (see
// pi_level_zero.cpp for reference) Currently this is just a NOOP.
pi_result piTearDown(void *PluginParameter) {
  (void)PluginParameter;
  return PI_SUCCESS;
}

const char SupportedVersion[] = _PI_OPENCL_PLUGIN_VERSION_STRING;

pi_result piPluginInit(pi_plugin *PluginInit) {
  // Check that the major version matches in PiVersion and SupportedVersion
  _PI_PLUGIN_VERSION_CHECK(PluginInit->PiVersion, SupportedVersion);

  // PI interface supports higher version or the same version.
  size_t PluginVersionSize = sizeof(PluginInit->PluginVersion);
  if (strlen(SupportedVersion) >= PluginVersionSize)
    return PI_ERROR_INVALID_VALUE;
  strncpy(PluginInit->PluginVersion, SupportedVersion, PluginVersionSize);

#define _PI_CL(pi_api, ocl_api)                                                \
  (PluginInit->PiFunctionTable).pi_api = (decltype(&::pi_api))(&ocl_api);

  // Platform
  _PI_CL(piPlatformsGet, piPlatformsGet)
  _PI_CL(piPlatformGetInfo, clGetPlatformInfo)
  _PI_CL(piextPlatformGetNativeHandle, piextPlatformGetNativeHandle)
  _PI_CL(piextPlatformCreateWithNativeHandle,
         piextPlatformCreateWithNativeHandle)
  // Device
  _PI_CL(piDevicesGet, piDevicesGet)
  _PI_CL(piDeviceGetInfo, piDeviceGetInfo)
  _PI_CL(piDevicePartition, clCreateSubDevices)
  _PI_CL(piDeviceRetain, clRetainDevice)
  _PI_CL(piDeviceRelease, clReleaseDevice)
  _PI_CL(piextDeviceSelectBinary, piextDeviceSelectBinary)
  _PI_CL(piextGetDeviceFunctionPointer, piextGetDeviceFunctionPointer)
  _PI_CL(piextDeviceGetNativeHandle, piextDeviceGetNativeHandle)
  _PI_CL(piextDeviceCreateWithNativeHandle, piextDeviceCreateWithNativeHandle)
  // Context
  _PI_CL(piContextCreate, piContextCreate)
  _PI_CL(piContextGetInfo, piContextGetInfo)
  _PI_CL(piContextRetain, clRetainContext)
  _PI_CL(piContextRelease, clReleaseContext)
  _PI_CL(piextContextGetNativeHandle, piextContextGetNativeHandle)
  _PI_CL(piextContextCreateWithNativeHandle, piextContextCreateWithNativeHandle)
  // Queue
  _PI_CL(piQueueCreate, piQueueCreate)
  _PI_CL(piextQueueCreate, piextQueueCreate)
  _PI_CL(piQueueGetInfo, piQueueGetInfo)
  _PI_CL(piQueueFinish, clFinish)
  _PI_CL(piQueueFlush, clFlush)
  _PI_CL(piQueueRetain, clRetainCommandQueue)
  _PI_CL(piQueueRelease, clReleaseCommandQueue)
  _PI_CL(piextQueueGetNativeHandle, piextQueueGetNativeHandle)
  _PI_CL(piextQueueCreateWithNativeHandle, piextQueueCreateWithNativeHandle)
  // Memory
  _PI_CL(piMemBufferCreate, piMemBufferCreate)
  _PI_CL(piMemImageCreate, piMemImageCreate)
  _PI_CL(piMemGetInfo, clGetMemObjectInfo)
  _PI_CL(piMemImageGetInfo, clGetImageInfo)
  _PI_CL(piMemRetain, clRetainMemObject)
  _PI_CL(piMemRelease, clReleaseMemObject)
  _PI_CL(piMemBufferPartition, piMemBufferPartition)
  _PI_CL(piextMemGetNativeHandle, piextMemGetNativeHandle)
  _PI_CL(piextMemCreateWithNativeHandle, piextMemCreateWithNativeHandle)
  // Program
  _PI_CL(piProgramCreate, piProgramCreate)
  _PI_CL(piclProgramCreateWithSource, piclProgramCreateWithSource)
  _PI_CL(piProgramCreateWithBinary, piProgramCreateWithBinary)
  _PI_CL(piProgramGetInfo, clGetProgramInfo)
  _PI_CL(piProgramCompile, clCompileProgram)
  _PI_CL(piProgramBuild, clBuildProgram)
  _PI_CL(piProgramLink, piProgramLink)
  _PI_CL(piProgramGetBuildInfo, clGetProgramBuildInfo)
  _PI_CL(piProgramRetain, clRetainProgram)
  _PI_CL(piProgramRelease, clReleaseProgram)
  _PI_CL(piextProgramSetSpecializationConstant,
         piextProgramSetSpecializationConstant)
  _PI_CL(piextProgramGetNativeHandle, piextProgramGetNativeHandle)
  _PI_CL(piextProgramCreateWithNativeHandle, piextProgramCreateWithNativeHandle)
  // Kernel
  _PI_CL(piKernelCreate, piKernelCreate)
  _PI_CL(piKernelSetArg, clSetKernelArg)
  _PI_CL(piKernelGetInfo, clGetKernelInfo)
  _PI_CL(piKernelGetGroupInfo, piKernelGetGroupInfo)
  _PI_CL(piKernelGetSubGroupInfo, piKernelGetSubGroupInfo)
  _PI_CL(piKernelRetain, clRetainKernel)
  _PI_CL(piKernelRelease, clReleaseKernel)
  _PI_CL(piKernelSetExecInfo, piKernelSetExecInfo)
  _PI_CL(piextKernelSetArgPointer, piextKernelSetArgPointer)
  _PI_CL(piextKernelCreateWithNativeHandle, piextKernelCreateWithNativeHandle)
  _PI_CL(piextKernelGetNativeHandle, piextKernelGetNativeHandle)
  // Event
  _PI_CL(piEventCreate, piEventCreate)
  _PI_CL(piEventGetInfo, clGetEventInfo)
  _PI_CL(piEventGetProfilingInfo, clGetEventProfilingInfo)
  _PI_CL(piEventsWait, clWaitForEvents)
  _PI_CL(piEventSetCallback, clSetEventCallback)
  _PI_CL(piEventSetStatus, clSetUserEventStatus)
  _PI_CL(piEventRetain, clRetainEvent)
  _PI_CL(piEventRelease, clReleaseEvent)
  _PI_CL(piextEventGetNativeHandle, piextGetNativeHandle)
  _PI_CL(piextEventCreateWithNativeHandle, piextEventCreateWithNativeHandle)
  // Sampler
  _PI_CL(piSamplerCreate, piSamplerCreate)
  _PI_CL(piSamplerGetInfo, clGetSamplerInfo)
  _PI_CL(piSamplerRetain, clRetainSampler)
  _PI_CL(piSamplerRelease, clReleaseSampler)
  // Queue commands
  _PI_CL(piEnqueueKernelLaunch, clEnqueueNDRangeKernel)
  _PI_CL(piEnqueueNativeKernel, clEnqueueNativeKernel)
  _PI_CL(piEnqueueEventsWait, clEnqueueMarkerWithWaitList)
  _PI_CL(piEnqueueEventsWaitWithBarrier, clEnqueueBarrierWithWaitList)
  _PI_CL(piEnqueueMemBufferRead, clEnqueueReadBuffer)
  _PI_CL(piEnqueueMemBufferReadRect, clEnqueueReadBufferRect)
  _PI_CL(piEnqueueMemBufferWrite, clEnqueueWriteBuffer)
  _PI_CL(piEnqueueMemBufferWriteRect, clEnqueueWriteBufferRect)
  _PI_CL(piEnqueueMemBufferCopy, clEnqueueCopyBuffer)
  _PI_CL(piEnqueueMemBufferCopyRect, clEnqueueCopyBufferRect)
  _PI_CL(piEnqueueMemBufferFill, clEnqueueFillBuffer)
  _PI_CL(piEnqueueMemImageRead, clEnqueueReadImage)
  _PI_CL(piEnqueueMemImageWrite, clEnqueueWriteImage)
  _PI_CL(piEnqueueMemImageCopy, clEnqueueCopyImage)
  _PI_CL(piEnqueueMemImageFill, clEnqueueFillImage)
  _PI_CL(piEnqueueMemBufferMap, piEnqueueMemBufferMap)
  _PI_CL(piEnqueueMemUnmap, clEnqueueUnmapMemObject)
  // USM
  _PI_CL(piextUSMHostAlloc, piextUSMHostAlloc)
  _PI_CL(piextUSMDeviceAlloc, piextUSMDeviceAlloc)
  _PI_CL(piextUSMSharedAlloc, piextUSMSharedAlloc)
  _PI_CL(piextUSMFree, piextUSMFree)
  _PI_CL(piextUSMEnqueueMemset, piextUSMEnqueueMemset)
  _PI_CL(piextUSMEnqueueMemcpy, piextUSMEnqueueMemcpy)
  _PI_CL(piextUSMEnqueuePrefetch, piextUSMEnqueuePrefetch)
  _PI_CL(piextUSMEnqueueMemAdvise, piextUSMEnqueueMemAdvise)
  _PI_CL(piextUSMEnqueueFill2D, piextUSMEnqueueFill2D)
  _PI_CL(piextUSMEnqueueMemset2D, piextUSMEnqueueMemset2D)
  _PI_CL(piextUSMEnqueueMemcpy2D, piextUSMEnqueueMemcpy2D)
  _PI_CL(piextUSMGetMemAllocInfo, piextUSMGetMemAllocInfo)

  _PI_CL(piextGetMemoryConnection, piextGetMemoryConnection)
  _PI_CL(piextKernelSetArgMemObj, piextKernelSetArgMemObj)
  _PI_CL(piextKernelSetArgSampler, piextKernelSetArgSampler)
  _PI_CL(piPluginGetLastError, piPluginGetLastError)
  _PI_CL(piTearDown, piTearDown)

#undef _PI_CL

  return PI_SUCCESS;
}

} // end extern 'C'<|MERGE_RESOLUTION|>--- conflicted
+++ resolved
@@ -833,7 +833,6 @@
   return PI_SUCCESS;
 }
 
-<<<<<<< HEAD
 pi_result piContextGetInfo(pi_context context, pi_context_info paramName,
                            size_t paramValueSize, void *paramValue,
                            size_t *paramValueSizeRet) {
@@ -854,13 +853,9 @@
   }
 }
 
-pi_result piMemBufferCreate(pi_context context, pi_mem_flags flags, size_t size,
-                            void *host_ptr, pi_mem *ret_mem,
-=======
 pi_result piMemBufferCreate(pi_context context, pi_device device,
                             pi_mem_flags flags, size_t size, void *host_ptr,
                             pi_mem *ret_mem,
->>>>>>> 341a4b46
                             const pi_mem_properties *properties) {
   (void)device;
   pi_result ret_err = PI_ERROR_INVALID_OPERATION;
