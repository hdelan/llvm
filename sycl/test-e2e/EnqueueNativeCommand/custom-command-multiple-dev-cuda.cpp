// REQUIRES: cuda, cuda_dev_kit
// RUN: %{build} -o %t.out %cuda_options
<<<<<<< HEAD
// RUN: %{run} SYCL_PI_TRACE=-1 %t.out
=======
// RUN: %{run} %t.out
>>>>>>> 847f4ddb
#include <cuda.h>

#include <iostream>
#include <sycl/backend.hpp>
#include <sycl/detail/core.hpp>
#include <sycl/interop_handle.hpp>

using namespace sycl;

int main() {

  int Data = 0;
  int Result = 0;
  buffer<int, 1> Buf(&Data, range<1>(1));

  const auto &Devices =
      platform(gpu_selector_v).get_devices(info::device_type::gpu);
  std::cout << Devices.size() << " devices found" << std::endl;
  context C(Devices);
  std::vector<queue> Queues;
  for (auto &Dev : Devices)
    Queues.emplace_back(C, Dev);

  int Index = 0;
  for (auto Q : Queues) {
    std::cout << "Using on device " << Index << ": "
              << Q.get_device().get_info<info::device::name>() << std::endl;

    Q.submit([&](handler &CGH) {
      accessor Acc{Buf, CGH, read_write};
      CGH.ext_codeplay_enqueue_native_command([=](interop_handle IH) {
        auto Ptr = IH.get_native_mem<backend::ext_oneapi_cuda>(Acc);
        auto Stream = IH.get_native_queue<backend::ext_oneapi_cuda>();
        int Tmp = 0;
        cuMemcpyDtoHAsync(&Tmp, Ptr, sizeof(int), Stream);
        cuStreamSynchronize(Stream);
        Tmp++;
        cuMemcpyHtoDAsync(Ptr, &Tmp, sizeof(int), Stream);
      });
    });
    ++Index;
  }

  auto HostAcc = Buf.get_host_access();
  auto Passed = (HostAcc[0] == Index);
  std::cout << "Checking result on host: " << (Passed ? "Passed" : "FAILED")
            << std::endl;
  std::cout << HostAcc[0] << " ?= " << Index << std::endl;
  return !Passed;
}<|MERGE_RESOLUTION|>--- conflicted
+++ resolved
@@ -1,10 +1,7 @@
 // REQUIRES: cuda, cuda_dev_kit
 // RUN: %{build} -o %t.out %cuda_options
-<<<<<<< HEAD
 // RUN: %{run} SYCL_PI_TRACE=-1 %t.out
-=======
-// RUN: %{run} %t.out
->>>>>>> 847f4ddb
+
 #include <cuda.h>
 
 #include <iostream>
