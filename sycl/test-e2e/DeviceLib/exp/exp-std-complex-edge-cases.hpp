--- conflicted
+++ resolved
@@ -5,10 +5,7 @@
 
 #include <cmath>
 #include <complex>
-<<<<<<< HEAD
-=======
 #include <type_traits>
->>>>>>> e95b34bb
 
 bool check(bool cond, const std::string &cond_str, int line,
            unsigned testcase) {
@@ -207,11 +204,6 @@
 
     q.submit([&](sycl::handler &cgh) {
        sycl::accessor acc_data(data, cgh, sycl::read_only);
-<<<<<<< HEAD
-       sycl::accessor acc(results, cgh, sycl::write_only);
-       cgh.parallel_for(sycl::range{N}, [=](sycl::item<1> it) {
-         acc[it] = std::exp(acc_data[it]);
-=======
        sycl::accessor acc_results(results, cgh, sycl::write_only);
        sycl::accessor acc_exp_conj(exp_conj, cgh, sycl::write_only);
        sycl::accessor acc_conj_exp(conj_exp, cgh, sycl::write_only);
@@ -219,7 +211,6 @@
          acc_results[it] = std::exp(acc_data[it]);
          acc_exp_conj[it] = std::exp(std::conj(acc_data[it]));
          acc_conj_exp[it] = std::conj(std::exp(acc_data[it]));
->>>>>>> e95b34bb
        });
      }).wait_and_throw();
 
