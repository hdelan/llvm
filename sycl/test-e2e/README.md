# Table of contents
 * [Overview](#overview)
 * [Prerequisites](#prerequisites)
 * [Developers workflow](#developers-workflow)
 * [Standalone configuration](#standalone)
 * [CMake parameters](#cmake-parameters)
 * [Special test categories](#special-test-categories)
 * [Creating or modifying tests](#creating-or-modifying-tests)
   * [LIT feature checks](#lit-feature-checks)
   * [llvm-lit parameters](#llvm-lit-parameters)
 * [sycl/detail/core.hpp header file](#sycl/detail/core.hpp)

# Overview
This directory contains SYCL-related tests distributed in subdirectories based
on testing scope. They follow the same style as other LIT tests but have a minor
but crucial difference in the behavior of certain directives.

First, some background. SYCL end-to-end tests take much longer to compile
than they spend executing on a device. As such, we want to be able to
structure the test in such a way that we compile it once and then execute
multiple times on different devices (via `ONEAPI_DEVICE_SELECTOR`) to get
required test coverage. The issue here is that the standard approach to `RUN`
directives and substitutions doesn't allow us to expand a line into only
dynamically known number of commands.

To overcome that, we introduce `%{run}` *expansion* that generates multiple
commands from a single `RUN` directive - one per device in `sycl_devices`
parameter (more on the parameter below). There is a small number of tests that
either need multiple devices or target the device selector itself. For such
tests we have a regular `%{run-unfiltered-devices}` substitution that doesn't
set a `ONEAPI_DEVICE_SELECTOR` filter nor does it create multiple commands.
Technically, this change is implemented by creating a custom LIT test
[format](/sycl/test-e2e/format.py) that inherits from `lit.formats.ShTest`.

This custom LIT test format also overrides the meaning of
`REQUIRES`/`UNSUPPORTED`/`XFAIL` directives, although in a natural way that
suits the `%{run}` expansion described above. First, "features" are split into
device independent (e.g. "linux" or "cuda_dev_kit") and device dependent
("cpu/gpu/accelerator", "opencl/cuda/hip/level_zero" and multiple "aspect-\*").
Second, for each device in `sycl_devices` LIT parameter, we check if it satisfies
the conditions in `UNSUPPORTED`/`REQUIRES` rules. If none of the devices do,
the entire test is skipped as `UNSUPPORTED`. Otherwise, if multiple such devices
are supported we do an additional filtering treating any `XFAIL` directives same
way as `UNSUPPORTED`. If only one device is matched by `UNSUPPORTED`/`REQUIRES`
filtering, then `XFAIL` behaves as an actual "expected to fail" marking.

For any device left after the filtering above we expand each `RUN` directive
(including multi-line ones) containing `%{run}` expansion into one command per
device, replacing `%{run}` with

```
env ONEAPI_DEVICE_SELECTOR=<device_matching_requirements> [Optional run_launcher if that is configured]
```

 while at the same time properly handling `%if` conditions,
meaning that the following works as one would expect it to behave:

```
// RUN: %run %t.out %if cpu %{ 1 %} %else %{ 2 %}`. `%{run-unfiltered-devices}
```
is substituted with just `[Optional run_launcher if that is configured]`.

Another little nuance is `%{sycl_triple}` substitution. It is constructed by
concatenating triples for all the devices from `sycl_devices` supported by a
given test. After that there is also a convenient `%{build}` substitution that
is equivalent to `%clangxx -fsycl -fsycl-targets=%{sycl_triple} %s`.

# Prerequisites

 - Target runtime(s) to execute tests on devices. See
   [installation instructions](https://github.com/intel/llvm/blob/sycl/sycl/doc/GetStartedGuide.md#install-low-level-runtime)
 - DPC++ compiler. Can be built following these
   [instructions](https://github.com/intel/llvm/blob/sycl/sycl/doc/GetStartedGuide.md#build-dpc-toolchain)
   or taken prebuilt from [releases](https://github.com/intel/llvm/releases).
 - LIT tools (llvm-lit, llvm-size). They are not available at prebuilts above,
   but can be built in compiler project (e.g. with "ninja check").
   
Last two bullets are only needed for a standalone configuration. During a normal
development workflow the tests are integrated into a normal project
build/configuration.

# Developers workflow
Just build the project according to [Getting Started
Guide](/sycl/doc/GetStartedGuide.md) and setup your environment per [Run simple
DPC++ application
Instructions](/sycl/doc/GetStartedGuide.md#run-simple-dpc-application).
Then use

```
# Either absolute or relative path will work.
llvm-lit <repo_path>/sycl/test-e2e
```

to run SYCL End-to-End tests on all devices configured in the system. Use

```
llvm-lit --param sycl_devices="backend0:device0[;backendN:deviceN]*" <repo_path>/sycl/test-e2e
```

to limit execution to particular devices, where `backend` is one of `opencl`,
`hip`, `cuda`, `level_zero`, and `device` is one of `cpu`, `gpu` or `acc`.

To run individual test use the path to it instead of the top level `test-e2e`
directory.

# Standalone configuration

This is supposed to be used for CI/automatic testing and isn't recommended for a
local development setup.

Get sources

```
git clone https://github.com/intel/llvm
cd llvm/sycl/test-e2e
mkdir build
cd build
```

With compiler tools available in the PATH:

```
# Configure
cmake \
 -DCMAKE_CXX_COMPILER=clang++ \
 -DSYCL_TEST_E2E_TARGETS="opencl:cpu" \
 ..

# Build and Run
make check-sycl-e2e
```

To use ninja build run as:

```
# Configure
cmake -G Ninja ...

# Build and Run
ninja check-sycl-e2e
```

# Cmake parameters

These parameters can be used to configure tests:

***CMAKE_CXX_COMPILER*** - path to DPCPP compiler

***TEST_SUITE_LLVM_SIZE*** - path to llvm-size tool, required for code size
collection

***TEST_SUITE_COLLECT_COMPILE_TIME=OFF*** - can be used to turn off compile
time collection

***TEST_SUITE_COLLECT_CODE_SIZE=OFF*** - can be used to turn off code size
collection

***LLVM_LIT*** - path to llvm-lit tool

***SYCL_TEST_E2E_TARGETS*** - defines selection of multiple SYCL backends with
set of target devices per each to be tested iteratively. Value is
semicolon-separated list of configurations. Each configuration includes backend
separated from comma-separated list of target devices with colon. Example:

```
-DSYCL_TEST_E2E_TARGETS="opencl:cpu;level_zero:gpu;cuda:gpu;hip:gpu"
```

***OpenCL_LIBRARY*** - path to OpenCL ICD loader library. OpenCL
interoperability tests require OpenCL ICD loader to be linked with. For such
tests OpenCL ICD loader library should be installed in the system or available
at the full path specified by this variable.

***LEVEL_ZERO_INCLUDE*** - path to Level Zero headers.

***LEVEL_ZERO_LIBS_DIR*** - path to Level Zero libraries.

***CUDA_INCLUDE*** - path to CUDA headers.

***CUDA_LIBS_DIR*** - path to CUDA libraries.

***HIP_PLATFORM*** - platform selection for HIP targeted devices.
Defaults to AMD if no value is given. Supported values are:
 - **AMD**    - for HIP to target AMD GPUs
 - **NVIDIA** - for HIP to target NVIDIA GPUs
 
***AMD_ARCH*** - flag may be set for when using HIP AMD triple. For example it
may be set to "gfx906". Otherwise must be provided via the ***amd_arch*** LIT
parameter (e.g., ***--param amd_arch=gfx906***) at runtime via the command line
or via the ***LIT_OPTS*** environment variable.

***GPU_AOT_TARGET_OPTS*** - defines additional options which are passed to AOT
compilation command line for GPU device. If not specified "-device *" value
is used.

# Special test categories

There are two special directories for extended testing. See documentation at:

 - [ExtraTests](ExtraTests/README.md)
 - [External](External/README.md)

# Creating or modifying tests

## LIT feature checks

Following features can be checked in tests to limit test execution to the
specific environment via REQUIRES, UNSUPPORTED, etc. filters. For example if
REQUIRES:sycl-ls specified, test will run only if sycl-ls tool is available.
If UNSUPPORTED:sycl-ls specified, test will run only if sycl-ls tool is
unavailable.

### Auto-detected features

The following features are automatically detected by `llvm-lit` by scanning the
environment:

 * **windows**, **linux** - host OS;
 * **cpu**, **gpu**, **accelerator** - target device;
 * **cuda**, **hip**, **opencl**, **level_zero** - target backend;
 * **sycl-ls** - sycl-ls tool availability;
 * **cm-compiler** - C for Metal compiler availability;
 * **cl_options** - CL command line options recognized (or not) by compiler;
 * **opencl_icd** - OpenCL ICD loader availability;
 * **aot_tool** - Ahead-of-time compilation tools availability;
 * **ocloc**, **opencl-aot** - Specific AOT tool availability;
 * **level_zero_dev_kit** - Level_Zero headers and libraries availability;
 * **cuda_dev_kit** - CUDA SDK headers and libraries availability;
 * **dump_ir**: - compiler can / cannot dump IR;
 * **llvm-spirv** - llvm-spirv tool availability;
 * **llvm-link** - llvm-link tool availability;
 * **aspect-\<name\>**: - SYCL aspects supported by a device;
 * **arch-\<name\>** - [SYCL architecture](https://github.com/intel/llvm/blob/sycl/sycl/doc/extensions/experimental/sycl_ext_oneapi_device_architecture.asciidoc) of a device (e.g. `arch-intel_gpu_pvc`, the name matches what you
   can pass into `-fsycl-targets` compiler flag);

### Manually-set features

The following features are only set if you pass an argument to `llvm-lit` (see
section below). All these features are related to HW detection and they should
be considered deprecated, because we have HW auto-detection functionality in
place. No new tests should use these features:

 * **gpu-intel-gen11** - Intel GPU Gen11 availability;
 * **gpu-intel-gen12** - Intel GPU Gen12 availability;
 * **gpu-intel-dg1** - Intel GPU DG1 availability;
 * **gpu-intel-dg2** - Intel GPU DG2 availability;
 * **gpu-intel-pvc** - Intel GPU PVC availability;
 * **gpu-intel-pvc-vg** - Intel GPU PVC-VG availability;

Note: some of those features describing whole GPU families and auto-detection
of HW does not provide this functionality at the moment. As an improvement, we
could add those features even with auto-detection, because the only alternative
at the moment is to explicitly list every architecture from a family.

## llvm-lit parameters

Following options can be passed to llvm-lit tool through --param option to
configure specific single test execution in the command line:

 * **dpcpp_compiler** - full path to dpcpp compiler;
 * **sycl_devices** - `"backend0:device0[;backendN:deviceN]*"` where `backend`
    is one of `opencl`, `hip`, `cuda`, `level_zero` and `device` is one of
    `cpu`, `gpu` or `acc`.
 * **dump_ir** - if IR dumping is supported for compiler (True, False);
 * **compatibility_testing** - forces LIT infra to skip the tests compilation
   to support compatibility testing (a SYCL application is built with one
   version of SYCL compiler and then run with different SYCL RT version);
 * **gpu_aot_target_opts** - defines additional options which are passed to AOT
   compilation command line for GPU device. It can be also set by CMake variable
   GPU_AOT_TARGET_OPTS. If not specified "-device *" value is used.
 * **gpu-intel-dg1** - tells LIT infra that Intel GPU DG1 is present in the
   system. It is developer / CI infra responsibility to make sure that the
   device is available in the system. Tests requiring DG1 to run must use proper
   device selector to ensure that. Use SYCL_DEVICE_ALLOWLIST or
   ONEAPI_DEVICE_SELECTOR to get proper configuration (see
   [EnvironmentVariables.md](https://github.com/intel/llvm/blob/sycl/sycl/doc/EnvironmentVariables.md));
 * **gpu-intel-dg2** - tells LIT infra that Intel GPU DG2 is present in the
   system. It is developer / CI infra responsibility to make sure that the
   device is available in the system.
 * **gpu-intel-pvc** - tells LIT infra that Intel GPU PVC is present in the
   system. It is developer / CI infra responsibility to make sure that the
   device is available in the system.
 * **gpu-intel-pvc-vg** - tells LIT infra that Intel GPU PVC-VG is present in the
   system. It is developer / CI infra responsibility to make sure that the
   device is available in the system.
 * **extra_environment** - comma-separated list of variables with values to be
   added to test environment. Can be also set by LIT_EXTRA_ENVIRONMENT variable
   in cmake.
 * **level_zero_include** - directory containing Level_Zero native headers,
   can be also set by CMake variable LEVEL_ZERO_INCLUDE.
 * **level_zero_libs_dir** - directory containing Level_Zero native libraries,
   can be also set by CMake variable LEVEL_ZERO_LIBS_DIR.
 * **cuda_include** - directory containing CUDA SDK headers, can be also set by
   CMake variable CUDA_INCLUDE.
 * **cuda_libs_dir** - directory containing CUDA SDK libraries, can be also set
   by CMake variable CUDA_LIBS_DIR.
 * **run_launcher** - part of `%{run*}` expansion/substitution to alter
   execution of the test by, e.g., running it through Valgrind.

Example:

```
llvm-lit --param dpcpp_compiler=path/to/clang++ --param dump_ir=True \
         SYCL/External/RSBench
```

## sycl/detail/core.hpp

While SYCL specification dictates that the only user-visible interface is
`<sycl/sycl.hpp>` header file we found out that as the implementation and
multiple extensions grew, the compile time was getting worse and worse,
negatively affecting our CI turnaround time. As such, we decided to use
finer-grained includes for the end-to-end tests used in this project (under
`sycl/test-e2e/` folder).

At this moment all the tests have been updated to include a limited set of
headers only. However, the work of eliminating unnecessary dependencies between
implementation header files is still in progress and the final set of these
"fine-grained" includes that might be officially documented and suggested for
customers to use isn't determined yet. **Until then, code outside of this project
must keep using `<sycl/sycl.hpp>` provided by the SYCL2020 specification.**

## Marking tests as expected to fail

Every test should be written in a way that it is either passed, or it is skipped
(in case it is not compatible with an environment it was launched in).

If for any reason you find yourself in need to temporary mark test as expected
to fail under certain conditions, you need to submit an issue to the repo to
analyze that failure and make test passed or skipped.

Once the issue is created, you can update the test by adding `XFAIL` and
`XFAIL-TRACKER` directive:
```
// GPU driver update caused failure
// XFAIL: level_zero
// XFAIL-TRACKER: PRJ-5324

// Sporadically fails on CPU:
// XFAIL: cpu
// XFAIL-TRACKER: https://github.com/intel/llvm/issues/DDDDD
```

If you add `XFAIL` without `XFAIL-TRACKER` directive,
`no-xfail-without-tracker.cpp` test will fail, notifying you about that.

## Marking tests as unsupported

Some tests may be considered unsupported, e.g.:
* the test checks the feature that is not supported by some
  backend / device / OS / etc.
* the test is flaky or hangs, so it can't be marked with `XFAIL`.

In these cases the test can be marked with `UNSUPPORTED`. This mark should be
followed by either `UNSUPPORTED-INTENDED` or `UNSUPPORTED-TRACKER` depending on
whether the test is not intended to be run with some feature at all or it was
temporarily disabled due to some issue.
```
// UNSUPPORTED: cuda, hip
// UNSUPPORTED-INTENDED: only supported by backends with SPIR-V IR

// Sporadically fails on DG2.
// UNSUPPORTED: gpu-intel-dg2
// UNSUPPORTED-TRACKER: https://github.com/intel/llvm/issues/DDDDD
// *OR*
// UNSUPPORTED-TRACKER: PRJ-1234
```

If you add `UNSUPPORTED` without `UNSUPPORTED-TRACKER` or `UNSUPPORTED-INTENDED`
directive, the `no-unsupported-without-tracker.cpp` test will fail, notifying
<<<<<<< HEAD
you about that.
=======
you about that.

To disable the test completely, you can use:
```
// USNUPPORTED: true
```

Note: please avoid using `REQUIRES: TEMPORARY_DISABLED` for this purpose, it's
a non-standard mechanism. Use `UNSUPPORTED: true` instead, we track
`UNSUPPORTED` tests using the mechanism described above. Otherwise the test
risks remaining untraceable.
>>>>>>> e95b34bb
<|MERGE_RESOLUTION|>--- conflicted
+++ resolved
@@ -368,9 +368,6 @@
 
 If you add `UNSUPPORTED` without `UNSUPPORTED-TRACKER` or `UNSUPPORTED-INTENDED`
 directive, the `no-unsupported-without-tracker.cpp` test will fail, notifying
-<<<<<<< HEAD
-you about that.
-=======
 you about that.
 
 To disable the test completely, you can use:
@@ -381,5 +378,4 @@
 Note: please avoid using `REQUIRES: TEMPORARY_DISABLED` for this purpose, it's
 a non-standard mechanism. Use `UNSUPPORTED: true` instead, we track
 `UNSUPPORTED` tests using the mechanism described above. Otherwise the test
-risks remaining untraceable.
->>>>>>> e95b34bb
+risks remaining untraceable.