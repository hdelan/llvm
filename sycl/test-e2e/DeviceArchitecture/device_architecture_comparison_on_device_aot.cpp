--- conflicted
+++ resolved
@@ -1,10 +1,6 @@
 // REQUIRES: arch-intel_gpu_pvc, ocloc
 
-<<<<<<< HEAD
-// XFAIL: arch-intel_gpu_pvc
-=======
 // XFAIL: run-mode
->>>>>>> e95b34bb
 // XFAIL-TRACKER: https://github.com/intel/llvm/issues/14826
 
 // RUN: %clangxx -fsycl -fsycl-targets=intel_gpu_pvc %s -o %t.out
