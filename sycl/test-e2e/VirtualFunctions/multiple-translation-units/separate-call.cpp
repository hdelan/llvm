--- conflicted
+++ resolved
@@ -3,11 +3,7 @@
 // VTables are global variables with possibly external linkage and that causes
 // them to be copied into every module we produce during device code split
 // which in turn leads to multiple definitions error at runtime.
-<<<<<<< HEAD
-// XFAIL: *
-=======
 // XFAIL: run-mode
->>>>>>> e95b34bb
 // XFAIL-TRACKER: https://github.com/intel/llvm/issues/15069
 //
 // This test covers a scenario where virtual functions defintion and their uses
