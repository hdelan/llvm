// RUN: %clangxx -fsycl -c -fno-color-diagnostics -Xclang -fdump-vtable-layouts %s | FileCheck %s
// REQUIRES: linux

#include <sycl/sycl.hpp>

// clang-format off

// Changing vtable breaks ABI. If this test fails, please, refer to ABI Policy
// Guide for further instructions.

void foo(sycl::detail::HostKernelBase &HKB) {
  sycl::detail::NDRDescT Desc;
  sycl::detail::HostProfilingInfo HPInfo;
  HKB.call(Desc, &HPInfo);
}

// CHECK:      Vtable for 'sycl::detail::HostKernelBase' (6 entries).
// CHECK-NEXT:   0 | offset_to_top (0)
// CHECK-NEXT:   1 | sycl::detail::HostKernelBase RTTI
// CHECK-NEXT:       -- (sycl::detail::HostKernelBase, 0) vtable address --
// CHECK-NEXT:   2 | void sycl::detail::HostKernelBase::call(const NDRDescT &, HostProfilingInfo *) [pure]
// CHECK-NEXT:   3 | char *sycl::detail::HostKernelBase::getPtr() [pure]
// CHECK-NEXT:   4 | sycl::detail::HostKernelBase::~HostKernelBase() [complete]
// CHECK-NEXT:   5 | sycl::detail::HostKernelBase::~HostKernelBase() [deleting]

<<<<<<< HEAD
void foo(sycl::detail::SYCLMemObjI &MemObj) { (void)MemObj.getType(); }

// CHECK:    Vtable for 'sycl::detail::SYCLMemObjI' (11 entries).
// CHECK-NEXT:   0 | offset_to_top (0)
// CHECK-NEXT:   1 | sycl::detail::SYCLMemObjI RTTI
// CHECK-NEXT:       -- (sycl::detail::SYCLMemObjI, 0) vtable address --
// CHECK-NEXT:   2 | sycl::detail::SYCLMemObjI::~SYCLMemObjI() [complete]
// CHECK-NEXT:   3 | sycl::detail::SYCLMemObjI::~SYCLMemObjI() [deleting]
// CHECK-NEXT:   4 | MemObjType sycl::detail::SYCLMemObjI::getType() const [pure]
// CHECK-NEXT:   5 | void *sycl::detail::SYCLMemObjI::allocateMem(ContextImplPtr, DeviceImplPtr, bool, void *, RT::PiEvent &) [pure]
// CHECK-NEXT:   6 | void *sycl::detail::SYCLMemObjI::allocateHostMem() [pure]
// CHECK-NEXT:   7 | void sycl::detail::SYCLMemObjI::releaseMem(ContextImplPtr, void *) [pure]
// CHECK-NEXT:   8 | void sycl::detail::SYCLMemObjI::releaseHostMem(void *) [pure]
// CHECK-NEXT:   9 | size_t sycl::detail::SYCLMemObjI::getSize() const [pure]
// CHECK-NEXT:  10 | ContextImplPtr sycl::detail::SYCLMemObjI::getInteropContext() const [pure]

void foo(sycl::detail::pi::DeviceBinaryImage &Img) { Img.print(); }
// CHECK:    Vtable for 'sycl::detail::pi::DeviceBinaryImage' (6 entries).
// CHECK-NEXT:   0 | offset_to_top (0)
// CHECK-NEXT:   1 | sycl::detail::pi::DeviceBinaryImage RTTI
// CHECK-NEXT:       -- (sycl::detail::pi::DeviceBinaryImage, 0) vtable address --
// CHECK-NEXT:   2 | void sycl::detail::pi::DeviceBinaryImage::print() const
// CHECK-NEXT:   3 | void sycl::detail::pi::DeviceBinaryImage::dump(std::ostream &) const
// CHECK-NEXT:   4 | sycl::detail::pi::DeviceBinaryImage::~DeviceBinaryImage() [complete]
// CHECK-NEXT:   5 | sycl::detail::pi::DeviceBinaryImage::~DeviceBinaryImage() [deleting]

=======
>>>>>>> c02e5a06
void foo(sycl::detail::CG *CG) { delete CG; }
// CHECK:    Vtable for 'sycl::detail::CG' (4 entries).
// CHECK-NEXT:   0 | offset_to_top (0)
// CHECK-NEXT:   1 | sycl::detail::CG RTTI
// CHECK-NEXT:       -- (sycl::detail::CG, 0) vtable address --
// CHECK-NEXT:   2 | sycl::detail::CG::~CG() [complete]
// CHECK-NEXT:   3 | sycl::detail::CG::~CG() [deleting]

void foo(sycl::detail::PropertyWithDataBase *Prop) { delete Prop; }
// CHECK:    Vtable for 'sycl::detail::PropertyWithDataBase' (4 entries).
// CHECK-NEXT:   0 | offset_to_top (0)
// CHECK-NEXT:   1 | sycl::detail::PropertyWithDataBase RTTI
// CHECK-NEXT:       -- (sycl::detail::PropertyWithDataBase, 0) vtable address --
// CHECK-NEXT:   2 | sycl::detail::PropertyWithDataBase::~PropertyWithDataBase() [complete]
// CHECK-NEXT:   3 | sycl::detail::PropertyWithDataBase::~PropertyWithDataBase() [deleting]

void foo(sycl::detail::SYCLMemObjAllocator &Allocator) {
  (void)Allocator.allocate(0);
}
// CHECK:    Vtable for 'sycl::detail::SYCLMemObjAllocator' (9 entries).
// CHECK-NEXT:   0 | offset_to_top (0)
// CHECK-NEXT:   1 | sycl::detail::SYCLMemObjAllocator RTTI
// CHECK-NEXT:       -- (sycl::detail::SYCLMemObjAllocator, 0) vtable address --
// CHECK-NEXT:   2 | void *sycl::detail::SYCLMemObjAllocator::getAllocatorImpl() [pure]
// CHECK-NEXT:   3 | sycl::detail::SYCLMemObjAllocator::~SYCLMemObjAllocator() [complete]
// CHECK-NEXT:   4 | sycl::detail::SYCLMemObjAllocator::~SYCLMemObjAllocator() [deleting]
// CHECK-NEXT:   5 | void *sycl::detail::SYCLMemObjAllocator::allocate(std::size_t) [pure]
// CHECK-NEXT:   6 | void sycl::detail::SYCLMemObjAllocator::deallocate(void *, std::size_t) [pure]
// CHECK-NEXT:   7 | std::size_t sycl::detail::SYCLMemObjAllocator::getValueSize() const [pure]
// CHECK-NEXT:   8 | void sycl::detail::SYCLMemObjAllocator::setAlignment(std::size_t) [pure]

void foo(sycl::device_selector &DeviceSelector) {
  (void)DeviceSelector.select_device();
}
// CHECK:    Vtable for 'sycl::device_selector' (6 entries).
// CHECK-NEXT:   0 | offset_to_top (0)
// CHECK-NEXT:   1 | sycl::device_selector RTTI
// CHECK-NEXT:       -- (sycl::device_selector, 0) vtable address --
// CHECK-NEXT:   2 | sycl::device_selector::~device_selector() [complete]
// CHECK-NEXT:   3 | sycl::device_selector::~device_selector() [deleting]
// CHECK-NEXT:   4 | device sycl::device_selector::select_device() const
// CHECK-NEXT:   5 | int sycl::device_selector::operator()(const device &) const [pure]<|MERGE_RESOLUTION|>--- conflicted
+++ resolved
@@ -23,35 +23,6 @@
 // CHECK-NEXT:   4 | sycl::detail::HostKernelBase::~HostKernelBase() [complete]
 // CHECK-NEXT:   5 | sycl::detail::HostKernelBase::~HostKernelBase() [deleting]
 
-<<<<<<< HEAD
-void foo(sycl::detail::SYCLMemObjI &MemObj) { (void)MemObj.getType(); }
-
-// CHECK:    Vtable for 'sycl::detail::SYCLMemObjI' (11 entries).
-// CHECK-NEXT:   0 | offset_to_top (0)
-// CHECK-NEXT:   1 | sycl::detail::SYCLMemObjI RTTI
-// CHECK-NEXT:       -- (sycl::detail::SYCLMemObjI, 0) vtable address --
-// CHECK-NEXT:   2 | sycl::detail::SYCLMemObjI::~SYCLMemObjI() [complete]
-// CHECK-NEXT:   3 | sycl::detail::SYCLMemObjI::~SYCLMemObjI() [deleting]
-// CHECK-NEXT:   4 | MemObjType sycl::detail::SYCLMemObjI::getType() const [pure]
-// CHECK-NEXT:   5 | void *sycl::detail::SYCLMemObjI::allocateMem(ContextImplPtr, DeviceImplPtr, bool, void *, RT::PiEvent &) [pure]
-// CHECK-NEXT:   6 | void *sycl::detail::SYCLMemObjI::allocateHostMem() [pure]
-// CHECK-NEXT:   7 | void sycl::detail::SYCLMemObjI::releaseMem(ContextImplPtr, void *) [pure]
-// CHECK-NEXT:   8 | void sycl::detail::SYCLMemObjI::releaseHostMem(void *) [pure]
-// CHECK-NEXT:   9 | size_t sycl::detail::SYCLMemObjI::getSize() const [pure]
-// CHECK-NEXT:  10 | ContextImplPtr sycl::detail::SYCLMemObjI::getInteropContext() const [pure]
-
-void foo(sycl::detail::pi::DeviceBinaryImage &Img) { Img.print(); }
-// CHECK:    Vtable for 'sycl::detail::pi::DeviceBinaryImage' (6 entries).
-// CHECK-NEXT:   0 | offset_to_top (0)
-// CHECK-NEXT:   1 | sycl::detail::pi::DeviceBinaryImage RTTI
-// CHECK-NEXT:       -- (sycl::detail::pi::DeviceBinaryImage, 0) vtable address --
-// CHECK-NEXT:   2 | void sycl::detail::pi::DeviceBinaryImage::print() const
-// CHECK-NEXT:   3 | void sycl::detail::pi::DeviceBinaryImage::dump(std::ostream &) const
-// CHECK-NEXT:   4 | sycl::detail::pi::DeviceBinaryImage::~DeviceBinaryImage() [complete]
-// CHECK-NEXT:   5 | sycl::detail::pi::DeviceBinaryImage::~DeviceBinaryImage() [deleting]
-
-=======
->>>>>>> c02e5a06
 void foo(sycl::detail::CG *CG) { delete CG; }
 // CHECK:    Vtable for 'sycl::detail::CG' (4 entries).
 // CHECK-NEXT:   0 | offset_to_top (0)
