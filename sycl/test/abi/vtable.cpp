--- conflicted
+++ resolved
@@ -23,8 +23,6 @@
 // CHECK-NEXT:   4 | sycl::detail::HostKernelBase::~HostKernelBase() [complete]
 // CHECK-NEXT:   5 | sycl::detail::HostKernelBase::~HostKernelBase() [deleting]
 
-<<<<<<< HEAD
-=======
 void foo(sycl::detail::SYCLMemObjI &MemObj) { (void)MemObj.getType(); }
 
 // CHECK:    Vtable for 'sycl::detail::SYCLMemObjI' (11 entries).
@@ -41,7 +39,6 @@
 // CHECK-NEXT:   9 | size_t sycl::detail::SYCLMemObjI::getSize() const [pure]
 // CHECK-NEXT:  10 | ContextImplPtr sycl::detail::SYCLMemObjI::getInteropContext() const [pure]
 
->>>>>>> d918d265
 void foo(sycl::detail::pi::DeviceBinaryImage &Img) { Img.print(); }
 // CHECK:    Vtable for 'sycl::detail::pi::DeviceBinaryImage' (6 entries).
 // CHECK-NEXT:   0 | offset_to_top (0)
