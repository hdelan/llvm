--- conflicted
+++ resolved
@@ -23,13 +23,8 @@
   else()
     libomp_append(cppflags_local "-D _GNU_SOURCE")
     libomp_append(cppflags_local "-D _REENTRANT")
-<<<<<<< HEAD
-    # or use HAVE_PTHREAD_SETNAME_NP from top-level cmake/config-ix.cmake
-    libomp_append(cppflags_local "-D LIBOMP_HAVE_LINUX_PTHREAD_SETNAME" LIBOMP_HAVE_LINUX_PTHREAD_SETNAME)
-=======
     libomp_append(cppflags_local "-D LIBOMP_HAVE_PTHREAD_SETNAME_NP" LIBOMP_HAVE_PTHREAD_SETNAME_NP)
     libomp_append(cppflags_local "-D LIBOMP_HAVE_PTHREAD_SET_NAME_NP" LIBOMP_HAVE_PTHREAD_SET_NAME_NP)
->>>>>>> 1d22c955
   endif()
 
   # CMake doesn't include CPPFLAGS from environment, but we will.
