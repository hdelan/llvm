--- conflicted
+++ resolved
@@ -143,21 +143,25 @@
     get_filename_component(outfile ${src} NAME)
     set(outfile "${outfile}-${target_cpu}.bc")
 
-    add_custom_target(${outfile}
+    add_custom_command(OUTPUT ${outfile}
       COMMAND ${CLANG_TOOL}
       ${bc_flags}
       --offload-arch=${target_cpu}
       ${target_bc_flags}
       ${infile} -o ${outfile}
       DEPENDS ${infile} ${include_files}
+      IMPLICIT_DEPENDS CXX ${infile}
       COMMENT "Building LLVM bitcode ${outfile}"
       VERBATIM
     )
     if("${CLANG_TOOL}" STREQUAL "$<TARGET_FILE:clang>")
-      # Add a target-level dependency to ensure that clang is up-to-date.
-      # By default, add_custom_target only builds clang if the
+      # Add a file-level dependency to ensure that clang is up-to-date.
+      # By default, add_custom_command only builds clang if the
       # executable is missing.
-      add_dependencies(${outfile} clang)
+      add_custom_command(OUTPUT ${outfile}
+        DEPENDS clang
+        APPEND
+      )
     endif()
     set_property(DIRECTORY APPEND PROPERTY ADDITIONAL_MAKE_CLEAN_FILES ${outfile})
 
@@ -167,52 +171,36 @@
   set(bclib_name "libomptarget-${target_name}-${target_cpu}.bc")
 
   # Link to a bitcode library.
-  add_custom_target(linked_${bclib_name}
+  add_custom_command(OUTPUT ${CMAKE_CURRENT_BINARY_DIR}/linked_${bclib_name}
       COMMAND ${LINK_TOOL}
         -o ${CMAKE_CURRENT_BINARY_DIR}/linked_${bclib_name} ${bc_files}
+      DEPENDS ${bc_files}
       COMMENT "Linking LLVM bitcode ${bclib_name}"
   )
-<<<<<<< HEAD
-  add_dependencies(linked_${bclib_name} ${bc_files})
-=======
   if("${LINK_TOOL}" STREQUAL "$<TARGET_FILE:llvm-link>")
     add_custom_command(OUTPUT ${CMAKE_CURRENT_BINARY_DIR}/linked_${bclib_name}
       DEPENDS llvm-link
       APPEND)
   endif()
->>>>>>> e7aa6127
-
-  add_custom_target(internalized_${bclib_name}
+
+  add_custom_command(OUTPUT ${CMAKE_CURRENT_BINARY_DIR}/internalized_${bclib_name}
       COMMAND ${OPT_TOOL} ${link_export_flag} ${CMAKE_CURRENT_BINARY_DIR}/linked_${bclib_name}
                       -o ${CMAKE_CURRENT_BINARY_DIR}/internalized_${bclib_name}
-      DEPENDS ${source_directory}/exports
+      DEPENDS ${source_directory}/exports ${CMAKE_CURRENT_BINARY_DIR}/linked_${bclib_name}
       COMMENT "Internalizing LLVM bitcode ${bclib_name}"
   )
-<<<<<<< HEAD
-  add_dependencies(internalized_${bclib_name} linked_${bclib_name})
-=======
   if("${OPT_TOOL}" STREQUAL "$<TARGET_FILE:opt>")
     add_custom_command(OUTPUT ${CMAKE_CURRENT_BINARY_DIR}/internalized_${bclib_name}
       DEPENDS opt
       APPEND)
   endif()
->>>>>>> e7aa6127
-
-  add_custom_target(${bclib_name}
+
+  add_custom_command(OUTPUT ${CMAKE_CURRENT_BINARY_DIR}/${bclib_name}
       COMMAND ${OPT_TOOL} ${link_opt_flags} ${CMAKE_CURRENT_BINARY_DIR}/internalized_${bclib_name}
                       -o ${CMAKE_CURRENT_BINARY_DIR}/${bclib_name}
+      DEPENDS ${CMAKE_CURRENT_BINARY_DIR}/internalized_${bclib_name}
       COMMENT "Optimizing LLVM bitcode ${bclib_name}"
   )
-<<<<<<< HEAD
-  add_dependencies(${bclib_name} internalized_${bclib_name})
-
-  add_custom_target(extracted_${bclib_name}
-      COMMAND ${EXTRACT_TOOL} ${link_extract_flag} ${CMAKE_CURRENT_BINARY_DIR}/${bclib_name}
-                      -o ${CMAKE_CURRENT_BINARY_DIR}/extracted_${bclib_name}
-      COMMENT "Extracting LLVM bitcode ${bclib_name}"
-  )
-  add_dependencies(extracted_${bclib_name} ${bclib_name})
-=======
   if("${OPT_TOOL}" STREQUAL "$<TARGET_FILE:opt>")
     add_custom_command(OUTPUT ${CMAKE_CURRENT_BINARY_DIR}/${bclib_name}
       DEPENDS opt
@@ -244,17 +232,11 @@
       DEPENDS llvm-extract
       APPEND)
   endif()
->>>>>>> e7aa6127
 
   # Package the bitcode in the bitcode and embed it in an ELF for the static library
-  add_custom_target(packaged_${bclib_name}
+  add_custom_command(OUTPUT ${CMAKE_CURRENT_BINARY_DIR}/packaged_${bclib_name}
       COMMAND ${PACKAGER_TOOL} -o ${CMAKE_CURRENT_BINARY_DIR}/packaged_${bclib_name}
         "--image=file=${CMAKE_CURRENT_BINARY_DIR}/extracted_${bclib_name},triple=${target_triple},arch=${target_cpu},kind=openmp"
-<<<<<<< HEAD
-      COMMENT "Packaging LLVM offloading binary ${bclib_name}.out"
-  )
-  add_dependencies(packaged_${bclib_name} extracted_${bclib_name})
-=======
       DEPENDS ${CMAKE_CURRENT_BINARY_DIR}/extracted_${bclib_name}
       COMMENT "Packaging LLVM offloading binary ${bclib_name}.out"
   )
@@ -263,68 +245,25 @@
       DEPENDS clang-offload-packager
       APPEND)
   endif()
->>>>>>> e7aa6127
 
   set(output_name "${CMAKE_CURRENT_BINARY_DIR}/devicertl-${target_name}-${target_cpu}.o")
-  add_custom_target(embedded_${target_name}-${target_cpu}
+  add_custom_command(OUTPUT ${output_name}
     COMMAND ${CLANG_TOOL} --std=c++17 -c -nostdlib
             -Xclang -fembed-offload-object=${CMAKE_CURRENT_BINARY_DIR}/packaged_${bclib_name}
             -o ${output_name}
             ${source_directory}/Stub.cpp
-<<<<<<< HEAD
-    BYPRODUCTS ${output_name}
-    COMMENT "Embedding LLVM offloading binary in ${output_name}"
-    VERBATIM
-  )
-  add_dependencies(embedded_${target_name}-${target_cpu} packaged_${bclib_name})
-
-  set_property(DIRECTORY APPEND PROPERTY ADDITIONAL_MAKE_CLEAN_FILES ${output_name})
-  add_dependencies(omptarget.devicertl.all_objs embedded_${target_name}-${target_cpu})
-  set_property(TARGET omptarget.devicertl.all_objs APPEND PROPERTY IMPORTED_OBJECTS ${output_name})
-
-  # Add a target-level dependency to ensure that llvm-link and opt are up-to-date.
-  # By default, add_custom_target only builds the tool if the executable is missing
-  if("${LINK_TOOL}" STREQUAL "$<TARGET_FILE:llvm-link>")
-    add_dependencies(linked_${bclib_name} llvm-link)
-  endif()
-  if("${OPT_TOOL}" STREQUAL "$<TARGET_FILE:opt>")
-    add_dependencies(${bclib_name} opt)
-  endif()
-  if("${EXTRACT_TOOL}" STREQUAL "$<TARGET_FILE:llvm-extract>")
-    add_dependencies(extracted_${bclib_name} llvm-extract)
-  endif()
-  if("${PACKAGER_TOOL}" STREQUAL "$<TARGET_FILE:clang-offload-packager>")
-    add_dependencies(packaged_${bclib_name} clang-offload-packager)
-  endif()
-=======
     DEPENDS ${CMAKE_CURRENT_BINARY_DIR}/packaged_${bclib_name} ${source_directory}/Stub.cpp
     COMMENT "Embedding LLVM offloading binary in devicertl-${target_name}-${target_cpu}.o"
     VERBATIM
   )
->>>>>>> e7aa6127
   if("${CLANG_TOOL}" STREQUAL "$<TARGET_FILE:clang>")
-    add_dependencies(embedded_${target_name}-${target_cpu} clang)
-  endif()
-
-<<<<<<< HEAD
-  set_property(DIRECTORY APPEND PROPERTY ADDITIONAL_MAKE_CLEAN_FILES ${bclib_name})
-
-  set(bclib_target_name "omptarget-${target_name}-${target_cpu}-bc")
-  add_custom_target(${bclib_target_name} ALL)
-  add_dependencies(${bclib_target_name} ${bclib_name})
-
-  # Copy library to destination.
-  add_custom_command(TARGET ${bclib_target_name} POST_BUILD
-                    COMMAND ${CMAKE_COMMAND} -E copy ${CMAKE_CURRENT_BINARY_DIR}/${bclib_name}
-                    ${LIBOMPTARGET_LIBRARY_DIR})
-  add_dependencies("omptarget.devicertl.${target_name}" "${bclib_target_name}")
-
-  # Install bitcode library under the lib destination folder.
-  install(FILES ${CMAKE_CURRENT_BINARY_DIR}/${bclib_name} DESTINATION "${OPENMP_INSTALL_LIBDIR}")
-=======
+    add_custom_command(OUTPUT ${output_name}
+      DEPENDS clang
+      APPEND)
+  endif()
+
   set_property(DIRECTORY APPEND PROPERTY ADDITIONAL_MAKE_CLEAN_FILES ${output_name})
   set_property(TARGET omptarget.devicertl.all_objs APPEND PROPERTY IMPORTED_OBJECTS ${output_name})
->>>>>>> e7aa6127
 endfunction()
 
 # Generate a Bitcode library for all the compute capabilities the user requested
