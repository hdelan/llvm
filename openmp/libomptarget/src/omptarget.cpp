//===------ omptarget.cpp - Target independent OpenMP target RTL -- C++ -*-===//
//
// Part of the LLVM Project, under the Apache License v2.0 with LLVM Exceptions.
// See https://llvm.org/LICENSE.txt for license information.
// SPDX-License-Identifier: Apache-2.0 WITH LLVM-exception
//
//===----------------------------------------------------------------------===//
//
// Implementation of the interface to be used by Clang during the codegen of a
// target region.
//
//===----------------------------------------------------------------------===//

#include "device.h"
#include "private.h"
#include "rtl.h"

#include <cassert>
#include <vector>

<<<<<<< HEAD
#ifdef OMPTARGET_DEBUG
int DebugLevel = 0;
#endif // OMPTARGET_DEBUG
int InfoLevel = 0;

=======
>>>>>>> b1169bdb
/* All begin addresses for partially mapped structs must be 8-aligned in order
 * to ensure proper alignment of members. E.g.
 *
 * struct S {
 *   int a;   // 4-aligned
 *   int b;   // 4-aligned
 *   int *p;  // 8-aligned
 * } s1;
 * ...
 * #pragma omp target map(tofrom: s1.b, s1.p[0:N])
 * {
 *   s1.b = 5;
 *   for (int i...) s1.p[i] = ...;
 * }
 *
 * Here we are mapping s1 starting from member b, so BaseAddress=&s1=&s1.a and
 * BeginAddress=&s1.b. Let's assume that the struct begins at address 0x100,
 * then &s1.a=0x100, &s1.b=0x104, &s1.p=0x108. Each member obeys the alignment
 * requirements for its type. Now, when we allocate memory on the device, in
 * CUDA's case cuMemAlloc() returns an address which is at least 256-aligned.
 * This means that the chunk of the struct on the device will start at a
 * 256-aligned address, let's say 0x200. Then the address of b will be 0x200 and
 * address of p will be a misaligned 0x204 (on the host there was no need to add
 * padding between b and p, so p comes exactly 4 bytes after b). If the device
 * kernel tries to access s1.p, a misaligned address error occurs (as reported
 * by the CUDA plugin). By padding the begin address down to a multiple of 8 and
 * extending the size of the allocated chuck accordingly, the chuck on the
 * device will start at 0x200 with the padding (4 bytes), then &s1.b=0x204 and
 * &s1.p=0x208, as they should be to satisfy the alignment requirements.
 */
static const int64_t Alignment = 8;

/// Map global data and execute pending ctors
static int InitLibrary(DeviceTy& Device) {
  /*
   * Map global data
   */
  int32_t device_id = Device.DeviceID;
  int rc = OFFLOAD_SUCCESS;

  Device.PendingGlobalsMtx.lock();
  TrlTblMtx->lock();
  for (HostEntriesBeginToTransTableTy::iterator
      ii = HostEntriesBeginToTransTable->begin();
      ii != HostEntriesBeginToTransTable->end(); ++ii) {
    TranslationTable *TransTable = &ii->second;
    if (TransTable->HostTable.EntriesBegin ==
        TransTable->HostTable.EntriesEnd) {
      // No host entry so no need to proceed
      continue;
    }
    if (TransTable->TargetsTable[device_id] != 0) {
      // Library entries have already been processed
      continue;
    }

    // 1) get image.
    assert(TransTable->TargetsImages.size() > (size_t)device_id &&
           "Not expecting a device ID outside the table's bounds!");
    __tgt_device_image *img = TransTable->TargetsImages[device_id];
    if (!img) {
      REPORT("No image loaded for device id %d.\n", device_id);
      rc = OFFLOAD_FAIL;
      break;
    }
    // 2) load image into the target table.
    __tgt_target_table *TargetTable =
        TransTable->TargetsTable[device_id] = Device.load_binary(img);
    // Unable to get table for this image: invalidate image and fail.
    if (!TargetTable) {
      REPORT("Unable to generate entries table for device id %d.\n", device_id);
      TransTable->TargetsImages[device_id] = 0;
      rc = OFFLOAD_FAIL;
      break;
    }

    // Verify whether the two table sizes match.
    size_t hsize =
        TransTable->HostTable.EntriesEnd - TransTable->HostTable.EntriesBegin;
    size_t tsize = TargetTable->EntriesEnd - TargetTable->EntriesBegin;

    // Invalid image for these host entries!
    if (hsize != tsize) {
      REPORT("Host and Target tables mismatch for device id %d [%zx != %zx].\n",
             device_id, hsize, tsize);
      TransTable->TargetsImages[device_id] = 0;
      TransTable->TargetsTable[device_id] = 0;
      rc = OFFLOAD_FAIL;
      break;
    }

    // process global data that needs to be mapped.
    Device.DataMapMtx.lock();
    __tgt_target_table *HostTable = &TransTable->HostTable;
    for (__tgt_offload_entry *CurrDeviceEntry = TargetTable->EntriesBegin,
                             *CurrHostEntry = HostTable->EntriesBegin,
                             *EntryDeviceEnd = TargetTable->EntriesEnd;
         CurrDeviceEntry != EntryDeviceEnd;
         CurrDeviceEntry++, CurrHostEntry++) {
      if (CurrDeviceEntry->size != 0) {
        // has data.
        assert(CurrDeviceEntry->size == CurrHostEntry->size &&
               "data size mismatch");

        // Fortran may use multiple weak declarations for the same symbol,
        // therefore we must allow for multiple weak symbols to be loaded from
        // the fat binary. Treat these mappings as any other "regular" mapping.
        // Add entry to map.
        if (Device.getTgtPtrBegin(CurrHostEntry->addr, CurrHostEntry->size))
          continue;
        DP("Add mapping from host " DPxMOD " to device " DPxMOD " with size %zu"
            "\n", DPxPTR(CurrHostEntry->addr), DPxPTR(CurrDeviceEntry->addr),
            CurrDeviceEntry->size);
        Device.HostDataToTargetMap.emplace(
            (uintptr_t)CurrHostEntry->addr /*HstPtrBase*/,
            (uintptr_t)CurrHostEntry->addr /*HstPtrBegin*/,
            (uintptr_t)CurrHostEntry->addr + CurrHostEntry->size /*HstPtrEnd*/,
            (uintptr_t)CurrDeviceEntry->addr /*TgtPtrBegin*/,
            true /*IsRefCountINF*/);
      }
    }
    Device.DataMapMtx.unlock();
  }
  TrlTblMtx->unlock();

  if (rc != OFFLOAD_SUCCESS) {
    Device.PendingGlobalsMtx.unlock();
    return rc;
  }

  /*
   * Run ctors for static objects
   */
  if (!Device.PendingCtorsDtors.empty()) {
    // Call all ctors for all libraries registered so far
    for (auto &lib : Device.PendingCtorsDtors) {
      if (!lib.second.PendingCtors.empty()) {
        DP("Has pending ctors... call now\n");
        for (auto &entry : lib.second.PendingCtors) {
          void *ctor = entry;
          int rc = target(device_id, ctor, 0, NULL, NULL, NULL, NULL, NULL, 1,
              1, true /*team*/);
          if (rc != OFFLOAD_SUCCESS) {
            REPORT("Running ctor " DPxMOD " failed.\n", DPxPTR(ctor));
            Device.PendingGlobalsMtx.unlock();
            return OFFLOAD_FAIL;
          }
        }
        // Clear the list to indicate that this device has been used
        lib.second.PendingCtors.clear();
        DP("Done with pending ctors for lib " DPxMOD "\n", DPxPTR(lib.first));
      }
    }
  }
  Device.HasPendingGlobals = false;
  Device.PendingGlobalsMtx.unlock();

  return OFFLOAD_SUCCESS;
}

// Check whether a device has been initialized, global ctors have been
// executed and global data has been mapped; do so if not already done.
int CheckDeviceAndCtors(int64_t device_id) {
  // Is device ready?
  if (!device_is_ready(device_id)) {
    REPORT("Device %" PRId64 " is not ready.\n", device_id);
    return OFFLOAD_FAIL;
  }

  // Get device info.
  DeviceTy &Device = Devices[device_id];

  // Check whether global data has been mapped for this device
  Device.PendingGlobalsMtx.lock();
  bool hasPendingGlobals = Device.HasPendingGlobals;
  Device.PendingGlobalsMtx.unlock();
  if (hasPendingGlobals && InitLibrary(Device) != OFFLOAD_SUCCESS) {
    REPORT("Failed to init globals on device %" PRId64 "\n", device_id);
    return OFFLOAD_FAIL;
  }

  return OFFLOAD_SUCCESS;
}

static int32_t getParentIndex(int64_t type) {
  return ((type & OMP_TGT_MAPTYPE_MEMBER_OF) >> 48) - 1;
}

/// Call the user-defined mapper function followed by the appropriate
// target_data_* function (target_data_{begin,end,update}).
int targetDataMapper(DeviceTy &Device, void *arg_base, void *arg,
                     int64_t arg_size, int64_t arg_type, void *arg_mapper,
                     TargetDataFuncPtrTy target_data_function) {
  DP("Calling the mapper function " DPxMOD "\n", DPxPTR(arg_mapper));

  // The mapper function fills up Components.
  MapperComponentsTy MapperComponents;
  MapperFuncPtrTy MapperFuncPtr = (MapperFuncPtrTy)(arg_mapper);
  (*MapperFuncPtr)((void *)&MapperComponents, arg_base, arg, arg_size,
      arg_type);

  // Construct new arrays for args_base, args, arg_sizes and arg_types
  // using the information in MapperComponents and call the corresponding
  // target_data_* function using these new arrays.
  std::vector<void *> MapperArgsBase(MapperComponents.Components.size());
  std::vector<void *> MapperArgs(MapperComponents.Components.size());
  std::vector<int64_t> MapperArgSizes(MapperComponents.Components.size());
  std::vector<int64_t> MapperArgTypes(MapperComponents.Components.size());

  for (unsigned I = 0, E = MapperComponents.Components.size(); I < E; ++I) {
    auto &C =
        MapperComponents
            .Components[target_data_function == targetDataEnd ? I : E - I - 1];
    MapperArgsBase[I] = C.Base;
    MapperArgs[I] = C.Begin;
    MapperArgSizes[I] = C.Size;
    MapperArgTypes[I] = C.Type;
  }

  int rc = target_data_function(Device, MapperComponents.Components.size(),
                                MapperArgsBase.data(), MapperArgs.data(),
                                MapperArgSizes.data(), MapperArgTypes.data(),
                                /*arg_mappers*/ nullptr,
                                /*__tgt_async_info*/ nullptr);

  return rc;
}

/// Internal function to do the mapping and transfer the data to the device
int targetDataBegin(DeviceTy &Device, int32_t arg_num, void **args_base,
                    void **args, int64_t *arg_sizes, int64_t *arg_types,
                    void **arg_mappers, __tgt_async_info *async_info_ptr) {
  // process each input.
  for (int32_t i = 0; i < arg_num; ++i) {
    // Ignore private variables and arrays - there is no mapping for them.
    if ((arg_types[i] & OMP_TGT_MAPTYPE_LITERAL) ||
        (arg_types[i] & OMP_TGT_MAPTYPE_PRIVATE))
      continue;

    if (arg_mappers && arg_mappers[i]) {
      // Instead of executing the regular path of targetDataBegin, call the
      // targetDataMapper variant which will call targetDataBegin again
      // with new arguments.
      DP("Calling targetDataMapper for the %dth argument\n", i);

      int rc = targetDataMapper(Device, args_base[i], args[i], arg_sizes[i],
                                arg_types[i], arg_mappers[i], targetDataBegin);

      if (rc != OFFLOAD_SUCCESS) {
        REPORT("Call to targetDataBegin via targetDataMapper for custom mapper"
               " failed.\n");
        return OFFLOAD_FAIL;
      }

      // Skip the rest of this function, continue to the next argument.
      continue;
    }

    void *HstPtrBegin = args[i];
    void *HstPtrBase = args_base[i];
    int64_t data_size = arg_sizes[i];

    // Adjust for proper alignment if this is a combined entry (for structs).
    // Look at the next argument - if that is MEMBER_OF this one, then this one
    // is a combined entry.
    int64_t padding = 0;
    const int next_i = i+1;
    if (getParentIndex(arg_types[i]) < 0 && next_i < arg_num &&
        getParentIndex(arg_types[next_i]) == i) {
      padding = (int64_t)HstPtrBegin % Alignment;
      if (padding) {
        DP("Using a padding of %" PRId64 " bytes for begin address " DPxMOD
            "\n", padding, DPxPTR(HstPtrBegin));
        HstPtrBegin = (char *) HstPtrBegin - padding;
        data_size += padding;
      }
    }

    // Address of pointer on the host and device, respectively.
    void *Pointer_HstPtrBegin, *PointerTgtPtrBegin;
    bool IsNew, Pointer_IsNew;
    bool IsHostPtr = false;
    bool IsImplicit = arg_types[i] & OMP_TGT_MAPTYPE_IMPLICIT;
    // Force the creation of a device side copy of the data when:
    // a close map modifier was associated with a map that contained a to.
    bool HasCloseModifier = arg_types[i] & OMP_TGT_MAPTYPE_CLOSE;
    bool HasPresentModifier = arg_types[i] & OMP_TGT_MAPTYPE_PRESENT;
    // UpdateRef is based on MEMBER_OF instead of TARGET_PARAM because if we
    // have reached this point via __tgt_target_data_begin and not __tgt_target
    // then no argument is marked as TARGET_PARAM ("omp target data map" is not
    // associated with a target region, so there are no target parameters). This
    // may be considered a hack, we could revise the scheme in the future.
    bool UpdateRef = !(arg_types[i] & OMP_TGT_MAPTYPE_MEMBER_OF);
    if (arg_types[i] & OMP_TGT_MAPTYPE_PTR_AND_OBJ) {
      DP("Has a pointer entry: \n");
      // Base is address of pointer.
      //
      // Usually, the pointer is already allocated by this time.  For example:
      //
      //   #pragma omp target map(s.p[0:N])
      //
      // The map entry for s comes first, and the PTR_AND_OBJ entry comes
      // afterward, so the pointer is already allocated by the time the
      // PTR_AND_OBJ entry is handled below, and PointerTgtPtrBegin is thus
      // non-null.  However, "declare target link" can produce a PTR_AND_OBJ
      // entry for a global that might not already be allocated by the time the
      // PTR_AND_OBJ entry is handled below, and so the allocation might fail
      // when HasPresentModifier.
      PointerTgtPtrBegin = Device.getOrAllocTgtPtr(
          HstPtrBase, HstPtrBase, sizeof(void *), Pointer_IsNew, IsHostPtr,
          IsImplicit, UpdateRef, HasCloseModifier, HasPresentModifier);
      if (!PointerTgtPtrBegin) {
        REPORT("Call to getOrAllocTgtPtr returned null pointer (%s).\n",
               HasPresentModifier ? "'present' map type modifier"
                                  : "device failure or illegal mapping");
        return OFFLOAD_FAIL;
      }
      DP("There are %zu bytes allocated at target address " DPxMOD " - is%s new"
          "\n", sizeof(void *), DPxPTR(PointerTgtPtrBegin),
          (Pointer_IsNew ? "" : " not"));
      Pointer_HstPtrBegin = HstPtrBase;
      // modify current entry.
      HstPtrBase = *(void **)HstPtrBase;
      UpdateRef = true; // subsequently update ref count of pointee
    }

    void *TgtPtrBegin = Device.getOrAllocTgtPtr(
        HstPtrBegin, HstPtrBase, data_size, IsNew, IsHostPtr, IsImplicit,
        UpdateRef, HasCloseModifier, HasPresentModifier);
    // If data_size==0, then the argument could be a zero-length pointer to
    // NULL, so getOrAlloc() returning NULL is not an error.
    if (!TgtPtrBegin && (data_size || HasPresentModifier)) {
      REPORT("Call to getOrAllocTgtPtr returned null pointer (%s).\n",
             HasPresentModifier ? "'present' map type modifier"
                                : "device failure or illegal mapping");
      return OFFLOAD_FAIL;
    }
    DP("There are %" PRId64 " bytes allocated at target address " DPxMOD
        " - is%s new\n", data_size, DPxPTR(TgtPtrBegin),
        (IsNew ? "" : " not"));

    if (arg_types[i] & OMP_TGT_MAPTYPE_RETURN_PARAM) {
      uintptr_t Delta = (uintptr_t)HstPtrBegin - (uintptr_t)HstPtrBase;
      void *TgtPtrBase = (void *)((uintptr_t)TgtPtrBegin - Delta);
      DP("Returning device pointer " DPxMOD "\n", DPxPTR(TgtPtrBase));
      args_base[i] = TgtPtrBase;
    }

    if (arg_types[i] & OMP_TGT_MAPTYPE_TO) {
      bool copy = false;
      if (!(RTLs->RequiresFlags & OMP_REQ_UNIFIED_SHARED_MEMORY) ||
          HasCloseModifier) {
        if (IsNew || (arg_types[i] & OMP_TGT_MAPTYPE_ALWAYS)) {
          copy = true;
        } else if (arg_types[i] & OMP_TGT_MAPTYPE_MEMBER_OF) {
          // Copy data only if the "parent" struct has RefCount==1.
          int32_t parent_idx = getParentIndex(arg_types[i]);
          uint64_t parent_rc = Device.getMapEntryRefCnt(args[parent_idx]);
          assert(parent_rc > 0 && "parent struct not found");
          if (parent_rc == 1) {
            copy = true;
          }
        }
      }

      if (copy && !IsHostPtr) {
        DP("Moving %" PRId64 " bytes (hst:" DPxMOD ") -> (tgt:" DPxMOD ")\n",
           data_size, DPxPTR(HstPtrBegin), DPxPTR(TgtPtrBegin));
        int rt = Device.submitData(TgtPtrBegin, HstPtrBegin, data_size,
                                   async_info_ptr);
        if (rt != OFFLOAD_SUCCESS) {
          REPORT("Copying data to device failed.\n");
          return OFFLOAD_FAIL;
        }
      }
    }

    if (arg_types[i] & OMP_TGT_MAPTYPE_PTR_AND_OBJ && !IsHostPtr) {
      DP("Update pointer (" DPxMOD ") -> [" DPxMOD "]\n",
         DPxPTR(PointerTgtPtrBegin), DPxPTR(TgtPtrBegin));
      uint64_t Delta = (uint64_t)HstPtrBegin - (uint64_t)HstPtrBase;
      void *TgtPtrBase = (void *)((uint64_t)TgtPtrBegin - Delta);
      int rt = Device.submitData(PointerTgtPtrBegin, &TgtPtrBase,
                                 sizeof(void *), async_info_ptr);
      if (rt != OFFLOAD_SUCCESS) {
        REPORT("Copying data to device failed.\n");
        return OFFLOAD_FAIL;
      }
      // create shadow pointers for this entry
      Device.ShadowMtx.lock();
      Device.ShadowPtrMap[Pointer_HstPtrBegin] = {
          HstPtrBase, PointerTgtPtrBegin, TgtPtrBase};
      Device.ShadowMtx.unlock();
    }
  }

  return OFFLOAD_SUCCESS;
}

namespace {
/// This structure contains information to deallocate a target pointer, aka.
/// used to call the function \p DeviceTy::deallocTgtPtr.
struct DeallocTgtPtrInfo {
  /// Host pointer used to look up into the map table
  void *HstPtrBegin;
  /// Size of the data
  int64_t DataSize;
  /// Whether it is forced to be removed from the map table
  bool ForceDelete;
  /// Whether it has \p close modifier
  bool HasCloseModifier;

  DeallocTgtPtrInfo(void *HstPtr, int64_t Size, bool ForceDelete,
                    bool HasCloseModifier)
      : HstPtrBegin(HstPtr), DataSize(Size), ForceDelete(ForceDelete),
        HasCloseModifier(HasCloseModifier) {}
};
} // namespace

/// Internal function to undo the mapping and retrieve the data from the device.
int targetDataEnd(DeviceTy &Device, int32_t ArgNum, void **ArgBases,
                  void **Args, int64_t *ArgSizes, int64_t *ArgTypes,
                  void **ArgMappers, __tgt_async_info *AsyncInfo) {
  int Ret;
  std::vector<DeallocTgtPtrInfo> DeallocTgtPtrs;
  // process each input.
  for (int32_t I = ArgNum - 1; I >= 0; --I) {
    // Ignore private variables and arrays - there is no mapping for them.
    // Also, ignore the use_device_ptr directive, it has no effect here.
    if ((ArgTypes[I] & OMP_TGT_MAPTYPE_LITERAL) ||
        (ArgTypes[I] & OMP_TGT_MAPTYPE_PRIVATE))
      continue;

    if (ArgMappers && ArgMappers[I]) {
      // Instead of executing the regular path of targetDataEnd, call the
      // targetDataMapper variant which will call targetDataEnd again
      // with new arguments.
      DP("Calling targetDataMapper for the %dth argument\n", I);

      Ret = targetDataMapper(Device, ArgBases[I], Args[I], ArgSizes[I],
                             ArgTypes[I], ArgMappers[I], targetDataEnd);

      if (Ret != OFFLOAD_SUCCESS) {
        REPORT("Call to targetDataEnd via targetDataMapper for custom mapper"
               " failed.\n");
        return OFFLOAD_FAIL;
      }

      // Skip the rest of this function, continue to the next argument.
      continue;
    }

    void *HstPtrBegin = Args[I];
    int64_t DataSize = ArgSizes[I];
    // Adjust for proper alignment if this is a combined entry (for structs).
    // Look at the next argument - if that is MEMBER_OF this one, then this one
    // is a combined entry.
    const int NextI = I + 1;
    if (getParentIndex(ArgTypes[I]) < 0 && NextI < ArgNum &&
        getParentIndex(ArgTypes[NextI]) == I) {
      int64_t Padding = (int64_t)HstPtrBegin % Alignment;
      if (Padding) {
        DP("Using a Padding of %" PRId64 " bytes for begin address " DPxMOD
           "\n",
           Padding, DPxPTR(HstPtrBegin));
        HstPtrBegin = (char *)HstPtrBegin - Padding;
        DataSize += Padding;
      }
    }

    bool IsLast, IsHostPtr;
    bool IsImplicit = ArgTypes[I] & OMP_TGT_MAPTYPE_IMPLICIT;
    bool UpdateRef = !(ArgTypes[I] & OMP_TGT_MAPTYPE_MEMBER_OF) ||
                     (ArgTypes[I] & OMP_TGT_MAPTYPE_PTR_AND_OBJ);
    bool ForceDelete = ArgTypes[I] & OMP_TGT_MAPTYPE_DELETE;
    bool HasCloseModifier = ArgTypes[I] & OMP_TGT_MAPTYPE_CLOSE;
    bool HasPresentModifier = ArgTypes[I] & OMP_TGT_MAPTYPE_PRESENT;

    // If PTR_AND_OBJ, HstPtrBegin is address of pointee
    void *TgtPtrBegin = Device.getTgtPtrBegin(
        HstPtrBegin, DataSize, IsLast, UpdateRef, IsHostPtr, !IsImplicit);
    if (!TgtPtrBegin && (DataSize || HasPresentModifier)) {
      DP("Mapping does not exist (%s)\n",
         (HasPresentModifier ? "'present' map type modifier" : "ignored"));
      if (HasPresentModifier) {
        // This should be an error upon entering an "omp target exit data".  It
        // should not be an error upon exiting an "omp target data" or "omp
        // target".  For "omp target data", Clang thus doesn't include present
        // modifiers for end calls.  For "omp target", we have not found a valid
        // OpenMP program for which the error matters: it appears that, if a
        // program can guarantee that data is present at the beginning of an
        // "omp target" region so that there's no error there, that data is also
        // guaranteed to be present at the end.
        MESSAGE("device mapping required by 'present' map type modifier does "
                "not exist for host address " DPxMOD " (%" PRId64 " bytes)",
                DPxPTR(HstPtrBegin), DataSize);
        return OFFLOAD_FAIL;
      }
    } else {
      DP("There are %" PRId64 " bytes allocated at target address " DPxMOD
         " - is%s last\n",
         DataSize, DPxPTR(TgtPtrBegin), (IsLast ? "" : " not"));
    }

    bool DelEntry = IsLast || ForceDelete;

    if ((ArgTypes[I] & OMP_TGT_MAPTYPE_MEMBER_OF) &&
        !(ArgTypes[I] & OMP_TGT_MAPTYPE_PTR_AND_OBJ)) {
      DelEntry = false; // protect parent struct from being deallocated
    }

    if ((ArgTypes[I] & OMP_TGT_MAPTYPE_FROM) || DelEntry) {
      // Move data back to the host
      if (ArgTypes[I] & OMP_TGT_MAPTYPE_FROM) {
        bool Always = ArgTypes[I] & OMP_TGT_MAPTYPE_ALWAYS;
        bool CopyMember = false;
        if (!(RTLs->RequiresFlags & OMP_REQ_UNIFIED_SHARED_MEMORY) ||
            HasCloseModifier) {
          if ((ArgTypes[I] & OMP_TGT_MAPTYPE_MEMBER_OF) &&
              !(ArgTypes[I] & OMP_TGT_MAPTYPE_PTR_AND_OBJ)) {
            // Copy data only if the "parent" struct has RefCount==1.
            int32_t ParentIdx = getParentIndex(ArgTypes[I]);
            uint64_t ParentRC = Device.getMapEntryRefCnt(Args[ParentIdx]);
            assert(ParentRC > 0 && "parent struct not found");
            if (ParentRC == 1)
              CopyMember = true;
          }
        }

        if ((DelEntry || Always || CopyMember) &&
            !(RTLs->RequiresFlags & OMP_REQ_UNIFIED_SHARED_MEMORY &&
              TgtPtrBegin == HstPtrBegin)) {
          DP("Moving %" PRId64 " bytes (tgt:" DPxMOD ") -> (hst:" DPxMOD ")\n",
             DataSize, DPxPTR(TgtPtrBegin), DPxPTR(HstPtrBegin));
          Ret = Device.retrieveData(HstPtrBegin, TgtPtrBegin, DataSize,
                                    AsyncInfo);
          if (Ret != OFFLOAD_SUCCESS) {
            REPORT("Copying data from device failed.\n");
            return OFFLOAD_FAIL;
          }
        }
      }

      // If we copied back to the host a struct/array containing pointers, we
      // need to restore the original host pointer values from their shadow
      // copies. If the struct is going to be deallocated, remove any remaining
      // shadow pointer entries for this struct.
      uintptr_t LB = (uintptr_t)HstPtrBegin;
      uintptr_t UB = (uintptr_t)HstPtrBegin + DataSize;
      Device.ShadowMtx.lock();
      for (ShadowPtrListTy::iterator Itr = Device.ShadowPtrMap.begin();
           Itr != Device.ShadowPtrMap.end();) {
        void **ShadowHstPtrAddr = (void **)Itr->first;

        // An STL map is sorted on its keys; use this property
        // to quickly determine when to break out of the loop.
        if ((uintptr_t)ShadowHstPtrAddr < LB) {
          ++Itr;
          continue;
        }
        if ((uintptr_t)ShadowHstPtrAddr >= UB)
          break;

        // If we copied the struct to the host, we need to restore the pointer.
        if (ArgTypes[I] & OMP_TGT_MAPTYPE_FROM) {
          DP("Restoring original host pointer value " DPxMOD " for host "
             "pointer " DPxMOD "\n",
             DPxPTR(Itr->second.HstPtrVal), DPxPTR(ShadowHstPtrAddr));
          *ShadowHstPtrAddr = Itr->second.HstPtrVal;
        }
        // If the struct is to be deallocated, remove the shadow entry.
        if (DelEntry) {
          DP("Removing shadow pointer " DPxMOD "\n", DPxPTR(ShadowHstPtrAddr));
          Itr = Device.ShadowPtrMap.erase(Itr);
        } else {
          ++Itr;
        }
      }
      Device.ShadowMtx.unlock();

      // Add pointer to the buffer for later deallocation
      if (DelEntry)
        DeallocTgtPtrs.emplace_back(HstPtrBegin, DataSize, ForceDelete,
                                    HasCloseModifier);
    }
  }

  // We need to synchronize before deallocating data.
  // If AsyncInfo is nullptr, the previous data transfer (if has) will be
  // synchronous, so we don't need to synchronize again. If AsyncInfo->Queue is
  // nullptr, there is no data transfer happened because once there is,
  // AsyncInfo->Queue will not be nullptr, so again, we don't need to
  // synchronize.
  if (AsyncInfo && AsyncInfo->Queue) {
    Ret = Device.synchronize(AsyncInfo);
    if (Ret != OFFLOAD_SUCCESS) {
      REPORT("Failed to synchronize device.\n");
      return OFFLOAD_FAIL;
    }
  }

  // Deallocate target pointer
  for (DeallocTgtPtrInfo &Info : DeallocTgtPtrs) {
    Ret = Device.deallocTgtPtr(Info.HstPtrBegin, Info.DataSize,
                               Info.ForceDelete, Info.HasCloseModifier);
    if (Ret != OFFLOAD_SUCCESS) {
      REPORT("Deallocating data from device failed.\n");
      return OFFLOAD_FAIL;
    }
  }

  return OFFLOAD_SUCCESS;
}

/// Internal function to pass data to/from the target.
// async_info_ptr is currently unused, added here so target_data_update has the
// same signature as targetDataBegin and targetDataEnd.
int target_data_update(DeviceTy &Device, int32_t arg_num,
    void **args_base, void **args, int64_t *arg_sizes, int64_t *arg_types,
    void **arg_mappers, __tgt_async_info *async_info_ptr) {
  // process each input.
  for (int32_t i = 0; i < arg_num; ++i) {
    if ((arg_types[i] & OMP_TGT_MAPTYPE_LITERAL) ||
        (arg_types[i] & OMP_TGT_MAPTYPE_PRIVATE))
      continue;

    if (arg_mappers && arg_mappers[i]) {
      // Instead of executing the regular path of target_data_update, call the
      // targetDataMapper variant which will call target_data_update again
      // with new arguments.
      DP("Calling targetDataMapper for the %dth argument\n", i);

      int rc =
          targetDataMapper(Device, args_base[i], args[i], arg_sizes[i],
                           arg_types[i], arg_mappers[i], target_data_update);

      if (rc != OFFLOAD_SUCCESS) {
        REPORT(
            "Call to target_data_update via targetDataMapper for custom mapper"
            " failed.\n");
        return OFFLOAD_FAIL;
      }

      // Skip the rest of this function, continue to the next argument.
      continue;
    }

    void *HstPtrBegin = args[i];
    int64_t MapSize = arg_sizes[i];
    bool IsLast, IsHostPtr;
    void *TgtPtrBegin = Device.getTgtPtrBegin(
        HstPtrBegin, MapSize, IsLast, false, IsHostPtr, /*MustContain=*/true);
    if (!TgtPtrBegin) {
      DP("hst data:" DPxMOD " not found, becomes a noop\n", DPxPTR(HstPtrBegin));
      if (arg_types[i] & OMP_TGT_MAPTYPE_PRESENT) {
        MESSAGE("device mapping required by 'present' motion modifier does not "
                "exist for host address " DPxMOD " (%" PRId64 " bytes)",
                DPxPTR(HstPtrBegin), MapSize);
        return OFFLOAD_FAIL;
      }
      continue;
    }

    if (RTLs->RequiresFlags & OMP_REQ_UNIFIED_SHARED_MEMORY &&
        TgtPtrBegin == HstPtrBegin) {
      DP("hst data:" DPxMOD " unified and shared, becomes a noop\n",
         DPxPTR(HstPtrBegin));
      continue;
    }

    if (arg_types[i] & OMP_TGT_MAPTYPE_FROM) {
      DP("Moving %" PRId64 " bytes (tgt:" DPxMOD ") -> (hst:" DPxMOD ")\n",
          arg_sizes[i], DPxPTR(TgtPtrBegin), DPxPTR(HstPtrBegin));
      int rt = Device.retrieveData(HstPtrBegin, TgtPtrBegin, MapSize, nullptr);
      if (rt != OFFLOAD_SUCCESS) {
        REPORT("Copying data from device failed.\n");
        return OFFLOAD_FAIL;
      }

      uintptr_t lb = (uintptr_t) HstPtrBegin;
      uintptr_t ub = (uintptr_t) HstPtrBegin + MapSize;
      Device.ShadowMtx.lock();
      for (ShadowPtrListTy::iterator it = Device.ShadowPtrMap.begin();
          it != Device.ShadowPtrMap.end(); ++it) {
        void **ShadowHstPtrAddr = (void**) it->first;
        if ((uintptr_t) ShadowHstPtrAddr < lb)
          continue;
        if ((uintptr_t) ShadowHstPtrAddr >= ub)
          break;
        DP("Restoring original host pointer value " DPxMOD " for host pointer "
            DPxMOD "\n", DPxPTR(it->second.HstPtrVal),
            DPxPTR(ShadowHstPtrAddr));
        *ShadowHstPtrAddr = it->second.HstPtrVal;
      }
      Device.ShadowMtx.unlock();
    }

    if (arg_types[i] & OMP_TGT_MAPTYPE_TO) {
      DP("Moving %" PRId64 " bytes (hst:" DPxMOD ") -> (tgt:" DPxMOD ")\n",
          arg_sizes[i], DPxPTR(HstPtrBegin), DPxPTR(TgtPtrBegin));
      int rt = Device.submitData(TgtPtrBegin, HstPtrBegin, MapSize, nullptr);
      if (rt != OFFLOAD_SUCCESS) {
        REPORT("Copying data to device failed.\n");
        return OFFLOAD_FAIL;
      }

      uintptr_t lb = (uintptr_t) HstPtrBegin;
      uintptr_t ub = (uintptr_t) HstPtrBegin + MapSize;
      Device.ShadowMtx.lock();
      for (ShadowPtrListTy::iterator it = Device.ShadowPtrMap.begin();
          it != Device.ShadowPtrMap.end(); ++it) {
        void **ShadowHstPtrAddr = (void **)it->first;
        if ((uintptr_t)ShadowHstPtrAddr < lb)
          continue;
        if ((uintptr_t)ShadowHstPtrAddr >= ub)
          break;
        DP("Restoring original target pointer value " DPxMOD " for target "
           "pointer " DPxMOD "\n",
           DPxPTR(it->second.TgtPtrVal), DPxPTR(it->second.TgtPtrAddr));
        rt = Device.submitData(it->second.TgtPtrAddr, &it->second.TgtPtrVal,
                               sizeof(void *), nullptr);
        if (rt != OFFLOAD_SUCCESS) {
          REPORT("Copying data to device failed.\n");
          Device.ShadowMtx.unlock();
          return OFFLOAD_FAIL;
        }
      }
      Device.ShadowMtx.unlock();
    }
  }
  return OFFLOAD_SUCCESS;
}

static const unsigned LambdaMapping = OMP_TGT_MAPTYPE_PTR_AND_OBJ |
                                      OMP_TGT_MAPTYPE_LITERAL |
                                      OMP_TGT_MAPTYPE_IMPLICIT;
static bool isLambdaMapping(int64_t Mapping) {
  return (Mapping & LambdaMapping) == LambdaMapping;
}

namespace {
/// Find the table information in the map or look it up in the translation
/// tables.
TableMap *getTableMap(void *HostPtr) {
  std::lock_guard<std::mutex> TblMapLock(*TblMapMtx);
  HostPtrToTableMapTy::iterator TableMapIt = HostPtrToTableMap->find(HostPtr);

  if (TableMapIt != HostPtrToTableMap->end())
    return &TableMapIt->second;

  // We don't have a map. So search all the registered libraries.
  TableMap *TM = nullptr;
  std::lock_guard<std::mutex> TrlTblLock(*TrlTblMtx);
  for (HostEntriesBeginToTransTableTy::iterator Itr =
           HostEntriesBeginToTransTable->begin();
       Itr != HostEntriesBeginToTransTable->end(); ++Itr) {
    // get the translation table (which contains all the good info).
    TranslationTable *TransTable = &Itr->second;
    // iterate over all the host table entries to see if we can locate the
    // host_ptr.
    __tgt_offload_entry *Cur = TransTable->HostTable.EntriesBegin;
    for (uint32_t I = 0; Cur < TransTable->HostTable.EntriesEnd; ++Cur, ++I) {
      if (Cur->addr != HostPtr)
        continue;
      // we got a match, now fill the HostPtrToTableMap so that we
      // may avoid this search next time.
      TM = &(*HostPtrToTableMap)[HostPtr];
      TM->Table = TransTable;
      TM->Index = I;
      return TM;
    }
  }

  return nullptr;
}

/// Get loop trip count
/// FIXME: This function will not work right if calling
/// __kmpc_push_target_tripcount in one thread but doing offloading in another
/// thread, which might occur when we call task yield.
uint64_t getLoopTripCount(int64_t DeviceId) {
  DeviceTy &Device = Devices[DeviceId];
  uint64_t LoopTripCount = 0;

  {
    std::lock_guard<std::mutex> TblMapLock(*TblMapMtx);
    auto I = Device.LoopTripCnt.find(__kmpc_global_thread_num(NULL));
    if (I != Device.LoopTripCnt.end()) {
      LoopTripCount = I->second;
      Device.LoopTripCnt.erase(I);
      DP("loop trip count is %lu.\n", LoopTripCount);
    }
  }

  return LoopTripCount;
}

/// A class manages private arguments in a target region.
class PrivateArgumentManagerTy {
  /// A data structure for the information of first-private arguments. We can
  /// use this information to optimize data transfer by packing all
  /// first-private arguments and transfer them all at once.
  struct FirstPrivateArgInfoTy {
    /// The index of the element in \p TgtArgs corresponding to the argument
    const int Index;
    /// Host pointer begin
    const char *HstPtrBegin;
    /// Host pointer end
    const char *HstPtrEnd;
    /// Aligned size
    const int64_t AlignedSize;

    FirstPrivateArgInfoTy(int Index, const void *HstPtr, int64_t Size)
        : Index(Index), HstPtrBegin(reinterpret_cast<const char *>(HstPtr)),
          HstPtrEnd(HstPtrBegin + Size), AlignedSize(Size + Size % Alignment) {}
  };

  /// A vector of target pointers for all private arguments
  std::vector<void *> TgtPtrs;

  /// A vector of information of all first-private arguments to be packed
  std::vector<FirstPrivateArgInfoTy> FirstPrivateArgInfo;
  /// Host buffer for all arguments to be packed
  std::vector<char> FirstPrivateArgBuffer;
  /// The total size of all arguments to be packed
  int64_t FirstPrivateArgSize = 0;

  /// A reference to the \p DeviceTy object
  DeviceTy &Device;
  /// A pointer to a \p __tgt_async_info object
  __tgt_async_info *AsyncInfo;

  // TODO: What would be the best value here? Should we make it configurable?
  // If the size is larger than this threshold, we will allocate and transfer it
  // immediately instead of packing it.
  static constexpr const int64_t FirstPrivateArgSizeThreshold = 1024;

public:
  /// Constructor
  PrivateArgumentManagerTy(DeviceTy &Dev, __tgt_async_info *AsyncInfo)
      : Device(Dev), AsyncInfo(AsyncInfo) {}

  /// A a private argument
  int addArg(void *HstPtr, int64_t ArgSize, int64_t ArgOffset,
             bool IsFirstPrivate, void *&TgtPtr, int TgtArgsIndex) {
    // If the argument is not first-private, or its size is greater than a
    // predefined threshold, we will allocate memory and issue the transfer
    // immediately.
    if (ArgSize > FirstPrivateArgSizeThreshold || !IsFirstPrivate) {
      TgtPtr = Device.allocData(ArgSize, HstPtr);
      if (!TgtPtr) {
        DP("Data allocation for %sprivate array " DPxMOD " failed.\n",
           (IsFirstPrivate ? "first-" : ""), DPxPTR(HstPtr));
        return OFFLOAD_FAIL;
      }
#ifdef OMPTARGET_DEBUG
      void *TgtPtrBase = (void *)((intptr_t)TgtPtr + ArgOffset);
      DP("Allocated %" PRId64 " bytes of target memory at " DPxMOD
         " for %sprivate array " DPxMOD " - pushing target argument " DPxMOD
         "\n",
         ArgSize, DPxPTR(TgtPtr), (IsFirstPrivate ? "first-" : ""),
         DPxPTR(HstPtr), DPxPTR(TgtPtrBase));
#endif
      // If first-private, copy data from host
      if (IsFirstPrivate) {
        int Ret = Device.submitData(TgtPtr, HstPtr, ArgSize, AsyncInfo);
        if (Ret != OFFLOAD_SUCCESS) {
          DP("Copying data to device failed, failed.\n");
          return OFFLOAD_FAIL;
        }
      }
      TgtPtrs.push_back(TgtPtr);
    } else {
      DP("Firstprivate array " DPxMOD " of size %" PRId64 " will be packed\n",
         DPxPTR(HstPtr), ArgSize);
      // When reach this point, the argument must meet all following
      // requirements:
      // 1. Its size does not exceed the threshold (see the comment for
      // FirstPrivateArgSizeThreshold);
      // 2. It must be first-private (needs to be mapped to target device).
      // We will pack all this kind of arguments to transfer them all at once
      // to reduce the number of data transfer. We will not take
      // non-first-private arguments, aka. private arguments that doesn't need
      // to be mapped to target device, into account because data allocation
      // can be very efficient with memory manager.

      // Placeholder value
      TgtPtr = nullptr;
      FirstPrivateArgInfo.emplace_back(TgtArgsIndex, HstPtr, ArgSize);
      FirstPrivateArgSize += FirstPrivateArgInfo.back().AlignedSize;
    }

    return OFFLOAD_SUCCESS;
  }

  /// Pack first-private arguments, replace place holder pointers in \p TgtArgs,
  /// and start the transfer.
  int packAndTransfer(std::vector<void *> &TgtArgs) {
    if (!FirstPrivateArgInfo.empty()) {
      assert(FirstPrivateArgSize != 0 &&
             "FirstPrivateArgSize is 0 but FirstPrivateArgInfo is empty");
      FirstPrivateArgBuffer.resize(FirstPrivateArgSize, 0);
      auto Itr = FirstPrivateArgBuffer.begin();
      // Copy all host data to this buffer
      for (FirstPrivateArgInfoTy &Info : FirstPrivateArgInfo) {
        std::copy(Info.HstPtrBegin, Info.HstPtrEnd, Itr);
        Itr = std::next(Itr, Info.AlignedSize);
      }
      // Allocate target memory
      void *TgtPtr =
          Device.allocData(FirstPrivateArgSize, FirstPrivateArgBuffer.data());
      if (TgtPtr == nullptr) {
        DP("Failed to allocate target memory for private arguments.\n");
        return OFFLOAD_FAIL;
      }
      TgtPtrs.push_back(TgtPtr);
      DP("Allocated %" PRId64 " bytes of target memory at " DPxMOD "\n",
         FirstPrivateArgSize, DPxPTR(TgtPtr));
      // Transfer data to target device
      int Ret = Device.submitData(TgtPtr, FirstPrivateArgBuffer.data(),
                                  FirstPrivateArgSize, AsyncInfo);
      if (Ret != OFFLOAD_SUCCESS) {
        DP("Failed to submit data of private arguments.\n");
        return OFFLOAD_FAIL;
      }
      // Fill in all placeholder pointers
      auto TP = reinterpret_cast<uintptr_t>(TgtPtr);
      for (FirstPrivateArgInfoTy &Info : FirstPrivateArgInfo) {
        void *&Ptr = TgtArgs[Info.Index];
        assert(Ptr == nullptr && "Target pointer is already set by mistaken");
        Ptr = reinterpret_cast<void *>(TP);
        TP += Info.AlignedSize;
        DP("Firstprivate array " DPxMOD " of size %" PRId64 " mapped to " DPxMOD
           "\n",
           DPxPTR(Info.HstPtrBegin), Info.HstPtrEnd - Info.HstPtrBegin,
           DPxPTR(Ptr));
      }
    }

    return OFFLOAD_SUCCESS;
  }

  /// Free all target memory allocated for private arguments
  int free() {
    for (void *P : TgtPtrs) {
      int Ret = Device.deleteData(P);
      if (Ret != OFFLOAD_SUCCESS) {
        DP("Deallocation of (first-)private arrays failed.\n");
        return OFFLOAD_FAIL;
      }
    }

    TgtPtrs.clear();

    return OFFLOAD_SUCCESS;
  }
};

/// Process data before launching the kernel, including calling targetDataBegin
/// to map and transfer data to target device, transferring (first-)private
/// variables.
int processDataBefore(int64_t DeviceId, void *HostPtr, int32_t ArgNum,
                      void **ArgBases, void **Args, int64_t *ArgSizes,
                      int64_t *ArgTypes, void **ArgMappers,
                      std::vector<void *> &TgtArgs,
                      std::vector<ptrdiff_t> &TgtOffsets,
                      PrivateArgumentManagerTy &PrivateArgumentManager,
                      __tgt_async_info *AsyncInfo) {
  DeviceTy &Device = Devices[DeviceId];
  int Ret = targetDataBegin(Device, ArgNum, ArgBases, Args, ArgSizes, ArgTypes,
                            ArgMappers, AsyncInfo);
  if (Ret != OFFLOAD_SUCCESS) {
    REPORT("Call to targetDataBegin failed, abort target.\n");
    return OFFLOAD_FAIL;
  }

  // List of (first-)private arrays allocated for this target region
  std::vector<int> TgtArgsPositions(ArgNum, -1);

  for (int32_t I = 0; I < ArgNum; ++I) {
    if (!(ArgTypes[I] & OMP_TGT_MAPTYPE_TARGET_PARAM)) {
      // This is not a target parameter, do not push it into TgtArgs.
      // Check for lambda mapping.
      if (isLambdaMapping(ArgTypes[I])) {
        assert((ArgTypes[I] & OMP_TGT_MAPTYPE_MEMBER_OF) &&
               "PTR_AND_OBJ must be also MEMBER_OF.");
        unsigned Idx = getParentIndex(ArgTypes[I]);
        int TgtIdx = TgtArgsPositions[Idx];
        assert(TgtIdx != -1 && "Base address must be translated already.");
        // The parent lambda must be processed already and it must be the last
        // in TgtArgs and TgtOffsets arrays.
        void *HstPtrVal = Args[I];
        void *HstPtrBegin = ArgBases[I];
        void *HstPtrBase = Args[Idx];
        bool IsLast, IsHostPtr; // unused.
        void *TgtPtrBase =
            (void *)((intptr_t)TgtArgs[TgtIdx] + TgtOffsets[TgtIdx]);
        DP("Parent lambda base " DPxMOD "\n", DPxPTR(TgtPtrBase));
        uint64_t Delta = (uint64_t)HstPtrBegin - (uint64_t)HstPtrBase;
        void *TgtPtrBegin = (void *)((uintptr_t)TgtPtrBase + Delta);
        void *PointerTgtPtrBegin = Device.getTgtPtrBegin(
            HstPtrVal, ArgSizes[I], IsLast, false, IsHostPtr);
        if (!PointerTgtPtrBegin) {
          DP("No lambda captured variable mapped (" DPxMOD ") - ignored\n",
             DPxPTR(HstPtrVal));
          continue;
        }
        if (RTLs->RequiresFlags & OMP_REQ_UNIFIED_SHARED_MEMORY &&
            TgtPtrBegin == HstPtrBegin) {
          DP("Unified memory is active, no need to map lambda captured"
             "variable (" DPxMOD ")\n",
             DPxPTR(HstPtrVal));
          continue;
        }
        DP("Update lambda reference (" DPxMOD ") -> [" DPxMOD "]\n",
           DPxPTR(PointerTgtPtrBegin), DPxPTR(TgtPtrBegin));
        Ret = Device.submitData(TgtPtrBegin, &PointerTgtPtrBegin,
                                sizeof(void *), AsyncInfo);
        if (Ret != OFFLOAD_SUCCESS) {
          REPORT("Copying data to device failed.\n");
          return OFFLOAD_FAIL;
        }
      }
      continue;
    }
    void *HstPtrBegin = Args[I];
    void *HstPtrBase = ArgBases[I];
    void *TgtPtrBegin;
    ptrdiff_t TgtBaseOffset;
    bool IsLast, IsHostPtr; // unused.
    if (ArgTypes[I] & OMP_TGT_MAPTYPE_LITERAL) {
      DP("Forwarding first-private value " DPxMOD " to the target construct\n",
         DPxPTR(HstPtrBase));
      TgtPtrBegin = HstPtrBase;
      TgtBaseOffset = 0;
    } else if (ArgTypes[I] & OMP_TGT_MAPTYPE_PRIVATE) {
      TgtBaseOffset = (intptr_t)HstPtrBase - (intptr_t)HstPtrBegin;
<<<<<<< HEAD
      const bool IsFirstPrivate = ArgTypes[I] & OMP_TGT_MAPTYPE_TO;
=======
      // Can be marked for optimization if the next argument(s) do(es) not
      // depend on this one.
      const bool IsFirstPrivate =
          (I >= ArgNum - 1 || !(ArgTypes[I + 1] & OMP_TGT_MAPTYPE_MEMBER_OF));
>>>>>>> b1169bdb
      Ret = PrivateArgumentManager.addArg(HstPtrBegin, ArgSizes[I],
                                          TgtBaseOffset, IsFirstPrivate,
                                          TgtPtrBegin, TgtArgs.size());
      if (Ret != OFFLOAD_SUCCESS) {
        REPORT("Failed to process %sprivate argument " DPxMOD "\n",
               (IsFirstPrivate ? "first-" : ""), DPxPTR(HstPtrBegin));
        return OFFLOAD_FAIL;
      }
    } else {
      if (ArgTypes[I] & OMP_TGT_MAPTYPE_PTR_AND_OBJ)
        HstPtrBase = *reinterpret_cast<void **>(HstPtrBase);
      TgtPtrBegin = Device.getTgtPtrBegin(HstPtrBegin, ArgSizes[I], IsLast,
                                          false, IsHostPtr);
      TgtBaseOffset = (intptr_t)HstPtrBase - (intptr_t)HstPtrBegin;
#ifdef OMPTARGET_DEBUG
      void *TgtPtrBase = (void *)((intptr_t)TgtPtrBegin + TgtBaseOffset);
      DP("Obtained target argument " DPxMOD " from host pointer " DPxMOD "\n",
         DPxPTR(TgtPtrBase), DPxPTR(HstPtrBegin));
#endif
    }
    TgtArgsPositions[I] = TgtArgs.size();
    TgtArgs.push_back(TgtPtrBegin);
    TgtOffsets.push_back(TgtBaseOffset);
  }

  assert(TgtArgs.size() == TgtOffsets.size() &&
         "Size mismatch in arguments and offsets");

  // Pack and transfer first-private arguments
  Ret = PrivateArgumentManager.packAndTransfer(TgtArgs);
  if (Ret != OFFLOAD_SUCCESS) {
    DP("Failed to pack and transfer first private arguments\n");
    return OFFLOAD_FAIL;
  }

  return OFFLOAD_SUCCESS;
}

/// Process data after launching the kernel, including transferring data back to
/// host if needed and deallocating target memory of (first-)private variables.
int processDataAfter(int64_t DeviceId, void *HostPtr, int32_t ArgNum,
                     void **ArgBases, void **Args, int64_t *ArgSizes,
                     int64_t *ArgTypes, void **ArgMappers,
                     PrivateArgumentManagerTy &PrivateArgumentManager,
                     __tgt_async_info *AsyncInfo) {
  DeviceTy &Device = Devices[DeviceId];

  // Move data from device.
  int Ret = targetDataEnd(Device, ArgNum, ArgBases, Args, ArgSizes, ArgTypes,
                          ArgMappers, AsyncInfo);
  if (Ret != OFFLOAD_SUCCESS) {
    REPORT("Call to targetDataEnd failed, abort target.\n");
    return OFFLOAD_FAIL;
  }

  // Free target memory for private arguments
  Ret = PrivateArgumentManager.free();
  if (Ret != OFFLOAD_SUCCESS) {
    REPORT("Failed to deallocate target memory for private args\n");
    return OFFLOAD_FAIL;
  }

  return OFFLOAD_SUCCESS;
}
} // namespace

/// performs the same actions as data_begin in case arg_num is
/// non-zero and initiates run of the offloaded region on the target platform;
/// if arg_num is non-zero after the region execution is done it also
/// performs the same action as data_update and data_end above. This function
/// returns 0 if it was able to transfer the execution to a target and an
/// integer different from zero otherwise.
int target(int64_t DeviceId, void *HostPtr, int32_t ArgNum, void **ArgBases,
           void **Args, int64_t *ArgSizes, int64_t *ArgTypes, void **ArgMappers,
           int32_t TeamNum, int32_t ThreadLimit, int IsTeamConstruct) {
  DeviceTy &Device = Devices[DeviceId];

  TableMap *TM = getTableMap(HostPtr);
  // No map for this host pointer found!
  if (!TM) {
    REPORT("Host ptr " DPxMOD " does not have a matching target pointer.\n",
           DPxPTR(HostPtr));
    return OFFLOAD_FAIL;
  }

  // get target table.
  __tgt_target_table *TargetTable = nullptr;
  {
    std::lock_guard<std::mutex> TrlTblLock(*TrlTblMtx);
    assert(TM->Table->TargetsTable.size() > (size_t)DeviceId &&
           "Not expecting a device ID outside the table's bounds!");
    TargetTable = TM->Table->TargetsTable[DeviceId];
  }
  assert(TargetTable && "Global data has not been mapped\n");

  __tgt_async_info AsyncInfo;

  std::vector<void *> TgtArgs;
  std::vector<ptrdiff_t> TgtOffsets;

  PrivateArgumentManagerTy PrivateArgumentManager(Device, &AsyncInfo);

  // Process data, such as data mapping, before launching the kernel
  int Ret = processDataBefore(DeviceId, HostPtr, ArgNum, ArgBases, Args,
                              ArgSizes, ArgTypes, ArgMappers, TgtArgs,
                              TgtOffsets, PrivateArgumentManager, &AsyncInfo);
  if (Ret != OFFLOAD_SUCCESS) {
    REPORT("Failed to process data before launching the kernel.\n");
    return OFFLOAD_FAIL;
  }

  // Get loop trip count
  uint64_t LoopTripCount = getLoopTripCount(DeviceId);

  // Launch device execution.
  void *TgtEntryPtr = TargetTable->EntriesBegin[TM->Index].addr;
  DP("Launching target execution %s with pointer " DPxMOD " (index=%d).\n",
     TargetTable->EntriesBegin[TM->Index].name, DPxPTR(TgtEntryPtr), TM->Index);

  if (IsTeamConstruct)
    Ret = Device.runTeamRegion(TgtEntryPtr, &TgtArgs[0], &TgtOffsets[0],
                               TgtArgs.size(), TeamNum, ThreadLimit,
                               LoopTripCount, &AsyncInfo);
  else
    Ret = Device.runRegion(TgtEntryPtr, &TgtArgs[0], &TgtOffsets[0],
                           TgtArgs.size(), &AsyncInfo);

  if (Ret != OFFLOAD_SUCCESS) {
    REPORT("Executing target region abort target.\n");
    return OFFLOAD_FAIL;
  }

  // Transfer data back and deallocate target memory for (first-)private
  // variables
  Ret = processDataAfter(DeviceId, HostPtr, ArgNum, ArgBases, Args, ArgSizes,
                         ArgTypes, ArgMappers, PrivateArgumentManager,
                         &AsyncInfo);
  if (Ret != OFFLOAD_SUCCESS) {
    REPORT("Failed to process data after launching the kernel.\n");
    return OFFLOAD_FAIL;
  }

  return OFFLOAD_SUCCESS;
}<|MERGE_RESOLUTION|>--- conflicted
+++ resolved
@@ -18,14 +18,6 @@
 #include <cassert>
 #include <vector>
 
-<<<<<<< HEAD
-#ifdef OMPTARGET_DEBUG
-int DebugLevel = 0;
-#endif // OMPTARGET_DEBUG
-int InfoLevel = 0;
-
-=======
->>>>>>> b1169bdb
 /* All begin addresses for partially mapped structs must be 8-aligned in order
  * to ensure proper alignment of members. E.g.
  *
@@ -1063,14 +1055,10 @@
       TgtBaseOffset = 0;
     } else if (ArgTypes[I] & OMP_TGT_MAPTYPE_PRIVATE) {
       TgtBaseOffset = (intptr_t)HstPtrBase - (intptr_t)HstPtrBegin;
-<<<<<<< HEAD
-      const bool IsFirstPrivate = ArgTypes[I] & OMP_TGT_MAPTYPE_TO;
-=======
       // Can be marked for optimization if the next argument(s) do(es) not
       // depend on this one.
       const bool IsFirstPrivate =
           (I >= ArgNum - 1 || !(ArgTypes[I + 1] & OMP_TGT_MAPTYPE_MEMBER_OF));
->>>>>>> b1169bdb
       Ret = PrivateArgumentManager.addArg(HstPtrBegin, ArgSizes[I],
                                           TgtBaseOffset, IsFirstPrivate,
                                           TgtPtrBegin, TgtArgs.size());
