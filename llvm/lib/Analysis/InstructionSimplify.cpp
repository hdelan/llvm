--- conflicted
+++ resolved
@@ -2028,8 +2028,6 @@
       isKnownToBeAPowerOfTwo(Op1, Q.DL, /*OrZero*/ true, 0, Q.AC, Q.CxtI, Q.DT))
     return Constant::getNullValue(Op1->getType());
 
-<<<<<<< HEAD
-=======
   // (x << N) & ((x << M) - 1) --> 0, where x is known to be a power of 2 and
   // M <= N.
   const APInt *Shift1, *Shift2;
@@ -2040,7 +2038,6 @@
       Shift1->uge(*Shift2))
     return Constant::getNullValue(Op0->getType());
 
->>>>>>> 7ca33737
   if (Value *V =
           simplifyAndOrWithICmpEq(Instruction::And, Op0, Op1, Q, MaxRecurse))
     return V;
