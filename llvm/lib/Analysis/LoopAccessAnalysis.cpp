--- conflicted
+++ resolved
@@ -1495,11 +1495,7 @@
     return std::nullopt;
   }
 
-<<<<<<< HEAD
-  auto &DL = Lp->getHeader()->getDataLayout();
-=======
   const auto &DL = Lp->getHeader()->getDataLayout();
->>>>>>> 9c4aab8c
   TypeSize AllocSize = DL.getTypeAllocSize(AccessTy);
   int64_t Size = AllocSize.getFixedValue();
   const APInt &APStepVal = C->getAPInt();
@@ -1901,15 +1897,8 @@
              MemoryDepChecker::DepDistanceStrideAndSizeInfo>
 MemoryDepChecker::getDependenceDistanceStrideAndSize(
     const AccessAnalysis::MemAccessInfo &A, Instruction *AInst,
-<<<<<<< HEAD
-    const AccessAnalysis::MemAccessInfo &B, Instruction *BInst,
-    const DenseMap<Value *, SmallVector<const Value *, 16>>
-        &UnderlyingObjects) {
-  auto &DL = InnermostLoop->getHeader()->getDataLayout();
-=======
     const AccessAnalysis::MemAccessInfo &B, Instruction *BInst) {
   const auto &DL = InnermostLoop->getHeader()->getDataLayout();
->>>>>>> 9c4aab8c
   auto &SE = *PSE.getSE();
   const auto &[APtr, AIsWrite] = A;
   const auto &[BPtr, BIsWrite] = B;
