//===- MCMachOStreamer.cpp - MachO Streamer -------------------------------===//
//
// Part of the LLVM Project, under the Apache License v2.0 with LLVM Exceptions.
// See https://llvm.org/LICENSE.txt for license information.
// SPDX-License-Identifier: Apache-2.0 WITH LLVM-exception
//
//===----------------------------------------------------------------------===//

#include "llvm/ADT/DenseMap.h"
#include "llvm/ADT/SmallString.h"
#include "llvm/ADT/SmallVector.h"
#include "llvm/ADT/StringRef.h"
#include "llvm/BinaryFormat/MachO.h"
#include "llvm/MC/MCAsmBackend.h"
#include "llvm/MC/MCAssembler.h"
#include "llvm/MC/MCCodeEmitter.h"
#include "llvm/MC/MCContext.h"
#include "llvm/MC/MCDirectives.h"
#include "llvm/MC/MCExpr.h"
#include "llvm/MC/MCFixup.h"
#include "llvm/MC/MCFragment.h"
#include "llvm/MC/MCLinkerOptimizationHint.h"
#include "llvm/MC/MCMachObjectWriter.h"
#include "llvm/MC/MCObjectFileInfo.h"
#include "llvm/MC/MCObjectStreamer.h"
#include "llvm/MC/MCObjectWriter.h"
#include "llvm/MC/MCSection.h"
#include "llvm/MC/MCSectionMachO.h"
#include "llvm/MC/MCSymbol.h"
#include "llvm/MC/MCSymbolMachO.h"
#include "llvm/MC/MCValue.h"
#include "llvm/MC/SectionKind.h"
#include "llvm/MC/TargetRegistry.h"
#include "llvm/Support/Casting.h"
#include "llvm/Support/ErrorHandling.h"
#include <cassert>
#include <vector>

namespace llvm {
class MCInst;
class MCStreamer;
class MCSubtargetInfo;
class Triple;
} // namespace llvm

using namespace llvm;

namespace {

class MCMachOStreamer : public MCObjectStreamer {
private:
  /// LabelSections - true if each section change should emit a linker local
  /// label for use in relocations for assembler local references. Obviates the
  /// need for local relocations. False by default.
  bool LabelSections;

  /// HasSectionLabel - map of which sections have already had a non-local
  /// label emitted to them. Used so we don't emit extraneous linker local
  /// labels in the middle of the section.
  DenseMap<const MCSection*, bool> HasSectionLabel;

  void emitInstToData(const MCInst &Inst, const MCSubtargetInfo &STI) override;

  void emitDataRegion(MachO::DataRegionType Kind);
  void emitDataRegionEnd();

public:
  MCMachOStreamer(MCContext &Context, std::unique_ptr<MCAsmBackend> MAB,
                  std::unique_ptr<MCObjectWriter> OW,
                  std::unique_ptr<MCCodeEmitter> Emitter, bool label)
      : MCObjectStreamer(Context, std::move(MAB), std::move(OW),
                         std::move(Emitter)),
        LabelSections(label) {}

  /// state management
  void reset() override {
    HasSectionLabel.clear();
    MCObjectStreamer::reset();
  }

  MachObjectWriter &getWriter() {
    return static_cast<MachObjectWriter &>(getAssembler().getWriter());
  }

  /// @name MCStreamer Interface
  /// @{

  void changeSection(MCSection *Sect, uint32_t Subsection = 0) override;
  void emitLabel(MCSymbol *Symbol, SMLoc Loc = SMLoc()) override;
  void emitAssignment(MCSymbol *Symbol, const MCExpr *Value) override;
  void emitEHSymAttributes(const MCSymbol *Symbol, MCSymbol *EHSymbol) override;
  void emitAssemblerFlag(MCAssemblerFlag Flag) override;
  void emitLinkerOptions(ArrayRef<std::string> Options) override;
  void emitDataRegion(MCDataRegionType Kind) override;
  void emitVersionMin(MCVersionMinType Kind, unsigned Major, unsigned Minor,
                      unsigned Update, VersionTuple SDKVersion) override;
  void emitBuildVersion(unsigned Platform, unsigned Major, unsigned Minor,
                        unsigned Update, VersionTuple SDKVersion) override;
  void emitDarwinTargetVariantBuildVersion(unsigned Platform, unsigned Major,
                                           unsigned Minor, unsigned Update,
                                           VersionTuple SDKVersion) override;
  void emitThumbFunc(MCSymbol *Func) override;
  bool emitSymbolAttribute(MCSymbol *Symbol, MCSymbolAttr Attribute) override;
  void emitSymbolDesc(MCSymbol *Symbol, unsigned DescValue) override;
  void emitCommonSymbol(MCSymbol *Symbol, uint64_t Size,
                        Align ByteAlignment) override;

  void emitLocalCommonSymbol(MCSymbol *Symbol, uint64_t Size,
                             Align ByteAlignment) override;
  void emitZerofill(MCSection *Section, MCSymbol *Symbol = nullptr,
                    uint64_t Size = 0, Align ByteAlignment = Align(1),
                    SMLoc Loc = SMLoc()) override;
  void emitTBSSSymbol(MCSection *Section, MCSymbol *Symbol, uint64_t Size,
                      Align ByteAlignment = Align(1)) override;

  void emitIdent(StringRef IdentString) override {
    llvm_unreachable("macho doesn't support this directive");
  }

  void emitLOHDirective(MCLOHType Kind, const MCLOHArgs &Args) override {
    getWriter().getLOHContainer().addDirective(Kind, Args);
  }
  void emitCGProfileEntry(const MCSymbolRefExpr *From,
                          const MCSymbolRefExpr *To, uint64_t Count) override {
    if (!From->getSymbol().isTemporary() && !To->getSymbol().isTemporary())
      getWriter().getCGProfile().push_back({From, To, Count});
  }

  void finishImpl() override;

  void finalizeCGProfileEntry(const MCSymbolRefExpr *&SRE);
  void finalizeCGProfile();
  void createAddrSigSection();
};

} // end anonymous namespace.

void MCMachOStreamer::changeSection(MCSection *Section, uint32_t Subsection) {
  // Change the section normally.
  changeSectionImpl(Section, Subsection);

  // Output a linker-local symbol so we don't need section-relative local
  // relocations. The linker hates us when we do that.
  if (LabelSections && !HasSectionLabel[Section] &&
      !Section->getBeginSymbol()) {
    MCSymbol *Label = getContext().createLinkerPrivateTempSymbol();
    Section->setBeginSymbol(Label);
    HasSectionLabel[Section] = true;
  }
}

void MCMachOStreamer::emitEHSymAttributes(const MCSymbol *Symbol,
                                          MCSymbol *EHSymbol) {
  auto *Sym = cast<MCSymbolMachO>(Symbol);
  getAssembler().registerSymbol(*Symbol);
  if (Symbol->isExternal())
    emitSymbolAttribute(EHSymbol, MCSA_Global);
  if (Sym->isWeakDefinition())
    emitSymbolAttribute(EHSymbol, MCSA_WeakDefinition);
  if (Sym->isPrivateExtern())
    emitSymbolAttribute(EHSymbol, MCSA_PrivateExtern);
}

void MCMachOStreamer::emitLabel(MCSymbol *Symbol, SMLoc Loc) {
  // We have to create a new fragment if this is an atom defining symbol,
  // fragments cannot span atoms.
  if (cast<MCSymbolMachO>(Symbol)->isSymbolLinkerVisible())
    insert(getContext().allocFragment<MCDataFragment>());

  MCObjectStreamer::emitLabel(Symbol, Loc);

  // This causes the reference type flag to be cleared. Darwin 'as' was "trying"
  // to clear the weak reference and weak definition bits too, but the
  // implementation was buggy. For now we just try to match 'as', for
  // diffability.
  //
  // FIXME: Cleanup this code, these bits should be emitted based on semantic
  // properties, not on the order of definition, etc.
  cast<MCSymbolMachO>(Symbol)->clearReferenceType();
}

void MCMachOStreamer::emitAssignment(MCSymbol *Symbol, const MCExpr *Value) {
  MCValue Res;

  if (Value->evaluateAsRelocatable(Res, nullptr, nullptr)) {
    if (const MCSymbolRefExpr *SymAExpr = Res.getSymA()) {
      const MCSymbol &SymA = SymAExpr->getSymbol();
      if (!Res.getSymB() && (SymA.getName() == "" || Res.getConstant() != 0))
        cast<MCSymbolMachO>(Symbol)->setAltEntry();
    }
  }
  MCObjectStreamer::emitAssignment(Symbol, Value);
}

void MCMachOStreamer::emitDataRegion(MachO::DataRegionType Kind) {
  // Create a temporary label to mark the start of the data region.
  MCSymbol *Start = getContext().createTempSymbol();
  emitLabel(Start);
  // Record the region for the object writer to use.
  getWriter().getDataRegions().push_back({Kind, Start, nullptr});
}

void MCMachOStreamer::emitDataRegionEnd() {
  auto &Regions = getWriter().getDataRegions();
  assert(!Regions.empty() && "Mismatched .end_data_region!");
  auto &Data = Regions.back();
  assert(!Data.End && "Mismatched .end_data_region!");
  // Create a temporary label to mark the end of the data region.
  Data.End = getContext().createTempSymbol();
  emitLabel(Data.End);
}

void MCMachOStreamer::emitAssemblerFlag(MCAssemblerFlag Flag) {
  // Let the target do whatever target specific stuff it needs to do.
  getAssembler().getBackend().handleAssemblerFlag(Flag);
  // Do any generic stuff we need to do.
  switch (Flag) {
  case MCAF_SyntaxUnified: return; // no-op here.
  case MCAF_Code16: return; // Change parsing mode; no-op here.
  case MCAF_Code32: return; // Change parsing mode; no-op here.
  case MCAF_Code64: return; // Change parsing mode; no-op here.
  case MCAF_SubsectionsViaSymbols:
    getWriter().setSubsectionsViaSymbols(true);
    return;
  }
}

void MCMachOStreamer::emitLinkerOptions(ArrayRef<std::string> Options) {
  getWriter().getLinkerOptions().push_back(Options);
}

void MCMachOStreamer::emitDataRegion(MCDataRegionType Kind) {
  switch (Kind) {
  case MCDR_DataRegion:
    emitDataRegion(MachO::DataRegionType::DICE_KIND_DATA);
    return;
  case MCDR_DataRegionJT8:
    emitDataRegion(MachO::DataRegionType::DICE_KIND_JUMP_TABLE8);
    return;
  case MCDR_DataRegionJT16:
    emitDataRegion(MachO::DataRegionType::DICE_KIND_JUMP_TABLE16);
    return;
  case MCDR_DataRegionJT32:
    emitDataRegion(MachO::DataRegionType::DICE_KIND_JUMP_TABLE32);
    return;
  case MCDR_DataRegionEnd:
    emitDataRegionEnd();
    return;
  }
}

void MCMachOStreamer::emitVersionMin(MCVersionMinType Kind, unsigned Major,
                                     unsigned Minor, unsigned Update,
                                     VersionTuple SDKVersion) {
  getWriter().setVersionMin(Kind, Major, Minor, Update, SDKVersion);
}

void MCMachOStreamer::emitBuildVersion(unsigned Platform, unsigned Major,
                                       unsigned Minor, unsigned Update,
                                       VersionTuple SDKVersion) {
  getWriter().setBuildVersion((MachO::PlatformType)Platform, Major, Minor,
                              Update, SDKVersion);
}

void MCMachOStreamer::emitDarwinTargetVariantBuildVersion(
    unsigned Platform, unsigned Major, unsigned Minor, unsigned Update,
    VersionTuple SDKVersion) {
  getWriter().setTargetVariantBuildVersion((MachO::PlatformType)Platform, Major,
                                           Minor, Update, SDKVersion);
}

void MCMachOStreamer::emitThumbFunc(MCSymbol *Symbol) {
  // Remember that the function is a thumb function. Fixup and relocation
  // values will need adjusted.
  getAssembler().setIsThumbFunc(Symbol);
  cast<MCSymbolMachO>(Symbol)->setThumbFunc();
}

bool MCMachOStreamer::emitSymbolAttribute(MCSymbol *Sym,
                                          MCSymbolAttr Attribute) {
  MCSymbolMachO *Symbol = cast<MCSymbolMachO>(Sym);

  // Indirect symbols are handled differently, to match how 'as' handles
  // them. This makes writing matching .o files easier.
  if (Attribute == MCSA_IndirectSymbol) {
    // Note that we intentionally cannot use the symbol data here; this is
    // important for matching the string table that 'as' generates.
    getWriter().getIndirectSymbols().push_back(
        {Symbol, getCurrentSectionOnly()});
    return true;
  }

  // Adding a symbol attribute always introduces the symbol, note that an
  // important side effect of calling registerSymbol here is to register
  // the symbol with the assembler.
  getAssembler().registerSymbol(*Symbol);

  // The implementation of symbol attributes is designed to match 'as', but it
  // leaves much to desired. It doesn't really make sense to arbitrarily add and
  // remove flags, but 'as' allows this (in particular, see .desc).
  //
  // In the future it might be worth trying to make these operations more well
  // defined.
  switch (Attribute) {
  case MCSA_Invalid:
  case MCSA_ELF_TypeFunction:
  case MCSA_ELF_TypeIndFunction:
  case MCSA_ELF_TypeObject:
  case MCSA_ELF_TypeTLS:
  case MCSA_ELF_TypeCommon:
  case MCSA_ELF_TypeNoType:
  case MCSA_ELF_TypeGnuUniqueObject:
  case MCSA_Extern:
  case MCSA_Hidden:
  case MCSA_IndirectSymbol:
  case MCSA_Internal:
  case MCSA_Protected:
  case MCSA_Weak:
  case MCSA_Local:
  case MCSA_LGlobal:
  case MCSA_Exported:
  case MCSA_Memtag:
  case MCSA_WeakAntiDep:
    return false;

  case MCSA_Global:
    Symbol->setExternal(true);
    // This effectively clears the undefined lazy bit, in Darwin 'as', although
    // it isn't very consistent because it implements this as part of symbol
    // lookup.
    //
    // FIXME: Cleanup this code, these bits should be emitted based on semantic
    // properties, not on the order of definition, etc.
    Symbol->setReferenceTypeUndefinedLazy(false);
    break;

  case MCSA_LazyReference:
    // FIXME: This requires -dynamic.
    Symbol->setNoDeadStrip();
    if (Symbol->isUndefined())
      Symbol->setReferenceTypeUndefinedLazy(true);
    break;

    // Since .reference sets the no dead strip bit, it is equivalent to
    // .no_dead_strip in practice.
  case MCSA_Reference:
  case MCSA_NoDeadStrip:
    Symbol->setNoDeadStrip();
    break;

  case MCSA_SymbolResolver:
    Symbol->setSymbolResolver();
    break;

  case MCSA_AltEntry:
    Symbol->setAltEntry();
    break;

  case MCSA_PrivateExtern:
    Symbol->setExternal(true);
    Symbol->setPrivateExtern(true);
    break;

  case MCSA_WeakReference:
    // FIXME: This requires -dynamic.
    if (Symbol->isUndefined())
      Symbol->setWeakReference();
    break;

  case MCSA_WeakDefinition:
    // FIXME: 'as' enforces that this is defined and global. The manual claims
    // it has to be in a coalesced section, but this isn't enforced.
    Symbol->setWeakDefinition();
    break;

  case MCSA_WeakDefAutoPrivate:
    Symbol->setWeakDefinition();
    Symbol->setWeakReference();
    break;

  case MCSA_Cold:
    Symbol->setCold();
    break;
  }

  return true;
}

void MCMachOStreamer::emitSymbolDesc(MCSymbol *Symbol, unsigned DescValue) {
  // Encode the 'desc' value into the lowest implementation defined bits.
  getAssembler().registerSymbol(*Symbol);
  cast<MCSymbolMachO>(Symbol)->setDesc(DescValue);
}

void MCMachOStreamer::emitCommonSymbol(MCSymbol *Symbol, uint64_t Size,
                                       Align ByteAlignment) {
  // FIXME: Darwin 'as' does appear to allow redef of a .comm by itself.
  assert(Symbol->isUndefined() && "Cannot define a symbol twice!");

  getAssembler().registerSymbol(*Symbol);
  Symbol->setExternal(true);
  Symbol->setCommon(Size, ByteAlignment);
}

void MCMachOStreamer::emitLocalCommonSymbol(MCSymbol *Symbol, uint64_t Size,
                                            Align ByteAlignment) {
  // '.lcomm' is equivalent to '.zerofill'.
  return emitZerofill(getContext().getObjectFileInfo()->getDataBSSSection(),
                      Symbol, Size, ByteAlignment);
}

void MCMachOStreamer::emitZerofill(MCSection *Section, MCSymbol *Symbol,
                                   uint64_t Size, Align ByteAlignment,
                                   SMLoc Loc) {
  // On darwin all virtual sections have zerofill type. Disallow the usage of
  // .zerofill in non-virtual functions. If something similar is needed, use
  // .space or .zero.
  if (!Section->isVirtualSection()) {
    getContext().reportError(
        Loc, "The usage of .zerofill is restricted to sections of "
             "ZEROFILL type. Use .zero or .space instead.");
    return; // Early returning here shouldn't harm. EmitZeros should work on any
            // section.
  }

  pushSection();
  switchSection(Section);

  // The symbol may not be present, which only creates the section.
  if (Symbol) {
    emitValueToAlignment(ByteAlignment, 0, 1, 0);
    emitLabel(Symbol);
    emitZeros(Size);
  }
  popSection();
}

// This should always be called with the thread local bss section.  Like the
// .zerofill directive this doesn't actually switch sections on us.
void MCMachOStreamer::emitTBSSSymbol(MCSection *Section, MCSymbol *Symbol,
                                     uint64_t Size, Align ByteAlignment) {
  emitZerofill(Section, Symbol, Size, ByteAlignment);
}

void MCMachOStreamer::emitInstToData(const MCInst &Inst,
                                     const MCSubtargetInfo &STI) {
  MCDataFragment *DF = getOrCreateDataFragment();

  SmallVector<MCFixup, 4> Fixups;
  SmallString<256> Code;
  getAssembler().getEmitter().encodeInstruction(Inst, Code, Fixups, STI);

  // Add the fixups and data.
  for (MCFixup &Fixup : Fixups) {
    Fixup.setOffset(Fixup.getOffset() + DF->getContents().size());
    DF->getFixups().push_back(Fixup);
  }
  DF->setHasInstructions(STI);
  DF->getContents().append(Code.begin(), Code.end());
}

void MCMachOStreamer::finishImpl() {
  emitFrames(&getAssembler().getBackend());

  // We have to set the fragment atom associations so we can relax properly for
  // Mach-O.

  // First, scan the symbol table to build a lookup table from fragments to
  // defining symbols.
  DenseMap<const MCFragment *, const MCSymbol *> DefiningSymbolMap;
  for (const MCSymbol &Symbol : getAssembler().symbols()) {
    auto &Sym = cast<MCSymbolMachO>(Symbol);
    if (Sym.isSymbolLinkerVisible() && Sym.isInSection() && !Sym.isVariable() &&
        !Sym.isAltEntry()) {
      // An atom defining symbol should never be internal to a fragment.
      assert(Symbol.getOffset() == 0 &&
             "Invalid offset in atom defining symbol!");
      DefiningSymbolMap[Symbol.getFragment()] = &Symbol;
    }
  }

  // Set the fragment atom associations by tracking the last seen atom defining
  // symbol.
  for (MCSection &Sec : getAssembler()) {
    cast<MCSectionMachO>(Sec).allocAtoms();
    const MCSymbol *CurrentAtom = nullptr;
    size_t I = 0;
    for (MCFragment &Frag : Sec) {
      if (const MCSymbol *Symbol = DefiningSymbolMap.lookup(&Frag))
        CurrentAtom = Symbol;
      cast<MCSectionMachO>(Sec).setAtom(I++, CurrentAtom);
    }
  }

  finalizeCGProfile();

  createAddrSigSection();
  this->MCObjectStreamer::finishImpl();
}

void MCMachOStreamer::finalizeCGProfileEntry(const MCSymbolRefExpr *&SRE) {
  const MCSymbol *S = &SRE->getSymbol();
  if (getAssembler().registerSymbol(*S))
    S->setExternal(true);
}

void MCMachOStreamer::finalizeCGProfile() {
  MCAssembler &Asm = getAssembler();
  MCObjectWriter &W = getWriter();
  if (W.getCGProfile().empty())
    return;
  for (auto &E : W.getCGProfile()) {
    finalizeCGProfileEntry(E.From);
    finalizeCGProfileEntry(E.To);
  }
  // We can't write the section out until symbol indices are finalized which
  // doesn't happen until after section layout. We need to create the section
  // and set its size now so that it's accounted for in layout.
  MCSection *CGProfileSection = Asm.getContext().getMachOSection(
      "__LLVM", "__cg_profile", 0, SectionKind::getMetadata());
  changeSection(CGProfileSection);
  // For each entry, reserve space for 2 32-bit indices and a 64-bit count.
  size_t SectionBytes =
      W.getCGProfile().size() * (2 * sizeof(uint32_t) + sizeof(uint64_t));
  cast<MCDataFragment>(*CGProfileSection->begin())
      .getContents()
      .resize(SectionBytes);
}

MCStreamer *llvm::createMachOStreamer(MCContext &Context,
                                      std::unique_ptr<MCAsmBackend> &&MAB,
                                      std::unique_ptr<MCObjectWriter> &&OW,
                                      std::unique_ptr<MCCodeEmitter> &&CE,
                                      bool DWARFMustBeAtTheEnd,
                                      bool LabelSections) {
<<<<<<< HEAD
  MCMachOStreamer *S = new MCMachOStreamer(
      Context, std::move(MAB), std::move(OW), std::move(CE), LabelSections);
  const Triple &Target = Context.getTargetTriple();
  S->emitVersionForTarget(
      Target, Context.getObjectFileInfo()->getSDKVersion(),
      Context.getObjectFileInfo()->getDarwinTargetVariantTriple(),
      Context.getObjectFileInfo()->getDarwinTargetVariantSDKVersion());
  return S;
=======
  return new MCMachOStreamer(Context, std::move(MAB), std::move(OW),
                             std::move(CE), LabelSections);
>>>>>>> 98391913
}

// The AddrSig section uses a series of relocations to refer to the symbols that
// should be considered address-significant. The only interesting content of
// these relocations is their symbol; the type, length etc will be ignored by
// the linker. The reason we are not referring to the symbol indices directly is
// that those indices will be invalidated by tools that update the symbol table.
// Symbol relocations OTOH will have their indices updated by e.g. llvm-strip.
void MCMachOStreamer::createAddrSigSection() {
  MCAssembler &Asm = getAssembler();
  MCObjectWriter &writer = Asm.getWriter();
  if (!writer.getEmitAddrsigSection())
    return;
  // Create the AddrSig section and first data fragment here as its layout needs
  // to be computed immediately after in order for it to be exported correctly.
  MCSection *AddrSigSection =
      Asm.getContext().getObjectFileInfo()->getAddrSigSection();
  changeSection(AddrSigSection);
  auto *Frag = cast<MCDataFragment>(AddrSigSection->curFragList()->Head);
  // We will generate a series of pointer-sized symbol relocations at offset
  // 0x0. Set the section size to be large enough to contain a single pointer
  // (instead of emitting a zero-sized section) so these relocations are
  // technically valid, even though we don't expect these relocations to
  // actually be applied by the linker.
  Frag->getContents().resize(8);
}<|MERGE_RESOLUTION|>--- conflicted
+++ resolved
@@ -533,19 +533,8 @@
                                       std::unique_ptr<MCCodeEmitter> &&CE,
                                       bool DWARFMustBeAtTheEnd,
                                       bool LabelSections) {
-<<<<<<< HEAD
-  MCMachOStreamer *S = new MCMachOStreamer(
-      Context, std::move(MAB), std::move(OW), std::move(CE), LabelSections);
-  const Triple &Target = Context.getTargetTriple();
-  S->emitVersionForTarget(
-      Target, Context.getObjectFileInfo()->getSDKVersion(),
-      Context.getObjectFileInfo()->getDarwinTargetVariantTriple(),
-      Context.getObjectFileInfo()->getDarwinTargetVariantSDKVersion());
-  return S;
-=======
   return new MCMachOStreamer(Context, std::move(MAB), std::move(OW),
                              std::move(CE), LabelSections);
->>>>>>> 98391913
 }
 
 // The AddrSig section uses a series of relocations to refer to the symbols that
