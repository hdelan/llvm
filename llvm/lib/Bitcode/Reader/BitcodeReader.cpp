--- conflicted
+++ resolved
@@ -2385,14 +2385,13 @@
     case bitc::TYPE_CODE_OPAQUE_POINTER: { // OPAQUE_POINTER: [addrspace]
       if (Record.size() != 1)
         return error("Invalid opaque pointer record");
-<<<<<<< HEAD
+#ifndef INTEL_SYCL_OPAQUEPOINTER_READY
       if (LLVM_UNLIKELY(!Context.hasSetOpaquePointersValue())) {
         Context.setOpaquePointers(true);
       } else if (Context.supportsTypedPointers())
         return error(
             "Opaque pointers are only supported in -opaque-pointers mode");
-=======
->>>>>>> 0d810937
+#endif // INTEL_SYCL_OPAQUEPOINTER_READY
       unsigned AddressSpace = Record[0];
       ResultTy = PointerType::get(Context, AddressSpace);
       break;
