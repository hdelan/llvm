//===-- Host.cpp - Implement OS Host Detection ------------------*- C++ -*-===//
//
// Part of the LLVM Project, under the Apache License v2.0 with LLVM Exceptions.
// See https://llvm.org/LICENSE.txt for license information.
// SPDX-License-Identifier: Apache-2.0 WITH LLVM-exception
//
//===----------------------------------------------------------------------===//
//
//  This file implements the operating system Host detection.
//
//===----------------------------------------------------------------------===//

#include "llvm/TargetParser/Host.h"
#include "llvm/ADT/SmallVector.h"
#include "llvm/ADT/StringMap.h"
#include "llvm/ADT/StringRef.h"
#include "llvm/ADT/StringSwitch.h"
#include "llvm/Config/llvm-config.h"
#include "llvm/Support/MemoryBuffer.h"
#include "llvm/Support/raw_ostream.h"
#include "llvm/TargetParser/Triple.h"
#include "llvm/TargetParser/X86TargetParser.h"
#include <string.h>

// Include the platform-specific parts of this class.
#ifdef LLVM_ON_UNIX
#include "Unix/Host.inc"
#include <sched.h>
#endif
#ifdef _WIN32
#include "Windows/Host.inc"
#endif
#ifdef _MSC_VER
#include <intrin.h>
#endif
#ifdef __MVS__
#include "llvm/Support/BCD.h"
#endif
#if defined(__APPLE__)
#include <mach/host_info.h>
#include <mach/mach.h>
#include <mach/mach_host.h>
#include <mach/machine.h>
#include <sys/param.h>
#include <sys/sysctl.h>
#endif
#ifdef _AIX
#include <sys/systemcfg.h>
#endif
#if defined(__sun__) && defined(__svr4__)
#include <kstat.h>
#endif
#if defined(__GNUC__) || defined(__clang__)
#if (defined(__i386__) || defined(__x86_64__)) && !defined(_MSC_VER)
#include <cpuid.h>
#endif
#endif

#define DEBUG_TYPE "host-detection"

//===----------------------------------------------------------------------===//
//
//  Implementations of the CPU detection routines
//
//===----------------------------------------------------------------------===//

using namespace llvm;

static std::unique_ptr<llvm::MemoryBuffer>
    LLVM_ATTRIBUTE_UNUSED getProcCpuinfoContent() {
  llvm::ErrorOr<std::unique_ptr<llvm::MemoryBuffer>> Text =
      llvm::MemoryBuffer::getFileAsStream("/proc/cpuinfo");
  if (std::error_code EC = Text.getError()) {
    llvm::errs() << "Can't read "
                 << "/proc/cpuinfo: " << EC.message() << "\n";
    return nullptr;
  }
  return std::move(*Text);
}

StringRef sys::detail::getHostCPUNameForPowerPC(StringRef ProcCpuinfoContent) {
  // Access to the Processor Version Register (PVR) on PowerPC is privileged,
  // and so we must use an operating-system interface to determine the current
  // processor type. On Linux, this is exposed through the /proc/cpuinfo file.
  const char *generic = "generic";

  // The cpu line is second (after the 'processor: 0' line), so if this
  // buffer is too small then something has changed (or is wrong).
  StringRef::const_iterator CPUInfoStart = ProcCpuinfoContent.begin();
  StringRef::const_iterator CPUInfoEnd = ProcCpuinfoContent.end();

  StringRef::const_iterator CIP = CPUInfoStart;

  StringRef::const_iterator CPUStart = nullptr;
  size_t CPULen = 0;

  // We need to find the first line which starts with cpu, spaces, and a colon.
  // After the colon, there may be some additional spaces and then the cpu type.
  while (CIP < CPUInfoEnd && CPUStart == nullptr) {
    if (CIP < CPUInfoEnd && *CIP == '\n')
      ++CIP;

    if (CIP < CPUInfoEnd && *CIP == 'c') {
      ++CIP;
      if (CIP < CPUInfoEnd && *CIP == 'p') {
        ++CIP;
        if (CIP < CPUInfoEnd && *CIP == 'u') {
          ++CIP;
          while (CIP < CPUInfoEnd && (*CIP == ' ' || *CIP == '\t'))
            ++CIP;

          if (CIP < CPUInfoEnd && *CIP == ':') {
            ++CIP;
            while (CIP < CPUInfoEnd && (*CIP == ' ' || *CIP == '\t'))
              ++CIP;

            if (CIP < CPUInfoEnd) {
              CPUStart = CIP;
              while (CIP < CPUInfoEnd && (*CIP != ' ' && *CIP != '\t' &&
                                          *CIP != ',' && *CIP != '\n'))
                ++CIP;
              CPULen = CIP - CPUStart;
            }
          }
        }
      }
    }

    if (CPUStart == nullptr)
      while (CIP < CPUInfoEnd && *CIP != '\n')
        ++CIP;
  }

  if (CPUStart == nullptr)
    return generic;

  return StringSwitch<const char *>(StringRef(CPUStart, CPULen))
      .Case("604e", "604e")
      .Case("604", "604")
      .Case("7400", "7400")
      .Case("7410", "7400")
      .Case("7447", "7400")
      .Case("7455", "7450")
      .Case("G4", "g4")
      .Case("POWER4", "970")
      .Case("PPC970FX", "970")
      .Case("PPC970MP", "970")
      .Case("G5", "g5")
      .Case("POWER5", "g5")
      .Case("A2", "a2")
      .Case("POWER6", "pwr6")
      .Case("POWER7", "pwr7")
      .Case("POWER8", "pwr8")
      .Case("POWER8E", "pwr8")
      .Case("POWER8NVL", "pwr8")
      .Case("POWER9", "pwr9")
      .Case("POWER10", "pwr10")
      .Case("POWER11", "pwr11")
      // FIXME: If we get a simulator or machine with the capabilities of
      // mcpu=future, we should revisit this and add the name reported by the
      // simulator/machine.
      .Default(generic);
}

StringRef sys::detail::getHostCPUNameForARM(StringRef ProcCpuinfoContent) {
  // The cpuid register on arm is not accessible from user space. On Linux,
  // it is exposed through the /proc/cpuinfo file.

  // Read 32 lines from /proc/cpuinfo, which should contain the CPU part line
  // in all cases.
  SmallVector<StringRef, 32> Lines;
  ProcCpuinfoContent.split(Lines, "\n");

  // Look for the CPU implementer line.
  StringRef Implementer;
  StringRef Hardware;
  StringRef Part;
  for (unsigned I = 0, E = Lines.size(); I != E; ++I) {
    if (Lines[I].starts_with("CPU implementer"))
      Implementer = Lines[I].substr(15).ltrim("\t :");
    if (Lines[I].starts_with("Hardware"))
      Hardware = Lines[I].substr(8).ltrim("\t :");
    if (Lines[I].starts_with("CPU part"))
      Part = Lines[I].substr(8).ltrim("\t :");
  }

  if (Implementer == "0x41") { // ARM Ltd.
    // MSM8992/8994 may give cpu part for the core that the kernel is running on,
    // which is undeterministic and wrong. Always return cortex-a53 for these SoC.
    if (Hardware.ends_with("MSM8994") || Hardware.ends_with("MSM8996"))
      return "cortex-a53";


    // The CPU part is a 3 digit hexadecimal number with a 0x prefix. The
    // values correspond to the "Part number" in the CP15/c0 register. The
    // contents are specified in the various processor manuals.
    // This corresponds to the Main ID Register in Technical Reference Manuals.
    // and is used in programs like sys-utils
    return StringSwitch<const char *>(Part)
        .Case("0x926", "arm926ej-s")
        .Case("0xb02", "mpcore")
        .Case("0xb36", "arm1136j-s")
        .Case("0xb56", "arm1156t2-s")
        .Case("0xb76", "arm1176jz-s")
        .Case("0xc05", "cortex-a5")
        .Case("0xc07", "cortex-a7")
        .Case("0xc08", "cortex-a8")
        .Case("0xc09", "cortex-a9")
        .Case("0xc0f", "cortex-a15")
        .Case("0xc0e", "cortex-a17")
        .Case("0xc20", "cortex-m0")
        .Case("0xc23", "cortex-m3")
        .Case("0xc24", "cortex-m4")
        .Case("0xc27", "cortex-m7")
        .Case("0xd20", "cortex-m23")
        .Case("0xd21", "cortex-m33")
        .Case("0xd24", "cortex-m52")
        .Case("0xd22", "cortex-m55")
        .Case("0xd23", "cortex-m85")
        .Case("0xc18", "cortex-r8")
        .Case("0xd13", "cortex-r52")
        .Case("0xd16", "cortex-r52plus")
        .Case("0xd15", "cortex-r82")
        .Case("0xd14", "cortex-r82ae")
        .Case("0xd02", "cortex-a34")
        .Case("0xd04", "cortex-a35")
        .Case("0xd03", "cortex-a53")
        .Case("0xd05", "cortex-a55")
        .Case("0xd46", "cortex-a510")
        .Case("0xd80", "cortex-a520")
        .Case("0xd88", "cortex-a520ae")
        .Case("0xd07", "cortex-a57")
        .Case("0xd06", "cortex-a65")
        .Case("0xd43", "cortex-a65ae")
        .Case("0xd08", "cortex-a72")
        .Case("0xd09", "cortex-a73")
        .Case("0xd0a", "cortex-a75")
        .Case("0xd0b", "cortex-a76")
        .Case("0xd0e", "cortex-a76ae")
        .Case("0xd0d", "cortex-a77")
        .Case("0xd41", "cortex-a78")
        .Case("0xd42", "cortex-a78ae")
        .Case("0xd4b", "cortex-a78c")
        .Case("0xd47", "cortex-a710")
        .Case("0xd4d", "cortex-a715")
        .Case("0xd81", "cortex-a720")
        .Case("0xd89", "cortex-a720ae")
        .Case("0xd87", "cortex-a725")
        .Case("0xd44", "cortex-x1")
        .Case("0xd4c", "cortex-x1c")
        .Case("0xd48", "cortex-x2")
        .Case("0xd4e", "cortex-x3")
        .Case("0xd82", "cortex-x4")
        .Case("0xd85", "cortex-x925")
        .Case("0xd4a", "neoverse-e1")
        .Case("0xd0c", "neoverse-n1")
        .Case("0xd49", "neoverse-n2")
        .Case("0xd8e", "neoverse-n3")
        .Case("0xd40", "neoverse-v1")
        .Case("0xd4f", "neoverse-v2")
        .Case("0xd84", "neoverse-v3")
        .Case("0xd83", "neoverse-v3ae")
        .Default("generic");
  }

  if (Implementer == "0x42" || Implementer == "0x43") { // Broadcom | Cavium.
    return StringSwitch<const char *>(Part)
      .Case("0x516", "thunderx2t99")
      .Case("0x0516", "thunderx2t99")
      .Case("0xaf", "thunderx2t99")
      .Case("0x0af", "thunderx2t99")
      .Case("0xa1", "thunderxt88")
      .Case("0x0a1", "thunderxt88")
      .Default("generic");
  }

  if (Implementer == "0x46") { // Fujitsu Ltd.
    return StringSwitch<const char *>(Part)
      .Case("0x001", "a64fx")
      .Default("generic");
  }

  if (Implementer == "0x4e") { // NVIDIA Corporation
    return StringSwitch<const char *>(Part)
        .Case("0x004", "carmel")
        .Default("generic");
  }

  if (Implementer == "0x48") // HiSilicon Technologies, Inc.
    // The CPU part is a 3 digit hexadecimal number with a 0x prefix. The
    // values correspond to the "Part number" in the CP15/c0 register. The
    // contents are specified in the various processor manuals.
    return StringSwitch<const char *>(Part)
      .Case("0xd01", "tsv110")
      .Default("generic");

  if (Implementer == "0x51") // Qualcomm Technologies, Inc.
    // The CPU part is a 3 digit hexadecimal number with a 0x prefix. The
    // values correspond to the "Part number" in the CP15/c0 register. The
    // contents are specified in the various processor manuals.
    return StringSwitch<const char *>(Part)
        .Case("0x06f", "krait") // APQ8064
        .Case("0x201", "kryo")
        .Case("0x205", "kryo")
        .Case("0x211", "kryo")
        .Case("0x800", "cortex-a73") // Kryo 2xx Gold
        .Case("0x801", "cortex-a73") // Kryo 2xx Silver
        .Case("0x802", "cortex-a75") // Kryo 3xx Gold
        .Case("0x803", "cortex-a75") // Kryo 3xx Silver
        .Case("0x804", "cortex-a76") // Kryo 4xx Gold
        .Case("0x805", "cortex-a76") // Kryo 4xx/5xx Silver
        .Case("0xc00", "falkor")
        .Case("0xc01", "saphira")
        .Case("0x001", "oryon-1")
        .Default("generic");
  if (Implementer == "0x53") { // Samsung Electronics Co., Ltd.
    // The Exynos chips have a convoluted ID scheme that doesn't seem to follow
    // any predictive pattern across variants and parts.
    unsigned Variant = 0, Part = 0;

    // Look for the CPU variant line, whose value is a 1 digit hexadecimal
    // number, corresponding to the Variant bits in the CP15/C0 register.
    for (auto I : Lines)
      if (I.consume_front("CPU variant"))
        I.ltrim("\t :").getAsInteger(0, Variant);

    // Look for the CPU part line, whose value is a 3 digit hexadecimal
    // number, corresponding to the PartNum bits in the CP15/C0 register.
    for (auto I : Lines)
      if (I.consume_front("CPU part"))
        I.ltrim("\t :").getAsInteger(0, Part);

    unsigned Exynos = (Variant << 12) | Part;
    switch (Exynos) {
    default:
      // Default by falling through to Exynos M3.
      [[fallthrough]];
    case 0x1002:
      return "exynos-m3";
    case 0x1003:
      return "exynos-m4";
    }
  }

  if (Implementer == "0x6d") { // Microsoft Corporation.
    // The Microsoft Azure Cobalt 100 CPU is handled as a Neoverse N2.
    return StringSwitch<const char *>(Part)
        .Case("0xd49", "neoverse-n2")
        .Default("generic");
  }

  if (Implementer == "0xc0") { // Ampere Computing
    return StringSwitch<const char *>(Part)
        .Case("0xac3", "ampere1")
        .Case("0xac4", "ampere1a")
        .Case("0xac5", "ampere1b")
        .Default("generic");
  }

  return "generic";
}

namespace {
StringRef getCPUNameFromS390Model(unsigned int Id, bool HaveVectorSupport) {
  switch (Id) {
    case 2064:  // z900 not supported by LLVM
    case 2066:
    case 2084:  // z990 not supported by LLVM
    case 2086:
    case 2094:  // z9-109 not supported by LLVM
    case 2096:
      return "generic";
    case 2097:
    case 2098:
      return "z10";
    case 2817:
    case 2818:
      return "z196";
    case 2827:
    case 2828:
      return "zEC12";
    case 2964:
    case 2965:
      return HaveVectorSupport? "z13" : "zEC12";
    case 3906:
    case 3907:
      return HaveVectorSupport? "z14" : "zEC12";
    case 8561:
    case 8562:
      return HaveVectorSupport? "z15" : "zEC12";
    case 3931:
    case 3932:
    default:
      return HaveVectorSupport? "z16" : "zEC12";
  }
}
} // end anonymous namespace

StringRef sys::detail::getHostCPUNameForS390x(StringRef ProcCpuinfoContent) {
  // STIDP is a privileged operation, so use /proc/cpuinfo instead.

  // The "processor 0:" line comes after a fair amount of other information,
  // including a cache breakdown, but this should be plenty.
  SmallVector<StringRef, 32> Lines;
  ProcCpuinfoContent.split(Lines, "\n");

  // Look for the CPU features.
  SmallVector<StringRef, 32> CPUFeatures;
  for (unsigned I = 0, E = Lines.size(); I != E; ++I)
    if (Lines[I].starts_with("features")) {
      size_t Pos = Lines[I].find(':');
      if (Pos != StringRef::npos) {
        Lines[I].drop_front(Pos + 1).split(CPUFeatures, ' ');
        break;
      }
    }

  // We need to check for the presence of vector support independently of
  // the machine type, since we may only use the vector register set when
  // supported by the kernel (and hypervisor).
  bool HaveVectorSupport = false;
  for (unsigned I = 0, E = CPUFeatures.size(); I != E; ++I) {
    if (CPUFeatures[I] == "vx")
      HaveVectorSupport = true;
  }

  // Now check the processor machine type.
  for (unsigned I = 0, E = Lines.size(); I != E; ++I) {
    if (Lines[I].starts_with("processor ")) {
      size_t Pos = Lines[I].find("machine = ");
      if (Pos != StringRef::npos) {
        Pos += sizeof("machine = ") - 1;
        unsigned int Id;
        if (!Lines[I].drop_front(Pos).getAsInteger(10, Id))
          return getCPUNameFromS390Model(Id, HaveVectorSupport);
      }
      break;
    }
  }

  return "generic";
}

StringRef sys::detail::getHostCPUNameForRISCV(StringRef ProcCpuinfoContent) {
  // There are 24 lines in /proc/cpuinfo
  SmallVector<StringRef> Lines;
  ProcCpuinfoContent.split(Lines, "\n");

  // Look for uarch line to determine cpu name
  StringRef UArch;
  for (unsigned I = 0, E = Lines.size(); I != E; ++I) {
    if (Lines[I].starts_with("uarch")) {
      UArch = Lines[I].substr(5).ltrim("\t :");
      break;
    }
  }

  return StringSwitch<const char *>(UArch)
      .Case("sifive,u74-mc", "sifive-u74")
      .Case("sifive,bullet0", "sifive-u74")
      .Default("");
}

StringRef sys::detail::getHostCPUNameForBPF() {
#if !defined(__linux__) || !defined(__x86_64__)
  return "generic";
#else
  uint8_t v3_insns[40] __attribute__ ((aligned (8))) =
      /* BPF_MOV64_IMM(BPF_REG_0, 0) */
    { 0xb7, 0x0, 0x0, 0x0, 0x0, 0x0, 0x0, 0x0,
      /* BPF_MOV64_IMM(BPF_REG_2, 1) */
      0xb7, 0x2, 0x0, 0x0, 0x1, 0x0, 0x0, 0x0,
      /* BPF_JMP32_REG(BPF_JLT, BPF_REG_0, BPF_REG_2, 1) */
      0xae, 0x20, 0x1, 0x0, 0x0, 0x0, 0x0, 0x0,
      /* BPF_MOV64_IMM(BPF_REG_0, 1) */
      0xb7, 0x0, 0x0, 0x0, 0x1, 0x0, 0x0, 0x0,
      /* BPF_EXIT_INSN() */
      0x95, 0x0, 0x0, 0x0, 0x0, 0x0, 0x0, 0x0 };

  uint8_t v2_insns[40] __attribute__ ((aligned (8))) =
      /* BPF_MOV64_IMM(BPF_REG_0, 0) */
    { 0xb7, 0x0, 0x0, 0x0, 0x0, 0x0, 0x0, 0x0,
      /* BPF_MOV64_IMM(BPF_REG_2, 1) */
      0xb7, 0x2, 0x0, 0x0, 0x1, 0x0, 0x0, 0x0,
      /* BPF_JMP_REG(BPF_JLT, BPF_REG_0, BPF_REG_2, 1) */
      0xad, 0x20, 0x1, 0x0, 0x0, 0x0, 0x0, 0x0,
      /* BPF_MOV64_IMM(BPF_REG_0, 1) */
      0xb7, 0x0, 0x0, 0x0, 0x1, 0x0, 0x0, 0x0,
      /* BPF_EXIT_INSN() */
      0x95, 0x0, 0x0, 0x0, 0x0, 0x0, 0x0, 0x0 };

  struct bpf_prog_load_attr {
    uint32_t prog_type;
    uint32_t insn_cnt;
    uint64_t insns;
    uint64_t license;
    uint32_t log_level;
    uint32_t log_size;
    uint64_t log_buf;
    uint32_t kern_version;
    uint32_t prog_flags;
  } attr = {};
  attr.prog_type = 1; /* BPF_PROG_TYPE_SOCKET_FILTER */
  attr.insn_cnt = 5;
  attr.insns = (uint64_t)v3_insns;
  attr.license = (uint64_t)"DUMMY";

  int fd = syscall(321 /* __NR_bpf */, 5 /* BPF_PROG_LOAD */, &attr,
                   sizeof(attr));
  if (fd >= 0) {
    close(fd);
    return "v3";
  }

  /* Clear the whole attr in case its content changed by syscall. */
  memset(&attr, 0, sizeof(attr));
  attr.prog_type = 1; /* BPF_PROG_TYPE_SOCKET_FILTER */
  attr.insn_cnt = 5;
  attr.insns = (uint64_t)v2_insns;
  attr.license = (uint64_t)"DUMMY";
  fd = syscall(321 /* __NR_bpf */, 5 /* BPF_PROG_LOAD */, &attr, sizeof(attr));
  if (fd >= 0) {
    close(fd);
    return "v2";
  }
  return "v1";
#endif
}

#if defined(__i386__) || defined(_M_IX86) || defined(__x86_64__) ||            \
    defined(_M_X64)

/// getX86CpuIDAndInfo - Execute the specified cpuid and return the 4 values in
/// the specified arguments.  If we can't run cpuid on the host, return true.
static bool getX86CpuIDAndInfo(unsigned value, unsigned *rEAX, unsigned *rEBX,
                               unsigned *rECX, unsigned *rEDX) {
#if (defined(__i386__) || defined(__x86_64__)) && !defined(_MSC_VER)
  return !__get_cpuid(value, rEAX, rEBX, rECX, rEDX);
#elif defined(_MSC_VER)
  // The MSVC intrinsic is portable across x86 and x64.
  int registers[4];
  __cpuid(registers, value);
  *rEAX = registers[0];
  *rEBX = registers[1];
  *rECX = registers[2];
  *rEDX = registers[3];
  return false;
#else
  return true;
#endif
}

namespace llvm {
namespace sys {
namespace detail {
namespace x86 {

VendorSignatures getVendorSignature(unsigned *MaxLeaf) {
  unsigned EAX = 0, EBX = 0, ECX = 0, EDX = 0;
  if (MaxLeaf == nullptr)
    MaxLeaf = &EAX;
  else
    *MaxLeaf = 0;

  if (getX86CpuIDAndInfo(0, MaxLeaf, &EBX, &ECX, &EDX) || *MaxLeaf < 1)
    return VendorSignatures::UNKNOWN;

  // "Genu ineI ntel"
  if (EBX == 0x756e6547 && EDX == 0x49656e69 && ECX == 0x6c65746e)
    return VendorSignatures::GENUINE_INTEL;

  // "Auth enti cAMD"
  if (EBX == 0x68747541 && EDX == 0x69746e65 && ECX == 0x444d4163)
    return VendorSignatures::AUTHENTIC_AMD;

  return VendorSignatures::UNKNOWN;
}

} // namespace x86
} // namespace detail
} // namespace sys
} // namespace llvm

using namespace llvm::sys::detail::x86;

/// getX86CpuIDAndInfoEx - Execute the specified cpuid with subleaf and return
/// the 4 values in the specified arguments.  If we can't run cpuid on the host,
/// return true.
static bool getX86CpuIDAndInfoEx(unsigned value, unsigned subleaf,
                                 unsigned *rEAX, unsigned *rEBX, unsigned *rECX,
                                 unsigned *rEDX) {
  // TODO(boomanaiden154): When the minimum toolchain versions for gcc and clang
  // are such that __cpuidex is defined within cpuid.h for both, we can remove
  // the __get_cpuid_count function and share the MSVC implementation between
  // all three.
#if (defined(__i386__) || defined(__x86_64__)) && !defined(_MSC_VER)
  return !__get_cpuid_count(value, subleaf, rEAX, rEBX, rECX, rEDX);
#elif defined(_MSC_VER)
  int registers[4];
  __cpuidex(registers, value, subleaf);
  *rEAX = registers[0];
  *rEBX = registers[1];
  *rECX = registers[2];
  *rEDX = registers[3];
  return false;
#else
  return true;
#endif
}

// Read control register 0 (XCR0). Used to detect features such as AVX.
static bool getX86XCR0(unsigned *rEAX, unsigned *rEDX) {
  // TODO(boomanaiden154): When the minimum toolchain versions for gcc and clang
  // are such that _xgetbv is supported by both, we can unify the implementation
  // with MSVC and remove all inline assembly.
#if defined(__GNUC__) || defined(__clang__)
  // Check xgetbv; this uses a .byte sequence instead of the instruction
  // directly because older assemblers do not include support for xgetbv and
  // there is no easy way to conditionally compile based on the assembler used.
  __asm__(".byte 0x0f, 0x01, 0xd0" : "=a"(*rEAX), "=d"(*rEDX) : "c"(0));
  return false;
#elif defined(_MSC_FULL_VER) && defined(_XCR_XFEATURE_ENABLED_MASK)
  unsigned long long Result = _xgetbv(_XCR_XFEATURE_ENABLED_MASK);
  *rEAX = Result;
  *rEDX = Result >> 32;
  return false;
#else
  return true;
#endif
}

static void detectX86FamilyModel(unsigned EAX, unsigned *Family,
                                 unsigned *Model) {
  *Family = (EAX >> 8) & 0xf; // Bits 8 - 11
  *Model = (EAX >> 4) & 0xf;  // Bits 4 - 7
  if (*Family == 6 || *Family == 0xf) {
    if (*Family == 0xf)
      // Examine extended family ID if family ID is F.
      *Family += (EAX >> 20) & 0xff; // Bits 20 - 27
    // Examine extended model ID if family ID is 6 or F.
    *Model += ((EAX >> 16) & 0xf) << 4; // Bits 16 - 19
  }
}

#define testFeature(F) (Features[F / 32] & (1 << (F % 32))) != 0

static StringRef getIntelProcessorTypeAndSubtype(unsigned Family,
                                                 unsigned Model,
                                                 const unsigned *Features,
                                                 unsigned *Type,
                                                 unsigned *Subtype) {
  StringRef CPU;

  switch (Family) {
  case 3:
    CPU = "i386";
    break;
  case 4:
    CPU = "i486";
    break;
  case 5:
    if (testFeature(X86::FEATURE_MMX)) {
      CPU = "pentium-mmx";
      break;
    }
    CPU = "pentium";
    break;
  case 6:
    switch (Model) {
    case 0x0f: // Intel Core 2 Duo processor, Intel Core 2 Duo mobile
               // processor, Intel Core 2 Quad processor, Intel Core 2 Quad
               // mobile processor, Intel Core 2 Extreme processor, Intel
               // Pentium Dual-Core processor, Intel Xeon processor, model
               // 0Fh. All processors are manufactured using the 65 nm process.
    case 0x16: // Intel Celeron processor model 16h. All processors are
               // manufactured using the 65 nm process
      CPU = "core2";
      *Type = X86::INTEL_CORE2;
      break;
    case 0x17: // Intel Core 2 Extreme processor, Intel Xeon processor, model
               // 17h. All processors are manufactured using the 45 nm process.
               //
               // 45nm: Penryn , Wolfdale, Yorkfield (XE)
    case 0x1d: // Intel Xeon processor MP. All processors are manufactured using
               // the 45 nm process.
      CPU = "penryn";
      *Type = X86::INTEL_CORE2;
      break;
    case 0x1a: // Intel Core i7 processor and Intel Xeon processor. All
               // processors are manufactured using the 45 nm process.
    case 0x1e: // Intel(R) Core(TM) i7 CPU         870  @ 2.93GHz.
               // As found in a Summer 2010 model iMac.
    case 0x1f:
    case 0x2e:              // Nehalem EX
      CPU = "nehalem";
      *Type = X86::INTEL_COREI7;
      *Subtype = X86::INTEL_COREI7_NEHALEM;
      break;
    case 0x25: // Intel Core i7, laptop version.
    case 0x2c: // Intel Core i7 processor and Intel Xeon processor. All
               // processors are manufactured using the 32 nm process.
    case 0x2f: // Westmere EX
      CPU = "westmere";
      *Type = X86::INTEL_COREI7;
      *Subtype = X86::INTEL_COREI7_WESTMERE;
      break;
    case 0x2a: // Intel Core i7 processor. All processors are manufactured
               // using the 32 nm process.
    case 0x2d:
      CPU = "sandybridge";
      *Type = X86::INTEL_COREI7;
      *Subtype = X86::INTEL_COREI7_SANDYBRIDGE;
      break;
    case 0x3a:
    case 0x3e:              // Ivy Bridge EP
      CPU = "ivybridge";
      *Type = X86::INTEL_COREI7;
      *Subtype = X86::INTEL_COREI7_IVYBRIDGE;
      break;

    // Haswell:
    case 0x3c:
    case 0x3f:
    case 0x45:
    case 0x46:
      CPU = "haswell";
      *Type = X86::INTEL_COREI7;
      *Subtype = X86::INTEL_COREI7_HASWELL;
      break;

    // Broadwell:
    case 0x3d:
    case 0x47:
    case 0x4f:
    case 0x56:
      CPU = "broadwell";
      *Type = X86::INTEL_COREI7;
      *Subtype = X86::INTEL_COREI7_BROADWELL;
      break;

    // Skylake:
    case 0x4e:              // Skylake mobile
    case 0x5e:              // Skylake desktop
    case 0x8e:              // Kaby Lake mobile
    case 0x9e:              // Kaby Lake desktop
    case 0xa5:              // Comet Lake-H/S
    case 0xa6:              // Comet Lake-U
      CPU = "skylake";
      *Type = X86::INTEL_COREI7;
      *Subtype = X86::INTEL_COREI7_SKYLAKE;
      break;

    // Rocketlake:
    case 0xa7:
      CPU = "rocketlake";
      *Type = X86::INTEL_COREI7;
      *Subtype = X86::INTEL_COREI7_ROCKETLAKE;
      break;

    // Skylake Xeon:
    case 0x55:
      *Type = X86::INTEL_COREI7;
      if (testFeature(X86::FEATURE_AVX512BF16)) {
        CPU = "cooperlake";
        *Subtype = X86::INTEL_COREI7_COOPERLAKE;
      } else if (testFeature(X86::FEATURE_AVX512VNNI)) {
        CPU = "cascadelake";
        *Subtype = X86::INTEL_COREI7_CASCADELAKE;
      } else {
        CPU = "skylake-avx512";
        *Subtype = X86::INTEL_COREI7_SKYLAKE_AVX512;
      }
      break;

    // Cannonlake:
    case 0x66:
      CPU = "cannonlake";
      *Type = X86::INTEL_COREI7;
      *Subtype = X86::INTEL_COREI7_CANNONLAKE;
      break;

    // Icelake:
    case 0x7d:
    case 0x7e:
      CPU = "icelake-client";
      *Type = X86::INTEL_COREI7;
      *Subtype = X86::INTEL_COREI7_ICELAKE_CLIENT;
      break;

    // Tigerlake:
    case 0x8c:
    case 0x8d:
      CPU = "tigerlake";
      *Type = X86::INTEL_COREI7;
      *Subtype = X86::INTEL_COREI7_TIGERLAKE;
      break;

    // Alderlake:
    case 0x97:
    case 0x9a:
    // Gracemont
    case 0xbe:
    // Raptorlake:
    case 0xb7:
    case 0xba:
    case 0xbf:
    // Meteorlake:
    case 0xaa:
    case 0xac:
      CPU = "alderlake";
      *Type = X86::INTEL_COREI7;
      *Subtype = X86::INTEL_COREI7_ALDERLAKE;
      break;

    // Arrowlake:
    case 0xc5:
      CPU = "arrowlake";
      *Type = X86::INTEL_COREI7;
      *Subtype = X86::INTEL_COREI7_ARROWLAKE;
      break;

    // Arrowlake S:
    case 0xc6:
    // Lunarlake:
    case 0xbd:
      CPU = "arrowlake-s";
      *Type = X86::INTEL_COREI7;
      *Subtype = X86::INTEL_COREI7_ARROWLAKE_S;
      break;

    // Pantherlake:
    case 0xcc:
      CPU = "pantherlake";
      *Type = X86::INTEL_COREI7;
      *Subtype = X86::INTEL_COREI7_PANTHERLAKE;
      break;

    // Graniterapids:
    case 0xad:
      CPU = "graniterapids";
      *Type = X86::INTEL_COREI7;
      *Subtype = X86::INTEL_COREI7_GRANITERAPIDS;
      break;

    // Granite Rapids D:
    case 0xae:
      CPU = "graniterapids-d";
      *Type = X86::INTEL_COREI7;
      *Subtype = X86::INTEL_COREI7_GRANITERAPIDS_D;
      break;

    // Icelake Xeon:
    case 0x6a:
    case 0x6c:
      CPU = "icelake-server";
      *Type = X86::INTEL_COREI7;
      *Subtype = X86::INTEL_COREI7_ICELAKE_SERVER;
      break;

    // Emerald Rapids:
    case 0xcf:
    // Sapphire Rapids:
    case 0x8f:
      CPU = "sapphirerapids";
      *Type = X86::INTEL_COREI7;
      *Subtype = X86::INTEL_COREI7_SAPPHIRERAPIDS;
      break;

    case 0x1c: // Most 45 nm Intel Atom processors
    case 0x26: // 45 nm Atom Lincroft
    case 0x27: // 32 nm Atom Medfield
    case 0x35: // 32 nm Atom Midview
    case 0x36: // 32 nm Atom Midview
      CPU = "bonnell";
      *Type = X86::INTEL_BONNELL;
      break;

    // Atom Silvermont codes from the Intel software optimization guide.
    case 0x37:
    case 0x4a:
    case 0x4d:
    case 0x5a:
    case 0x5d:
    case 0x4c: // really airmont
      CPU = "silvermont";
      *Type = X86::INTEL_SILVERMONT;
      break;
    // Goldmont:
    case 0x5c: // Apollo Lake
    case 0x5f: // Denverton
      CPU = "goldmont";
      *Type = X86::INTEL_GOLDMONT;
      break;
    case 0x7a:
      CPU = "goldmont-plus";
      *Type = X86::INTEL_GOLDMONT_PLUS;
      break;
    case 0x86:
    case 0x8a: // Lakefield
    case 0x96: // Elkhart Lake
    case 0x9c: // Jasper Lake
      CPU = "tremont";
      *Type = X86::INTEL_TREMONT;
      break;

    // Sierraforest:
    case 0xaf:
      CPU = "sierraforest";
      *Type = X86::INTEL_SIERRAFOREST;
      break;

    // Grandridge:
    case 0xb6:
      CPU = "grandridge";
      *Type = X86::INTEL_GRANDRIDGE;
      break;

    // Clearwaterforest:
    case 0xdd:
      CPU = "clearwaterforest";
      *Type = X86::INTEL_CLEARWATERFOREST;
      break;

    // Xeon Phi (Knights Landing + Knights Mill):
    case 0x57:
      CPU = "knl";
      *Type = X86::INTEL_KNL;
      break;
    case 0x85:
      CPU = "knm";
      *Type = X86::INTEL_KNM;
      break;

    default: // Unknown family 6 CPU, try to guess.
      // Don't both with Type/Subtype here, they aren't used by the caller.
      // They're used above to keep the code in sync with compiler-rt.
      // TODO detect tigerlake host from model
      if (testFeature(X86::FEATURE_AVX512VP2INTERSECT)) {
        CPU = "tigerlake";
      } else if (testFeature(X86::FEATURE_AVX512VBMI2)) {
        CPU = "icelake-client";
      } else if (testFeature(X86::FEATURE_AVX512VBMI)) {
        CPU = "cannonlake";
      } else if (testFeature(X86::FEATURE_AVX512BF16)) {
        CPU = "cooperlake";
      } else if (testFeature(X86::FEATURE_AVX512VNNI)) {
        CPU = "cascadelake";
      } else if (testFeature(X86::FEATURE_AVX512VL)) {
        CPU = "skylake-avx512";
      } else if (testFeature(X86::FEATURE_CLFLUSHOPT)) {
        if (testFeature(X86::FEATURE_SHA))
          CPU = "goldmont";
        else
          CPU = "skylake";
      } else if (testFeature(X86::FEATURE_ADX)) {
        CPU = "broadwell";
      } else if (testFeature(X86::FEATURE_AVX2)) {
        CPU = "haswell";
      } else if (testFeature(X86::FEATURE_AVX)) {
        CPU = "sandybridge";
      } else if (testFeature(X86::FEATURE_SSE4_2)) {
        if (testFeature(X86::FEATURE_MOVBE))
          CPU = "silvermont";
        else
          CPU = "nehalem";
      } else if (testFeature(X86::FEATURE_SSE4_1)) {
        CPU = "penryn";
      } else if (testFeature(X86::FEATURE_SSSE3)) {
        if (testFeature(X86::FEATURE_MOVBE))
          CPU = "bonnell";
        else
          CPU = "core2";
      } else if (testFeature(X86::FEATURE_64BIT)) {
        CPU = "core2";
      } else if (testFeature(X86::FEATURE_SSE3)) {
        CPU = "yonah";
      } else if (testFeature(X86::FEATURE_SSE2)) {
        CPU = "pentium-m";
      } else if (testFeature(X86::FEATURE_SSE)) {
        CPU = "pentium3";
      } else if (testFeature(X86::FEATURE_MMX)) {
        CPU = "pentium2";
      } else {
        CPU = "pentiumpro";
      }
      break;
    }
    break;
  case 15: {
    if (testFeature(X86::FEATURE_64BIT)) {
      CPU = "nocona";
      break;
    }
    if (testFeature(X86::FEATURE_SSE3)) {
      CPU = "prescott";
      break;
    }
    CPU = "pentium4";
    break;
  }
  default:
    break; // Unknown.
  }

  return CPU;
}

static const char *getAMDProcessorTypeAndSubtype(unsigned Family,
                                                 unsigned Model,
                                                 const unsigned *Features,
                                                 unsigned *Type,
                                                 unsigned *Subtype) {
  const char *CPU = 0;

  switch (Family) {
  case 4:
    CPU = "i486";
    break;
  case 5:
    CPU = "pentium";
    switch (Model) {
    case 6:
    case 7:
      CPU = "k6";
      break;
    case 8:
      CPU = "k6-2";
      break;
    case 9:
    case 13:
      CPU = "k6-3";
      break;
    case 10:
      CPU = "geode";
      break;
    }
    break;
  case 6:
    if (testFeature(X86::FEATURE_SSE)) {
      CPU = "athlon-xp";
      break;
    }
    CPU = "athlon";
    break;
  case 15:
    if (testFeature(X86::FEATURE_SSE3)) {
      CPU = "k8-sse3";
      break;
    }
    CPU = "k8";
    break;
  case 16:
    CPU = "amdfam10";
    *Type = X86::AMDFAM10H; // "amdfam10"
    switch (Model) {
    case 2:
      *Subtype = X86::AMDFAM10H_BARCELONA;
      break;
    case 4:
      *Subtype = X86::AMDFAM10H_SHANGHAI;
      break;
    case 8:
      *Subtype = X86::AMDFAM10H_ISTANBUL;
      break;
    }
    break;
  case 20:
    CPU = "btver1";
    *Type = X86::AMD_BTVER1;
    break;
  case 21:
    CPU = "bdver1";
    *Type = X86::AMDFAM15H;
    if (Model >= 0x60 && Model <= 0x7f) {
      CPU = "bdver4";
      *Subtype = X86::AMDFAM15H_BDVER4;
      break; // 60h-7Fh: Excavator
    }
    if (Model >= 0x30 && Model <= 0x3f) {
      CPU = "bdver3";
      *Subtype = X86::AMDFAM15H_BDVER3;
      break; // 30h-3Fh: Steamroller
    }
    if ((Model >= 0x10 && Model <= 0x1f) || Model == 0x02) {
      CPU = "bdver2";
      *Subtype = X86::AMDFAM15H_BDVER2;
      break; // 02h, 10h-1Fh: Piledriver
    }
    if (Model <= 0x0f) {
      *Subtype = X86::AMDFAM15H_BDVER1;
      break; // 00h-0Fh: Bulldozer
    }
    break;
  case 22:
    CPU = "btver2";
    *Type = X86::AMD_BTVER2;
    break;
  case 23:
    CPU = "znver1";
    *Type = X86::AMDFAM17H;
    if ((Model >= 0x30 && Model <= 0x3f) || (Model == 0x47) ||
        (Model >= 0x60 && Model <= 0x67) || (Model >= 0x68 && Model <= 0x6f) ||
        (Model >= 0x70 && Model <= 0x7f) || (Model >= 0x84 && Model <= 0x87) ||
        (Model >= 0x90 && Model <= 0x97) || (Model >= 0x98 && Model <= 0x9f) ||
        (Model >= 0xa0 && Model <= 0xaf)) {
      // Family 17h Models 30h-3Fh (Starship) Zen 2
      // Family 17h Models 47h (Cardinal) Zen 2
      // Family 17h Models 60h-67h (Renoir) Zen 2
      // Family 17h Models 68h-6Fh (Lucienne) Zen 2
      // Family 17h Models 70h-7Fh (Matisse) Zen 2
      // Family 17h Models 84h-87h (ProjectX) Zen 2
      // Family 17h Models 90h-97h (VanGogh) Zen 2
      // Family 17h Models 98h-9Fh (Mero) Zen 2
      // Family 17h Models A0h-AFh (Mendocino) Zen 2
      CPU = "znver2";
      *Subtype = X86::AMDFAM17H_ZNVER2;
      break;
    }
    if ((Model >= 0x10 && Model <= 0x1f) || (Model >= 0x20 && Model <= 0x2f)) {
      // Family 17h Models 10h-1Fh (Raven1) Zen
      // Family 17h Models 10h-1Fh (Picasso) Zen+
      // Family 17h Models 20h-2Fh (Raven2 x86) Zen
      *Subtype = X86::AMDFAM17H_ZNVER1;
      break;
    }
    break;
  case 25:
    CPU = "znver3";
    *Type = X86::AMDFAM19H;
    if (Model <= 0x0f || (Model >= 0x20 && Model <= 0x2f) ||
        (Model >= 0x30 && Model <= 0x3f) || (Model >= 0x40 && Model <= 0x4f) ||
        (Model >= 0x50 && Model <= 0x5f)) {
      // Family 19h Models 00h-0Fh (Genesis, Chagall) Zen 3
      // Family 19h Models 20h-2Fh (Vermeer) Zen 3
      // Family 19h Models 30h-3Fh (Badami) Zen 3
      // Family 19h Models 40h-4Fh (Rembrandt) Zen 3+
      // Family 19h Models 50h-5Fh (Cezanne) Zen 3
      *Subtype = X86::AMDFAM19H_ZNVER3;
      break;
    }
    if ((Model >= 0x10 && Model <= 0x1f) || (Model >= 0x60 && Model <= 0x6f) ||
        (Model >= 0x70 && Model <= 0x77) || (Model >= 0x78 && Model <= 0x7f) ||
        (Model >= 0xa0 && Model <= 0xaf)) {
      // Family 19h Models 10h-1Fh (Stones; Storm Peak) Zen 4
      // Family 19h Models 60h-6Fh (Raphael) Zen 4
      // Family 19h Models 70h-77h (Phoenix, Hawkpoint1) Zen 4
      // Family 19h Models 78h-7Fh (Phoenix 2, Hawkpoint2) Zen 4
      // Family 19h Models A0h-AFh (Stones-Dense) Zen 4
      CPU = "znver4";
      *Subtype = X86::AMDFAM19H_ZNVER4;
      break; //  "znver4"
    }
    break; // family 19h
  default:
    break; // Unknown AMD CPU.
  }

  return CPU;
}

#undef testFeature

static void getAvailableFeatures(unsigned ECX, unsigned EDX, unsigned MaxLeaf,
                                 unsigned *Features) {
  unsigned EAX, EBX;

  auto setFeature = [&](unsigned F) {
    Features[F / 32] |= 1U << (F % 32);
  };

  if ((EDX >> 15) & 1)
    setFeature(X86::FEATURE_CMOV);
  if ((EDX >> 23) & 1)
    setFeature(X86::FEATURE_MMX);
  if ((EDX >> 25) & 1)
    setFeature(X86::FEATURE_SSE);
  if ((EDX >> 26) & 1)
    setFeature(X86::FEATURE_SSE2);

  if ((ECX >> 0) & 1)
    setFeature(X86::FEATURE_SSE3);
  if ((ECX >> 1) & 1)
    setFeature(X86::FEATURE_PCLMUL);
  if ((ECX >> 9) & 1)
    setFeature(X86::FEATURE_SSSE3);
  if ((ECX >> 12) & 1)
    setFeature(X86::FEATURE_FMA);
  if ((ECX >> 19) & 1)
    setFeature(X86::FEATURE_SSE4_1);
  if ((ECX >> 20) & 1) {
    setFeature(X86::FEATURE_SSE4_2);
    setFeature(X86::FEATURE_CRC32);
  }
  if ((ECX >> 23) & 1)
    setFeature(X86::FEATURE_POPCNT);
  if ((ECX >> 25) & 1)
    setFeature(X86::FEATURE_AES);

  if ((ECX >> 22) & 1)
    setFeature(X86::FEATURE_MOVBE);

  // If CPUID indicates support for XSAVE, XRESTORE and AVX, and XGETBV
  // indicates that the AVX registers will be saved and restored on context
  // switch, then we have full AVX support.
  const unsigned AVXBits = (1 << 27) | (1 << 28);
  bool HasAVX = ((ECX & AVXBits) == AVXBits) && !getX86XCR0(&EAX, &EDX) &&
                ((EAX & 0x6) == 0x6);
#if defined(__APPLE__)
  // Darwin lazily saves the AVX512 context on first use: trust that the OS will
  // save the AVX512 context if we use AVX512 instructions, even the bit is not
  // set right now.
  bool HasAVX512Save = true;
#else
  // AVX512 requires additional context to be saved by the OS.
  bool HasAVX512Save = HasAVX && ((EAX & 0xe0) == 0xe0);
#endif

  if (HasAVX)
    setFeature(X86::FEATURE_AVX);

  bool HasLeaf7 =
      MaxLeaf >= 0x7 && !getX86CpuIDAndInfoEx(0x7, 0x0, &EAX, &EBX, &ECX, &EDX);

  if (HasLeaf7 && ((EBX >> 3) & 1))
    setFeature(X86::FEATURE_BMI);
  if (HasLeaf7 && ((EBX >> 5) & 1) && HasAVX)
    setFeature(X86::FEATURE_AVX2);
  if (HasLeaf7 && ((EBX >> 8) & 1))
    setFeature(X86::FEATURE_BMI2);
  if (HasLeaf7 && ((EBX >> 16) & 1) && HasAVX512Save) {
    setFeature(X86::FEATURE_AVX512F);
    setFeature(X86::FEATURE_EVEX512);
  }
  if (HasLeaf7 && ((EBX >> 17) & 1) && HasAVX512Save)
    setFeature(X86::FEATURE_AVX512DQ);
  if (HasLeaf7 && ((EBX >> 19) & 1))
    setFeature(X86::FEATURE_ADX);
  if (HasLeaf7 && ((EBX >> 21) & 1) && HasAVX512Save)
    setFeature(X86::FEATURE_AVX512IFMA);
  if (HasLeaf7 && ((EBX >> 23) & 1))
    setFeature(X86::FEATURE_CLFLUSHOPT);
  if (HasLeaf7 && ((EBX >> 28) & 1) && HasAVX512Save)
    setFeature(X86::FEATURE_AVX512CD);
  if (HasLeaf7 && ((EBX >> 29) & 1))
    setFeature(X86::FEATURE_SHA);
  if (HasLeaf7 && ((EBX >> 30) & 1) && HasAVX512Save)
    setFeature(X86::FEATURE_AVX512BW);
  if (HasLeaf7 && ((EBX >> 31) & 1) && HasAVX512Save)
    setFeature(X86::FEATURE_AVX512VL);

  if (HasLeaf7 && ((ECX >> 1) & 1) && HasAVX512Save)
    setFeature(X86::FEATURE_AVX512VBMI);
  if (HasLeaf7 && ((ECX >> 6) & 1) && HasAVX512Save)
    setFeature(X86::FEATURE_AVX512VBMI2);
  if (HasLeaf7 && ((ECX >> 8) & 1))
    setFeature(X86::FEATURE_GFNI);
  if (HasLeaf7 && ((ECX >> 10) & 1) && HasAVX)
    setFeature(X86::FEATURE_VPCLMULQDQ);
  if (HasLeaf7 && ((ECX >> 11) & 1) && HasAVX512Save)
    setFeature(X86::FEATURE_AVX512VNNI);
  if (HasLeaf7 && ((ECX >> 12) & 1) && HasAVX512Save)
    setFeature(X86::FEATURE_AVX512BITALG);
  if (HasLeaf7 && ((ECX >> 14) & 1) && HasAVX512Save)
    setFeature(X86::FEATURE_AVX512VPOPCNTDQ);

  if (HasLeaf7 && ((EDX >> 2) & 1) && HasAVX512Save)
    setFeature(X86::FEATURE_AVX5124VNNIW);
  if (HasLeaf7 && ((EDX >> 3) & 1) && HasAVX512Save)
    setFeature(X86::FEATURE_AVX5124FMAPS);
  if (HasLeaf7 && ((EDX >> 8) & 1) && HasAVX512Save)
    setFeature(X86::FEATURE_AVX512VP2INTERSECT);

  // EAX from subleaf 0 is the maximum subleaf supported. Some CPUs don't
  // return all 0s for invalid subleaves so check the limit.
  bool HasLeaf7Subleaf1 =
      HasLeaf7 && EAX >= 1 &&
      !getX86CpuIDAndInfoEx(0x7, 0x1, &EAX, &EBX, &ECX, &EDX);
  if (HasLeaf7Subleaf1 && ((EAX >> 5) & 1) && HasAVX512Save)
    setFeature(X86::FEATURE_AVX512BF16);

  unsigned MaxExtLevel;
  getX86CpuIDAndInfo(0x80000000, &MaxExtLevel, &EBX, &ECX, &EDX);

  bool HasExtLeaf1 = MaxExtLevel >= 0x80000001 &&
                     !getX86CpuIDAndInfo(0x80000001, &EAX, &EBX, &ECX, &EDX);
  if (HasExtLeaf1 && ((ECX >> 6) & 1))
    setFeature(X86::FEATURE_SSE4_A);
  if (HasExtLeaf1 && ((ECX >> 11) & 1))
    setFeature(X86::FEATURE_XOP);
  if (HasExtLeaf1 && ((ECX >> 16) & 1))
    setFeature(X86::FEATURE_FMA4);

  if (HasExtLeaf1 && ((EDX >> 29) & 1))
    setFeature(X86::FEATURE_64BIT);
}

StringRef sys::getHostCPUName() {
  unsigned MaxLeaf = 0;
  const VendorSignatures Vendor = getVendorSignature(&MaxLeaf);
  if (Vendor == VendorSignatures::UNKNOWN)
    return "generic";

  unsigned EAX = 0, EBX = 0, ECX = 0, EDX = 0;
  getX86CpuIDAndInfo(0x1, &EAX, &EBX, &ECX, &EDX);

  unsigned Family = 0, Model = 0;
  unsigned Features[(X86::CPU_FEATURE_MAX + 31) / 32] = {0};
  detectX86FamilyModel(EAX, &Family, &Model);
  getAvailableFeatures(ECX, EDX, MaxLeaf, Features);

  // These aren't consumed in this file, but we try to keep some source code the
  // same or similar to compiler-rt.
  unsigned Type = 0;
  unsigned Subtype = 0;

  StringRef CPU;

  if (Vendor == VendorSignatures::GENUINE_INTEL) {
    CPU = getIntelProcessorTypeAndSubtype(Family, Model, Features, &Type,
                                          &Subtype);
  } else if (Vendor == VendorSignatures::AUTHENTIC_AMD) {
    CPU = getAMDProcessorTypeAndSubtype(Family, Model, Features, &Type,
                                        &Subtype);
  }

  if (!CPU.empty())
    return CPU;

  return "generic";
}

#elif defined(__APPLE__) && defined(__powerpc__)
StringRef sys::getHostCPUName() {
  host_basic_info_data_t hostInfo;
  mach_msg_type_number_t infoCount;

  infoCount = HOST_BASIC_INFO_COUNT;
  mach_port_t hostPort = mach_host_self();
  host_info(hostPort, HOST_BASIC_INFO, (host_info_t)&hostInfo,
            &infoCount);
  mach_port_deallocate(mach_task_self(), hostPort);

  if (hostInfo.cpu_type != CPU_TYPE_POWERPC)
    return "generic";

  switch (hostInfo.cpu_subtype) {
  case CPU_SUBTYPE_POWERPC_601:
    return "601";
  case CPU_SUBTYPE_POWERPC_602:
    return "602";
  case CPU_SUBTYPE_POWERPC_603:
    return "603";
  case CPU_SUBTYPE_POWERPC_603e:
    return "603e";
  case CPU_SUBTYPE_POWERPC_603ev:
    return "603ev";
  case CPU_SUBTYPE_POWERPC_604:
    return "604";
  case CPU_SUBTYPE_POWERPC_604e:
    return "604e";
  case CPU_SUBTYPE_POWERPC_620:
    return "620";
  case CPU_SUBTYPE_POWERPC_750:
    return "750";
  case CPU_SUBTYPE_POWERPC_7400:
    return "7400";
  case CPU_SUBTYPE_POWERPC_7450:
    return "7450";
  case CPU_SUBTYPE_POWERPC_970:
    return "970";
  default:;
  }

  return "generic";
}
#elif defined(__linux__) && defined(__powerpc__)
StringRef sys::getHostCPUName() {
  std::unique_ptr<llvm::MemoryBuffer> P = getProcCpuinfoContent();
  StringRef Content = P ? P->getBuffer() : "";
  return detail::getHostCPUNameForPowerPC(Content);
}
#elif defined(__linux__) && (defined(__arm__) || defined(__aarch64__))
StringRef sys::getHostCPUName() {
  std::unique_ptr<llvm::MemoryBuffer> P = getProcCpuinfoContent();
  StringRef Content = P ? P->getBuffer() : "";
  return detail::getHostCPUNameForARM(Content);
}
#elif defined(__linux__) && defined(__s390x__)
StringRef sys::getHostCPUName() {
  std::unique_ptr<llvm::MemoryBuffer> P = getProcCpuinfoContent();
  StringRef Content = P ? P->getBuffer() : "";
  return detail::getHostCPUNameForS390x(Content);
}
#elif defined(__MVS__)
StringRef sys::getHostCPUName() {
  // Get pointer to Communications Vector Table (CVT).
  // The pointer is located at offset 16 of the Prefixed Save Area (PSA).
  // It is stored as 31 bit pointer and will be zero-extended to 64 bit.
  int *StartToCVTOffset = reinterpret_cast<int *>(0x10);
  // Since its stored as a 31-bit pointer, get the 4 bytes from the start
  // of address.
  int ReadValue = *StartToCVTOffset;
  // Explicitly clear the high order bit.
  ReadValue = (ReadValue & 0x7FFFFFFF);
  char *CVT = reinterpret_cast<char *>(ReadValue);
  // The model number is located in the CVT prefix at offset -6 and stored as
  // signless packed decimal.
  uint16_t Id = *(uint16_t *)&CVT[-6];
  // Convert number to integer.
  Id = decodePackedBCD<uint16_t>(Id, false);
  // Check for vector support. It's stored in field CVTFLAG5 (offset 244),
  // bit CVTVEF (X'80'). The facilities list is part of the PSA but the vector
  // extension can only be used if bit CVTVEF is on.
  bool HaveVectorSupport = CVT[244] & 0x80;
  return getCPUNameFromS390Model(Id, HaveVectorSupport);
}
#elif defined(__APPLE__) && (defined(__arm__) || defined(__aarch64__))
#define CPUFAMILY_ARM_SWIFT 0x1e2d6381
#define CPUFAMILY_ARM_CYCLONE 0x37a09642
#define CPUFAMILY_ARM_TYPHOON 0x2c91a47e
#define CPUFAMILY_ARM_TWISTER 0x92fb37c8
#define CPUFAMILY_ARM_HURRICANE 0x67ceee93
#define CPUFAMILY_ARM_MONSOON_MISTRAL 0xe81e7ef6
#define CPUFAMILY_ARM_VORTEX_TEMPEST 0x07d34b9f
#define CPUFAMILY_ARM_LIGHTNING_THUNDER 0x462504d2
#define CPUFAMILY_ARM_FIRESTORM_ICESTORM 0x1b588bb3
#define CPUFAMILY_ARM_BLIZZARD_AVALANCHE 0xda33d83d
#define CPUFAMILY_ARM_EVEREST_SAWTOOTH 0x8765edea

StringRef sys::getHostCPUName() {
  uint32_t Family;
  size_t Length = sizeof(Family);
  sysctlbyname("hw.cpufamily", &Family, &Length, NULL, 0);

  switch (Family) {
  case CPUFAMILY_ARM_SWIFT:
    return "swift";
  case CPUFAMILY_ARM_CYCLONE:
    return "apple-a7";
  case CPUFAMILY_ARM_TYPHOON:
    return "apple-a8";
  case CPUFAMILY_ARM_TWISTER:
    return "apple-a9";
  case CPUFAMILY_ARM_HURRICANE:
    return "apple-a10";
  case CPUFAMILY_ARM_MONSOON_MISTRAL:
    return "apple-a11";
  case CPUFAMILY_ARM_VORTEX_TEMPEST:
    return "apple-a12";
  case CPUFAMILY_ARM_LIGHTNING_THUNDER:
    return "apple-a13";
  case CPUFAMILY_ARM_FIRESTORM_ICESTORM:
    return "apple-m1";
  case CPUFAMILY_ARM_BLIZZARD_AVALANCHE:
    return "apple-m2";
  case CPUFAMILY_ARM_EVEREST_SAWTOOTH:
    return "apple-m3";
  default:
    // Default to the newest CPU we know about.
    return "apple-m3";
  }
}
#elif defined(_AIX)
StringRef sys::getHostCPUName() {
  switch (_system_configuration.implementation) {
  case POWER_4:
    if (_system_configuration.version == PV_4_3)
      return "970";
    return "pwr4";
  case POWER_5:
    if (_system_configuration.version == PV_5)
      return "pwr5";
    return "pwr5x";
  case POWER_6:
    if (_system_configuration.version == PV_6_Compat)
      return "pwr6";
    return "pwr6x";
  case POWER_7:
    return "pwr7";
  case POWER_8:
    return "pwr8";
  case POWER_9:
    return "pwr9";
// TODO: simplify this once the macro is available in all OS levels.
#ifdef POWER_10
  case POWER_10:
#else
  case 0x40000:
#endif
    return "pwr10";
#ifdef POWER_11
  case POWER_11:
#else
  case 0x80000:
#endif
    return "pwr11";
  default:
    return "generic";
  }
}
#elif defined(__loongarch__)
StringRef sys::getHostCPUName() {
  // Use processor id to detect cpu name.
  uint32_t processor_id;
  __asm__("cpucfg %[prid], $zero\n\t" : [prid] "=r"(processor_id));
  // Refer PRID_SERIES_MASK in linux kernel: arch/loongarch/include/asm/cpu.h.
  switch (processor_id & 0xf000) {
  case 0xc000: // Loongson 64bit, 4-issue
    return "la464";
  case 0xd000: // Loongson 64bit, 6-issue
    return "la664";
  // TODO: Others.
  default:
    break;
  }
  return "generic";
}
#elif defined(__riscv)
StringRef sys::getHostCPUName() {
#if defined(__linux__)
  std::unique_ptr<llvm::MemoryBuffer> P = getProcCpuinfoContent();
  StringRef Content = P ? P->getBuffer() : "";
  StringRef Name = detail::getHostCPUNameForRISCV(Content);
  if (!Name.empty())
    return Name;
#endif
#if __riscv_xlen == 64
  return "generic-rv64";
#elif __riscv_xlen == 32
  return "generic-rv32";
#else
#error "Unhandled value of __riscv_xlen"
#endif
}
#elif defined(__sparc__)
#if defined(__linux__)
StringRef sys::detail::getHostCPUNameForSPARC(StringRef ProcCpuinfoContent) {
  SmallVector<StringRef> Lines;
  ProcCpuinfoContent.split(Lines, "\n");

  // Look for cpu line to determine cpu name
  StringRef Cpu;
  for (unsigned I = 0, E = Lines.size(); I != E; ++I) {
    if (Lines[I].starts_with("cpu")) {
      Cpu = Lines[I].substr(5).ltrim("\t :");
      break;
    }
  }

  return StringSwitch<const char *>(Cpu)
      .StartsWith("SuperSparc", "supersparc")
      .StartsWith("HyperSparc", "hypersparc")
      .StartsWith("SpitFire", "ultrasparc")
      .StartsWith("BlackBird", "ultrasparc")
      .StartsWith("Sabre", " ultrasparc")
      .StartsWith("Hummingbird", "ultrasparc")
      .StartsWith("Cheetah", "ultrasparc3")
      .StartsWith("Jalapeno", "ultrasparc3")
      .StartsWith("Jaguar", "ultrasparc3")
      .StartsWith("Panther", "ultrasparc3")
      .StartsWith("Serrano", "ultrasparc3")
      .StartsWith("UltraSparc T1", "niagara")
      .StartsWith("UltraSparc T2", "niagara2")
      .StartsWith("UltraSparc T3", "niagara3")
      .StartsWith("UltraSparc T4", "niagara4")
      .StartsWith("UltraSparc T5", "niagara4")
      .StartsWith("LEON", "leon3")
      // niagara7/m8 not supported by LLVM yet.
      .StartsWith("SPARC-M7", "niagara4" /* "niagara7" */)
      .StartsWith("SPARC-S7", "niagara4" /* "niagara7" */)
      .StartsWith("SPARC-M8", "niagara4" /* "m8" */)
      .Default("generic");
}
#endif

StringRef sys::getHostCPUName() {
#if defined(__linux__)
  std::unique_ptr<llvm::MemoryBuffer> P = getProcCpuinfoContent();
  StringRef Content = P ? P->getBuffer() : "";
  return detail::getHostCPUNameForSPARC(Content);
#elif defined(__sun__) && defined(__svr4__)
  char *buf = NULL;
  kstat_ctl_t *kc;
  kstat_t *ksp;
  kstat_named_t *brand = NULL;

  kc = kstat_open();
  if (kc != NULL) {
    ksp = kstat_lookup(kc, const_cast<char *>("cpu_info"), -1, NULL);
    if (ksp != NULL && kstat_read(kc, ksp, NULL) != -1 &&
        ksp->ks_type == KSTAT_TYPE_NAMED)
      brand =
          (kstat_named_t *)kstat_data_lookup(ksp, const_cast<char *>("brand"));
    if (brand != NULL && brand->data_type == KSTAT_DATA_STRING)
      buf = KSTAT_NAMED_STR_PTR(brand);
  }
  kstat_close(kc);

  return StringSwitch<const char *>(buf)
      .Case("TMS390S10", "supersparc") // Texas Instruments microSPARC I
      .Case("TMS390Z50", "supersparc") // Texas Instruments SuperSPARC I
      .Case("TMS390Z55",
            "supersparc") // Texas Instruments SuperSPARC I with SuperCache
      .Case("MB86904", "supersparc") // Fujitsu microSPARC II
      .Case("MB86907", "supersparc") // Fujitsu TurboSPARC
      .Case("RT623", "hypersparc")   // Ross hyperSPARC
      .Case("RT625", "hypersparc")
      .Case("RT626", "hypersparc")
      .Case("UltraSPARC-I", "ultrasparc")
      .Case("UltraSPARC-II", "ultrasparc")
      .Case("UltraSPARC-IIe", "ultrasparc")
      .Case("UltraSPARC-IIi", "ultrasparc")
      .Case("SPARC64-III", "ultrasparc")
      .Case("SPARC64-IV", "ultrasparc")
      .Case("UltraSPARC-III", "ultrasparc3")
      .Case("UltraSPARC-III+", "ultrasparc3")
      .Case("UltraSPARC-IIIi", "ultrasparc3")
      .Case("UltraSPARC-IIIi+", "ultrasparc3")
      .Case("UltraSPARC-IV", "ultrasparc3")
      .Case("UltraSPARC-IV+", "ultrasparc3")
      .Case("SPARC64-V", "ultrasparc3")
      .Case("SPARC64-VI", "ultrasparc3")
      .Case("SPARC64-VII", "ultrasparc3")
      .Case("UltraSPARC-T1", "niagara")
      .Case("UltraSPARC-T2", "niagara2")
      .Case("UltraSPARC-T2", "niagara2")
      .Case("UltraSPARC-T2+", "niagara2")
      .Case("SPARC-T3", "niagara3")
      .Case("SPARC-T4", "niagara4")
      .Case("SPARC-T5", "niagara4")
      // niagara7/m8 not supported by LLVM yet.
      .Case("SPARC-M7", "niagara4" /* "niagara7" */)
      .Case("SPARC-S7", "niagara4" /* "niagara7" */)
      .Case("SPARC-M8", "niagara4" /* "m8" */)
      .Default("generic");
#else
  return "generic";
#endif
}
#else
StringRef sys::getHostCPUName() { return "generic"; }
namespace llvm {
namespace sys {
namespace detail {
namespace x86 {

VendorSignatures getVendorSignature(unsigned *MaxLeaf) {
  return VendorSignatures::UNKNOWN;
}

} // namespace x86
} // namespace detail
} // namespace sys
} // namespace llvm
#endif

#if defined(__i386__) || defined(_M_IX86) || \
    defined(__x86_64__) || defined(_M_X64)
const StringMap<bool> sys::getHostCPUFeatures() {
  unsigned EAX = 0, EBX = 0, ECX = 0, EDX = 0;
  unsigned MaxLevel;
  StringMap<bool> Features;

  if (getX86CpuIDAndInfo(0, &MaxLevel, &EBX, &ECX, &EDX) || MaxLevel < 1)
    return Features;

  getX86CpuIDAndInfo(1, &EAX, &EBX, &ECX, &EDX);

  Features["cx8"]    = (EDX >>  8) & 1;
  Features["cmov"]   = (EDX >> 15) & 1;
  Features["mmx"]    = (EDX >> 23) & 1;
  Features["fxsr"]   = (EDX >> 24) & 1;
  Features["sse"]    = (EDX >> 25) & 1;
  Features["sse2"]   = (EDX >> 26) & 1;

  Features["sse3"]   = (ECX >>  0) & 1;
  Features["pclmul"] = (ECX >>  1) & 1;
  Features["ssse3"]  = (ECX >>  9) & 1;
  Features["cx16"]   = (ECX >> 13) & 1;
  Features["sse4.1"] = (ECX >> 19) & 1;
  Features["sse4.2"] = (ECX >> 20) & 1;
  Features["crc32"]  = Features["sse4.2"];
  Features["movbe"]  = (ECX >> 22) & 1;
  Features["popcnt"] = (ECX >> 23) & 1;
  Features["aes"]    = (ECX >> 25) & 1;
  Features["rdrnd"]  = (ECX >> 30) & 1;

  // If CPUID indicates support for XSAVE, XRESTORE and AVX, and XGETBV
  // indicates that the AVX registers will be saved and restored on context
  // switch, then we have full AVX support.
  bool HasXSave = ((ECX >> 27) & 1) && !getX86XCR0(&EAX, &EDX);
  bool HasAVXSave = HasXSave && ((ECX >> 28) & 1) && ((EAX & 0x6) == 0x6);
#if defined(__APPLE__)
  // Darwin lazily saves the AVX512 context on first use: trust that the OS will
  // save the AVX512 context if we use AVX512 instructions, even the bit is not
  // set right now.
  bool HasAVX512Save = true;
#else
  // AVX512 requires additional context to be saved by the OS.
  bool HasAVX512Save = HasAVXSave && ((EAX & 0xe0) == 0xe0);
#endif
  // AMX requires additional context to be saved by the OS.
  const unsigned AMXBits = (1 << 17) | (1 << 18);
  bool HasAMXSave = HasXSave && ((EAX & AMXBits) == AMXBits);

  Features["avx"]   = HasAVXSave;
  Features["fma"]   = ((ECX >> 12) & 1) && HasAVXSave;
  // Only enable XSAVE if OS has enabled support for saving YMM state.
  Features["xsave"] = ((ECX >> 26) & 1) && HasAVXSave;
  Features["f16c"]  = ((ECX >> 29) & 1) && HasAVXSave;

  unsigned MaxExtLevel;
  getX86CpuIDAndInfo(0x80000000, &MaxExtLevel, &EBX, &ECX, &EDX);

  bool HasExtLeaf1 = MaxExtLevel >= 0x80000001 &&
                     !getX86CpuIDAndInfo(0x80000001, &EAX, &EBX, &ECX, &EDX);
  Features["sahf"]   = HasExtLeaf1 && ((ECX >>  0) & 1);
  Features["lzcnt"]  = HasExtLeaf1 && ((ECX >>  5) & 1);
  Features["sse4a"]  = HasExtLeaf1 && ((ECX >>  6) & 1);
  Features["prfchw"] = HasExtLeaf1 && ((ECX >>  8) & 1);
  Features["xop"]    = HasExtLeaf1 && ((ECX >> 11) & 1) && HasAVXSave;
  Features["lwp"]    = HasExtLeaf1 && ((ECX >> 15) & 1);
  Features["fma4"]   = HasExtLeaf1 && ((ECX >> 16) & 1) && HasAVXSave;
  Features["tbm"]    = HasExtLeaf1 && ((ECX >> 21) & 1);
  Features["mwaitx"] = HasExtLeaf1 && ((ECX >> 29) & 1);

  Features["64bit"]  = HasExtLeaf1 && ((EDX >> 29) & 1);

  // Miscellaneous memory related features, detected by
  // using the 0x80000008 leaf of the CPUID instruction
  bool HasExtLeaf8 = MaxExtLevel >= 0x80000008 &&
                     !getX86CpuIDAndInfo(0x80000008, &EAX, &EBX, &ECX, &EDX);
  Features["clzero"]   = HasExtLeaf8 && ((EBX >> 0) & 1);
  Features["rdpru"]    = HasExtLeaf8 && ((EBX >> 4) & 1);
  Features["wbnoinvd"] = HasExtLeaf8 && ((EBX >> 9) & 1);

  bool HasLeaf7 =
      MaxLevel >= 7 && !getX86CpuIDAndInfoEx(0x7, 0x0, &EAX, &EBX, &ECX, &EDX);

  Features["fsgsbase"]   = HasLeaf7 && ((EBX >>  0) & 1);
  Features["sgx"]        = HasLeaf7 && ((EBX >>  2) & 1);
  Features["bmi"]        = HasLeaf7 && ((EBX >>  3) & 1);
  // AVX2 is only supported if we have the OS save support from AVX.
  Features["avx2"]       = HasLeaf7 && ((EBX >>  5) & 1) && HasAVXSave;
  Features["bmi2"]       = HasLeaf7 && ((EBX >>  8) & 1);
  Features["invpcid"]    = HasLeaf7 && ((EBX >> 10) & 1);
  Features["rtm"]        = HasLeaf7 && ((EBX >> 11) & 1);
  // AVX512 is only supported if the OS supports the context save for it.
  Features["avx512f"]    = HasLeaf7 && ((EBX >> 16) & 1) && HasAVX512Save;
  if (Features["avx512f"])
    Features["evex512"]  = true;
  Features["avx512dq"]   = HasLeaf7 && ((EBX >> 17) & 1) && HasAVX512Save;
  Features["rdseed"]     = HasLeaf7 && ((EBX >> 18) & 1);
  Features["adx"]        = HasLeaf7 && ((EBX >> 19) & 1);
  Features["avx512ifma"] = HasLeaf7 && ((EBX >> 21) & 1) && HasAVX512Save;
  Features["clflushopt"] = HasLeaf7 && ((EBX >> 23) & 1);
  Features["clwb"]       = HasLeaf7 && ((EBX >> 24) & 1);
  Features["avx512cd"]   = HasLeaf7 && ((EBX >> 28) & 1) && HasAVX512Save;
  Features["sha"]        = HasLeaf7 && ((EBX >> 29) & 1);
  Features["avx512bw"]   = HasLeaf7 && ((EBX >> 30) & 1) && HasAVX512Save;
  Features["avx512vl"]   = HasLeaf7 && ((EBX >> 31) & 1) && HasAVX512Save;

  Features["avx512vbmi"]      = HasLeaf7 && ((ECX >>  1) & 1) && HasAVX512Save;
  Features["pku"]             = HasLeaf7 && ((ECX >>  4) & 1);
  Features["waitpkg"]         = HasLeaf7 && ((ECX >>  5) & 1);
  Features["avx512vbmi2"]     = HasLeaf7 && ((ECX >>  6) & 1) && HasAVX512Save;
  Features["shstk"]           = HasLeaf7 && ((ECX >>  7) & 1);
  Features["gfni"]            = HasLeaf7 && ((ECX >>  8) & 1);
  Features["vaes"]            = HasLeaf7 && ((ECX >>  9) & 1) && HasAVXSave;
  Features["vpclmulqdq"]      = HasLeaf7 && ((ECX >> 10) & 1) && HasAVXSave;
  Features["avx512vnni"]      = HasLeaf7 && ((ECX >> 11) & 1) && HasAVX512Save;
  Features["avx512bitalg"]    = HasLeaf7 && ((ECX >> 12) & 1) && HasAVX512Save;
  Features["avx512vpopcntdq"] = HasLeaf7 && ((ECX >> 14) & 1) && HasAVX512Save;
  Features["rdpid"]           = HasLeaf7 && ((ECX >> 22) & 1);
  Features["kl"]              = HasLeaf7 && ((ECX >> 23) & 1); // key locker
  Features["cldemote"]        = HasLeaf7 && ((ECX >> 25) & 1);
  Features["movdiri"]         = HasLeaf7 && ((ECX >> 27) & 1);
  Features["movdir64b"]       = HasLeaf7 && ((ECX >> 28) & 1);
  Features["enqcmd"]          = HasLeaf7 && ((ECX >> 29) & 1);

  Features["uintr"]           = HasLeaf7 && ((EDX >> 5) & 1);
  Features["avx512vp2intersect"] =
      HasLeaf7 && ((EDX >> 8) & 1) && HasAVX512Save;
  Features["serialize"]       = HasLeaf7 && ((EDX >> 14) & 1);
  Features["tsxldtrk"]        = HasLeaf7 && ((EDX >> 16) & 1);
  // There are two CPUID leafs which information associated with the pconfig
  // instruction:
  // EAX=0x7, ECX=0x0 indicates the availability of the instruction (via the 18th
  // bit of EDX), while the EAX=0x1b leaf returns information on the
  // availability of specific pconfig leafs.
  // The target feature here only refers to the the first of these two.
  // Users might need to check for the availability of specific pconfig
  // leaves using cpuid, since that information is ignored while
  // detecting features using the "-march=native" flag.
  // For more info, see X86 ISA docs.
  Features["pconfig"] = HasLeaf7 && ((EDX >> 18) & 1);
  Features["amx-bf16"]   = HasLeaf7 && ((EDX >> 22) & 1) && HasAMXSave;
  Features["avx512fp16"] = HasLeaf7 && ((EDX >> 23) & 1) && HasAVX512Save;
  Features["amx-tile"]   = HasLeaf7 && ((EDX >> 24) & 1) && HasAMXSave;
  Features["amx-int8"]   = HasLeaf7 && ((EDX >> 25) & 1) && HasAMXSave;
  // EAX from subleaf 0 is the maximum subleaf supported. Some CPUs don't
  // return all 0s for invalid subleaves so check the limit.
  bool HasLeaf7Subleaf1 =
      HasLeaf7 && EAX >= 1 &&
      !getX86CpuIDAndInfoEx(0x7, 0x1, &EAX, &EBX, &ECX, &EDX);
  Features["sha512"]     = HasLeaf7Subleaf1 && ((EAX >> 0) & 1);
  Features["sm3"]        = HasLeaf7Subleaf1 && ((EAX >> 1) & 1);
  Features["sm4"]        = HasLeaf7Subleaf1 && ((EAX >> 2) & 1);
  Features["raoint"]     = HasLeaf7Subleaf1 && ((EAX >> 3) & 1);
  Features["avxvnni"]    = HasLeaf7Subleaf1 && ((EAX >> 4) & 1) && HasAVXSave;
  Features["avx512bf16"] = HasLeaf7Subleaf1 && ((EAX >> 5) & 1) && HasAVX512Save;
  Features["amx-fp16"]   = HasLeaf7Subleaf1 && ((EAX >> 21) & 1) && HasAMXSave;
  Features["cmpccxadd"]  = HasLeaf7Subleaf1 && ((EAX >> 7) & 1);
  Features["hreset"]     = HasLeaf7Subleaf1 && ((EAX >> 22) & 1);
  Features["avxifma"]    = HasLeaf7Subleaf1 && ((EAX >> 23) & 1) && HasAVXSave;
  Features["avxvnniint8"] = HasLeaf7Subleaf1 && ((EDX >> 4) & 1) && HasAVXSave;
  Features["avxneconvert"] = HasLeaf7Subleaf1 && ((EDX >> 5) & 1) && HasAVXSave;
  Features["amx-complex"] = HasLeaf7Subleaf1 && ((EDX >> 8) & 1) && HasAMXSave;
  Features["avxvnniint16"] = HasLeaf7Subleaf1 && ((EDX >> 10) & 1) && HasAVXSave;
  Features["prefetchi"]  = HasLeaf7Subleaf1 && ((EDX >> 14) & 1);
  Features["usermsr"]  = HasLeaf7Subleaf1 && ((EDX >> 15) & 1);
  Features["avx10.1-256"] = HasLeaf7Subleaf1 && ((EDX >> 19) & 1);
  bool HasAPXF = HasLeaf7Subleaf1 && ((EDX >> 21) & 1);
  Features["egpr"] = HasAPXF;
  Features["push2pop2"] = HasAPXF;
  Features["ppx"] = HasAPXF;
  Features["ndd"] = HasAPXF;
  Features["ccmp"] = HasAPXF;
  Features["nf"] = HasAPXF;
  Features["cf"] = HasAPXF;
  Features["zu"] = HasAPXF;

  bool HasLeafD = MaxLevel >= 0xd &&
                  !getX86CpuIDAndInfoEx(0xd, 0x1, &EAX, &EBX, &ECX, &EDX);

  // Only enable XSAVE if OS has enabled support for saving YMM state.
  Features["xsaveopt"] = HasLeafD && ((EAX >> 0) & 1) && HasAVXSave;
  Features["xsavec"]   = HasLeafD && ((EAX >> 1) & 1) && HasAVXSave;
  Features["xsaves"]   = HasLeafD && ((EAX >> 3) & 1) && HasAVXSave;

  bool HasLeaf14 = MaxLevel >= 0x14 &&
                  !getX86CpuIDAndInfoEx(0x14, 0x0, &EAX, &EBX, &ECX, &EDX);

  Features["ptwrite"] = HasLeaf14 && ((EBX >> 4) & 1);

  bool HasLeaf19 =
      MaxLevel >= 0x19 && !getX86CpuIDAndInfo(0x19, &EAX, &EBX, &ECX, &EDX);
  Features["widekl"] = HasLeaf7 && HasLeaf19 && ((EBX >> 2) & 1);

  bool HasLeaf24 =
      MaxLevel >= 0x24 && !getX86CpuIDAndInfo(0x24, &EAX, &EBX, &ECX, &EDX);
  Features["avx10.1-512"] =
      Features["avx10.1-256"] && HasLeaf24 && ((EBX >> 18) & 1);

  return Features;
}
#elif defined(__linux__) && (defined(__arm__) || defined(__aarch64__))
const StringMap<bool> sys::getHostCPUFeatures() {
  StringMap<bool> Features;
  std::unique_ptr<llvm::MemoryBuffer> P = getProcCpuinfoContent();
  if (!P)
    return Features;

  SmallVector<StringRef, 32> Lines;
  P->getBuffer().split(Lines, "\n");

  SmallVector<StringRef, 32> CPUFeatures;

  // Look for the CPU features.
  for (unsigned I = 0, E = Lines.size(); I != E; ++I)
    if (Lines[I].starts_with("Features")) {
      Lines[I].split(CPUFeatures, ' ');
      break;
    }

#if defined(__aarch64__)
  // Keep track of which crypto features we have seen
  enum { CAP_AES = 0x1, CAP_PMULL = 0x2, CAP_SHA1 = 0x4, CAP_SHA2 = 0x8 };
  uint32_t crypto = 0;
#endif

  for (unsigned I = 0, E = CPUFeatures.size(); I != E; ++I) {
    StringRef LLVMFeatureStr = StringSwitch<StringRef>(CPUFeatures[I])
#if defined(__aarch64__)
                                   .Case("asimd", "neon")
                                   .Case("fp", "fp-armv8")
                                   .Case("crc32", "crc")
                                   .Case("atomics", "lse")
                                   .Case("sve", "sve")
                                   .Case("sve2", "sve2")
#else
                                   .Case("half", "fp16")
                                   .Case("neon", "neon")
                                   .Case("vfpv3", "vfp3")
                                   .Case("vfpv3d16", "vfp3d16")
                                   .Case("vfpv4", "vfp4")
                                   .Case("idiva", "hwdiv-arm")
                                   .Case("idivt", "hwdiv")
#endif
                                   .Default("");

#if defined(__aarch64__)
    // We need to check crypto separately since we need all of the crypto
    // extensions to enable the subtarget feature
    if (CPUFeatures[I] == "aes")
      crypto |= CAP_AES;
    else if (CPUFeatures[I] == "pmull")
      crypto |= CAP_PMULL;
    else if (CPUFeatures[I] == "sha1")
      crypto |= CAP_SHA1;
    else if (CPUFeatures[I] == "sha2")
      crypto |= CAP_SHA2;
#endif

    if (LLVMFeatureStr != "")
      Features[LLVMFeatureStr] = true;
  }

#if defined(__aarch64__)
  // If we have all crypto bits we can add the feature
  if (crypto == (CAP_AES | CAP_PMULL | CAP_SHA1 | CAP_SHA2))
    Features["crypto"] = true;
#endif

  return Features;
}
#elif defined(_WIN32) && (defined(__aarch64__) || defined(_M_ARM64))
const StringMap<bool> sys::getHostCPUFeatures() {
  StringMap<bool> Features;

  if (IsProcessorFeaturePresent(PF_ARM_NEON_INSTRUCTIONS_AVAILABLE))
    Features["neon"] = true;
  if (IsProcessorFeaturePresent(PF_ARM_V8_CRC32_INSTRUCTIONS_AVAILABLE))
    Features["crc"] = true;
  if (IsProcessorFeaturePresent(PF_ARM_V8_CRYPTO_INSTRUCTIONS_AVAILABLE))
    Features["crypto"] = true;

  return Features;
}
#elif defined(__linux__) && defined(__loongarch__)
#include <sys/auxv.h>
const StringMap<bool> sys::getHostCPUFeatures() {
  unsigned long hwcap = getauxval(AT_HWCAP);
  bool HasFPU = hwcap & (1UL << 3); // HWCAP_LOONGARCH_FPU
  uint32_t cpucfg2 = 0x2;
  __asm__("cpucfg %[cpucfg2], %[cpucfg2]\n\t" : [cpucfg2] "+r"(cpucfg2));

  StringMap<bool> Features;

  Features["f"] = HasFPU && (cpucfg2 & (1U << 1)); // CPUCFG.2.FP_SP
  Features["d"] = HasFPU && (cpucfg2 & (1U << 2)); // CPUCFG.2.FP_DP

  Features["lsx"] = hwcap & (1UL << 4);  // HWCAP_LOONGARCH_LSX
  Features["lasx"] = hwcap & (1UL << 5); // HWCAP_LOONGARCH_LASX
  Features["lvz"] = hwcap & (1UL << 9);  // HWCAP_LOONGARCH_LVZ

  return Features;
}
#elif defined(__linux__) && defined(__riscv)
// struct riscv_hwprobe
struct RISCVHwProbe {
  int64_t Key;
  uint64_t Value;
};
const StringMap<bool> sys::getHostCPUFeatures() {
  RISCVHwProbe Query[]{{/*RISCV_HWPROBE_KEY_BASE_BEHAVIOR=*/3, 0},
                       {/*RISCV_HWPROBE_KEY_IMA_EXT_0=*/4, 0}};
  int Ret = syscall(/*__NR_riscv_hwprobe=*/258, /*pairs=*/Query,
                    /*pair_count=*/std::size(Query), /*cpu_count=*/0,
                    /*cpus=*/0, /*flags=*/0);
  if (Ret != 0)
    return {};

  StringMap<bool> Features;
  uint64_t BaseMask = Query[0].Value;
  // Check whether RISCV_HWPROBE_BASE_BEHAVIOR_IMA is set.
  if (BaseMask & 1) {
    Features["i"] = true;
    Features["m"] = true;
    Features["a"] = true;
  }

  uint64_t ExtMask = Query[1].Value;
  Features["f"] = ExtMask & (1 << 0);           // RISCV_HWPROBE_IMA_FD
  Features["d"] = ExtMask & (1 << 0);           // RISCV_HWPROBE_IMA_FD
  Features["c"] = ExtMask & (1 << 1);           // RISCV_HWPROBE_IMA_C
  Features["v"] = ExtMask & (1 << 2);           // RISCV_HWPROBE_IMA_V
  Features["zba"] = ExtMask & (1 << 3);         // RISCV_HWPROBE_EXT_ZBA
  Features["zbb"] = ExtMask & (1 << 4);         // RISCV_HWPROBE_EXT_ZBB
  Features["zbs"] = ExtMask & (1 << 5);         // RISCV_HWPROBE_EXT_ZBS
  Features["zicboz"] = ExtMask & (1 << 6);      // RISCV_HWPROBE_EXT_ZICBOZ
  Features["zbc"] = ExtMask & (1 << 7);         // RISCV_HWPROBE_EXT_ZBC
  Features["zbkb"] = ExtMask & (1 << 8);        // RISCV_HWPROBE_EXT_ZBKB
  Features["zbkc"] = ExtMask & (1 << 9);        // RISCV_HWPROBE_EXT_ZBKC
  Features["zbkx"] = ExtMask & (1 << 10);       // RISCV_HWPROBE_EXT_ZBKX
  Features["zknd"] = ExtMask & (1 << 11);       // RISCV_HWPROBE_EXT_ZKND
  Features["zkne"] = ExtMask & (1 << 12);       // RISCV_HWPROBE_EXT_ZKNE
  Features["zknh"] = ExtMask & (1 << 13);       // RISCV_HWPROBE_EXT_ZKNH
  Features["zksed"] = ExtMask & (1 << 14);      // RISCV_HWPROBE_EXT_ZKSED
  Features["zksh"] = ExtMask & (1 << 15);       // RISCV_HWPROBE_EXT_ZKSH
  Features["zkt"] = ExtMask & (1 << 16);        // RISCV_HWPROBE_EXT_ZKT
  Features["zvbb"] = ExtMask & (1 << 17);       // RISCV_HWPROBE_EXT_ZVBB
  Features["zvbc"] = ExtMask & (1 << 18);       // RISCV_HWPROBE_EXT_ZVBC
  Features["zvkb"] = ExtMask & (1 << 19);       // RISCV_HWPROBE_EXT_ZVKB
  Features["zvkg"] = ExtMask & (1 << 20);       // RISCV_HWPROBE_EXT_ZVKG
  Features["zvkned"] = ExtMask & (1 << 21);     // RISCV_HWPROBE_EXT_ZVKNED
  Features["zvknha"] = ExtMask & (1 << 22);     // RISCV_HWPROBE_EXT_ZVKNHA
  Features["zvknhb"] = ExtMask & (1 << 23);     // RISCV_HWPROBE_EXT_ZVKNHB
  Features["zvksed"] = ExtMask & (1 << 24);     // RISCV_HWPROBE_EXT_ZVKSED
  Features["zvksh"] = ExtMask & (1 << 25);      // RISCV_HWPROBE_EXT_ZVKSH
  Features["zvkt"] = ExtMask & (1 << 26);       // RISCV_HWPROBE_EXT_ZVKT
  Features["zfh"] = ExtMask & (1 << 27);        // RISCV_HWPROBE_EXT_ZFH
  Features["zfhmin"] = ExtMask & (1 << 28);     // RISCV_HWPROBE_EXT_ZFHMIN
  Features["zihintntl"] = ExtMask & (1 << 29);  // RISCV_HWPROBE_EXT_ZIHINTNTL
  Features["zvfh"] = ExtMask & (1 << 30);       // RISCV_HWPROBE_EXT_ZVFH
  Features["zvfhmin"] = ExtMask & (1ULL << 31); // RISCV_HWPROBE_EXT_ZVFHMIN
  Features["zfa"] = ExtMask & (1ULL << 32);     // RISCV_HWPROBE_EXT_ZFA
  Features["ztso"] = ExtMask & (1ULL << 33);    // RISCV_HWPROBE_EXT_ZTSO
<<<<<<< HEAD
  Features["zacas"] = ExtMask & (1ULL << 34);   // RISCV_HWPROBE_EXT_ZACAS
=======
  // TODO: Re-enable zacas when it is marked non-experimental again.
  // Features["zacas"] = ExtMask & (1ULL << 34);   // RISCV_HWPROBE_EXT_ZACAS
>>>>>>> 9c4aab8c
  Features["zicond"] = ExtMask & (1ULL << 35);  // RISCV_HWPROBE_EXT_ZICOND
  Features["zihintpause"] =
      ExtMask & (1ULL << 36); // RISCV_HWPROBE_EXT_ZIHINTPAUSE

  // TODO: set unaligned-scalar-mem if RISCV_HWPROBE_KEY_MISALIGNED_PERF returns
  // RISCV_HWPROBE_MISALIGNED_FAST.

  return Features;
}
#else
const StringMap<bool> sys::getHostCPUFeatures() { return {}; }
#endif

#if __APPLE__
/// \returns the \p triple, but with the Host's arch spliced in.
static Triple withHostArch(Triple T) {
#if defined(__arm__)
  T.setArch(Triple::arm);
  T.setArchName("arm");
#elif defined(__arm64e__)
  T.setArch(Triple::aarch64, Triple::AArch64SubArch_arm64e);
  T.setArchName("arm64e");
#elif defined(__aarch64__)
  T.setArch(Triple::aarch64);
  T.setArchName("arm64");
#elif defined(__x86_64h__)
  T.setArch(Triple::x86_64);
  T.setArchName("x86_64h");
#elif defined(__x86_64__)
  T.setArch(Triple::x86_64);
  T.setArchName("x86_64");
#elif defined(__i386__)
  T.setArch(Triple::x86);
  T.setArchName("i386");
#elif defined(__powerpc__)
  T.setArch(Triple::ppc);
  T.setArchName("powerpc");
#else
#  error "Unimplemented host arch fixup"
#endif
  return T;
}
#endif

std::string sys::getProcessTriple() {
  std::string TargetTripleString = updateTripleOSVersion(LLVM_HOST_TRIPLE);
  Triple PT(Triple::normalize(TargetTripleString));

#if __APPLE__
  /// In Universal builds, LLVM_HOST_TRIPLE will have the wrong arch in one of
  /// the slices. This fixes that up.
  PT = withHostArch(PT);
#endif

  if (sizeof(void *) == 8 && PT.isArch32Bit())
    PT = PT.get64BitArchVariant();
  if (sizeof(void *) == 4 && PT.isArch64Bit())
    PT = PT.get32BitArchVariant();

  return PT.str();
}

void sys::printDefaultTargetAndDetectedCPU(raw_ostream &OS) {
#if LLVM_VERSION_PRINTER_SHOW_HOST_TARGET_INFO
  std::string CPU = std::string(sys::getHostCPUName());
  if (CPU == "generic")
    CPU = "(unknown)";
  OS << "  Default target: " << sys::getDefaultTargetTriple() << '\n'
     << "  Host CPU: " << CPU << '\n';
#endif
}<|MERGE_RESOLUTION|>--- conflicted
+++ resolved
@@ -2016,12 +2016,8 @@
   Features["zvfhmin"] = ExtMask & (1ULL << 31); // RISCV_HWPROBE_EXT_ZVFHMIN
   Features["zfa"] = ExtMask & (1ULL << 32);     // RISCV_HWPROBE_EXT_ZFA
   Features["ztso"] = ExtMask & (1ULL << 33);    // RISCV_HWPROBE_EXT_ZTSO
-<<<<<<< HEAD
-  Features["zacas"] = ExtMask & (1ULL << 34);   // RISCV_HWPROBE_EXT_ZACAS
-=======
   // TODO: Re-enable zacas when it is marked non-experimental again.
   // Features["zacas"] = ExtMask & (1ULL << 34);   // RISCV_HWPROBE_EXT_ZACAS
->>>>>>> 9c4aab8c
   Features["zicond"] = ExtMask & (1ULL << 35);  // RISCV_HWPROBE_EXT_ZICOND
   Features["zihintpause"] =
       ExtMask & (1ULL << 36); // RISCV_HWPROBE_EXT_ZIHINTPAUSE
