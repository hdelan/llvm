//===- MemorySanitizer.cpp - detector of uninitialized reads --------------===//
//
// Part of the LLVM Project, under the Apache License v2.0 with LLVM Exceptions.
// See https://llvm.org/LICENSE.txt for license information.
// SPDX-License-Identifier: Apache-2.0 WITH LLVM-exception
//
//===----------------------------------------------------------------------===//
//
/// \file
/// This file is a part of MemorySanitizer, a detector of uninitialized
/// reads.
///
/// The algorithm of the tool is similar to Memcheck
/// (https://static.usenix.org/event/usenix05/tech/general/full_papers/seward/seward_html/usenix2005.html)
/// We associate a few shadow bits with every byte of the application memory,
/// poison the shadow of the malloc-ed or alloca-ed memory, load the shadow,
/// bits on every memory read, propagate the shadow bits through some of the
/// arithmetic instruction (including MOV), store the shadow bits on every memory
/// write, report a bug on some other instructions (e.g. JMP) if the
/// associated shadow is poisoned.
///
/// But there are differences too. The first and the major one:
/// compiler instrumentation instead of binary instrumentation. This
/// gives us much better register allocation, possible compiler
/// optimizations and a fast start-up. But this brings the major issue
/// as well: msan needs to see all program events, including system
/// calls and reads/writes in system libraries, so we either need to
/// compile *everything* with msan or use a binary translation
/// component (e.g. DynamoRIO) to instrument pre-built libraries.
/// Another difference from Memcheck is that we use 8 shadow bits per
/// byte of application memory and use a direct shadow mapping. This
/// greatly simplifies the instrumentation code and avoids races on
/// shadow updates (Memcheck is single-threaded so races are not a
/// concern there. Memcheck uses 2 shadow bits per byte with a slow
/// path storage that uses 8 bits per byte).
///
/// The default value of shadow is 0, which means "clean" (not poisoned).
///
/// Every module initializer should call __msan_init to ensure that the
/// shadow memory is ready. On error, __msan_warning is called. Since
/// parameters and return values may be passed via registers, we have a
/// specialized thread-local shadow for return values
/// (__msan_retval_tls) and parameters (__msan_param_tls).
///
///                           Origin tracking.
///
/// MemorySanitizer can track origins (allocation points) of all uninitialized
/// values. This behavior is controlled with a flag (msan-track-origins) and is
/// disabled by default.
///
/// Origins are 4-byte values created and interpreted by the runtime library.
/// They are stored in a second shadow mapping, one 4-byte value for 4 bytes
/// of application memory. Propagation of origins is basically a bunch of
/// "select" instructions that pick the origin of a dirty argument, if an
/// instruction has one.
///
/// Every 4 aligned, consecutive bytes of application memory have one origin
/// value associated with them. If these bytes contain uninitialized data
/// coming from 2 different allocations, the last store wins. Because of this,
/// MemorySanitizer reports can show unrelated origins, but this is unlikely in
/// practice.
///
/// Origins are meaningless for fully initialized values, so MemorySanitizer
/// avoids storing origin to memory when a fully initialized value is stored.
/// This way it avoids needless overwriting origin of the 4-byte region on
/// a short (i.e. 1 byte) clean store, and it is also good for performance.
///
///                            Atomic handling.
///
/// Ideally, every atomic store of application value should update the
/// corresponding shadow location in an atomic way. Unfortunately, atomic store
/// of two disjoint locations can not be done without severe slowdown.
///
/// Therefore, we implement an approximation that may err on the safe side.
/// In this implementation, every atomically accessed location in the program
/// may only change from (partially) uninitialized to fully initialized, but
/// not the other way around. We load the shadow _after_ the application load,
/// and we store the shadow _before_ the app store. Also, we always store clean
/// shadow (if the application store is atomic). This way, if the store-load
/// pair constitutes a happens-before arc, shadow store and load are correctly
/// ordered such that the load will get either the value that was stored, or
/// some later value (which is always clean).
///
/// This does not work very well with Compare-And-Swap (CAS) and
/// Read-Modify-Write (RMW) operations. To follow the above logic, CAS and RMW
/// must store the new shadow before the app operation, and load the shadow
/// after the app operation. Computers don't work this way. Current
/// implementation ignores the load aspect of CAS/RMW, always returning a clean
/// value. It implements the store part as a simple atomic store by storing a
/// clean shadow.
///
///                      Instrumenting inline assembly.
///
/// For inline assembly code LLVM has little idea about which memory locations
/// become initialized depending on the arguments. It can be possible to figure
/// out which arguments are meant to point to inputs and outputs, but the
/// actual semantics can be only visible at runtime. In the Linux kernel it's
/// also possible that the arguments only indicate the offset for a base taken
/// from a segment register, so it's dangerous to treat any asm() arguments as
/// pointers. We take a conservative approach generating calls to
///   __msan_instrument_asm_store(ptr, size)
/// , which defer the memory unpoisoning to the runtime library.
/// The latter can perform more complex address checks to figure out whether
/// it's safe to touch the shadow memory.
/// Like with atomic operations, we call __msan_instrument_asm_store() before
/// the assembly call, so that changes to the shadow memory will be seen by
/// other threads together with main memory initialization.
///
///                  KernelMemorySanitizer (KMSAN) implementation.
///
/// The major differences between KMSAN and MSan instrumentation are:
///  - KMSAN always tracks the origins and implies msan-keep-going=true;
///  - KMSAN allocates shadow and origin memory for each page separately, so
///    there are no explicit accesses to shadow and origin in the
///    instrumentation.
///    Shadow and origin values for a particular X-byte memory location
///    (X=1,2,4,8) are accessed through pointers obtained via the
///      __msan_metadata_ptr_for_load_X(ptr)
///      __msan_metadata_ptr_for_store_X(ptr)
///    functions. The corresponding functions check that the X-byte accesses
///    are possible and returns the pointers to shadow and origin memory.
///    Arbitrary sized accesses are handled with:
///      __msan_metadata_ptr_for_load_n(ptr, size)
///      __msan_metadata_ptr_for_store_n(ptr, size);
///    Note that the sanitizer code has to deal with how shadow/origin pairs
///    returned by the these functions are represented in different ABIs. In
///    the X86_64 ABI they are returned in RDX:RAX, in PowerPC64 they are
///    returned in r3 and r4, and in the SystemZ ABI they are written to memory
///    pointed to by a hidden parameter.
///  - TLS variables are stored in a single per-task struct. A call to a
///    function __msan_get_context_state() returning a pointer to that struct
///    is inserted into every instrumented function before the entry block;
///  - __msan_warning() takes a 32-bit origin parameter;
///  - local variables are poisoned with __msan_poison_alloca() upon function
///    entry and unpoisoned with __msan_unpoison_alloca() before leaving the
///    function;
///  - the pass doesn't declare any global variables or add global constructors
///    to the translation unit.
///
/// Also, KMSAN currently ignores uninitialized memory passed into inline asm
/// calls, making sure we're on the safe side wrt. possible false positives.
///
///  KernelMemorySanitizer only supports X86_64, SystemZ and PowerPC64 at the
///  moment.
///
//
// FIXME: This sanitizer does not yet handle scalable vectors
//
//===----------------------------------------------------------------------===//

#include "llvm/Transforms/Instrumentation/MemorySanitizer.h"
#include "llvm/ADT/APInt.h"
#include "llvm/ADT/ArrayRef.h"
#include "llvm/ADT/DenseMap.h"
#include "llvm/ADT/DepthFirstIterator.h"
#include "llvm/ADT/SetVector.h"
#include "llvm/ADT/SmallPtrSet.h"
#include "llvm/ADT/SmallVector.h"
#include "llvm/ADT/StringExtras.h"
#include "llvm/ADT/StringRef.h"
#include "llvm/Analysis/GlobalsModRef.h"
#include "llvm/Analysis/TargetLibraryInfo.h"
#include "llvm/Analysis/ValueTracking.h"
#include "llvm/IR/Argument.h"
#include "llvm/IR/AttributeMask.h"
#include "llvm/IR/Attributes.h"
#include "llvm/IR/BasicBlock.h"
#include "llvm/IR/CallingConv.h"
#include "llvm/IR/Constant.h"
#include "llvm/IR/Constants.h"
#include "llvm/IR/DataLayout.h"
#include "llvm/IR/DerivedTypes.h"
#include "llvm/IR/Function.h"
#include "llvm/IR/GlobalValue.h"
#include "llvm/IR/GlobalVariable.h"
#include "llvm/IR/IRBuilder.h"
#include "llvm/IR/InlineAsm.h"
#include "llvm/IR/InstVisitor.h"
#include "llvm/IR/InstrTypes.h"
#include "llvm/IR/Instruction.h"
#include "llvm/IR/Instructions.h"
#include "llvm/IR/IntrinsicInst.h"
#include "llvm/IR/Intrinsics.h"
#include "llvm/IR/IntrinsicsAArch64.h"
#include "llvm/IR/IntrinsicsX86.h"
#include "llvm/IR/MDBuilder.h"
#include "llvm/IR/Module.h"
#include "llvm/IR/Type.h"
#include "llvm/IR/Value.h"
#include "llvm/IR/ValueMap.h"
#include "llvm/Support/Alignment.h"
#include "llvm/Support/AtomicOrdering.h"
#include "llvm/Support/Casting.h"
#include "llvm/Support/CommandLine.h"
#include "llvm/Support/Debug.h"
#include "llvm/Support/DebugCounter.h"
#include "llvm/Support/ErrorHandling.h"
#include "llvm/Support/MathExtras.h"
#include "llvm/Support/raw_ostream.h"
#include "llvm/TargetParser/Triple.h"
#include "llvm/Transforms/Instrumentation.h"
#include "llvm/Transforms/Utils/BasicBlockUtils.h"
#include "llvm/Transforms/Utils/Local.h"
#include "llvm/Transforms/Utils/ModuleUtils.h"
#include <algorithm>
#include <cassert>
#include <cstddef>
#include <cstdint>
#include <memory>
#include <string>
#include <tuple>

using namespace llvm;

#define DEBUG_TYPE "msan"

DEBUG_COUNTER(DebugInsertCheck, "msan-insert-check",
              "Controls which checks to insert");

DEBUG_COUNTER(DebugInstrumentInstruction, "msan-instrument-instruction",
              "Controls which instruction to instrument");

static const unsigned kOriginSize = 4;
static const Align kMinOriginAlignment = Align(4);
static const Align kShadowTLSAlignment = Align(8);

// These constants must be kept in sync with the ones in msan.h.
static const unsigned kParamTLSSize = 800;
static const unsigned kRetvalTLSSize = 800;

// Accesses sizes are powers of two: 1, 2, 4, 8.
static const size_t kNumberOfAccessSizes = 4;

/// Track origins of uninitialized values.
///
/// Adds a section to MemorySanitizer report that points to the allocation
/// (stack or heap) the uninitialized bits came from originally.
static cl::opt<int> ClTrackOrigins(
    "msan-track-origins",
    cl::desc("Track origins (allocation sites) of poisoned memory"), cl::Hidden,
    cl::init(0));

static cl::opt<bool> ClKeepGoing("msan-keep-going",
                                 cl::desc("keep going after reporting a UMR"),
                                 cl::Hidden, cl::init(false));

static cl::opt<bool>
    ClPoisonStack("msan-poison-stack",
                  cl::desc("poison uninitialized stack variables"), cl::Hidden,
                  cl::init(true));

static cl::opt<bool> ClPoisonStackWithCall(
    "msan-poison-stack-with-call",
    cl::desc("poison uninitialized stack variables with a call"), cl::Hidden,
    cl::init(false));

static cl::opt<int> ClPoisonStackPattern(
    "msan-poison-stack-pattern",
    cl::desc("poison uninitialized stack variables with the given pattern"),
    cl::Hidden, cl::init(0xff));

static cl::opt<bool>
    ClPrintStackNames("msan-print-stack-names",
                      cl::desc("Print name of local stack variable"),
                      cl::Hidden, cl::init(true));

static cl::opt<bool> ClPoisonUndef("msan-poison-undef",
                                   cl::desc("poison undef temps"), cl::Hidden,
                                   cl::init(true));

static cl::opt<bool>
    ClHandleICmp("msan-handle-icmp",
                 cl::desc("propagate shadow through ICmpEQ and ICmpNE"),
                 cl::Hidden, cl::init(true));

static cl::opt<bool>
    ClHandleICmpExact("msan-handle-icmp-exact",
                      cl::desc("exact handling of relational integer ICmp"),
                      cl::Hidden, cl::init(false));

static cl::opt<bool> ClHandleLifetimeIntrinsics(
    "msan-handle-lifetime-intrinsics",
    cl::desc(
        "when possible, poison scoped variables at the beginning of the scope "
        "(slower, but more precise)"),
    cl::Hidden, cl::init(true));

// When compiling the Linux kernel, we sometimes see false positives related to
// MSan being unable to understand that inline assembly calls may initialize
// local variables.
// This flag makes the compiler conservatively unpoison every memory location
// passed into an assembly call. Note that this may cause false positives.
// Because it's impossible to figure out the array sizes, we can only unpoison
// the first sizeof(type) bytes for each type* pointer.
static cl::opt<bool> ClHandleAsmConservative(
    "msan-handle-asm-conservative",
    cl::desc("conservative handling of inline assembly"), cl::Hidden,
    cl::init(true));

// This flag controls whether we check the shadow of the address
// operand of load or store. Such bugs are very rare, since load from
// a garbage address typically results in SEGV, but still happen
// (e.g. only lower bits of address are garbage, or the access happens
// early at program startup where malloc-ed memory is more likely to
// be zeroed. As of 2012-08-28 this flag adds 20% slowdown.
static cl::opt<bool> ClCheckAccessAddress(
    "msan-check-access-address",
    cl::desc("report accesses through a pointer which has poisoned shadow"),
    cl::Hidden, cl::init(true));

static cl::opt<bool> ClEagerChecks(
    "msan-eager-checks",
    cl::desc("check arguments and return values at function call boundaries"),
    cl::Hidden, cl::init(false));

static cl::opt<bool> ClDumpStrictInstructions(
    "msan-dump-strict-instructions",
    cl::desc("print out instructions with default strict semantics"),
    cl::Hidden, cl::init(false));

static cl::opt<int> ClInstrumentationWithCallThreshold(
    "msan-instrumentation-with-call-threshold",
    cl::desc(
        "If the function being instrumented requires more than "
        "this number of checks and origin stores, use callbacks instead of "
        "inline checks (-1 means never use callbacks)."),
    cl::Hidden, cl::init(3500));

static cl::opt<bool>
    ClEnableKmsan("msan-kernel",
                  cl::desc("Enable KernelMemorySanitizer instrumentation"),
                  cl::Hidden, cl::init(false));

static cl::opt<bool>
    ClDisableChecks("msan-disable-checks",
                    cl::desc("Apply no_sanitize to the whole file"), cl::Hidden,
                    cl::init(false));

static cl::opt<bool>
    ClCheckConstantShadow("msan-check-constant-shadow",
                          cl::desc("Insert checks for constant shadow values"),
                          cl::Hidden, cl::init(true));

// This is off by default because of a bug in gold:
// https://sourceware.org/bugzilla/show_bug.cgi?id=19002
static cl::opt<bool>
    ClWithComdat("msan-with-comdat",
                 cl::desc("Place MSan constructors in comdat sections"),
                 cl::Hidden, cl::init(false));

// These options allow to specify custom memory map parameters
// See MemoryMapParams for details.
static cl::opt<uint64_t> ClAndMask("msan-and-mask",
                                   cl::desc("Define custom MSan AndMask"),
                                   cl::Hidden, cl::init(0));

static cl::opt<uint64_t> ClXorMask("msan-xor-mask",
                                   cl::desc("Define custom MSan XorMask"),
                                   cl::Hidden, cl::init(0));

static cl::opt<uint64_t> ClShadowBase("msan-shadow-base",
                                      cl::desc("Define custom MSan ShadowBase"),
                                      cl::Hidden, cl::init(0));

static cl::opt<uint64_t> ClOriginBase("msan-origin-base",
                                      cl::desc("Define custom MSan OriginBase"),
                                      cl::Hidden, cl::init(0));

static cl::opt<int>
    ClDisambiguateWarning("msan-disambiguate-warning-threshold",
                          cl::desc("Define threshold for number of checks per "
                                   "debug location to force origin update."),
                          cl::Hidden, cl::init(3));

const char kMsanModuleCtorName[] = "msan.module_ctor";
const char kMsanInitName[] = "__msan_init";

namespace {

// Memory map parameters used in application-to-shadow address calculation.
// Offset = (Addr & ~AndMask) ^ XorMask
// Shadow = ShadowBase + Offset
// Origin = OriginBase + Offset
struct MemoryMapParams {
  uint64_t AndMask;
  uint64_t XorMask;
  uint64_t ShadowBase;
  uint64_t OriginBase;
};

struct PlatformMemoryMapParams {
  const MemoryMapParams *bits32;
  const MemoryMapParams *bits64;
};

} // end anonymous namespace

// i386 Linux
static const MemoryMapParams Linux_I386_MemoryMapParams = {
    0x000080000000, // AndMask
    0,              // XorMask (not used)
    0,              // ShadowBase (not used)
    0x000040000000, // OriginBase
};

// x86_64 Linux
static const MemoryMapParams Linux_X86_64_MemoryMapParams = {
    0,              // AndMask (not used)
    0x500000000000, // XorMask
    0,              // ShadowBase (not used)
    0x100000000000, // OriginBase
};

// mips64 Linux
static const MemoryMapParams Linux_MIPS64_MemoryMapParams = {
    0,              // AndMask (not used)
    0x008000000000, // XorMask
    0,              // ShadowBase (not used)
    0x002000000000, // OriginBase
};

// ppc64 Linux
static const MemoryMapParams Linux_PowerPC64_MemoryMapParams = {
    0xE00000000000, // AndMask
    0x100000000000, // XorMask
    0x080000000000, // ShadowBase
    0x1C0000000000, // OriginBase
};

// s390x Linux
static const MemoryMapParams Linux_S390X_MemoryMapParams = {
    0xC00000000000, // AndMask
    0,              // XorMask (not used)
    0x080000000000, // ShadowBase
    0x1C0000000000, // OriginBase
};

// aarch64 Linux
static const MemoryMapParams Linux_AArch64_MemoryMapParams = {
    0,               // AndMask (not used)
    0x0B00000000000, // XorMask
    0,               // ShadowBase (not used)
    0x0200000000000, // OriginBase
};

// loongarch64 Linux
static const MemoryMapParams Linux_LoongArch64_MemoryMapParams = {
    0,              // AndMask (not used)
    0x500000000000, // XorMask
    0,              // ShadowBase (not used)
    0x100000000000, // OriginBase
};

// aarch64 FreeBSD
static const MemoryMapParams FreeBSD_AArch64_MemoryMapParams = {
    0x1800000000000, // AndMask
    0x0400000000000, // XorMask
    0x0200000000000, // ShadowBase
    0x0700000000000, // OriginBase
};

// i386 FreeBSD
static const MemoryMapParams FreeBSD_I386_MemoryMapParams = {
    0x000180000000, // AndMask
    0x000040000000, // XorMask
    0x000020000000, // ShadowBase
    0x000700000000, // OriginBase
};

// x86_64 FreeBSD
static const MemoryMapParams FreeBSD_X86_64_MemoryMapParams = {
    0xc00000000000, // AndMask
    0x200000000000, // XorMask
    0x100000000000, // ShadowBase
    0x380000000000, // OriginBase
};

// x86_64 NetBSD
static const MemoryMapParams NetBSD_X86_64_MemoryMapParams = {
    0,              // AndMask
    0x500000000000, // XorMask
    0,              // ShadowBase
    0x100000000000, // OriginBase
};

static const PlatformMemoryMapParams Linux_X86_MemoryMapParams = {
    &Linux_I386_MemoryMapParams,
    &Linux_X86_64_MemoryMapParams,
};

static const PlatformMemoryMapParams Linux_MIPS_MemoryMapParams = {
    nullptr,
    &Linux_MIPS64_MemoryMapParams,
};

static const PlatformMemoryMapParams Linux_PowerPC_MemoryMapParams = {
    nullptr,
    &Linux_PowerPC64_MemoryMapParams,
};

static const PlatformMemoryMapParams Linux_S390_MemoryMapParams = {
    nullptr,
    &Linux_S390X_MemoryMapParams,
};

static const PlatformMemoryMapParams Linux_ARM_MemoryMapParams = {
    nullptr,
    &Linux_AArch64_MemoryMapParams,
};

static const PlatformMemoryMapParams Linux_LoongArch_MemoryMapParams = {
    nullptr,
    &Linux_LoongArch64_MemoryMapParams,
};

static const PlatformMemoryMapParams FreeBSD_ARM_MemoryMapParams = {
    nullptr,
    &FreeBSD_AArch64_MemoryMapParams,
};

static const PlatformMemoryMapParams FreeBSD_X86_MemoryMapParams = {
    &FreeBSD_I386_MemoryMapParams,
    &FreeBSD_X86_64_MemoryMapParams,
};

static const PlatformMemoryMapParams NetBSD_X86_MemoryMapParams = {
    nullptr,
    &NetBSD_X86_64_MemoryMapParams,
};

namespace {

/// Instrument functions of a module to detect uninitialized reads.
///
/// Instantiating MemorySanitizer inserts the msan runtime library API function
/// declarations into the module if they don't exist already. Instantiating
/// ensures the __msan_init function is in the list of global constructors for
/// the module.
class MemorySanitizer {
public:
  MemorySanitizer(Module &M, MemorySanitizerOptions Options)
      : CompileKernel(Options.Kernel), TrackOrigins(Options.TrackOrigins),
        Recover(Options.Recover), EagerChecks(Options.EagerChecks) {
    initializeModule(M);
  }

  // MSan cannot be moved or copied because of MapParams.
  MemorySanitizer(MemorySanitizer &&) = delete;
  MemorySanitizer &operator=(MemorySanitizer &&) = delete;
  MemorySanitizer(const MemorySanitizer &) = delete;
  MemorySanitizer &operator=(const MemorySanitizer &) = delete;

  bool sanitizeFunction(Function &F, TargetLibraryInfo &TLI);

private:
  friend struct MemorySanitizerVisitor;
  friend struct VarArgHelperBase;
  friend struct VarArgAMD64Helper;
  friend struct VarArgMIPS64Helper;
  friend struct VarArgAArch64Helper;
  friend struct VarArgPowerPC64Helper;
  friend struct VarArgSystemZHelper;

  void initializeModule(Module &M);
  void initializeCallbacks(Module &M, const TargetLibraryInfo &TLI);
  void createKernelApi(Module &M, const TargetLibraryInfo &TLI);
  void createUserspaceApi(Module &M, const TargetLibraryInfo &TLI);

  template <typename... ArgsTy>
  FunctionCallee getOrInsertMsanMetadataFunction(Module &M, StringRef Name,
                                                 ArgsTy... Args);

  /// True if we're compiling the Linux kernel.
  bool CompileKernel;
  /// Track origins (allocation points) of uninitialized values.
  int TrackOrigins;
  bool Recover;
  bool EagerChecks;

  Triple TargetTriple;
  LLVMContext *C;
  Type *IntptrTy;  ///< Integer type with the size of a ptr in default AS.
  Type *OriginTy;
  PointerType *PtrTy; ///< Integer type with the size of a ptr in default AS.

  // XxxTLS variables represent the per-thread state in MSan and per-task state
  // in KMSAN.
  // For the userspace these point to thread-local globals. In the kernel land
  // they point to the members of a per-task struct obtained via a call to
  // __msan_get_context_state().

  /// Thread-local shadow storage for function parameters.
  Value *ParamTLS;

  /// Thread-local origin storage for function parameters.
  Value *ParamOriginTLS;

  /// Thread-local shadow storage for function return value.
  Value *RetvalTLS;

  /// Thread-local origin storage for function return value.
  Value *RetvalOriginTLS;

  /// Thread-local shadow storage for in-register va_arg function.
  Value *VAArgTLS;

  /// Thread-local shadow storage for in-register va_arg function.
  Value *VAArgOriginTLS;

  /// Thread-local shadow storage for va_arg overflow area.
  Value *VAArgOverflowSizeTLS;

  /// Are the instrumentation callbacks set up?
  bool CallbacksInitialized = false;

  /// The run-time callback to print a warning.
  FunctionCallee WarningFn;

  // These arrays are indexed by log2(AccessSize).
  FunctionCallee MaybeWarningFn[kNumberOfAccessSizes];
  FunctionCallee MaybeStoreOriginFn[kNumberOfAccessSizes];

  /// Run-time helper that generates a new origin value for a stack
  /// allocation.
  FunctionCallee MsanSetAllocaOriginWithDescriptionFn;
  // No description version
  FunctionCallee MsanSetAllocaOriginNoDescriptionFn;

  /// Run-time helper that poisons stack on function entry.
  FunctionCallee MsanPoisonStackFn;

  /// Run-time helper that records a store (or any event) of an
  /// uninitialized value and returns an updated origin id encoding this info.
  FunctionCallee MsanChainOriginFn;

  /// Run-time helper that paints an origin over a region.
  FunctionCallee MsanSetOriginFn;

  /// MSan runtime replacements for memmove, memcpy and memset.
  FunctionCallee MemmoveFn, MemcpyFn, MemsetFn;

  /// KMSAN callback for task-local function argument shadow.
  StructType *MsanContextStateTy;
  FunctionCallee MsanGetContextStateFn;

  /// Functions for poisoning/unpoisoning local variables
  FunctionCallee MsanPoisonAllocaFn, MsanUnpoisonAllocaFn;

  /// Pair of shadow/origin pointers.
  Type *MsanMetadata;

  /// Each of the MsanMetadataPtrXxx functions returns a MsanMetadata.
  FunctionCallee MsanMetadataPtrForLoadN, MsanMetadataPtrForStoreN;
  FunctionCallee MsanMetadataPtrForLoad_1_8[4];
  FunctionCallee MsanMetadataPtrForStore_1_8[4];
  FunctionCallee MsanInstrumentAsmStoreFn;

  /// Storage for return values of the MsanMetadataPtrXxx functions.
  Value *MsanMetadataAlloca;

  /// Helper to choose between different MsanMetadataPtrXxx().
  FunctionCallee getKmsanShadowOriginAccessFn(bool isStore, int size);

  /// Memory map parameters used in application-to-shadow calculation.
  const MemoryMapParams *MapParams;

  /// Custom memory map parameters used when -msan-shadow-base or
  // -msan-origin-base is provided.
  MemoryMapParams CustomMapParams;

  MDNode *ColdCallWeights;

  /// Branch weights for origin store.
  MDNode *OriginStoreWeights;
};

void insertModuleCtor(Module &M) {
  getOrCreateSanitizerCtorAndInitFunctions(
      M, kMsanModuleCtorName, kMsanInitName,
      /*InitArgTypes=*/{},
      /*InitArgs=*/{},
      // This callback is invoked when the functions are created the first
      // time. Hook them into the global ctors list in that case:
      [&](Function *Ctor, FunctionCallee) {
        if (!ClWithComdat) {
          appendToGlobalCtors(M, Ctor, 0);
          return;
        }
        Comdat *MsanCtorComdat = M.getOrInsertComdat(kMsanModuleCtorName);
        Ctor->setComdat(MsanCtorComdat);
        appendToGlobalCtors(M, Ctor, 0, Ctor);
      });
}

template <class T> T getOptOrDefault(const cl::opt<T> &Opt, T Default) {
  return (Opt.getNumOccurrences() > 0) ? Opt : Default;
}

} // end anonymous namespace

MemorySanitizerOptions::MemorySanitizerOptions(int TO, bool R, bool K,
                                               bool EagerChecks)
    : Kernel(getOptOrDefault(ClEnableKmsan, K)),
      TrackOrigins(getOptOrDefault(ClTrackOrigins, Kernel ? 2 : TO)),
      Recover(getOptOrDefault(ClKeepGoing, Kernel || R)),
      EagerChecks(getOptOrDefault(ClEagerChecks, EagerChecks)) {}

PreservedAnalyses MemorySanitizerPass::run(Module &M,
                                           ModuleAnalysisManager &AM) {
  // Return early if nosanitize_memory module flag is present for the module.
  if (checkIfAlreadyInstrumented(M, "nosanitize_memory"))
    return PreservedAnalyses::all();
  bool Modified = false;
  if (!Options.Kernel) {
    insertModuleCtor(M);
    Modified = true;
  }

  auto &FAM = AM.getResult<FunctionAnalysisManagerModuleProxy>(M).getManager();
  for (Function &F : M) {
    if (F.empty())
      continue;
    MemorySanitizer Msan(*F.getParent(), Options);
    Modified |=
        Msan.sanitizeFunction(F, FAM.getResult<TargetLibraryAnalysis>(F));
  }

  if (!Modified)
    return PreservedAnalyses::all();

  PreservedAnalyses PA = PreservedAnalyses::none();
  // GlobalsAA is considered stateless and does not get invalidated unless
  // explicitly invalidated; PreservedAnalyses::none() is not enough. Sanitizers
  // make changes that require GlobalsAA to be invalidated.
  PA.abandon<GlobalsAA>();
  return PA;
}

void MemorySanitizerPass::printPipeline(
    raw_ostream &OS, function_ref<StringRef(StringRef)> MapClassName2PassName) {
  static_cast<PassInfoMixin<MemorySanitizerPass> *>(this)->printPipeline(
      OS, MapClassName2PassName);
  OS << '<';
  if (Options.Recover)
    OS << "recover;";
  if (Options.Kernel)
    OS << "kernel;";
  if (Options.EagerChecks)
    OS << "eager-checks;";
  OS << "track-origins=" << Options.TrackOrigins;
  OS << '>';
}

/// Create a non-const global initialized with the given string.
///
/// Creates a writable global for Str so that we can pass it to the
/// run-time lib. Runtime uses first 4 bytes of the string to store the
/// frame ID, so the string needs to be mutable.
static GlobalVariable *createPrivateConstGlobalForString(Module &M,
                                                         StringRef Str) {
  Constant *StrConst = ConstantDataArray::getString(M.getContext(), Str);
  return new GlobalVariable(M, StrConst->getType(), /*isConstant=*/true,
                            GlobalValue::PrivateLinkage, StrConst, "");
}

template <typename... ArgsTy>
FunctionCallee
MemorySanitizer::getOrInsertMsanMetadataFunction(Module &M, StringRef Name,
                                                 ArgsTy... Args) {
  if (TargetTriple.getArch() == Triple::systemz) {
    // SystemZ ABI: shadow/origin pair is returned via a hidden parameter.
    return M.getOrInsertFunction(Name, Type::getVoidTy(*C),
                                 PointerType::get(MsanMetadata, 0),
                                 std::forward<ArgsTy>(Args)...);
  }

  return M.getOrInsertFunction(Name, MsanMetadata,
                               std::forward<ArgsTy>(Args)...);
}

/// Create KMSAN API callbacks.
void MemorySanitizer::createKernelApi(Module &M, const TargetLibraryInfo &TLI) {
  IRBuilder<> IRB(*C);

  // These will be initialized in insertKmsanPrologue().
  RetvalTLS = nullptr;
  RetvalOriginTLS = nullptr;
  ParamTLS = nullptr;
  ParamOriginTLS = nullptr;
  VAArgTLS = nullptr;
  VAArgOriginTLS = nullptr;
  VAArgOverflowSizeTLS = nullptr;

  WarningFn = M.getOrInsertFunction("__msan_warning",
                                    TLI.getAttrList(C, {0}, /*Signed=*/false),
                                    IRB.getVoidTy(), IRB.getInt32Ty());

  // Requests the per-task context state (kmsan_context_state*) from the
  // runtime library.
  MsanContextStateTy = StructType::get(
      ArrayType::get(IRB.getInt64Ty(), kParamTLSSize / 8),
      ArrayType::get(IRB.getInt64Ty(), kRetvalTLSSize / 8),
      ArrayType::get(IRB.getInt64Ty(), kParamTLSSize / 8),
      ArrayType::get(IRB.getInt64Ty(), kParamTLSSize / 8), /* va_arg_origin */
      IRB.getInt64Ty(), ArrayType::get(OriginTy, kParamTLSSize / 4), OriginTy,
      OriginTy);
  MsanGetContextStateFn = M.getOrInsertFunction(
      "__msan_get_context_state", PointerType::get(MsanContextStateTy, 0));

  MsanMetadata = StructType::get(PointerType::get(IRB.getInt8Ty(), 0),
                                 PointerType::get(IRB.getInt32Ty(), 0));

  for (int ind = 0, size = 1; ind < 4; ind++, size <<= 1) {
    std::string name_load =
        "__msan_metadata_ptr_for_load_" + std::to_string(size);
    std::string name_store =
        "__msan_metadata_ptr_for_store_" + std::to_string(size);
    MsanMetadataPtrForLoad_1_8[ind] = getOrInsertMsanMetadataFunction(
        M, name_load, PointerType::get(IRB.getInt8Ty(), 0));
    MsanMetadataPtrForStore_1_8[ind] = getOrInsertMsanMetadataFunction(
        M, name_store, PointerType::get(IRB.getInt8Ty(), 0));
  }

  MsanMetadataPtrForLoadN = getOrInsertMsanMetadataFunction(
      M, "__msan_metadata_ptr_for_load_n", PointerType::get(IRB.getInt8Ty(), 0),
      IRB.getInt64Ty());
  MsanMetadataPtrForStoreN = getOrInsertMsanMetadataFunction(
      M, "__msan_metadata_ptr_for_store_n",
      PointerType::get(IRB.getInt8Ty(), 0), IRB.getInt64Ty());

  // Functions for poisoning and unpoisoning memory.
  MsanPoisonAllocaFn = M.getOrInsertFunction(
      "__msan_poison_alloca", IRB.getVoidTy(), PtrTy, IntptrTy, PtrTy);
  MsanUnpoisonAllocaFn = M.getOrInsertFunction(
      "__msan_unpoison_alloca", IRB.getVoidTy(), PtrTy, IntptrTy);
}

static Constant *getOrInsertGlobal(Module &M, StringRef Name, Type *Ty) {
  return M.getOrInsertGlobal(Name, Ty, [&] {
    return new GlobalVariable(M, Ty, false, GlobalVariable::ExternalLinkage,
                              nullptr, Name, nullptr,
                              GlobalVariable::InitialExecTLSModel);
  });
}

/// Insert declarations for userspace-specific functions and globals.
void MemorySanitizer::createUserspaceApi(Module &M, const TargetLibraryInfo &TLI) {
  IRBuilder<> IRB(*C);

  // Create the callback.
  // FIXME: this function should have "Cold" calling conv,
  // which is not yet implemented.
  if (TrackOrigins) {
    StringRef WarningFnName = Recover ? "__msan_warning_with_origin"
                                      : "__msan_warning_with_origin_noreturn";
    WarningFn = M.getOrInsertFunction(WarningFnName,
                                      TLI.getAttrList(C, {0}, /*Signed=*/false),
                                      IRB.getVoidTy(), IRB.getInt32Ty());
  } else {
    StringRef WarningFnName =
        Recover ? "__msan_warning" : "__msan_warning_noreturn";
    WarningFn = M.getOrInsertFunction(WarningFnName, IRB.getVoidTy());
  }

  // Create the global TLS variables.
  RetvalTLS =
      getOrInsertGlobal(M, "__msan_retval_tls",
                        ArrayType::get(IRB.getInt64Ty(), kRetvalTLSSize / 8));

  RetvalOriginTLS = getOrInsertGlobal(M, "__msan_retval_origin_tls", OriginTy);

  ParamTLS =
      getOrInsertGlobal(M, "__msan_param_tls",
                        ArrayType::get(IRB.getInt64Ty(), kParamTLSSize / 8));

  ParamOriginTLS =
      getOrInsertGlobal(M, "__msan_param_origin_tls",
                        ArrayType::get(OriginTy, kParamTLSSize / 4));

  VAArgTLS =
      getOrInsertGlobal(M, "__msan_va_arg_tls",
                        ArrayType::get(IRB.getInt64Ty(), kParamTLSSize / 8));

  VAArgOriginTLS =
      getOrInsertGlobal(M, "__msan_va_arg_origin_tls",
                        ArrayType::get(OriginTy, kParamTLSSize / 4));

  VAArgOverflowSizeTLS =
      getOrInsertGlobal(M, "__msan_va_arg_overflow_size_tls", IRB.getInt64Ty());

  for (size_t AccessSizeIndex = 0; AccessSizeIndex < kNumberOfAccessSizes;
       AccessSizeIndex++) {
    unsigned AccessSize = 1 << AccessSizeIndex;
    std::string FunctionName = "__msan_maybe_warning_" + itostr(AccessSize);
    MaybeWarningFn[AccessSizeIndex] = M.getOrInsertFunction(
        FunctionName, TLI.getAttrList(C, {0, 1}, /*Signed=*/false),
        IRB.getVoidTy(), IRB.getIntNTy(AccessSize * 8), IRB.getInt32Ty());

    FunctionName = "__msan_maybe_store_origin_" + itostr(AccessSize);
    MaybeStoreOriginFn[AccessSizeIndex] = M.getOrInsertFunction(
        FunctionName, TLI.getAttrList(C, {0, 2}, /*Signed=*/false),
        IRB.getVoidTy(), IRB.getIntNTy(AccessSize * 8), PtrTy,
        IRB.getInt32Ty());
  }

  MsanSetAllocaOriginWithDescriptionFn =
      M.getOrInsertFunction("__msan_set_alloca_origin_with_descr",
                            IRB.getVoidTy(), PtrTy, IntptrTy, PtrTy, PtrTy);
  MsanSetAllocaOriginNoDescriptionFn =
      M.getOrInsertFunction("__msan_set_alloca_origin_no_descr",
                            IRB.getVoidTy(), PtrTy, IntptrTy, PtrTy);
  MsanPoisonStackFn = M.getOrInsertFunction("__msan_poison_stack",
                                            IRB.getVoidTy(), PtrTy, IntptrTy);
}

/// Insert extern declaration of runtime-provided functions and globals.
void MemorySanitizer::initializeCallbacks(Module &M, const TargetLibraryInfo &TLI) {
  // Only do this once.
  if (CallbacksInitialized)
    return;

  IRBuilder<> IRB(*C);
  // Initialize callbacks that are common for kernel and userspace
  // instrumentation.
  MsanChainOriginFn = M.getOrInsertFunction(
      "__msan_chain_origin",
      TLI.getAttrList(C, {0}, /*Signed=*/false, /*Ret=*/true), IRB.getInt32Ty(),
      IRB.getInt32Ty());
  MsanSetOriginFn = M.getOrInsertFunction(
      "__msan_set_origin", TLI.getAttrList(C, {2}, /*Signed=*/false),
      IRB.getVoidTy(), PtrTy, IntptrTy, IRB.getInt32Ty());
  MemmoveFn =
      M.getOrInsertFunction("__msan_memmove", PtrTy, PtrTy, PtrTy, IntptrTy);
  MemcpyFn =
      M.getOrInsertFunction("__msan_memcpy", PtrTy, PtrTy, PtrTy, IntptrTy);
  MemsetFn = M.getOrInsertFunction("__msan_memset",
                                   TLI.getAttrList(C, {1}, /*Signed=*/true),
                                   PtrTy, PtrTy, IRB.getInt32Ty(), IntptrTy);

  MsanInstrumentAsmStoreFn =
      M.getOrInsertFunction("__msan_instrument_asm_store", IRB.getVoidTy(),
                            PointerType::get(IRB.getInt8Ty(), 0), IntptrTy);

  if (CompileKernel) {
    createKernelApi(M, TLI);
  } else {
    createUserspaceApi(M, TLI);
  }
  CallbacksInitialized = true;
}

FunctionCallee MemorySanitizer::getKmsanShadowOriginAccessFn(bool isStore,
                                                             int size) {
  FunctionCallee *Fns =
      isStore ? MsanMetadataPtrForStore_1_8 : MsanMetadataPtrForLoad_1_8;
  switch (size) {
  case 1:
    return Fns[0];
  case 2:
    return Fns[1];
  case 4:
    return Fns[2];
  case 8:
    return Fns[3];
  default:
    return nullptr;
  }
}

/// Module-level initialization.
///
/// inserts a call to __msan_init to the module's constructor list.
void MemorySanitizer::initializeModule(Module &M) {
  auto &DL = M.getDataLayout();

  TargetTriple = Triple(M.getTargetTriple());

  bool ShadowPassed = ClShadowBase.getNumOccurrences() > 0;
  bool OriginPassed = ClOriginBase.getNumOccurrences() > 0;
  // Check the overrides first
  if (ShadowPassed || OriginPassed) {
    CustomMapParams.AndMask = ClAndMask;
    CustomMapParams.XorMask = ClXorMask;
    CustomMapParams.ShadowBase = ClShadowBase;
    CustomMapParams.OriginBase = ClOriginBase;
    MapParams = &CustomMapParams;
  } else {
    switch (TargetTriple.getOS()) {
    case Triple::FreeBSD:
      switch (TargetTriple.getArch()) {
      case Triple::aarch64:
        MapParams = FreeBSD_ARM_MemoryMapParams.bits64;
        break;
      case Triple::x86_64:
        MapParams = FreeBSD_X86_MemoryMapParams.bits64;
        break;
      case Triple::x86:
        MapParams = FreeBSD_X86_MemoryMapParams.bits32;
        break;
      default:
        report_fatal_error("unsupported architecture");
      }
      break;
    case Triple::NetBSD:
      switch (TargetTriple.getArch()) {
      case Triple::x86_64:
        MapParams = NetBSD_X86_MemoryMapParams.bits64;
        break;
      default:
        report_fatal_error("unsupported architecture");
      }
      break;
    case Triple::Linux:
      switch (TargetTriple.getArch()) {
      case Triple::x86_64:
        MapParams = Linux_X86_MemoryMapParams.bits64;
        break;
      case Triple::x86:
        MapParams = Linux_X86_MemoryMapParams.bits32;
        break;
      case Triple::mips64:
      case Triple::mips64el:
        MapParams = Linux_MIPS_MemoryMapParams.bits64;
        break;
      case Triple::ppc64:
      case Triple::ppc64le:
        MapParams = Linux_PowerPC_MemoryMapParams.bits64;
        break;
      case Triple::systemz:
        MapParams = Linux_S390_MemoryMapParams.bits64;
        break;
      case Triple::aarch64:
      case Triple::aarch64_be:
        MapParams = Linux_ARM_MemoryMapParams.bits64;
        break;
      case Triple::loongarch64:
        MapParams = Linux_LoongArch_MemoryMapParams.bits64;
        break;
      default:
        report_fatal_error("unsupported architecture");
      }
      break;
    default:
      report_fatal_error("unsupported operating system");
    }
  }

  C = &(M.getContext());
  IRBuilder<> IRB(*C);
  IntptrTy = IRB.getIntPtrTy(DL);
  OriginTy = IRB.getInt32Ty();
  PtrTy = IRB.getPtrTy();

  ColdCallWeights = MDBuilder(*C).createUnlikelyBranchWeights();
  OriginStoreWeights = MDBuilder(*C).createUnlikelyBranchWeights();

  if (!CompileKernel) {
    if (TrackOrigins)
      M.getOrInsertGlobal("__msan_track_origins", IRB.getInt32Ty(), [&] {
        return new GlobalVariable(
            M, IRB.getInt32Ty(), true, GlobalValue::WeakODRLinkage,
            IRB.getInt32(TrackOrigins), "__msan_track_origins");
      });

    if (Recover)
      M.getOrInsertGlobal("__msan_keep_going", IRB.getInt32Ty(), [&] {
        return new GlobalVariable(M, IRB.getInt32Ty(), true,
                                  GlobalValue::WeakODRLinkage,
                                  IRB.getInt32(Recover), "__msan_keep_going");
      });
  }
}

namespace {

/// A helper class that handles instrumentation of VarArg
/// functions on a particular platform.
///
/// Implementations are expected to insert the instrumentation
/// necessary to propagate argument shadow through VarArg function
/// calls. Visit* methods are called during an InstVisitor pass over
/// the function, and should avoid creating new basic blocks. A new
/// instance of this class is created for each instrumented function.
struct VarArgHelper {
  virtual ~VarArgHelper() = default;

  /// Visit a CallBase.
  virtual void visitCallBase(CallBase &CB, IRBuilder<> &IRB) = 0;

  /// Visit a va_start call.
  virtual void visitVAStartInst(VAStartInst &I) = 0;

  /// Visit a va_copy call.
  virtual void visitVACopyInst(VACopyInst &I) = 0;

  /// Finalize function instrumentation.
  ///
  /// This method is called after visiting all interesting (see above)
  /// instructions in a function.
  virtual void finalizeInstrumentation() = 0;
};

struct MemorySanitizerVisitor;

} // end anonymous namespace

static VarArgHelper *CreateVarArgHelper(Function &Func, MemorySanitizer &Msan,
                                        MemorySanitizerVisitor &Visitor);

static unsigned TypeSizeToSizeIndex(TypeSize TS) {
  if (TS.isScalable())
    // Scalable types unconditionally take slowpaths.
    return kNumberOfAccessSizes;
  unsigned TypeSizeFixed = TS.getFixedValue();
  if (TypeSizeFixed <= 8)
    return 0;
  return Log2_32_Ceil((TypeSizeFixed + 7) / 8);
}

namespace {

/// Helper class to attach debug information of the given instruction onto new
/// instructions inserted after.
class NextNodeIRBuilder : public IRBuilder<> {
public:
  explicit NextNodeIRBuilder(Instruction *IP) : IRBuilder<>(IP->getNextNode()) {
    SetCurrentDebugLocation(IP->getDebugLoc());
  }
};

/// This class does all the work for a given function. Store and Load
/// instructions store and load corresponding shadow and origin
/// values. Most instructions propagate shadow from arguments to their
/// return values. Certain instructions (most importantly, BranchInst)
/// test their argument shadow and print reports (with a runtime call) if it's
/// non-zero.
struct MemorySanitizerVisitor : public InstVisitor<MemorySanitizerVisitor> {
  Function &F;
  MemorySanitizer &MS;
  SmallVector<PHINode *, 16> ShadowPHINodes, OriginPHINodes;
  ValueMap<Value *, Value *> ShadowMap, OriginMap;
  std::unique_ptr<VarArgHelper> VAHelper;
  const TargetLibraryInfo *TLI;
  Instruction *FnPrologueEnd;
  SmallVector<Instruction *, 16> Instructions;

  // The following flags disable parts of MSan instrumentation based on
  // exclusion list contents and command-line options.
  bool InsertChecks;
  bool PropagateShadow;
  bool PoisonStack;
  bool PoisonUndef;

  struct ShadowOriginAndInsertPoint {
    Value *Shadow;
    Value *Origin;
    Instruction *OrigIns;

    ShadowOriginAndInsertPoint(Value *S, Value *O, Instruction *I)
        : Shadow(S), Origin(O), OrigIns(I) {}
  };
  SmallVector<ShadowOriginAndInsertPoint, 16> InstrumentationList;
  DenseMap<const DILocation *, int> LazyWarningDebugLocationCount;
  bool InstrumentLifetimeStart = ClHandleLifetimeIntrinsics;
  SmallSetVector<AllocaInst *, 16> AllocaSet;
  SmallVector<std::pair<IntrinsicInst *, AllocaInst *>, 16> LifetimeStartList;
  SmallVector<StoreInst *, 16> StoreList;
  int64_t SplittableBlocksCount = 0;

  MemorySanitizerVisitor(Function &F, MemorySanitizer &MS,
                         const TargetLibraryInfo &TLI)
      : F(F), MS(MS), VAHelper(CreateVarArgHelper(F, MS, *this)), TLI(&TLI) {
    bool SanitizeFunction =
        F.hasFnAttribute(Attribute::SanitizeMemory) && !ClDisableChecks;
    InsertChecks = SanitizeFunction;
    PropagateShadow = SanitizeFunction;
    PoisonStack = SanitizeFunction && ClPoisonStack;
    PoisonUndef = SanitizeFunction && ClPoisonUndef;

    // In the presence of unreachable blocks, we may see Phi nodes with
    // incoming nodes from such blocks. Since InstVisitor skips unreachable
    // blocks, such nodes will not have any shadow value associated with them.
    // It's easier to remove unreachable blocks than deal with missing shadow.
    removeUnreachableBlocks(F);

    MS.initializeCallbacks(*F.getParent(), TLI);
    FnPrologueEnd = IRBuilder<>(F.getEntryBlock().getFirstNonPHI())
                        .CreateIntrinsic(Intrinsic::donothing, {}, {});

    if (MS.CompileKernel) {
      IRBuilder<> IRB(FnPrologueEnd);
      insertKmsanPrologue(IRB);
    }

    LLVM_DEBUG(if (!InsertChecks) dbgs()
               << "MemorySanitizer is not inserting checks into '"
               << F.getName() << "'\n");
  }

  bool instrumentWithCalls(Value *V) {
    // Constants likely will be eliminated by follow-up passes.
    if (isa<Constant>(V))
      return false;

    ++SplittableBlocksCount;
    return ClInstrumentationWithCallThreshold >= 0 &&
           SplittableBlocksCount > ClInstrumentationWithCallThreshold;
  }

  bool isInPrologue(Instruction &I) {
    return I.getParent() == FnPrologueEnd->getParent() &&
           (&I == FnPrologueEnd || I.comesBefore(FnPrologueEnd));
  }

  // Creates a new origin and records the stack trace. In general we can call
  // this function for any origin manipulation we like. However it will cost
  // runtime resources. So use this wisely only if it can provide additional
  // information helpful to a user.
  Value *updateOrigin(Value *V, IRBuilder<> &IRB) {
    if (MS.TrackOrigins <= 1)
      return V;
    return IRB.CreateCall(MS.MsanChainOriginFn, V);
  }

  Value *originToIntptr(IRBuilder<> &IRB, Value *Origin) {
    const DataLayout &DL = F.getDataLayout();
    unsigned IntptrSize = DL.getTypeStoreSize(MS.IntptrTy);
    if (IntptrSize == kOriginSize)
      return Origin;
    assert(IntptrSize == kOriginSize * 2);
    Origin = IRB.CreateIntCast(Origin, MS.IntptrTy, /* isSigned */ false);
    return IRB.CreateOr(Origin, IRB.CreateShl(Origin, kOriginSize * 8));
  }

  /// Fill memory range with the given origin value.
  void paintOrigin(IRBuilder<> &IRB, Value *Origin, Value *OriginPtr,
                   TypeSize TS, Align Alignment) {
    const DataLayout &DL = F.getDataLayout();
    const Align IntptrAlignment = DL.getABITypeAlign(MS.IntptrTy);
    unsigned IntptrSize = DL.getTypeStoreSize(MS.IntptrTy);
    assert(IntptrAlignment >= kMinOriginAlignment);
    assert(IntptrSize >= kOriginSize);

    // Note: The loop based formation works for fixed length vectors too,
    // however we prefer to unroll and specialize alignment below.
    if (TS.isScalable()) {
      Value *Size = IRB.CreateTypeSize(MS.IntptrTy, TS);
      Value *RoundUp =
          IRB.CreateAdd(Size, ConstantInt::get(MS.IntptrTy, kOriginSize - 1));
      Value *End =
          IRB.CreateUDiv(RoundUp, ConstantInt::get(MS.IntptrTy, kOriginSize));
      auto [InsertPt, Index] =
        SplitBlockAndInsertSimpleForLoop(End, &*IRB.GetInsertPoint());
      IRB.SetInsertPoint(InsertPt);

      Value *GEP = IRB.CreateGEP(MS.OriginTy, OriginPtr, Index);
      IRB.CreateAlignedStore(Origin, GEP, kMinOriginAlignment);
      return;
    }

    unsigned Size = TS.getFixedValue();

    unsigned Ofs = 0;
    Align CurrentAlignment = Alignment;
    if (Alignment >= IntptrAlignment && IntptrSize > kOriginSize) {
      Value *IntptrOrigin = originToIntptr(IRB, Origin);
      Value *IntptrOriginPtr =
          IRB.CreatePointerCast(OriginPtr, PointerType::get(MS.IntptrTy, 0));
      for (unsigned i = 0; i < Size / IntptrSize; ++i) {
        Value *Ptr = i ? IRB.CreateConstGEP1_32(MS.IntptrTy, IntptrOriginPtr, i)
                       : IntptrOriginPtr;
        IRB.CreateAlignedStore(IntptrOrigin, Ptr, CurrentAlignment);
        Ofs += IntptrSize / kOriginSize;
        CurrentAlignment = IntptrAlignment;
      }
    }

    for (unsigned i = Ofs; i < (Size + kOriginSize - 1) / kOriginSize; ++i) {
      Value *GEP =
          i ? IRB.CreateConstGEP1_32(MS.OriginTy, OriginPtr, i) : OriginPtr;
      IRB.CreateAlignedStore(Origin, GEP, CurrentAlignment);
      CurrentAlignment = kMinOriginAlignment;
    }
  }

  void storeOrigin(IRBuilder<> &IRB, Value *Addr, Value *Shadow, Value *Origin,
                   Value *OriginPtr, Align Alignment) {
    const DataLayout &DL = F.getDataLayout();
    const Align OriginAlignment = std::max(kMinOriginAlignment, Alignment);
    TypeSize StoreSize = DL.getTypeStoreSize(Shadow->getType());
    // ZExt cannot convert between vector and scalar
    Value *ConvertedShadow = convertShadowToScalar(Shadow, IRB);
    if (auto *ConstantShadow = dyn_cast<Constant>(ConvertedShadow)) {
      if (!ClCheckConstantShadow || ConstantShadow->isZeroValue()) {
        // Origin is not needed: value is initialized or const shadow is
        // ignored.
        return;
      }
      if (llvm::isKnownNonZero(ConvertedShadow, DL)) {
        // Copy origin as the value is definitely uninitialized.
        paintOrigin(IRB, updateOrigin(Origin, IRB), OriginPtr, StoreSize,
                    OriginAlignment);
        return;
      }
      // Fallback to runtime check, which still can be optimized out later.
    }

    TypeSize TypeSizeInBits = DL.getTypeSizeInBits(ConvertedShadow->getType());
    unsigned SizeIndex = TypeSizeToSizeIndex(TypeSizeInBits);
    if (instrumentWithCalls(ConvertedShadow) &&
        SizeIndex < kNumberOfAccessSizes && !MS.CompileKernel) {
      FunctionCallee Fn = MS.MaybeStoreOriginFn[SizeIndex];
      Value *ConvertedShadow2 =
          IRB.CreateZExt(ConvertedShadow, IRB.getIntNTy(8 * (1 << SizeIndex)));
      CallBase *CB = IRB.CreateCall(Fn, {ConvertedShadow2, Addr, Origin});
      CB->addParamAttr(0, Attribute::ZExt);
      CB->addParamAttr(2, Attribute::ZExt);
    } else {
      Value *Cmp = convertToBool(ConvertedShadow, IRB, "_mscmp");
      Instruction *CheckTerm = SplitBlockAndInsertIfThen(
          Cmp, &*IRB.GetInsertPoint(), false, MS.OriginStoreWeights);
      IRBuilder<> IRBNew(CheckTerm);
      paintOrigin(IRBNew, updateOrigin(Origin, IRBNew), OriginPtr, StoreSize,
                  OriginAlignment);
    }
  }

  void materializeStores() {
    for (StoreInst *SI : StoreList) {
      IRBuilder<> IRB(SI);
      Value *Val = SI->getValueOperand();
      Value *Addr = SI->getPointerOperand();
      Value *Shadow = SI->isAtomic() ? getCleanShadow(Val) : getShadow(Val);
      Value *ShadowPtr, *OriginPtr;
      Type *ShadowTy = Shadow->getType();
      const Align Alignment = SI->getAlign();
      const Align OriginAlignment = std::max(kMinOriginAlignment, Alignment);
      std::tie(ShadowPtr, OriginPtr) =
          getShadowOriginPtr(Addr, IRB, ShadowTy, Alignment, /*isStore*/ true);

      StoreInst *NewSI = IRB.CreateAlignedStore(Shadow, ShadowPtr, Alignment);
      LLVM_DEBUG(dbgs() << "  STORE: " << *NewSI << "\n");
      (void)NewSI;

      if (SI->isAtomic())
        SI->setOrdering(addReleaseOrdering(SI->getOrdering()));

      if (MS.TrackOrigins && !SI->isAtomic())
        storeOrigin(IRB, Addr, Shadow, getOrigin(Val), OriginPtr,
                    OriginAlignment);
    }
  }

  // Returns true if Debug Location corresponds to multiple warnings.
  bool shouldDisambiguateWarningLocation(const DebugLoc &DebugLoc) {
    if (MS.TrackOrigins < 2)
      return false;

    if (LazyWarningDebugLocationCount.empty())
      for (const auto &I : InstrumentationList)
        ++LazyWarningDebugLocationCount[I.OrigIns->getDebugLoc()];

    return LazyWarningDebugLocationCount[DebugLoc] >= ClDisambiguateWarning;
  }

  /// Helper function to insert a warning at IRB's current insert point.
  void insertWarningFn(IRBuilder<> &IRB, Value *Origin) {
    if (!Origin)
      Origin = (Value *)IRB.getInt32(0);
    assert(Origin->getType()->isIntegerTy());

    if (shouldDisambiguateWarningLocation(IRB.getCurrentDebugLocation())) {
      // Try to create additional origin with debug info of the last origin
      // instruction. It may provide additional information to the user.
      if (Instruction *OI = dyn_cast_or_null<Instruction>(Origin)) {
        assert(MS.TrackOrigins);
        auto NewDebugLoc = OI->getDebugLoc();
        // Origin update with missing or the same debug location provides no
        // additional value.
        if (NewDebugLoc && NewDebugLoc != IRB.getCurrentDebugLocation()) {
          // Insert update just before the check, so we call runtime only just
          // before the report.
          IRBuilder<> IRBOrigin(&*IRB.GetInsertPoint());
          IRBOrigin.SetCurrentDebugLocation(NewDebugLoc);
          Origin = updateOrigin(Origin, IRBOrigin);
        }
      }
    }

    if (MS.CompileKernel || MS.TrackOrigins)
      IRB.CreateCall(MS.WarningFn, Origin)->setCannotMerge();
    else
      IRB.CreateCall(MS.WarningFn)->setCannotMerge();
    // FIXME: Insert UnreachableInst if !MS.Recover?
    // This may invalidate some of the following checks and needs to be done
    // at the very end.
  }

  void materializeOneCheck(IRBuilder<> &IRB, Value *ConvertedShadow,
                           Value *Origin) {
    const DataLayout &DL = F.getDataLayout();
    TypeSize TypeSizeInBits = DL.getTypeSizeInBits(ConvertedShadow->getType());
    unsigned SizeIndex = TypeSizeToSizeIndex(TypeSizeInBits);
    if (instrumentWithCalls(ConvertedShadow) &&
        SizeIndex < kNumberOfAccessSizes && !MS.CompileKernel) {
      FunctionCallee Fn = MS.MaybeWarningFn[SizeIndex];
      // ZExt cannot convert between vector and scalar
      ConvertedShadow = convertShadowToScalar(ConvertedShadow, IRB);
      Value *ConvertedShadow2 =
          IRB.CreateZExt(ConvertedShadow, IRB.getIntNTy(8 * (1 << SizeIndex)));
      CallBase *CB = IRB.CreateCall(
          Fn, {ConvertedShadow2,
               MS.TrackOrigins && Origin ? Origin : (Value *)IRB.getInt32(0)});
      CB->addParamAttr(0, Attribute::ZExt);
      CB->addParamAttr(1, Attribute::ZExt);
    } else {
      Value *Cmp = convertToBool(ConvertedShadow, IRB, "_mscmp");
      Instruction *CheckTerm = SplitBlockAndInsertIfThen(
          Cmp, &*IRB.GetInsertPoint(),
          /* Unreachable */ !MS.Recover, MS.ColdCallWeights);

      IRB.SetInsertPoint(CheckTerm);
      insertWarningFn(IRB, Origin);
      LLVM_DEBUG(dbgs() << "  CHECK: " << *Cmp << "\n");
    }
  }

  void materializeInstructionChecks(
      ArrayRef<ShadowOriginAndInsertPoint> InstructionChecks) {
    const DataLayout &DL = F.getDataLayout();
    // Disable combining in some cases. TrackOrigins checks each shadow to pick
    // correct origin.
    bool Combine = !MS.TrackOrigins;
    Instruction *Instruction = InstructionChecks.front().OrigIns;
    Value *Shadow = nullptr;
    for (const auto &ShadowData : InstructionChecks) {
      assert(ShadowData.OrigIns == Instruction);
      IRBuilder<> IRB(Instruction);

      Value *ConvertedShadow = ShadowData.Shadow;

      if (auto *ConstantShadow = dyn_cast<Constant>(ConvertedShadow)) {
        if (!ClCheckConstantShadow || ConstantShadow->isZeroValue()) {
          // Skip, value is initialized or const shadow is ignored.
          continue;
        }
        if (llvm::isKnownNonZero(ConvertedShadow, DL)) {
          // Report as the value is definitely uninitialized.
          insertWarningFn(IRB, ShadowData.Origin);
          if (!MS.Recover)
            return; // Always fail and stop here, not need to check the rest.
          // Skip entire instruction,
          continue;
        }
        // Fallback to runtime check, which still can be optimized out later.
      }

      if (!Combine) {
        materializeOneCheck(IRB, ConvertedShadow, ShadowData.Origin);
        continue;
      }

      if (!Shadow) {
        Shadow = ConvertedShadow;
        continue;
      }

      Shadow = convertToBool(Shadow, IRB, "_mscmp");
      ConvertedShadow = convertToBool(ConvertedShadow, IRB, "_mscmp");
      Shadow = IRB.CreateOr(Shadow, ConvertedShadow, "_msor");
    }

    if (Shadow) {
      assert(Combine);
      IRBuilder<> IRB(Instruction);
      materializeOneCheck(IRB, Shadow, nullptr);
    }
  }

  void materializeChecks() {
#ifndef NDEBUG
    // For assert below.
    SmallPtrSet<Instruction *, 16> Done;
#endif

    for (auto I = InstrumentationList.begin();
         I != InstrumentationList.end();) {
      auto OrigIns = I->OrigIns;
      // Checks are grouped by the original instruction. We call all
      // `insertShadowCheck` for an instruction at once.
      assert(Done.insert(OrigIns).second);
      auto J = std::find_if(I + 1, InstrumentationList.end(),
                            [OrigIns](const ShadowOriginAndInsertPoint &R) {
                              return OrigIns != R.OrigIns;
                            });
      // Process all checks of instruction at once.
      materializeInstructionChecks(ArrayRef<ShadowOriginAndInsertPoint>(I, J));
      I = J;
    }

    LLVM_DEBUG(dbgs() << "DONE:\n" << F);
  }

  // Returns the last instruction in the new prologue
  void insertKmsanPrologue(IRBuilder<> &IRB) {
    Value *ContextState = IRB.CreateCall(MS.MsanGetContextStateFn, {});
    Constant *Zero = IRB.getInt32(0);
    MS.ParamTLS = IRB.CreateGEP(MS.MsanContextStateTy, ContextState,
                                {Zero, IRB.getInt32(0)}, "param_shadow");
    MS.RetvalTLS = IRB.CreateGEP(MS.MsanContextStateTy, ContextState,
                                 {Zero, IRB.getInt32(1)}, "retval_shadow");
    MS.VAArgTLS = IRB.CreateGEP(MS.MsanContextStateTy, ContextState,
                                {Zero, IRB.getInt32(2)}, "va_arg_shadow");
    MS.VAArgOriginTLS = IRB.CreateGEP(MS.MsanContextStateTy, ContextState,
                                      {Zero, IRB.getInt32(3)}, "va_arg_origin");
    MS.VAArgOverflowSizeTLS =
        IRB.CreateGEP(MS.MsanContextStateTy, ContextState,
                      {Zero, IRB.getInt32(4)}, "va_arg_overflow_size");
    MS.ParamOriginTLS = IRB.CreateGEP(MS.MsanContextStateTy, ContextState,
                                      {Zero, IRB.getInt32(5)}, "param_origin");
    MS.RetvalOriginTLS =
        IRB.CreateGEP(MS.MsanContextStateTy, ContextState,
                      {Zero, IRB.getInt32(6)}, "retval_origin");
    if (MS.TargetTriple.getArch() == Triple::systemz)
      MS.MsanMetadataAlloca = IRB.CreateAlloca(MS.MsanMetadata, 0u);
  }

  /// Add MemorySanitizer instrumentation to a function.
  bool runOnFunction() {
    // Iterate all BBs in depth-first order and create shadow instructions
    // for all instructions (where applicable).
    // For PHI nodes we create dummy shadow PHIs which will be finalized later.
    for (BasicBlock *BB : depth_first(FnPrologueEnd->getParent()))
      visit(*BB);

    // `visit` above only collects instructions. Process them after iterating
    // CFG to avoid requirement on CFG transformations.
    for (Instruction *I : Instructions)
      InstVisitor<MemorySanitizerVisitor>::visit(*I);

    // Finalize PHI nodes.
    for (PHINode *PN : ShadowPHINodes) {
      PHINode *PNS = cast<PHINode>(getShadow(PN));
      PHINode *PNO = MS.TrackOrigins ? cast<PHINode>(getOrigin(PN)) : nullptr;
      size_t NumValues = PN->getNumIncomingValues();
      for (size_t v = 0; v < NumValues; v++) {
        PNS->addIncoming(getShadow(PN, v), PN->getIncomingBlock(v));
        if (PNO)
          PNO->addIncoming(getOrigin(PN, v), PN->getIncomingBlock(v));
      }
    }

    VAHelper->finalizeInstrumentation();

    // Poison llvm.lifetime.start intrinsics, if we haven't fallen back to
    // instrumenting only allocas.
    if (InstrumentLifetimeStart) {
      for (auto Item : LifetimeStartList) {
        instrumentAlloca(*Item.second, Item.first);
        AllocaSet.remove(Item.second);
      }
    }
    // Poison the allocas for which we didn't instrument the corresponding
    // lifetime intrinsics.
    for (AllocaInst *AI : AllocaSet)
      instrumentAlloca(*AI);

    // Insert shadow value checks.
    materializeChecks();

    // Delayed instrumentation of StoreInst.
    // This may not add new address checks.
    materializeStores();

    return true;
  }

  /// Compute the shadow type that corresponds to a given Value.
  Type *getShadowTy(Value *V) { return getShadowTy(V->getType()); }

  /// Compute the shadow type that corresponds to a given Type.
  Type *getShadowTy(Type *OrigTy) {
    if (!OrigTy->isSized()) {
      return nullptr;
    }
    // For integer type, shadow is the same as the original type.
    // This may return weird-sized types like i1.
    if (IntegerType *IT = dyn_cast<IntegerType>(OrigTy))
      return IT;
    const DataLayout &DL = F.getDataLayout();
    if (VectorType *VT = dyn_cast<VectorType>(OrigTy)) {
      uint32_t EltSize = DL.getTypeSizeInBits(VT->getElementType());
      return VectorType::get(IntegerType::get(*MS.C, EltSize),
                             VT->getElementCount());
    }
    if (ArrayType *AT = dyn_cast<ArrayType>(OrigTy)) {
      return ArrayType::get(getShadowTy(AT->getElementType()),
                            AT->getNumElements());
    }
    if (StructType *ST = dyn_cast<StructType>(OrigTy)) {
      SmallVector<Type *, 4> Elements;
      for (unsigned i = 0, n = ST->getNumElements(); i < n; i++)
        Elements.push_back(getShadowTy(ST->getElementType(i)));
      StructType *Res = StructType::get(*MS.C, Elements, ST->isPacked());
      LLVM_DEBUG(dbgs() << "getShadowTy: " << *ST << " ===> " << *Res << "\n");
      return Res;
    }
    uint32_t TypeSize = DL.getTypeSizeInBits(OrigTy);
    return IntegerType::get(*MS.C, TypeSize);
  }

  /// Extract combined shadow of struct elements as a bool
  Value *collapseStructShadow(StructType *Struct, Value *Shadow,
                              IRBuilder<> &IRB) {
    Value *FalseVal = IRB.getIntN(/* width */ 1, /* value */ 0);
    Value *Aggregator = FalseVal;

    for (unsigned Idx = 0; Idx < Struct->getNumElements(); Idx++) {
      // Combine by ORing together each element's bool shadow
      Value *ShadowItem = IRB.CreateExtractValue(Shadow, Idx);
      Value *ShadowBool = convertToBool(ShadowItem, IRB);

      if (Aggregator != FalseVal)
        Aggregator = IRB.CreateOr(Aggregator, ShadowBool);
      else
        Aggregator = ShadowBool;
    }

    return Aggregator;
  }

  // Extract combined shadow of array elements
  Value *collapseArrayShadow(ArrayType *Array, Value *Shadow,
                             IRBuilder<> &IRB) {
    if (!Array->getNumElements())
      return IRB.getIntN(/* width */ 1, /* value */ 0);

    Value *FirstItem = IRB.CreateExtractValue(Shadow, 0);
    Value *Aggregator = convertShadowToScalar(FirstItem, IRB);

    for (unsigned Idx = 1; Idx < Array->getNumElements(); Idx++) {
      Value *ShadowItem = IRB.CreateExtractValue(Shadow, Idx);
      Value *ShadowInner = convertShadowToScalar(ShadowItem, IRB);
      Aggregator = IRB.CreateOr(Aggregator, ShadowInner);
    }
    return Aggregator;
  }

  /// Convert a shadow value to it's flattened variant. The resulting
  /// shadow may not necessarily have the same bit width as the input
  /// value, but it will always be comparable to zero.
  Value *convertShadowToScalar(Value *V, IRBuilder<> &IRB) {
    if (StructType *Struct = dyn_cast<StructType>(V->getType()))
      return collapseStructShadow(Struct, V, IRB);
    if (ArrayType *Array = dyn_cast<ArrayType>(V->getType()))
      return collapseArrayShadow(Array, V, IRB);
    if (isa<VectorType>(V->getType())) {
      if (isa<ScalableVectorType>(V->getType()))
        return convertShadowToScalar(IRB.CreateOrReduce(V), IRB);
      unsigned BitWidth =
        V->getType()->getPrimitiveSizeInBits().getFixedValue();
      return IRB.CreateBitCast(V, IntegerType::get(*MS.C, BitWidth));
    }
    return V;
  }

  // Convert a scalar value to an i1 by comparing with 0
  Value *convertToBool(Value *V, IRBuilder<> &IRB, const Twine &name = "") {
    Type *VTy = V->getType();
    if (!VTy->isIntegerTy())
      return convertToBool(convertShadowToScalar(V, IRB), IRB, name);
    if (VTy->getIntegerBitWidth() == 1)
      // Just converting a bool to a bool, so do nothing.
      return V;
    return IRB.CreateICmpNE(V, ConstantInt::get(VTy, 0), name);
  }

  Type *ptrToIntPtrType(Type *PtrTy) const {
    if (VectorType *VectTy = dyn_cast<VectorType>(PtrTy)) {
      return VectorType::get(ptrToIntPtrType(VectTy->getElementType()),
                             VectTy->getElementCount());
    }
    assert(PtrTy->isIntOrPtrTy());
    return MS.IntptrTy;
  }

  Type *getPtrToShadowPtrType(Type *IntPtrTy, Type *ShadowTy) const {
    if (VectorType *VectTy = dyn_cast<VectorType>(IntPtrTy)) {
      return VectorType::get(
          getPtrToShadowPtrType(VectTy->getElementType(), ShadowTy),
          VectTy->getElementCount());
    }
    assert(IntPtrTy == MS.IntptrTy);
    return PointerType::get(*MS.C, 0);
  }

  Constant *constToIntPtr(Type *IntPtrTy, uint64_t C) const {
    if (VectorType *VectTy = dyn_cast<VectorType>(IntPtrTy)) {
      return ConstantVector::getSplat(
          VectTy->getElementCount(), constToIntPtr(VectTy->getElementType(), C));
    }
    assert(IntPtrTy == MS.IntptrTy);
    return ConstantInt::get(MS.IntptrTy, C);
  }

  /// Compute the integer shadow offset that corresponds to a given
  /// application address.
  ///
  /// Offset = (Addr & ~AndMask) ^ XorMask
  /// Addr can be a ptr or <N x ptr>. In both cases ShadowTy the shadow type of
  /// a single pointee.
  /// Returns <shadow_ptr, origin_ptr> or <<N x shadow_ptr>, <N x origin_ptr>>.
  Value *getShadowPtrOffset(Value *Addr, IRBuilder<> &IRB) {
    Type *IntptrTy = ptrToIntPtrType(Addr->getType());
    Value *OffsetLong = IRB.CreatePointerCast(Addr, IntptrTy);

    if (uint64_t AndMask = MS.MapParams->AndMask)
      OffsetLong = IRB.CreateAnd(OffsetLong, constToIntPtr(IntptrTy, ~AndMask));

    if (uint64_t XorMask = MS.MapParams->XorMask)
      OffsetLong = IRB.CreateXor(OffsetLong, constToIntPtr(IntptrTy, XorMask));
    return OffsetLong;
  }

  /// Compute the shadow and origin addresses corresponding to a given
  /// application address.
  ///
  /// Shadow = ShadowBase + Offset
  /// Origin = (OriginBase + Offset) & ~3ULL
  /// Addr can be a ptr or <N x ptr>. In both cases ShadowTy the shadow type of
  /// a single pointee.
  /// Returns <shadow_ptr, origin_ptr> or <<N x shadow_ptr>, <N x origin_ptr>>.
  std::pair<Value *, Value *>
  getShadowOriginPtrUserspace(Value *Addr, IRBuilder<> &IRB, Type *ShadowTy,
                              MaybeAlign Alignment) {
    VectorType *VectTy = dyn_cast<VectorType>(Addr->getType());
    if (!VectTy) {
      assert(Addr->getType()->isPointerTy());
    } else {
      assert(VectTy->getElementType()->isPointerTy());
    }
    Type *IntptrTy = ptrToIntPtrType(Addr->getType());
    Value *ShadowOffset = getShadowPtrOffset(Addr, IRB);
    Value *ShadowLong = ShadowOffset;
    if (uint64_t ShadowBase = MS.MapParams->ShadowBase) {
      ShadowLong =
          IRB.CreateAdd(ShadowLong, constToIntPtr(IntptrTy, ShadowBase));
    }
    Value *ShadowPtr = IRB.CreateIntToPtr(
        ShadowLong, getPtrToShadowPtrType(IntptrTy, ShadowTy));

    Value *OriginPtr = nullptr;
    if (MS.TrackOrigins) {
      Value *OriginLong = ShadowOffset;
      uint64_t OriginBase = MS.MapParams->OriginBase;
      if (OriginBase != 0)
        OriginLong =
            IRB.CreateAdd(OriginLong, constToIntPtr(IntptrTy, OriginBase));
      if (!Alignment || *Alignment < kMinOriginAlignment) {
        uint64_t Mask = kMinOriginAlignment.value() - 1;
        OriginLong = IRB.CreateAnd(OriginLong, constToIntPtr(IntptrTy, ~Mask));
      }
      OriginPtr = IRB.CreateIntToPtr(
          OriginLong, getPtrToShadowPtrType(IntptrTy, MS.OriginTy));
    }
    return std::make_pair(ShadowPtr, OriginPtr);
  }

  template <typename... ArgsTy>
  Value *createMetadataCall(IRBuilder<> &IRB, FunctionCallee Callee,
                            ArgsTy... Args) {
    if (MS.TargetTriple.getArch() == Triple::systemz) {
      IRB.CreateCall(Callee,
                     {MS.MsanMetadataAlloca, std::forward<ArgsTy>(Args)...});
      return IRB.CreateLoad(MS.MsanMetadata, MS.MsanMetadataAlloca);
    }

    return IRB.CreateCall(Callee, {std::forward<ArgsTy>(Args)...});
  }

  std::pair<Value *, Value *> getShadowOriginPtrKernelNoVec(Value *Addr,
                                                            IRBuilder<> &IRB,
                                                            Type *ShadowTy,
                                                            bool isStore) {
    Value *ShadowOriginPtrs;
    const DataLayout &DL = F.getDataLayout();
    TypeSize Size = DL.getTypeStoreSize(ShadowTy);

    FunctionCallee Getter = MS.getKmsanShadowOriginAccessFn(isStore, Size);
    Value *AddrCast =
        IRB.CreatePointerCast(Addr, PointerType::get(IRB.getInt8Ty(), 0));
    if (Getter) {
      ShadowOriginPtrs = createMetadataCall(IRB, Getter, AddrCast);
    } else {
      Value *SizeVal = ConstantInt::get(MS.IntptrTy, Size);
      ShadowOriginPtrs = createMetadataCall(
          IRB,
          isStore ? MS.MsanMetadataPtrForStoreN : MS.MsanMetadataPtrForLoadN,
          AddrCast, SizeVal);
    }
    Value *ShadowPtr = IRB.CreateExtractValue(ShadowOriginPtrs, 0);
    ShadowPtr = IRB.CreatePointerCast(ShadowPtr, PointerType::get(ShadowTy, 0));
    Value *OriginPtr = IRB.CreateExtractValue(ShadowOriginPtrs, 1);

    return std::make_pair(ShadowPtr, OriginPtr);
  }

  /// Addr can be a ptr or <N x ptr>. In both cases ShadowTy the shadow type of
  /// a single pointee.
  /// Returns <shadow_ptr, origin_ptr> or <<N x shadow_ptr>, <N x origin_ptr>>.
  std::pair<Value *, Value *> getShadowOriginPtrKernel(Value *Addr,
                                                       IRBuilder<> &IRB,
                                                       Type *ShadowTy,
                                                       bool isStore) {
    VectorType *VectTy = dyn_cast<VectorType>(Addr->getType());
    if (!VectTy) {
      assert(Addr->getType()->isPointerTy());
      return getShadowOriginPtrKernelNoVec(Addr, IRB, ShadowTy, isStore);
    }

    // TODO: Support callbacs with vectors of addresses.
    unsigned NumElements = cast<FixedVectorType>(VectTy)->getNumElements();
    Value *ShadowPtrs = ConstantInt::getNullValue(
        FixedVectorType::get(IRB.getPtrTy(), NumElements));
    Value *OriginPtrs = nullptr;
    if (MS.TrackOrigins)
      OriginPtrs = ConstantInt::getNullValue(
          FixedVectorType::get(IRB.getPtrTy(), NumElements));
    for (unsigned i = 0; i < NumElements; ++i) {
      Value *OneAddr =
          IRB.CreateExtractElement(Addr, ConstantInt::get(IRB.getInt32Ty(), i));
      auto [ShadowPtr, OriginPtr] =
          getShadowOriginPtrKernelNoVec(OneAddr, IRB, ShadowTy, isStore);

      ShadowPtrs = IRB.CreateInsertElement(
          ShadowPtrs, ShadowPtr, ConstantInt::get(IRB.getInt32Ty(), i));
      if (MS.TrackOrigins)
        OriginPtrs = IRB.CreateInsertElement(
            OriginPtrs, OriginPtr, ConstantInt::get(IRB.getInt32Ty(), i));
    }
    return {ShadowPtrs, OriginPtrs};
  }

  std::pair<Value *, Value *> getShadowOriginPtr(Value *Addr, IRBuilder<> &IRB,
                                                 Type *ShadowTy,
                                                 MaybeAlign Alignment,
                                                 bool isStore) {
    if (MS.CompileKernel)
      return getShadowOriginPtrKernel(Addr, IRB, ShadowTy, isStore);
    return getShadowOriginPtrUserspace(Addr, IRB, ShadowTy, Alignment);
  }

  /// Compute the shadow address for a given function argument.
  ///
  /// Shadow = ParamTLS+ArgOffset.
  Value *getShadowPtrForArgument(IRBuilder<> &IRB, int ArgOffset) {
    Value *Base = IRB.CreatePointerCast(MS.ParamTLS, MS.IntptrTy);
    if (ArgOffset)
      Base = IRB.CreateAdd(Base, ConstantInt::get(MS.IntptrTy, ArgOffset));
    return IRB.CreateIntToPtr(Base, IRB.getPtrTy(0), "_msarg");
  }

  /// Compute the origin address for a given function argument.
  Value *getOriginPtrForArgument(IRBuilder<> &IRB, int ArgOffset) {
    if (!MS.TrackOrigins)
      return nullptr;
    Value *Base = IRB.CreatePointerCast(MS.ParamOriginTLS, MS.IntptrTy);
    if (ArgOffset)
      Base = IRB.CreateAdd(Base, ConstantInt::get(MS.IntptrTy, ArgOffset));
    return IRB.CreateIntToPtr(Base, IRB.getPtrTy(0), "_msarg_o");
  }

  /// Compute the shadow address for a retval.
  Value *getShadowPtrForRetval(IRBuilder<> &IRB) {
    return IRB.CreatePointerCast(MS.RetvalTLS, IRB.getPtrTy(0), "_msret");
  }

  /// Compute the origin address for a retval.
  Value *getOriginPtrForRetval() {
    // We keep a single origin for the entire retval. Might be too optimistic.
    return MS.RetvalOriginTLS;
  }

  /// Set SV to be the shadow value for V.
  void setShadow(Value *V, Value *SV) {
    assert(!ShadowMap.count(V) && "Values may only have one shadow");
    ShadowMap[V] = PropagateShadow ? SV : getCleanShadow(V);
  }

  /// Set Origin to be the origin value for V.
  void setOrigin(Value *V, Value *Origin) {
    if (!MS.TrackOrigins)
      return;
    assert(!OriginMap.count(V) && "Values may only have one origin");
    LLVM_DEBUG(dbgs() << "ORIGIN: " << *V << "  ==> " << *Origin << "\n");
    OriginMap[V] = Origin;
  }

  Constant *getCleanShadow(Type *OrigTy) {
    Type *ShadowTy = getShadowTy(OrigTy);
    if (!ShadowTy)
      return nullptr;
    return Constant::getNullValue(ShadowTy);
  }

  /// Create a clean shadow value for a given value.
  ///
  /// Clean shadow (all zeroes) means all bits of the value are defined
  /// (initialized).
  Constant *getCleanShadow(Value *V) { return getCleanShadow(V->getType()); }

  /// Create a dirty shadow of a given shadow type.
  Constant *getPoisonedShadow(Type *ShadowTy) {
    assert(ShadowTy);
    if (isa<IntegerType>(ShadowTy) || isa<VectorType>(ShadowTy))
      return Constant::getAllOnesValue(ShadowTy);
    if (ArrayType *AT = dyn_cast<ArrayType>(ShadowTy)) {
      SmallVector<Constant *, 4> Vals(AT->getNumElements(),
                                      getPoisonedShadow(AT->getElementType()));
      return ConstantArray::get(AT, Vals);
    }
    if (StructType *ST = dyn_cast<StructType>(ShadowTy)) {
      SmallVector<Constant *, 4> Vals;
      for (unsigned i = 0, n = ST->getNumElements(); i < n; i++)
        Vals.push_back(getPoisonedShadow(ST->getElementType(i)));
      return ConstantStruct::get(ST, Vals);
    }
    llvm_unreachable("Unexpected shadow type");
  }

  /// Create a dirty shadow for a given value.
  Constant *getPoisonedShadow(Value *V) {
    Type *ShadowTy = getShadowTy(V);
    if (!ShadowTy)
      return nullptr;
    return getPoisonedShadow(ShadowTy);
  }

  /// Create a clean (zero) origin.
  Value *getCleanOrigin() { return Constant::getNullValue(MS.OriginTy); }

  /// Get the shadow value for a given Value.
  ///
  /// This function either returns the value set earlier with setShadow,
  /// or extracts if from ParamTLS (for function arguments).
  Value *getShadow(Value *V) {
    if (Instruction *I = dyn_cast<Instruction>(V)) {
      if (!PropagateShadow || I->getMetadata(LLVMContext::MD_nosanitize))
        return getCleanShadow(V);
      // For instructions the shadow is already stored in the map.
      Value *Shadow = ShadowMap[V];
      if (!Shadow) {
        LLVM_DEBUG(dbgs() << "No shadow: " << *V << "\n" << *(I->getParent()));
        (void)I;
        assert(Shadow && "No shadow for a value");
      }
      return Shadow;
    }
    if (UndefValue *U = dyn_cast<UndefValue>(V)) {
      Value *AllOnes = (PropagateShadow && PoisonUndef) ? getPoisonedShadow(V)
                                                        : getCleanShadow(V);
      LLVM_DEBUG(dbgs() << "Undef: " << *U << " ==> " << *AllOnes << "\n");
      (void)U;
      return AllOnes;
    }
    if (Argument *A = dyn_cast<Argument>(V)) {
      // For arguments we compute the shadow on demand and store it in the map.
      Value *&ShadowPtr = ShadowMap[V];
      if (ShadowPtr)
        return ShadowPtr;
      Function *F = A->getParent();
      IRBuilder<> EntryIRB(FnPrologueEnd);
      unsigned ArgOffset = 0;
      const DataLayout &DL = F->getDataLayout();
      for (auto &FArg : F->args()) {
        if (!FArg.getType()->isSized() || FArg.getType()->isScalableTy()) {
          LLVM_DEBUG(dbgs() << (FArg.getType()->isScalableTy()
                                    ? "vscale not fully supported\n"
                                    : "Arg is not sized\n"));
          if (A == &FArg) {
            ShadowPtr = getCleanShadow(V);
            setOrigin(A, getCleanOrigin());
            break;
          }
          continue;
        }

        unsigned Size = FArg.hasByValAttr()
                            ? DL.getTypeAllocSize(FArg.getParamByValType())
                            : DL.getTypeAllocSize(FArg.getType());

        if (A == &FArg) {
          bool Overflow = ArgOffset + Size > kParamTLSSize;
          if (FArg.hasByValAttr()) {
            // ByVal pointer itself has clean shadow. We copy the actual
            // argument shadow to the underlying memory.
            // Figure out maximal valid memcpy alignment.
            const Align ArgAlign = DL.getValueOrABITypeAlignment(
                FArg.getParamAlign(), FArg.getParamByValType());
            Value *CpShadowPtr, *CpOriginPtr;
            std::tie(CpShadowPtr, CpOriginPtr) =
                getShadowOriginPtr(V, EntryIRB, EntryIRB.getInt8Ty(), ArgAlign,
                                   /*isStore*/ true);
            if (!PropagateShadow || Overflow) {
              // ParamTLS overflow.
              EntryIRB.CreateMemSet(
                  CpShadowPtr, Constant::getNullValue(EntryIRB.getInt8Ty()),
                  Size, ArgAlign);
            } else {
              Value *Base = getShadowPtrForArgument(EntryIRB, ArgOffset);
              const Align CopyAlign = std::min(ArgAlign, kShadowTLSAlignment);
              Value *Cpy = EntryIRB.CreateMemCpy(CpShadowPtr, CopyAlign, Base,
                                                 CopyAlign, Size);
              LLVM_DEBUG(dbgs() << "  ByValCpy: " << *Cpy << "\n");
              (void)Cpy;

              if (MS.TrackOrigins) {
                Value *OriginPtr =
                    getOriginPtrForArgument(EntryIRB, ArgOffset);
                // FIXME: OriginSize should be:
                // alignTo(V % kMinOriginAlignment + Size, kMinOriginAlignment)
                unsigned OriginSize = alignTo(Size, kMinOriginAlignment);
                EntryIRB.CreateMemCpy(
                    CpOriginPtr,
                    /* by getShadowOriginPtr */ kMinOriginAlignment, OriginPtr,
                    /* by origin_tls[ArgOffset] */ kMinOriginAlignment,
                    OriginSize);
              }
            }
          }

          if (!PropagateShadow || Overflow || FArg.hasByValAttr() ||
              (MS.EagerChecks && FArg.hasAttribute(Attribute::NoUndef))) {
            ShadowPtr = getCleanShadow(V);
            setOrigin(A, getCleanOrigin());
          } else {
            // Shadow over TLS
            Value *Base = getShadowPtrForArgument(EntryIRB, ArgOffset);
            ShadowPtr = EntryIRB.CreateAlignedLoad(getShadowTy(&FArg), Base,
                                                   kShadowTLSAlignment);
            if (MS.TrackOrigins) {
              Value *OriginPtr =
                  getOriginPtrForArgument(EntryIRB, ArgOffset);
              setOrigin(A, EntryIRB.CreateLoad(MS.OriginTy, OriginPtr));
            }
          }
          LLVM_DEBUG(dbgs()
                     << "  ARG:    " << FArg << " ==> " << *ShadowPtr << "\n");
          break;
        }

        ArgOffset += alignTo(Size, kShadowTLSAlignment);
      }
      assert(ShadowPtr && "Could not find shadow for an argument");
      return ShadowPtr;
    }
    // For everything else the shadow is zero.
    return getCleanShadow(V);
  }

  /// Get the shadow for i-th argument of the instruction I.
  Value *getShadow(Instruction *I, int i) {
    return getShadow(I->getOperand(i));
  }

  /// Get the origin for a value.
  Value *getOrigin(Value *V) {
    if (!MS.TrackOrigins)
      return nullptr;
    if (!PropagateShadow || isa<Constant>(V) || isa<InlineAsm>(V))
      return getCleanOrigin();
    assert((isa<Instruction>(V) || isa<Argument>(V)) &&
           "Unexpected value type in getOrigin()");
    if (Instruction *I = dyn_cast<Instruction>(V)) {
      if (I->getMetadata(LLVMContext::MD_nosanitize))
        return getCleanOrigin();
    }
    Value *Origin = OriginMap[V];
    assert(Origin && "Missing origin");
    return Origin;
  }

  /// Get the origin for i-th argument of the instruction I.
  Value *getOrigin(Instruction *I, int i) {
    return getOrigin(I->getOperand(i));
  }

  /// Remember the place where a shadow check should be inserted.
  ///
  /// This location will be later instrumented with a check that will print a
  /// UMR warning in runtime if the shadow value is not 0.
  void insertShadowCheck(Value *Shadow, Value *Origin, Instruction *OrigIns) {
    assert(Shadow);
    if (!InsertChecks)
      return;

    if (!DebugCounter::shouldExecute(DebugInsertCheck)) {
      LLVM_DEBUG(dbgs() << "Skipping check of " << *Shadow << " before "
                        << *OrigIns << "\n");
      return;
    }
#ifndef NDEBUG
    Type *ShadowTy = Shadow->getType();
    assert((isa<IntegerType>(ShadowTy) || isa<VectorType>(ShadowTy) ||
            isa<StructType>(ShadowTy) || isa<ArrayType>(ShadowTy)) &&
           "Can only insert checks for integer, vector, and aggregate shadow "
           "types");
#endif
    InstrumentationList.push_back(
        ShadowOriginAndInsertPoint(Shadow, Origin, OrigIns));
  }

  /// Remember the place where a shadow check should be inserted.
  ///
  /// This location will be later instrumented with a check that will print a
  /// UMR warning in runtime if the value is not fully defined.
  void insertShadowCheck(Value *Val, Instruction *OrigIns) {
    assert(Val);
    Value *Shadow, *Origin;
    if (ClCheckConstantShadow) {
      Shadow = getShadow(Val);
      if (!Shadow)
        return;
      Origin = getOrigin(Val);
    } else {
      Shadow = dyn_cast_or_null<Instruction>(getShadow(Val));
      if (!Shadow)
        return;
      Origin = dyn_cast_or_null<Instruction>(getOrigin(Val));
    }
    insertShadowCheck(Shadow, Origin, OrigIns);
  }

  AtomicOrdering addReleaseOrdering(AtomicOrdering a) {
    switch (a) {
    case AtomicOrdering::NotAtomic:
      return AtomicOrdering::NotAtomic;
    case AtomicOrdering::Unordered:
    case AtomicOrdering::Monotonic:
    case AtomicOrdering::Release:
      return AtomicOrdering::Release;
    case AtomicOrdering::Acquire:
    case AtomicOrdering::AcquireRelease:
      return AtomicOrdering::AcquireRelease;
    case AtomicOrdering::SequentiallyConsistent:
      return AtomicOrdering::SequentiallyConsistent;
    }
    llvm_unreachable("Unknown ordering");
  }

  Value *makeAddReleaseOrderingTable(IRBuilder<> &IRB) {
    constexpr int NumOrderings = (int)AtomicOrderingCABI::seq_cst + 1;
    uint32_t OrderingTable[NumOrderings] = {};

    OrderingTable[(int)AtomicOrderingCABI::relaxed] =
        OrderingTable[(int)AtomicOrderingCABI::release] =
            (int)AtomicOrderingCABI::release;
    OrderingTable[(int)AtomicOrderingCABI::consume] =
        OrderingTable[(int)AtomicOrderingCABI::acquire] =
            OrderingTable[(int)AtomicOrderingCABI::acq_rel] =
                (int)AtomicOrderingCABI::acq_rel;
    OrderingTable[(int)AtomicOrderingCABI::seq_cst] =
        (int)AtomicOrderingCABI::seq_cst;

    return ConstantDataVector::get(IRB.getContext(), OrderingTable);
  }

  AtomicOrdering addAcquireOrdering(AtomicOrdering a) {
    switch (a) {
    case AtomicOrdering::NotAtomic:
      return AtomicOrdering::NotAtomic;
    case AtomicOrdering::Unordered:
    case AtomicOrdering::Monotonic:
    case AtomicOrdering::Acquire:
      return AtomicOrdering::Acquire;
    case AtomicOrdering::Release:
    case AtomicOrdering::AcquireRelease:
      return AtomicOrdering::AcquireRelease;
    case AtomicOrdering::SequentiallyConsistent:
      return AtomicOrdering::SequentiallyConsistent;
    }
    llvm_unreachable("Unknown ordering");
  }

  Value *makeAddAcquireOrderingTable(IRBuilder<> &IRB) {
    constexpr int NumOrderings = (int)AtomicOrderingCABI::seq_cst + 1;
    uint32_t OrderingTable[NumOrderings] = {};

    OrderingTable[(int)AtomicOrderingCABI::relaxed] =
        OrderingTable[(int)AtomicOrderingCABI::acquire] =
            OrderingTable[(int)AtomicOrderingCABI::consume] =
                (int)AtomicOrderingCABI::acquire;
    OrderingTable[(int)AtomicOrderingCABI::release] =
        OrderingTable[(int)AtomicOrderingCABI::acq_rel] =
            (int)AtomicOrderingCABI::acq_rel;
    OrderingTable[(int)AtomicOrderingCABI::seq_cst] =
        (int)AtomicOrderingCABI::seq_cst;

    return ConstantDataVector::get(IRB.getContext(), OrderingTable);
  }

  // ------------------- Visitors.
  using InstVisitor<MemorySanitizerVisitor>::visit;
  void visit(Instruction &I) {
    if (I.getMetadata(LLVMContext::MD_nosanitize))
      return;
    // Don't want to visit if we're in the prologue
    if (isInPrologue(I))
      return;
    if (!DebugCounter::shouldExecute(DebugInstrumentInstruction)) {
      LLVM_DEBUG(dbgs() << "Skipping instruction: " << I << "\n");
      // We still need to set the shadow and origin to clean values.
      setShadow(&I, getCleanShadow(&I));
      setOrigin(&I, getCleanOrigin());
      return;
    }

    Instructions.push_back(&I);
  }

  /// Instrument LoadInst
  ///
  /// Loads the corresponding shadow and (optionally) origin.
  /// Optionally, checks that the load address is fully defined.
  void visitLoadInst(LoadInst &I) {
    assert(I.getType()->isSized() && "Load type must have size");
    assert(!I.getMetadata(LLVMContext::MD_nosanitize));
    NextNodeIRBuilder IRB(&I);
    Type *ShadowTy = getShadowTy(&I);
    Value *Addr = I.getPointerOperand();
    Value *ShadowPtr = nullptr, *OriginPtr = nullptr;
    const Align Alignment = I.getAlign();
    if (PropagateShadow) {
      std::tie(ShadowPtr, OriginPtr) =
          getShadowOriginPtr(Addr, IRB, ShadowTy, Alignment, /*isStore*/ false);
      setShadow(&I,
                IRB.CreateAlignedLoad(ShadowTy, ShadowPtr, Alignment, "_msld"));
    } else {
      setShadow(&I, getCleanShadow(&I));
    }

    if (ClCheckAccessAddress)
      insertShadowCheck(I.getPointerOperand(), &I);

    if (I.isAtomic())
      I.setOrdering(addAcquireOrdering(I.getOrdering()));

    if (MS.TrackOrigins) {
      if (PropagateShadow) {
        const Align OriginAlignment = std::max(kMinOriginAlignment, Alignment);
        setOrigin(
            &I, IRB.CreateAlignedLoad(MS.OriginTy, OriginPtr, OriginAlignment));
      } else {
        setOrigin(&I, getCleanOrigin());
      }
    }
  }

  /// Instrument StoreInst
  ///
  /// Stores the corresponding shadow and (optionally) origin.
  /// Optionally, checks that the store address is fully defined.
  void visitStoreInst(StoreInst &I) {
    StoreList.push_back(&I);
    if (ClCheckAccessAddress)
      insertShadowCheck(I.getPointerOperand(), &I);
  }

  void handleCASOrRMW(Instruction &I) {
    assert(isa<AtomicRMWInst>(I) || isa<AtomicCmpXchgInst>(I));

    IRBuilder<> IRB(&I);
    Value *Addr = I.getOperand(0);
    Value *Val = I.getOperand(1);
    Value *ShadowPtr = getShadowOriginPtr(Addr, IRB, getShadowTy(Val), Align(1),
                                          /*isStore*/ true)
                           .first;

    if (ClCheckAccessAddress)
      insertShadowCheck(Addr, &I);

    // Only test the conditional argument of cmpxchg instruction.
    // The other argument can potentially be uninitialized, but we can not
    // detect this situation reliably without possible false positives.
    if (isa<AtomicCmpXchgInst>(I))
      insertShadowCheck(Val, &I);

    IRB.CreateStore(getCleanShadow(Val), ShadowPtr);

    setShadow(&I, getCleanShadow(&I));
    setOrigin(&I, getCleanOrigin());
  }

  void visitAtomicRMWInst(AtomicRMWInst &I) {
    handleCASOrRMW(I);
    I.setOrdering(addReleaseOrdering(I.getOrdering()));
  }

  void visitAtomicCmpXchgInst(AtomicCmpXchgInst &I) {
    handleCASOrRMW(I);
    I.setSuccessOrdering(addReleaseOrdering(I.getSuccessOrdering()));
  }

  // Vector manipulation.
  void visitExtractElementInst(ExtractElementInst &I) {
    insertShadowCheck(I.getOperand(1), &I);
    IRBuilder<> IRB(&I);
    setShadow(&I, IRB.CreateExtractElement(getShadow(&I, 0), I.getOperand(1),
                                           "_msprop"));
    setOrigin(&I, getOrigin(&I, 0));
  }

  void visitInsertElementInst(InsertElementInst &I) {
    insertShadowCheck(I.getOperand(2), &I);
    IRBuilder<> IRB(&I);
    auto *Shadow0 = getShadow(&I, 0);
    auto *Shadow1 = getShadow(&I, 1);
    setShadow(&I, IRB.CreateInsertElement(Shadow0, Shadow1, I.getOperand(2),
                                          "_msprop"));
    setOriginForNaryOp(I);
  }

  void visitShuffleVectorInst(ShuffleVectorInst &I) {
    IRBuilder<> IRB(&I);
    auto *Shadow0 = getShadow(&I, 0);
    auto *Shadow1 = getShadow(&I, 1);
    setShadow(&I, IRB.CreateShuffleVector(Shadow0, Shadow1, I.getShuffleMask(),
                                          "_msprop"));
    setOriginForNaryOp(I);
  }

  // Casts.
  void visitSExtInst(SExtInst &I) {
    IRBuilder<> IRB(&I);
    setShadow(&I, IRB.CreateSExt(getShadow(&I, 0), I.getType(), "_msprop"));
    setOrigin(&I, getOrigin(&I, 0));
  }

  void visitZExtInst(ZExtInst &I) {
    IRBuilder<> IRB(&I);
    setShadow(&I, IRB.CreateZExt(getShadow(&I, 0), I.getType(), "_msprop"));
    setOrigin(&I, getOrigin(&I, 0));
  }

  void visitTruncInst(TruncInst &I) {
    IRBuilder<> IRB(&I);
    setShadow(&I, IRB.CreateTrunc(getShadow(&I, 0), I.getType(), "_msprop"));
    setOrigin(&I, getOrigin(&I, 0));
  }

  void visitBitCastInst(BitCastInst &I) {
    // Special case: if this is the bitcast (there is exactly 1 allowed) between
    // a musttail call and a ret, don't instrument. New instructions are not
    // allowed after a musttail call.
    if (auto *CI = dyn_cast<CallInst>(I.getOperand(0)))
      if (CI->isMustTailCall())
        return;
    IRBuilder<> IRB(&I);
    setShadow(&I, IRB.CreateBitCast(getShadow(&I, 0), getShadowTy(&I)));
    setOrigin(&I, getOrigin(&I, 0));
  }

  void visitPtrToIntInst(PtrToIntInst &I) {
    IRBuilder<> IRB(&I);
    setShadow(&I, IRB.CreateIntCast(getShadow(&I, 0), getShadowTy(&I), false,
                                    "_msprop_ptrtoint"));
    setOrigin(&I, getOrigin(&I, 0));
  }

  void visitIntToPtrInst(IntToPtrInst &I) {
    IRBuilder<> IRB(&I);
    setShadow(&I, IRB.CreateIntCast(getShadow(&I, 0), getShadowTy(&I), false,
                                    "_msprop_inttoptr"));
    setOrigin(&I, getOrigin(&I, 0));
  }

  void visitFPToSIInst(CastInst &I) { handleShadowOr(I); }
  void visitFPToUIInst(CastInst &I) { handleShadowOr(I); }
  void visitSIToFPInst(CastInst &I) { handleShadowOr(I); }
  void visitUIToFPInst(CastInst &I) { handleShadowOr(I); }
  void visitFPExtInst(CastInst &I) { handleShadowOr(I); }
  void visitFPTruncInst(CastInst &I) { handleShadowOr(I); }

  /// Propagate shadow for bitwise AND.
  ///
  /// This code is exact, i.e. if, for example, a bit in the left argument
  /// is defined and 0, then neither the value not definedness of the
  /// corresponding bit in B don't affect the resulting shadow.
  void visitAnd(BinaryOperator &I) {
    IRBuilder<> IRB(&I);
    //  "And" of 0 and a poisoned value results in unpoisoned value.
    //  1&1 => 1;     0&1 => 0;     p&1 => p;
    //  1&0 => 0;     0&0 => 0;     p&0 => 0;
    //  1&p => p;     0&p => 0;     p&p => p;
    //  S = (S1 & S2) | (V1 & S2) | (S1 & V2)
    Value *S1 = getShadow(&I, 0);
    Value *S2 = getShadow(&I, 1);
    Value *V1 = I.getOperand(0);
    Value *V2 = I.getOperand(1);
    if (V1->getType() != S1->getType()) {
      V1 = IRB.CreateIntCast(V1, S1->getType(), false);
      V2 = IRB.CreateIntCast(V2, S2->getType(), false);
    }
    Value *S1S2 = IRB.CreateAnd(S1, S2);
    Value *V1S2 = IRB.CreateAnd(V1, S2);
    Value *S1V2 = IRB.CreateAnd(S1, V2);
    setShadow(&I, IRB.CreateOr({S1S2, V1S2, S1V2}));
    setOriginForNaryOp(I);
  }

  void visitOr(BinaryOperator &I) {
    IRBuilder<> IRB(&I);
    //  "Or" of 1 and a poisoned value results in unpoisoned value.
    //  1|1 => 1;     0|1 => 1;     p|1 => 1;
    //  1|0 => 1;     0|0 => 0;     p|0 => p;
    //  1|p => 1;     0|p => p;     p|p => p;
    //  S = (S1 & S2) | (~V1 & S2) | (S1 & ~V2)
    Value *S1 = getShadow(&I, 0);
    Value *S2 = getShadow(&I, 1);
    Value *V1 = IRB.CreateNot(I.getOperand(0));
    Value *V2 = IRB.CreateNot(I.getOperand(1));
    if (V1->getType() != S1->getType()) {
      V1 = IRB.CreateIntCast(V1, S1->getType(), false);
      V2 = IRB.CreateIntCast(V2, S2->getType(), false);
    }
    Value *S1S2 = IRB.CreateAnd(S1, S2);
    Value *V1S2 = IRB.CreateAnd(V1, S2);
    Value *S1V2 = IRB.CreateAnd(S1, V2);
    setShadow(&I, IRB.CreateOr({S1S2, V1S2, S1V2}));
    setOriginForNaryOp(I);
  }

  /// Default propagation of shadow and/or origin.
  ///
  /// This class implements the general case of shadow propagation, used in all
  /// cases where we don't know and/or don't care about what the operation
  /// actually does. It converts all input shadow values to a common type
  /// (extending or truncating as necessary), and bitwise OR's them.
  ///
  /// This is much cheaper than inserting checks (i.e. requiring inputs to be
  /// fully initialized), and less prone to false positives.
  ///
  /// This class also implements the general case of origin propagation. For a
  /// Nary operation, result origin is set to the origin of an argument that is
  /// not entirely initialized. If there is more than one such arguments, the
  /// rightmost of them is picked. It does not matter which one is picked if all
  /// arguments are initialized.
  template <bool CombineShadow> class Combiner {
    Value *Shadow = nullptr;
    Value *Origin = nullptr;
    IRBuilder<> &IRB;
    MemorySanitizerVisitor *MSV;

  public:
    Combiner(MemorySanitizerVisitor *MSV, IRBuilder<> &IRB)
        : IRB(IRB), MSV(MSV) {}

    /// Add a pair of shadow and origin values to the mix.
    Combiner &Add(Value *OpShadow, Value *OpOrigin) {
      if (CombineShadow) {
        assert(OpShadow);
        if (!Shadow)
          Shadow = OpShadow;
        else {
          OpShadow = MSV->CreateShadowCast(IRB, OpShadow, Shadow->getType());
          Shadow = IRB.CreateOr(Shadow, OpShadow, "_msprop");
        }
      }

      if (MSV->MS.TrackOrigins) {
        assert(OpOrigin);
        if (!Origin) {
          Origin = OpOrigin;
        } else {
          Constant *ConstOrigin = dyn_cast<Constant>(OpOrigin);
          // No point in adding something that might result in 0 origin value.
          if (!ConstOrigin || !ConstOrigin->isNullValue()) {
            Value *Cond = MSV->convertToBool(OpShadow, IRB);
            Origin = IRB.CreateSelect(Cond, OpOrigin, Origin);
          }
        }
      }
      return *this;
    }

    /// Add an application value to the mix.
    Combiner &Add(Value *V) {
      Value *OpShadow = MSV->getShadow(V);
      Value *OpOrigin = MSV->MS.TrackOrigins ? MSV->getOrigin(V) : nullptr;
      return Add(OpShadow, OpOrigin);
    }

    /// Set the current combined values as the given instruction's shadow
    /// and origin.
    void Done(Instruction *I) {
      if (CombineShadow) {
        assert(Shadow);
        Shadow = MSV->CreateShadowCast(IRB, Shadow, MSV->getShadowTy(I));
        MSV->setShadow(I, Shadow);
      }
      if (MSV->MS.TrackOrigins) {
        assert(Origin);
        MSV->setOrigin(I, Origin);
      }
    }

    /// Store the current combined value at the specified origin
    /// location.
    void DoneAndStoreOrigin(TypeSize TS, Value *OriginPtr) {
      if (MSV->MS.TrackOrigins) {
        assert(Origin);
        MSV->paintOrigin(IRB, Origin, OriginPtr, TS, kMinOriginAlignment);
      }
    }
  };

  using ShadowAndOriginCombiner = Combiner<true>;
  using OriginCombiner = Combiner<false>;

  /// Propagate origin for arbitrary operation.
  void setOriginForNaryOp(Instruction &I) {
    if (!MS.TrackOrigins)
      return;
    IRBuilder<> IRB(&I);
    OriginCombiner OC(this, IRB);
    for (Use &Op : I.operands())
      OC.Add(Op.get());
    OC.Done(&I);
  }

  size_t VectorOrPrimitiveTypeSizeInBits(Type *Ty) {
    assert(!(Ty->isVectorTy() && Ty->getScalarType()->isPointerTy()) &&
           "Vector of pointers is not a valid shadow type");
    return Ty->isVectorTy() ? cast<FixedVectorType>(Ty)->getNumElements() *
                                  Ty->getScalarSizeInBits()
                            : Ty->getPrimitiveSizeInBits();
  }

  /// Cast between two shadow types, extending or truncating as
  /// necessary.
  Value *CreateShadowCast(IRBuilder<> &IRB, Value *V, Type *dstTy,
                          bool Signed = false) {
    Type *srcTy = V->getType();
    if (srcTy == dstTy)
      return V;
    size_t srcSizeInBits = VectorOrPrimitiveTypeSizeInBits(srcTy);
    size_t dstSizeInBits = VectorOrPrimitiveTypeSizeInBits(dstTy);
    if (srcSizeInBits > 1 && dstSizeInBits == 1)
      return IRB.CreateICmpNE(V, getCleanShadow(V));

    if (dstTy->isIntegerTy() && srcTy->isIntegerTy())
      return IRB.CreateIntCast(V, dstTy, Signed);
    if (dstTy->isVectorTy() && srcTy->isVectorTy() &&
        cast<VectorType>(dstTy)->getElementCount() ==
            cast<VectorType>(srcTy)->getElementCount())
      return IRB.CreateIntCast(V, dstTy, Signed);
    Value *V1 = IRB.CreateBitCast(V, Type::getIntNTy(*MS.C, srcSizeInBits));
    Value *V2 =
        IRB.CreateIntCast(V1, Type::getIntNTy(*MS.C, dstSizeInBits), Signed);
    return IRB.CreateBitCast(V2, dstTy);
    // TODO: handle struct types.
  }

  /// Cast an application value to the type of its own shadow.
  Value *CreateAppToShadowCast(IRBuilder<> &IRB, Value *V) {
    Type *ShadowTy = getShadowTy(V);
    if (V->getType() == ShadowTy)
      return V;
    if (V->getType()->isPtrOrPtrVectorTy())
      return IRB.CreatePtrToInt(V, ShadowTy);
    else
      return IRB.CreateBitCast(V, ShadowTy);
  }

  /// Propagate shadow for arbitrary operation.
  void handleShadowOr(Instruction &I) {
    IRBuilder<> IRB(&I);
    ShadowAndOriginCombiner SC(this, IRB);
    for (Use &Op : I.operands())
      SC.Add(Op.get());
    SC.Done(&I);
  }

  void visitFNeg(UnaryOperator &I) { handleShadowOr(I); }

  // Handle multiplication by constant.
  //
  // Handle a special case of multiplication by constant that may have one or
  // more zeros in the lower bits. This makes corresponding number of lower bits
  // of the result zero as well. We model it by shifting the other operand
  // shadow left by the required number of bits. Effectively, we transform
  // (X * (A * 2**B)) to ((X << B) * A) and instrument (X << B) as (Sx << B).
  // We use multiplication by 2**N instead of shift to cover the case of
  // multiplication by 0, which may occur in some elements of a vector operand.
  void handleMulByConstant(BinaryOperator &I, Constant *ConstArg,
                           Value *OtherArg) {
    Constant *ShadowMul;
    Type *Ty = ConstArg->getType();
    if (auto *VTy = dyn_cast<VectorType>(Ty)) {
      unsigned NumElements = cast<FixedVectorType>(VTy)->getNumElements();
      Type *EltTy = VTy->getElementType();
      SmallVector<Constant *, 16> Elements;
      for (unsigned Idx = 0; Idx < NumElements; ++Idx) {
        if (ConstantInt *Elt =
                dyn_cast<ConstantInt>(ConstArg->getAggregateElement(Idx))) {
          const APInt &V = Elt->getValue();
          APInt V2 = APInt(V.getBitWidth(), 1) << V.countr_zero();
          Elements.push_back(ConstantInt::get(EltTy, V2));
        } else {
          Elements.push_back(ConstantInt::get(EltTy, 1));
        }
      }
      ShadowMul = ConstantVector::get(Elements);
    } else {
      if (ConstantInt *Elt = dyn_cast<ConstantInt>(ConstArg)) {
        const APInt &V = Elt->getValue();
        APInt V2 = APInt(V.getBitWidth(), 1) << V.countr_zero();
        ShadowMul = ConstantInt::get(Ty, V2);
      } else {
        ShadowMul = ConstantInt::get(Ty, 1);
      }
    }

    IRBuilder<> IRB(&I);
    setShadow(&I,
              IRB.CreateMul(getShadow(OtherArg), ShadowMul, "msprop_mul_cst"));
    setOrigin(&I, getOrigin(OtherArg));
  }

  void visitMul(BinaryOperator &I) {
    Constant *constOp0 = dyn_cast<Constant>(I.getOperand(0));
    Constant *constOp1 = dyn_cast<Constant>(I.getOperand(1));
    if (constOp0 && !constOp1)
      handleMulByConstant(I, constOp0, I.getOperand(1));
    else if (constOp1 && !constOp0)
      handleMulByConstant(I, constOp1, I.getOperand(0));
    else
      handleShadowOr(I);
  }

  void visitFAdd(BinaryOperator &I) { handleShadowOr(I); }
  void visitFSub(BinaryOperator &I) { handleShadowOr(I); }
  void visitFMul(BinaryOperator &I) { handleShadowOr(I); }
  void visitAdd(BinaryOperator &I) { handleShadowOr(I); }
  void visitSub(BinaryOperator &I) { handleShadowOr(I); }
  void visitXor(BinaryOperator &I) { handleShadowOr(I); }

  void handleIntegerDiv(Instruction &I) {
    IRBuilder<> IRB(&I);
    // Strict on the second argument.
    insertShadowCheck(I.getOperand(1), &I);
    setShadow(&I, getShadow(&I, 0));
    setOrigin(&I, getOrigin(&I, 0));
  }

  void visitUDiv(BinaryOperator &I) { handleIntegerDiv(I); }
  void visitSDiv(BinaryOperator &I) { handleIntegerDiv(I); }
  void visitURem(BinaryOperator &I) { handleIntegerDiv(I); }
  void visitSRem(BinaryOperator &I) { handleIntegerDiv(I); }

  // Floating point division is side-effect free. We can not require that the
  // divisor is fully initialized and must propagate shadow. See PR37523.
  void visitFDiv(BinaryOperator &I) { handleShadowOr(I); }
  void visitFRem(BinaryOperator &I) { handleShadowOr(I); }

  /// Instrument == and != comparisons.
  ///
  /// Sometimes the comparison result is known even if some of the bits of the
  /// arguments are not.
  void handleEqualityComparison(ICmpInst &I) {
    IRBuilder<> IRB(&I);
    Value *A = I.getOperand(0);
    Value *B = I.getOperand(1);
    Value *Sa = getShadow(A);
    Value *Sb = getShadow(B);

    // Get rid of pointers and vectors of pointers.
    // For ints (and vectors of ints), types of A and Sa match,
    // and this is a no-op.
    A = IRB.CreatePointerCast(A, Sa->getType());
    B = IRB.CreatePointerCast(B, Sb->getType());

    // A == B  <==>  (C = A^B) == 0
    // A != B  <==>  (C = A^B) != 0
    // Sc = Sa | Sb
    Value *C = IRB.CreateXor(A, B);
    Value *Sc = IRB.CreateOr(Sa, Sb);
    // Now dealing with i = (C == 0) comparison (or C != 0, does not matter now)
    // Result is defined if one of the following is true
    // * there is a defined 1 bit in C
    // * C is fully defined
    // Si = !(C & ~Sc) && Sc
    Value *Zero = Constant::getNullValue(Sc->getType());
    Value *MinusOne = Constant::getAllOnesValue(Sc->getType());
    Value *LHS = IRB.CreateICmpNE(Sc, Zero);
    Value *RHS =
        IRB.CreateICmpEQ(IRB.CreateAnd(IRB.CreateXor(Sc, MinusOne), C), Zero);
    Value *Si = IRB.CreateAnd(LHS, RHS);
    Si->setName("_msprop_icmp");
    setShadow(&I, Si);
    setOriginForNaryOp(I);
  }

  /// Build the lowest possible value of V, taking into account V's
  ///        uninitialized bits.
  Value *getLowestPossibleValue(IRBuilder<> &IRB, Value *A, Value *Sa,
                                bool isSigned) {
    if (isSigned) {
      // Split shadow into sign bit and other bits.
      Value *SaOtherBits = IRB.CreateLShr(IRB.CreateShl(Sa, 1), 1);
      Value *SaSignBit = IRB.CreateXor(Sa, SaOtherBits);
      // Maximise the undefined shadow bit, minimize other undefined bits.
      return IRB.CreateOr(IRB.CreateAnd(A, IRB.CreateNot(SaOtherBits)),
                          SaSignBit);
    } else {
      // Minimize undefined bits.
      return IRB.CreateAnd(A, IRB.CreateNot(Sa));
    }
  }

  /// Build the highest possible value of V, taking into account V's
  ///        uninitialized bits.
  Value *getHighestPossibleValue(IRBuilder<> &IRB, Value *A, Value *Sa,
                                 bool isSigned) {
    if (isSigned) {
      // Split shadow into sign bit and other bits.
      Value *SaOtherBits = IRB.CreateLShr(IRB.CreateShl(Sa, 1), 1);
      Value *SaSignBit = IRB.CreateXor(Sa, SaOtherBits);
      // Minimise the undefined shadow bit, maximise other undefined bits.
      return IRB.CreateOr(IRB.CreateAnd(A, IRB.CreateNot(SaSignBit)),
                          SaOtherBits);
    } else {
      // Maximize undefined bits.
      return IRB.CreateOr(A, Sa);
    }
  }

  /// Instrument relational comparisons.
  ///
  /// This function does exact shadow propagation for all relational
  /// comparisons of integers, pointers and vectors of those.
  /// FIXME: output seems suboptimal when one of the operands is a constant
  void handleRelationalComparisonExact(ICmpInst &I) {
    IRBuilder<> IRB(&I);
    Value *A = I.getOperand(0);
    Value *B = I.getOperand(1);
    Value *Sa = getShadow(A);
    Value *Sb = getShadow(B);

    // Get rid of pointers and vectors of pointers.
    // For ints (and vectors of ints), types of A and Sa match,
    // and this is a no-op.
    A = IRB.CreatePointerCast(A, Sa->getType());
    B = IRB.CreatePointerCast(B, Sb->getType());

    // Let [a0, a1] be the interval of possible values of A, taking into account
    // its undefined bits. Let [b0, b1] be the interval of possible values of B.
    // Then (A cmp B) is defined iff (a0 cmp b1) == (a1 cmp b0).
    bool IsSigned = I.isSigned();
    Value *S1 = IRB.CreateICmp(I.getPredicate(),
                               getLowestPossibleValue(IRB, A, Sa, IsSigned),
                               getHighestPossibleValue(IRB, B, Sb, IsSigned));
    Value *S2 = IRB.CreateICmp(I.getPredicate(),
                               getHighestPossibleValue(IRB, A, Sa, IsSigned),
                               getLowestPossibleValue(IRB, B, Sb, IsSigned));
    Value *Si = IRB.CreateXor(S1, S2);
    setShadow(&I, Si);
    setOriginForNaryOp(I);
  }

  /// Instrument signed relational comparisons.
  ///
  /// Handle sign bit tests: x<0, x>=0, x<=-1, x>-1 by propagating the highest
  /// bit of the shadow. Everything else is delegated to handleShadowOr().
  void handleSignedRelationalComparison(ICmpInst &I) {
    Constant *constOp;
    Value *op = nullptr;
    CmpInst::Predicate pre;
    if ((constOp = dyn_cast<Constant>(I.getOperand(1)))) {
      op = I.getOperand(0);
      pre = I.getPredicate();
    } else if ((constOp = dyn_cast<Constant>(I.getOperand(0)))) {
      op = I.getOperand(1);
      pre = I.getSwappedPredicate();
    } else {
      handleShadowOr(I);
      return;
    }

    if ((constOp->isNullValue() &&
         (pre == CmpInst::ICMP_SLT || pre == CmpInst::ICMP_SGE)) ||
        (constOp->isAllOnesValue() &&
         (pre == CmpInst::ICMP_SGT || pre == CmpInst::ICMP_SLE))) {
      IRBuilder<> IRB(&I);
      Value *Shadow = IRB.CreateICmpSLT(getShadow(op), getCleanShadow(op),
                                        "_msprop_icmp_s");
      setShadow(&I, Shadow);
      setOrigin(&I, getOrigin(op));
    } else {
      handleShadowOr(I);
    }
  }

  void visitICmpInst(ICmpInst &I) {
    if (!ClHandleICmp) {
      handleShadowOr(I);
      return;
    }
    if (I.isEquality()) {
      handleEqualityComparison(I);
      return;
    }

    assert(I.isRelational());
    if (ClHandleICmpExact) {
      handleRelationalComparisonExact(I);
      return;
    }
    if (I.isSigned()) {
      handleSignedRelationalComparison(I);
      return;
    }

    assert(I.isUnsigned());
    if ((isa<Constant>(I.getOperand(0)) || isa<Constant>(I.getOperand(1)))) {
      handleRelationalComparisonExact(I);
      return;
    }

    handleShadowOr(I);
  }

  void visitFCmpInst(FCmpInst &I) { handleShadowOr(I); }

  void handleShift(BinaryOperator &I) {
    IRBuilder<> IRB(&I);
    // If any of the S2 bits are poisoned, the whole thing is poisoned.
    // Otherwise perform the same shift on S1.
    Value *S1 = getShadow(&I, 0);
    Value *S2 = getShadow(&I, 1);
    Value *S2Conv =
        IRB.CreateSExt(IRB.CreateICmpNE(S2, getCleanShadow(S2)), S2->getType());
    Value *V2 = I.getOperand(1);
    Value *Shift = IRB.CreateBinOp(I.getOpcode(), S1, V2);
    setShadow(&I, IRB.CreateOr(Shift, S2Conv));
    setOriginForNaryOp(I);
  }

  void visitShl(BinaryOperator &I) { handleShift(I); }
  void visitAShr(BinaryOperator &I) { handleShift(I); }
  void visitLShr(BinaryOperator &I) { handleShift(I); }

  void handleFunnelShift(IntrinsicInst &I) {
    IRBuilder<> IRB(&I);
    // If any of the S2 bits are poisoned, the whole thing is poisoned.
    // Otherwise perform the same shift on S0 and S1.
    Value *S0 = getShadow(&I, 0);
    Value *S1 = getShadow(&I, 1);
    Value *S2 = getShadow(&I, 2);
    Value *S2Conv =
        IRB.CreateSExt(IRB.CreateICmpNE(S2, getCleanShadow(S2)), S2->getType());
    Value *V2 = I.getOperand(2);
    Function *Intrin = Intrinsic::getDeclaration(
        I.getModule(), I.getIntrinsicID(), S2Conv->getType());
    Value *Shift = IRB.CreateCall(Intrin, {S0, S1, V2});
    setShadow(&I, IRB.CreateOr(Shift, S2Conv));
    setOriginForNaryOp(I);
  }

  /// Instrument llvm.memmove
  ///
  /// At this point we don't know if llvm.memmove will be inlined or not.
  /// If we don't instrument it and it gets inlined,
  /// our interceptor will not kick in and we will lose the memmove.
  /// If we instrument the call here, but it does not get inlined,
  /// we will memove the shadow twice: which is bad in case
  /// of overlapping regions. So, we simply lower the intrinsic to a call.
  ///
  /// Similar situation exists for memcpy and memset.
  void visitMemMoveInst(MemMoveInst &I) {
    getShadow(I.getArgOperand(1)); // Ensure shadow initialized
    IRBuilder<> IRB(&I);
    IRB.CreateCall(MS.MemmoveFn,
                   {I.getArgOperand(0), I.getArgOperand(1),
                    IRB.CreateIntCast(I.getArgOperand(2), MS.IntptrTy, false)});
    I.eraseFromParent();
  }

  /// Instrument memcpy
  ///
  /// Similar to memmove: avoid copying shadow twice. This is somewhat
  /// unfortunate as it may slowdown small constant memcpys.
  /// FIXME: consider doing manual inline for small constant sizes and proper
  /// alignment.
  ///
  /// Note: This also handles memcpy.inline, which promises no calls to external
  /// functions as an optimization. However, with instrumentation enabled this
  /// is difficult to promise; additionally, we know that the MSan runtime
  /// exists and provides __msan_memcpy(). Therefore, we assume that with
  /// instrumentation it's safe to turn memcpy.inline into a call to
  /// __msan_memcpy(). Should this be wrong, such as when implementing memcpy()
  /// itself, instrumentation should be disabled with the no_sanitize attribute.
  void visitMemCpyInst(MemCpyInst &I) {
    getShadow(I.getArgOperand(1)); // Ensure shadow initialized
    IRBuilder<> IRB(&I);
    IRB.CreateCall(MS.MemcpyFn,
                   {I.getArgOperand(0), I.getArgOperand(1),
                    IRB.CreateIntCast(I.getArgOperand(2), MS.IntptrTy, false)});
    I.eraseFromParent();
  }

  // Same as memcpy.
  void visitMemSetInst(MemSetInst &I) {
    IRBuilder<> IRB(&I);
    IRB.CreateCall(
        MS.MemsetFn,
        {I.getArgOperand(0),
         IRB.CreateIntCast(I.getArgOperand(1), IRB.getInt32Ty(), false),
         IRB.CreateIntCast(I.getArgOperand(2), MS.IntptrTy, false)});
    I.eraseFromParent();
  }

  void visitVAStartInst(VAStartInst &I) { VAHelper->visitVAStartInst(I); }

  void visitVACopyInst(VACopyInst &I) { VAHelper->visitVACopyInst(I); }

  /// Handle vector store-like intrinsics.
  ///
  /// Instrument intrinsics that look like a simple SIMD store: writes memory,
  /// has 1 pointer argument and 1 vector argument, returns void.
  bool handleVectorStoreIntrinsic(IntrinsicInst &I) {
    IRBuilder<> IRB(&I);
    Value *Addr = I.getArgOperand(0);
    Value *Shadow = getShadow(&I, 1);
    Value *ShadowPtr, *OriginPtr;

    // We don't know the pointer alignment (could be unaligned SSE store!).
    // Have to assume to worst case.
    std::tie(ShadowPtr, OriginPtr) = getShadowOriginPtr(
        Addr, IRB, Shadow->getType(), Align(1), /*isStore*/ true);
    IRB.CreateAlignedStore(Shadow, ShadowPtr, Align(1));

    if (ClCheckAccessAddress)
      insertShadowCheck(Addr, &I);

    // FIXME: factor out common code from materializeStores
    if (MS.TrackOrigins)
      IRB.CreateStore(getOrigin(&I, 1), OriginPtr);
    return true;
  }

  /// Handle vector load-like intrinsics.
  ///
  /// Instrument intrinsics that look like a simple SIMD load: reads memory,
  /// has 1 pointer argument, returns a vector.
  bool handleVectorLoadIntrinsic(IntrinsicInst &I) {
    IRBuilder<> IRB(&I);
    Value *Addr = I.getArgOperand(0);

    Type *ShadowTy = getShadowTy(&I);
    Value *ShadowPtr = nullptr, *OriginPtr = nullptr;
    if (PropagateShadow) {
      // We don't know the pointer alignment (could be unaligned SSE load!).
      // Have to assume to worst case.
      const Align Alignment = Align(1);
      std::tie(ShadowPtr, OriginPtr) =
          getShadowOriginPtr(Addr, IRB, ShadowTy, Alignment, /*isStore*/ false);
      setShadow(&I,
                IRB.CreateAlignedLoad(ShadowTy, ShadowPtr, Alignment, "_msld"));
    } else {
      setShadow(&I, getCleanShadow(&I));
    }

    if (ClCheckAccessAddress)
      insertShadowCheck(Addr, &I);

    if (MS.TrackOrigins) {
      if (PropagateShadow)
        setOrigin(&I, IRB.CreateLoad(MS.OriginTy, OriginPtr));
      else
        setOrigin(&I, getCleanOrigin());
    }
    return true;
  }

  /// Handle (SIMD arithmetic)-like intrinsics.
  ///
  /// Instrument intrinsics with any number of arguments of the same type,
  /// equal to the return type. The type should be simple (no aggregates or
  /// pointers; vectors are fine).
  /// Caller guarantees that this intrinsic does not access memory.
  bool maybeHandleSimpleNomemIntrinsic(IntrinsicInst &I) {
    Type *RetTy = I.getType();
    if (!(RetTy->isIntOrIntVectorTy() || RetTy->isFPOrFPVectorTy()))
      return false;

    unsigned NumArgOperands = I.arg_size();
    for (unsigned i = 0; i < NumArgOperands; ++i) {
      Type *Ty = I.getArgOperand(i)->getType();
      if (Ty != RetTy)
        return false;
    }

    IRBuilder<> IRB(&I);
    ShadowAndOriginCombiner SC(this, IRB);
    for (unsigned i = 0; i < NumArgOperands; ++i)
      SC.Add(I.getArgOperand(i));
    SC.Done(&I);

    return true;
  }

  /// Heuristically instrument unknown intrinsics.
  ///
  /// The main purpose of this code is to do something reasonable with all
  /// random intrinsics we might encounter, most importantly - SIMD intrinsics.
  /// We recognize several classes of intrinsics by their argument types and
  /// ModRefBehaviour and apply special instrumentation when we are reasonably
  /// sure that we know what the intrinsic does.
  ///
  /// We special-case intrinsics where this approach fails. See llvm.bswap
  /// handling as an example of that.
  bool handleUnknownIntrinsic(IntrinsicInst &I) {
    unsigned NumArgOperands = I.arg_size();
    if (NumArgOperands == 0)
      return false;

    if (NumArgOperands == 2 && I.getArgOperand(0)->getType()->isPointerTy() &&
        I.getArgOperand(1)->getType()->isVectorTy() &&
        I.getType()->isVoidTy() && !I.onlyReadsMemory()) {
      // This looks like a vector store.
      return handleVectorStoreIntrinsic(I);
    }

    if (NumArgOperands == 1 && I.getArgOperand(0)->getType()->isPointerTy() &&
        I.getType()->isVectorTy() && I.onlyReadsMemory()) {
      // This looks like a vector load.
      return handleVectorLoadIntrinsic(I);
    }

    if (I.doesNotAccessMemory())
      if (maybeHandleSimpleNomemIntrinsic(I))
        return true;

    // FIXME: detect and handle SSE maskstore/maskload
    return false;
  }

  void handleInvariantGroup(IntrinsicInst &I) {
    setShadow(&I, getShadow(&I, 0));
    setOrigin(&I, getOrigin(&I, 0));
  }

  void handleLifetimeStart(IntrinsicInst &I) {
    if (!PoisonStack)
      return;
    AllocaInst *AI = llvm::findAllocaForValue(I.getArgOperand(1));
    if (!AI)
      InstrumentLifetimeStart = false;
    LifetimeStartList.push_back(std::make_pair(&I, AI));
  }

  void handleBswap(IntrinsicInst &I) {
    IRBuilder<> IRB(&I);
    Value *Op = I.getArgOperand(0);
    Type *OpType = Op->getType();
    Function *BswapFunc = Intrinsic::getDeclaration(
        F.getParent(), Intrinsic::bswap, ArrayRef(&OpType, 1));
    setShadow(&I, IRB.CreateCall(BswapFunc, getShadow(Op)));
    setOrigin(&I, getOrigin(Op));
  }

  void handleCountZeroes(IntrinsicInst &I) {
    IRBuilder<> IRB(&I);
    Value *Src = I.getArgOperand(0);

    // Set the Output shadow based on input Shadow
    Value *BoolShadow = IRB.CreateIsNotNull(getShadow(Src), "_mscz_bs");

    // If zero poison is requested, mix in with the shadow
    Constant *IsZeroPoison = cast<Constant>(I.getOperand(1));
    if (!IsZeroPoison->isZeroValue()) {
      Value *BoolZeroPoison = IRB.CreateIsNull(Src, "_mscz_bzp");
      BoolShadow = IRB.CreateOr(BoolShadow, BoolZeroPoison, "_mscz_bs");
    }

    Value *OutputShadow =
        IRB.CreateSExt(BoolShadow, getShadowTy(Src), "_mscz_os");

    setShadow(&I, OutputShadow);
    setOriginForNaryOp(I);
  }

  // Instrument vector convert intrinsic.
  //
  // This function instruments intrinsics like cvtsi2ss:
  // %Out = int_xxx_cvtyyy(%ConvertOp)
  // or
  // %Out = int_xxx_cvtyyy(%CopyOp, %ConvertOp)
  // Intrinsic converts \p NumUsedElements elements of \p ConvertOp to the same
  // number \p Out elements, and (if has 2 arguments) copies the rest of the
  // elements from \p CopyOp.
  // In most cases conversion involves floating-point value which may trigger a
  // hardware exception when not fully initialized. For this reason we require
  // \p ConvertOp[0:NumUsedElements] to be fully initialized and trap otherwise.
  // We copy the shadow of \p CopyOp[NumUsedElements:] to \p
  // Out[NumUsedElements:]. This means that intrinsics without \p CopyOp always
  // return a fully initialized value.
  void handleVectorConvertIntrinsic(IntrinsicInst &I, int NumUsedElements,
                                    bool HasRoundingMode = false) {
    IRBuilder<> IRB(&I);
    Value *CopyOp, *ConvertOp;

    assert((!HasRoundingMode ||
            isa<ConstantInt>(I.getArgOperand(I.arg_size() - 1))) &&
           "Invalid rounding mode");

    switch (I.arg_size() - HasRoundingMode) {
    case 2:
      CopyOp = I.getArgOperand(0);
      ConvertOp = I.getArgOperand(1);
      break;
    case 1:
      ConvertOp = I.getArgOperand(0);
      CopyOp = nullptr;
      break;
    default:
      llvm_unreachable("Cvt intrinsic with unsupported number of arguments.");
    }

    // The first *NumUsedElements* elements of ConvertOp are converted to the
    // same number of output elements. The rest of the output is copied from
    // CopyOp, or (if not available) filled with zeroes.
    // Combine shadow for elements of ConvertOp that are used in this operation,
    // and insert a check.
    // FIXME: consider propagating shadow of ConvertOp, at least in the case of
    // int->any conversion.
    Value *ConvertShadow = getShadow(ConvertOp);
    Value *AggShadow = nullptr;
    if (ConvertOp->getType()->isVectorTy()) {
      AggShadow = IRB.CreateExtractElement(
          ConvertShadow, ConstantInt::get(IRB.getInt32Ty(), 0));
      for (int i = 1; i < NumUsedElements; ++i) {
        Value *MoreShadow = IRB.CreateExtractElement(
            ConvertShadow, ConstantInt::get(IRB.getInt32Ty(), i));
        AggShadow = IRB.CreateOr(AggShadow, MoreShadow);
      }
    } else {
      AggShadow = ConvertShadow;
    }
    assert(AggShadow->getType()->isIntegerTy());
    insertShadowCheck(AggShadow, getOrigin(ConvertOp), &I);

    // Build result shadow by zero-filling parts of CopyOp shadow that come from
    // ConvertOp.
    if (CopyOp) {
      assert(CopyOp->getType() == I.getType());
      assert(CopyOp->getType()->isVectorTy());
      Value *ResultShadow = getShadow(CopyOp);
      Type *EltTy = cast<VectorType>(ResultShadow->getType())->getElementType();
      for (int i = 0; i < NumUsedElements; ++i) {
        ResultShadow = IRB.CreateInsertElement(
            ResultShadow, ConstantInt::getNullValue(EltTy),
            ConstantInt::get(IRB.getInt32Ty(), i));
      }
      setShadow(&I, ResultShadow);
      setOrigin(&I, getOrigin(CopyOp));
    } else {
      setShadow(&I, getCleanShadow(&I));
      setOrigin(&I, getCleanOrigin());
    }
  }

  // Given a scalar or vector, extract lower 64 bits (or less), and return all
  // zeroes if it is zero, and all ones otherwise.
  Value *Lower64ShadowExtend(IRBuilder<> &IRB, Value *S, Type *T) {
    if (S->getType()->isVectorTy())
      S = CreateShadowCast(IRB, S, IRB.getInt64Ty(), /* Signed */ true);
    assert(S->getType()->getPrimitiveSizeInBits() <= 64);
    Value *S2 = IRB.CreateICmpNE(S, getCleanShadow(S));
    return CreateShadowCast(IRB, S2, T, /* Signed */ true);
  }

  // Given a vector, extract its first element, and return all
  // zeroes if it is zero, and all ones otherwise.
  Value *LowerElementShadowExtend(IRBuilder<> &IRB, Value *S, Type *T) {
    Value *S1 = IRB.CreateExtractElement(S, (uint64_t)0);
    Value *S2 = IRB.CreateICmpNE(S1, getCleanShadow(S1));
    return CreateShadowCast(IRB, S2, T, /* Signed */ true);
  }

  Value *VariableShadowExtend(IRBuilder<> &IRB, Value *S) {
    Type *T = S->getType();
    assert(T->isVectorTy());
    Value *S2 = IRB.CreateICmpNE(S, getCleanShadow(S));
    return IRB.CreateSExt(S2, T);
  }

  // Instrument vector shift intrinsic.
  //
  // This function instruments intrinsics like int_x86_avx2_psll_w.
  // Intrinsic shifts %In by %ShiftSize bits.
  // %ShiftSize may be a vector. In that case the lower 64 bits determine shift
  // size, and the rest is ignored. Behavior is defined even if shift size is
  // greater than register (or field) width.
  void handleVectorShiftIntrinsic(IntrinsicInst &I, bool Variable) {
    assert(I.arg_size() == 2);
    IRBuilder<> IRB(&I);
    // If any of the S2 bits are poisoned, the whole thing is poisoned.
    // Otherwise perform the same shift on S1.
    Value *S1 = getShadow(&I, 0);
    Value *S2 = getShadow(&I, 1);
    Value *S2Conv = Variable ? VariableShadowExtend(IRB, S2)
                             : Lower64ShadowExtend(IRB, S2, getShadowTy(&I));
    Value *V1 = I.getOperand(0);
    Value *V2 = I.getOperand(1);
    Value *Shift = IRB.CreateCall(I.getFunctionType(), I.getCalledOperand(),
                                  {IRB.CreateBitCast(S1, V1->getType()), V2});
    Shift = IRB.CreateBitCast(Shift, getShadowTy(&I));
    setShadow(&I, IRB.CreateOr(Shift, S2Conv));
    setOriginForNaryOp(I);
  }

  // Get an MMX-sized vector type.
  Type *getMMXVectorTy(unsigned EltSizeInBits) {
    const unsigned X86_MMXSizeInBits = 64;
    assert(EltSizeInBits != 0 && (X86_MMXSizeInBits % EltSizeInBits) == 0 &&
           "Illegal MMX vector element size");
    return FixedVectorType::get(IntegerType::get(*MS.C, EltSizeInBits),
                                X86_MMXSizeInBits / EltSizeInBits);
  }

  // Returns a signed counterpart for an (un)signed-saturate-and-pack
  // intrinsic.
  Intrinsic::ID getSignedPackIntrinsic(Intrinsic::ID id) {
    switch (id) {
    case Intrinsic::x86_sse2_packsswb_128:
    case Intrinsic::x86_sse2_packuswb_128:
      return Intrinsic::x86_sse2_packsswb_128;

    case Intrinsic::x86_sse2_packssdw_128:
    case Intrinsic::x86_sse41_packusdw:
      return Intrinsic::x86_sse2_packssdw_128;

    case Intrinsic::x86_avx2_packsswb:
    case Intrinsic::x86_avx2_packuswb:
      return Intrinsic::x86_avx2_packsswb;

    case Intrinsic::x86_avx2_packssdw:
    case Intrinsic::x86_avx2_packusdw:
      return Intrinsic::x86_avx2_packssdw;

    case Intrinsic::x86_mmx_packsswb:
    case Intrinsic::x86_mmx_packuswb:
      return Intrinsic::x86_mmx_packsswb;

    case Intrinsic::x86_mmx_packssdw:
      return Intrinsic::x86_mmx_packssdw;
    default:
      llvm_unreachable("unexpected intrinsic id");
    }
  }

  // Instrument vector pack intrinsic.
  //
  // This function instruments intrinsics like x86_mmx_packsswb, that
  // packs elements of 2 input vectors into half as many bits with saturation.
  // Shadow is propagated with the signed variant of the same intrinsic applied
  // to sext(Sa != zeroinitializer), sext(Sb != zeroinitializer).
  // MMXEltSizeInBits is used only for x86mmx arguments.
  void handleVectorPackIntrinsic(IntrinsicInst &I,
                                 unsigned MMXEltSizeInBits = 0) {
    assert(I.arg_size() == 2);
    IRBuilder<> IRB(&I);
    Value *S1 = getShadow(&I, 0);
    Value *S2 = getShadow(&I, 1);
    assert(S1->getType()->isVectorTy());

    // SExt and ICmpNE below must apply to individual elements of input vectors.
    // In case of x86mmx arguments, cast them to appropriate vector types and
    // back.
    Type *T =
        MMXEltSizeInBits ? getMMXVectorTy(MMXEltSizeInBits) : S1->getType();
    if (MMXEltSizeInBits) {
      S1 = IRB.CreateBitCast(S1, T);
      S2 = IRB.CreateBitCast(S2, T);
    }
    Value *S1_ext =
        IRB.CreateSExt(IRB.CreateICmpNE(S1, Constant::getNullValue(T)), T);
    Value *S2_ext =
        IRB.CreateSExt(IRB.CreateICmpNE(S2, Constant::getNullValue(T)), T);
    if (MMXEltSizeInBits) {
      S1_ext = IRB.CreateBitCast(S1_ext, getMMXVectorTy(64));
      S2_ext = IRB.CreateBitCast(S2_ext, getMMXVectorTy(64));
    }

    Function *ShadowFn = Intrinsic::getDeclaration(
        F.getParent(), getSignedPackIntrinsic(I.getIntrinsicID()));

    Value *S =
        IRB.CreateCall(ShadowFn, {S1_ext, S2_ext}, "_msprop_vector_pack");
    if (MMXEltSizeInBits)
      S = IRB.CreateBitCast(S, getShadowTy(&I));
    setShadow(&I, S);
    setOriginForNaryOp(I);
  }

  // Convert `Mask` into `<n x i1>`.
  Constant *createDppMask(unsigned Width, unsigned Mask) {
    SmallVector<Constant *, 4> R(Width);
    for (auto &M : R) {
      M = ConstantInt::getBool(F.getContext(), Mask & 1);
      Mask >>= 1;
    }
    return ConstantVector::get(R);
  }

  // Calculate output shadow as array of booleans `<n x i1>`, assuming if any
  // arg is poisoned, entire dot product is poisoned.
  Value *findDppPoisonedOutput(IRBuilder<> &IRB, Value *S, unsigned SrcMask,
                               unsigned DstMask) {
    const unsigned Width =
        cast<FixedVectorType>(S->getType())->getNumElements();

    S = IRB.CreateSelect(createDppMask(Width, SrcMask), S,
                         Constant::getNullValue(S->getType()));
    Value *SElem = IRB.CreateOrReduce(S);
    Value *IsClean = IRB.CreateIsNull(SElem, "_msdpp");
    Value *DstMaskV = createDppMask(Width, DstMask);

    return IRB.CreateSelect(
        IsClean, Constant::getNullValue(DstMaskV->getType()), DstMaskV);
  }

  // See `Intel Intrinsics Guide` for `_dp_p*` instructions.
  //
  // 2 and 4 element versions produce single scalar of dot product, and then
  // puts it into elements of output vector, selected by 4 lowest bits of the
  // mask. Top 4 bits of the mask control which elements of input to use for dot
  // product.
  //
  // 8 element version mask still has only 4 bit for input, and 4 bit for output
  // mask. According to the spec it just operates as 4 element version on first
  // 4 elements of inputs and output, and then on last 4 elements of inputs and
  // output.
  void handleDppIntrinsic(IntrinsicInst &I) {
    IRBuilder<> IRB(&I);

    Value *S0 = getShadow(&I, 0);
    Value *S1 = getShadow(&I, 1);
    Value *S = IRB.CreateOr(S0, S1);

    const unsigned Width =
        cast<FixedVectorType>(S->getType())->getNumElements();
    assert(Width == 2 || Width == 4 || Width == 8);

    const unsigned Mask = cast<ConstantInt>(I.getArgOperand(2))->getZExtValue();
    const unsigned SrcMask = Mask >> 4;
    const unsigned DstMask = Mask & 0xf;

    // Calculate shadow as `<n x i1>`.
    Value *SI1 = findDppPoisonedOutput(IRB, S, SrcMask, DstMask);
    if (Width == 8) {
      // First 4 elements of shadow are already calculated. `makeDppShadow`
      // operats on 32 bit masks, so we can just shift masks, and repeat.
      SI1 = IRB.CreateOr(
          SI1, findDppPoisonedOutput(IRB, S, SrcMask << 4, DstMask << 4));
    }
    // Extend to real size of shadow, poisoning either all or none bits of an
    // element.
    S = IRB.CreateSExt(SI1, S->getType(), "_msdpp");

    setShadow(&I, S);
    setOriginForNaryOp(I);
  }

  Value *convertBlendvToSelectMask(IRBuilder<> &IRB, Value *C) {
    C = CreateAppToShadowCast(IRB, C);
    FixedVectorType *FVT = cast<FixedVectorType>(C->getType());
    unsigned ElSize = FVT->getElementType()->getPrimitiveSizeInBits();
    C = IRB.CreateAShr(C, ElSize - 1);
    FVT = FixedVectorType::get(IRB.getInt1Ty(), FVT->getNumElements());
    return IRB.CreateTrunc(C, FVT);
  }

  // `blendv(f, t, c)` is effectively `select(c[top_bit], t, f)`.
  void handleBlendvIntrinsic(IntrinsicInst &I) {
    Value *C = I.getOperand(2);
    Value *T = I.getOperand(1);
    Value *F = I.getOperand(0);

    Value *Sc = getShadow(&I, 2);
    Value *Oc = MS.TrackOrigins ? getOrigin(C) : nullptr;

    {
      IRBuilder<> IRB(&I);
      // Extract top bit from condition and its shadow.
      C = convertBlendvToSelectMask(IRB, C);
      Sc = convertBlendvToSelectMask(IRB, Sc);

      setShadow(C, Sc);
      setOrigin(C, Oc);
    }

    handleSelectLikeInst(I, C, T, F);
  }

  // Instrument sum-of-absolute-differences intrinsic.
  void handleVectorSadIntrinsic(IntrinsicInst &I, bool IsMMX = false) {
    const unsigned SignificantBitsPerResultElement = 16;
    Type *ResTy = IsMMX ? IntegerType::get(*MS.C, 64) : I.getType();
    unsigned ZeroBitsPerResultElement =
        ResTy->getScalarSizeInBits() - SignificantBitsPerResultElement;

    IRBuilder<> IRB(&I);
    auto *Shadow0 = getShadow(&I, 0);
    auto *Shadow1 = getShadow(&I, 1);
    Value *S = IRB.CreateOr(Shadow0, Shadow1);
    S = IRB.CreateBitCast(S, ResTy);
    S = IRB.CreateSExt(IRB.CreateICmpNE(S, Constant::getNullValue(ResTy)),
                       ResTy);
    S = IRB.CreateLShr(S, ZeroBitsPerResultElement);
    S = IRB.CreateBitCast(S, getShadowTy(&I));
    setShadow(&I, S);
    setOriginForNaryOp(I);
  }

  // Instrument multiply-add intrinsic.
  void handleVectorPmaddIntrinsic(IntrinsicInst &I,
                                  unsigned MMXEltSizeInBits = 0) {
    Type *ResTy =
        MMXEltSizeInBits ? getMMXVectorTy(MMXEltSizeInBits * 2) : I.getType();
    IRBuilder<> IRB(&I);
    auto *Shadow0 = getShadow(&I, 0);
    auto *Shadow1 = getShadow(&I, 1);
    Value *S = IRB.CreateOr(Shadow0, Shadow1);
    S = IRB.CreateBitCast(S, ResTy);
    S = IRB.CreateSExt(IRB.CreateICmpNE(S, Constant::getNullValue(ResTy)),
                       ResTy);
    S = IRB.CreateBitCast(S, getShadowTy(&I));
    setShadow(&I, S);
    setOriginForNaryOp(I);
  }

  // Instrument compare-packed intrinsic.
  // Basically, an or followed by sext(icmp ne 0) to end up with all-zeros or
  // all-ones shadow.
  void handleVectorComparePackedIntrinsic(IntrinsicInst &I) {
    IRBuilder<> IRB(&I);
    Type *ResTy = getShadowTy(&I);
    auto *Shadow0 = getShadow(&I, 0);
    auto *Shadow1 = getShadow(&I, 1);
    Value *S0 = IRB.CreateOr(Shadow0, Shadow1);
    Value *S = IRB.CreateSExt(
        IRB.CreateICmpNE(S0, Constant::getNullValue(ResTy)), ResTy);
    setShadow(&I, S);
    setOriginForNaryOp(I);
  }

  // Instrument compare-scalar intrinsic.
  // This handles both cmp* intrinsics which return the result in the first
  // element of a vector, and comi* which return the result as i32.
  void handleVectorCompareScalarIntrinsic(IntrinsicInst &I) {
    IRBuilder<> IRB(&I);
    auto *Shadow0 = getShadow(&I, 0);
    auto *Shadow1 = getShadow(&I, 1);
    Value *S0 = IRB.CreateOr(Shadow0, Shadow1);
    Value *S = LowerElementShadowExtend(IRB, S0, getShadowTy(&I));
    setShadow(&I, S);
    setOriginForNaryOp(I);
  }

  // Instrument generic vector reduction intrinsics
  // by ORing together all their fields.
  void handleVectorReduceIntrinsic(IntrinsicInst &I) {
    IRBuilder<> IRB(&I);
    Value *S = IRB.CreateOrReduce(getShadow(&I, 0));
    setShadow(&I, S);
    setOrigin(&I, getOrigin(&I, 0));
  }

  // Instrument vector.reduce.or intrinsic.
  // Valid (non-poisoned) set bits in the operand pull low the
  // corresponding shadow bits.
  void handleVectorReduceOrIntrinsic(IntrinsicInst &I) {
    IRBuilder<> IRB(&I);
    Value *OperandShadow = getShadow(&I, 0);
    Value *OperandUnsetBits = IRB.CreateNot(I.getOperand(0));
    Value *OperandUnsetOrPoison = IRB.CreateOr(OperandUnsetBits, OperandShadow);
    // Bit N is clean if any field's bit N is 1 and unpoison
    Value *OutShadowMask = IRB.CreateAndReduce(OperandUnsetOrPoison);
    // Otherwise, it is clean if every field's bit N is unpoison
    Value *OrShadow = IRB.CreateOrReduce(OperandShadow);
    Value *S = IRB.CreateAnd(OutShadowMask, OrShadow);

    setShadow(&I, S);
    setOrigin(&I, getOrigin(&I, 0));
  }

  // Instrument vector.reduce.and intrinsic.
  // Valid (non-poisoned) unset bits in the operand pull down the
  // corresponding shadow bits.
  void handleVectorReduceAndIntrinsic(IntrinsicInst &I) {
    IRBuilder<> IRB(&I);
    Value *OperandShadow = getShadow(&I, 0);
    Value *OperandSetOrPoison = IRB.CreateOr(I.getOperand(0), OperandShadow);
    // Bit N is clean if any field's bit N is 0 and unpoison
    Value *OutShadowMask = IRB.CreateAndReduce(OperandSetOrPoison);
    // Otherwise, it is clean if every field's bit N is unpoison
    Value *OrShadow = IRB.CreateOrReduce(OperandShadow);
    Value *S = IRB.CreateAnd(OutShadowMask, OrShadow);

    setShadow(&I, S);
    setOrigin(&I, getOrigin(&I, 0));
  }

  void handleStmxcsr(IntrinsicInst &I) {
    IRBuilder<> IRB(&I);
    Value *Addr = I.getArgOperand(0);
    Type *Ty = IRB.getInt32Ty();
    Value *ShadowPtr =
        getShadowOriginPtr(Addr, IRB, Ty, Align(1), /*isStore*/ true).first;

    IRB.CreateStore(getCleanShadow(Ty), ShadowPtr);

    if (ClCheckAccessAddress)
      insertShadowCheck(Addr, &I);
  }

  void handleLdmxcsr(IntrinsicInst &I) {
    if (!InsertChecks)
      return;

    IRBuilder<> IRB(&I);
    Value *Addr = I.getArgOperand(0);
    Type *Ty = IRB.getInt32Ty();
    const Align Alignment = Align(1);
    Value *ShadowPtr, *OriginPtr;
    std::tie(ShadowPtr, OriginPtr) =
        getShadowOriginPtr(Addr, IRB, Ty, Alignment, /*isStore*/ false);

    if (ClCheckAccessAddress)
      insertShadowCheck(Addr, &I);

    Value *Shadow = IRB.CreateAlignedLoad(Ty, ShadowPtr, Alignment, "_ldmxcsr");
    Value *Origin = MS.TrackOrigins ? IRB.CreateLoad(MS.OriginTy, OriginPtr)
                                    : getCleanOrigin();
    insertShadowCheck(Shadow, Origin, &I);
  }

  void handleMaskedExpandLoad(IntrinsicInst &I) {
    IRBuilder<> IRB(&I);
    Value *Ptr = I.getArgOperand(0);
    Value *Mask = I.getArgOperand(1);
    Value *PassThru = I.getArgOperand(2);

    if (ClCheckAccessAddress) {
      insertShadowCheck(Ptr, &I);
      insertShadowCheck(Mask, &I);
    }

    if (!PropagateShadow) {
      setShadow(&I, getCleanShadow(&I));
      setOrigin(&I, getCleanOrigin());
      return;
    }

    Type *ShadowTy = getShadowTy(&I);
    Type *ElementShadowTy = cast<VectorType>(ShadowTy)->getElementType();
    auto [ShadowPtr, OriginPtr] =
        getShadowOriginPtr(Ptr, IRB, ElementShadowTy, {}, /*isStore*/ false);

    Value *Shadow = IRB.CreateMaskedExpandLoad(
        ShadowTy, ShadowPtr, Mask, getShadow(PassThru), "_msmaskedexpload");

    setShadow(&I, Shadow);

    // TODO: Store origins.
    setOrigin(&I, getCleanOrigin());
  }

  void handleMaskedCompressStore(IntrinsicInst &I) {
    IRBuilder<> IRB(&I);
    Value *Values = I.getArgOperand(0);
    Value *Ptr = I.getArgOperand(1);
    Value *Mask = I.getArgOperand(2);

    if (ClCheckAccessAddress) {
      insertShadowCheck(Ptr, &I);
      insertShadowCheck(Mask, &I);
    }

    Value *Shadow = getShadow(Values);
    Type *ElementShadowTy =
        getShadowTy(cast<VectorType>(Values->getType())->getElementType());
    auto [ShadowPtr, OriginPtrs] =
        getShadowOriginPtr(Ptr, IRB, ElementShadowTy, {}, /*isStore*/ true);

    IRB.CreateMaskedCompressStore(Shadow, ShadowPtr, Mask);

    // TODO: Store origins.
  }

  void handleMaskedGather(IntrinsicInst &I) {
    IRBuilder<> IRB(&I);
    Value *Ptrs = I.getArgOperand(0);
    const Align Alignment(
        cast<ConstantInt>(I.getArgOperand(1))->getZExtValue());
    Value *Mask = I.getArgOperand(2);
    Value *PassThru = I.getArgOperand(3);

    Type *PtrsShadowTy = getShadowTy(Ptrs);
    if (ClCheckAccessAddress) {
      insertShadowCheck(Mask, &I);
      Value *MaskedPtrShadow = IRB.CreateSelect(
          Mask, getShadow(Ptrs), Constant::getNullValue((PtrsShadowTy)),
          "_msmaskedptrs");
      insertShadowCheck(MaskedPtrShadow, getOrigin(Ptrs), &I);
    }

    if (!PropagateShadow) {
      setShadow(&I, getCleanShadow(&I));
      setOrigin(&I, getCleanOrigin());
      return;
    }

    Type *ShadowTy = getShadowTy(&I);
    Type *ElementShadowTy = cast<VectorType>(ShadowTy)->getElementType();
    auto [ShadowPtrs, OriginPtrs] = getShadowOriginPtr(
        Ptrs, IRB, ElementShadowTy, Alignment, /*isStore*/ false);

    Value *Shadow =
        IRB.CreateMaskedGather(ShadowTy, ShadowPtrs, Alignment, Mask,
                               getShadow(PassThru), "_msmaskedgather");

    setShadow(&I, Shadow);

    // TODO: Store origins.
    setOrigin(&I, getCleanOrigin());
  }

  void handleMaskedScatter(IntrinsicInst &I) {
    IRBuilder<> IRB(&I);
    Value *Values = I.getArgOperand(0);
    Value *Ptrs = I.getArgOperand(1);
    const Align Alignment(
        cast<ConstantInt>(I.getArgOperand(2))->getZExtValue());
    Value *Mask = I.getArgOperand(3);

    Type *PtrsShadowTy = getShadowTy(Ptrs);
    if (ClCheckAccessAddress) {
      insertShadowCheck(Mask, &I);
      Value *MaskedPtrShadow = IRB.CreateSelect(
          Mask, getShadow(Ptrs), Constant::getNullValue((PtrsShadowTy)),
          "_msmaskedptrs");
      insertShadowCheck(MaskedPtrShadow, getOrigin(Ptrs), &I);
    }

    Value *Shadow = getShadow(Values);
    Type *ElementShadowTy =
        getShadowTy(cast<VectorType>(Values->getType())->getElementType());
    auto [ShadowPtrs, OriginPtrs] = getShadowOriginPtr(
        Ptrs, IRB, ElementShadowTy, Alignment, /*isStore*/ true);

    IRB.CreateMaskedScatter(Shadow, ShadowPtrs, Alignment, Mask);

    // TODO: Store origin.
  }

  void handleMaskedStore(IntrinsicInst &I) {
    IRBuilder<> IRB(&I);
    Value *V = I.getArgOperand(0);
    Value *Ptr = I.getArgOperand(1);
    const Align Alignment(
        cast<ConstantInt>(I.getArgOperand(2))->getZExtValue());
    Value *Mask = I.getArgOperand(3);
    Value *Shadow = getShadow(V);

    if (ClCheckAccessAddress) {
      insertShadowCheck(Ptr, &I);
      insertShadowCheck(Mask, &I);
    }

    Value *ShadowPtr;
    Value *OriginPtr;
    std::tie(ShadowPtr, OriginPtr) = getShadowOriginPtr(
        Ptr, IRB, Shadow->getType(), Alignment, /*isStore*/ true);

    IRB.CreateMaskedStore(Shadow, ShadowPtr, Alignment, Mask);

    if (!MS.TrackOrigins)
      return;

    auto &DL = F.getDataLayout();
    paintOrigin(IRB, getOrigin(V), OriginPtr,
                DL.getTypeStoreSize(Shadow->getType()),
                std::max(Alignment, kMinOriginAlignment));
  }

  void handleMaskedLoad(IntrinsicInst &I) {
    IRBuilder<> IRB(&I);
    Value *Ptr = I.getArgOperand(0);
    const Align Alignment(
        cast<ConstantInt>(I.getArgOperand(1))->getZExtValue());
    Value *Mask = I.getArgOperand(2);
    Value *PassThru = I.getArgOperand(3);

    if (ClCheckAccessAddress) {
      insertShadowCheck(Ptr, &I);
      insertShadowCheck(Mask, &I);
    }

    if (!PropagateShadow) {
      setShadow(&I, getCleanShadow(&I));
      setOrigin(&I, getCleanOrigin());
      return;
    }

    Type *ShadowTy = getShadowTy(&I);
    Value *ShadowPtr, *OriginPtr;
    std::tie(ShadowPtr, OriginPtr) =
        getShadowOriginPtr(Ptr, IRB, ShadowTy, Alignment, /*isStore*/ false);
    setShadow(&I, IRB.CreateMaskedLoad(ShadowTy, ShadowPtr, Alignment, Mask,
                                       getShadow(PassThru), "_msmaskedld"));

    if (!MS.TrackOrigins)
      return;

    // Choose between PassThru's and the loaded value's origins.
    Value *MaskedPassThruShadow = IRB.CreateAnd(
        getShadow(PassThru), IRB.CreateSExt(IRB.CreateNeg(Mask), ShadowTy));

    Value *NotNull = convertToBool(MaskedPassThruShadow, IRB, "_mscmp");

    Value *PtrOrigin = IRB.CreateLoad(MS.OriginTy, OriginPtr);
    Value *Origin = IRB.CreateSelect(NotNull, getOrigin(PassThru), PtrOrigin);

    setOrigin(&I, Origin);
  }

  // Instrument BMI / BMI2 intrinsics.
  // All of these intrinsics are Z = I(X, Y)
  // where the types of all operands and the result match, and are either i32 or
  // i64. The following instrumentation happens to work for all of them:
  //   Sz = I(Sx, Y) | (sext (Sy != 0))
  void handleBmiIntrinsic(IntrinsicInst &I) {
    IRBuilder<> IRB(&I);
    Type *ShadowTy = getShadowTy(&I);

    // If any bit of the mask operand is poisoned, then the whole thing is.
    Value *SMask = getShadow(&I, 1);
    SMask = IRB.CreateSExt(IRB.CreateICmpNE(SMask, getCleanShadow(ShadowTy)),
                           ShadowTy);
    // Apply the same intrinsic to the shadow of the first operand.
    Value *S = IRB.CreateCall(I.getCalledFunction(),
                              {getShadow(&I, 0), I.getOperand(1)});
    S = IRB.CreateOr(SMask, S);
    setShadow(&I, S);
    setOriginForNaryOp(I);
  }

  static SmallVector<int, 8> getPclmulMask(unsigned Width, bool OddElements) {
    SmallVector<int, 8> Mask;
    for (unsigned X = OddElements ? 1 : 0; X < Width; X += 2) {
      Mask.append(2, X);
    }
    return Mask;
  }

  // Instrument pclmul intrinsics.
  // These intrinsics operate either on odd or on even elements of the input
  // vectors, depending on the constant in the 3rd argument, ignoring the rest.
  // Replace the unused elements with copies of the used ones, ex:
  //   (0, 1, 2, 3) -> (0, 0, 2, 2) (even case)
  // or
  //   (0, 1, 2, 3) -> (1, 1, 3, 3) (odd case)
  // and then apply the usual shadow combining logic.
  void handlePclmulIntrinsic(IntrinsicInst &I) {
    IRBuilder<> IRB(&I);
    unsigned Width =
        cast<FixedVectorType>(I.getArgOperand(0)->getType())->getNumElements();
    assert(isa<ConstantInt>(I.getArgOperand(2)) &&
           "pclmul 3rd operand must be a constant");
    unsigned Imm = cast<ConstantInt>(I.getArgOperand(2))->getZExtValue();
    Value *Shuf0 = IRB.CreateShuffleVector(getShadow(&I, 0),
                                           getPclmulMask(Width, Imm & 0x01));
    Value *Shuf1 = IRB.CreateShuffleVector(getShadow(&I, 1),
                                           getPclmulMask(Width, Imm & 0x10));
    ShadowAndOriginCombiner SOC(this, IRB);
    SOC.Add(Shuf0, getOrigin(&I, 0));
    SOC.Add(Shuf1, getOrigin(&I, 1));
    SOC.Done(&I);
  }

  // Instrument _mm_*_sd|ss intrinsics
  void handleUnarySdSsIntrinsic(IntrinsicInst &I) {
    IRBuilder<> IRB(&I);
    unsigned Width =
        cast<FixedVectorType>(I.getArgOperand(0)->getType())->getNumElements();
    Value *First = getShadow(&I, 0);
    Value *Second = getShadow(&I, 1);
    // First element of second operand, remaining elements of first operand
    SmallVector<int, 16> Mask;
    Mask.push_back(Width);
    for (unsigned i = 1; i < Width; i++)
      Mask.push_back(i);
    Value *Shadow = IRB.CreateShuffleVector(First, Second, Mask);

    setShadow(&I, Shadow);
    setOriginForNaryOp(I);
  }

  void handleVtestIntrinsic(IntrinsicInst &I) {
    IRBuilder<> IRB(&I);
    Value *Shadow0 = getShadow(&I, 0);
    Value *Shadow1 = getShadow(&I, 1);
    Value *Or = IRB.CreateOr(Shadow0, Shadow1);
    Value *NZ = IRB.CreateICmpNE(Or, Constant::getNullValue(Or->getType()));
    Value *Scalar = convertShadowToScalar(NZ, IRB);
    Value *Shadow = IRB.CreateZExt(Scalar, getShadowTy(&I));

    setShadow(&I, Shadow);
    setOriginForNaryOp(I);
  }

  void handleBinarySdSsIntrinsic(IntrinsicInst &I) {
    IRBuilder<> IRB(&I);
    unsigned Width =
        cast<FixedVectorType>(I.getArgOperand(0)->getType())->getNumElements();
    Value *First = getShadow(&I, 0);
    Value *Second = getShadow(&I, 1);
    Value *OrShadow = IRB.CreateOr(First, Second);
    // First element of both OR'd together, remaining elements of first operand
    SmallVector<int, 16> Mask;
    Mask.push_back(Width);
    for (unsigned i = 1; i < Width; i++)
      Mask.push_back(i);
    Value *Shadow = IRB.CreateShuffleVector(First, OrShadow, Mask);

    setShadow(&I, Shadow);
    setOriginForNaryOp(I);
  }

  // Instrument abs intrinsic.
  // handleUnknownIntrinsic can't handle it because of the last
  // is_int_min_poison argument which does not match the result type.
  void handleAbsIntrinsic(IntrinsicInst &I) {
    assert(I.getType()->isIntOrIntVectorTy());
    assert(I.getArgOperand(0)->getType() == I.getType());

    // FIXME: Handle is_int_min_poison.
    IRBuilder<> IRB(&I);
    setShadow(&I, getShadow(&I, 0));
    setOrigin(&I, getOrigin(&I, 0));
  }

  void handleIsFpClass(IntrinsicInst &I) {
    IRBuilder<> IRB(&I);
    Value *Shadow = getShadow(&I, 0);
    setShadow(&I, IRB.CreateICmpNE(Shadow, getCleanShadow(Shadow)));
    setOrigin(&I, getOrigin(&I, 0));
  }

  void handleArithmeticWithOverflow(IntrinsicInst &I) {
    IRBuilder<> IRB(&I);
    Value *Shadow0 = getShadow(&I, 0);
    Value *Shadow1 = getShadow(&I, 1);
    Value *ShadowElt0 = IRB.CreateOr(Shadow0, Shadow1);
    Value *ShadowElt1 =
        IRB.CreateICmpNE(ShadowElt0, getCleanShadow(ShadowElt0));

    Value *Shadow = PoisonValue::get(getShadowTy(&I));
    Shadow = IRB.CreateInsertValue(Shadow, ShadowElt0, 0);
    Shadow = IRB.CreateInsertValue(Shadow, ShadowElt1, 1);

    setShadow(&I, Shadow);
    setOriginForNaryOp(I);
  }

<<<<<<< HEAD
  /// Handle Arm NEON vector store intrinsics (vst{2,3,4} and vst1x_{2,3,4}).
  ///
  /// Arm NEON vector store intrinsics have the output address (pointer) as the
  /// last argument, with the initial arguments being the inputs. They return
  /// void.
=======
  /// Handle Arm NEON vector store intrinsics (vst{2,3,4}, vst1x_{2,3,4},
  /// and vst{2,3,4}lane).
  ///
  /// Arm NEON vector store intrinsics have the output address (pointer) as the
  /// last argument, with the initial arguments being the inputs (and lane
  /// number for vst{2,3,4}lane). They return void.
>>>>>>> 98391913
  ///
  /// - st4 interleaves the output e.g., st4 (inA, inB, inC, inD, outP) writes
  ///   abcdabcdabcdabcd... into *outP
  /// - st1_x4 is non-interleaved e.g., st1_x4 (inA, inB, inC, inD, outP)
  ///   writes aaaa...bbbb...cccc...dddd... into *outP
<<<<<<< HEAD
  /// These instructions can all be instrumented with essentially the same
  /// MSan logic, simply by applying the corresponding intrinsic to the shadow.
  void handleNEONVectorStoreIntrinsic(IntrinsicInst &I) {
=======
  /// - st4lane has arguments of (inA, inB, inC, inD, lane, outP)
  /// These instructions can all be instrumented with essentially the same
  /// MSan logic, simply by applying the corresponding intrinsic to the shadow.
  void handleNEONVectorStoreIntrinsic(IntrinsicInst &I, bool useLane) {
>>>>>>> 98391913
    IRBuilder<> IRB(&I);

    // Don't use getNumOperands() because it includes the callee
    int numArgOperands = I.arg_size();
<<<<<<< HEAD
    assert(numArgOperands >= 1);

    // The last arg operand is the output
    Value *Addr = I.getArgOperand(numArgOperands - 1);
    assert(Addr->getType()->isPointerTy());
=======

    // The last arg operand is the output (pointer)
    assert(numArgOperands >= 1);
    Value *Addr = I.getArgOperand(numArgOperands - 1);
    assert(Addr->getType()->isPointerTy());
    int skipTrailingOperands = 1;
>>>>>>> 98391913

    if (ClCheckAccessAddress)
      insertShadowCheck(Addr, &I);

<<<<<<< HEAD
    SmallVector<Value *, 8> Shadows;
    // Every arg operand, other than the last one, is an input vector
    for (int i = 0; i < numArgOperands - 1; i++) {
      assert(isa<FixedVectorType>(I.getArgOperand(i)->getType()));
      Value *Shadow = getShadow(&I, i);
      Shadows.append(1, Shadow);
=======
    // Second-last operand is the lane number (for vst{2,3,4}lane)
    if (useLane) {
      skipTrailingOperands++;
      assert(numArgOperands >= static_cast<int>(skipTrailingOperands));
      assert(isa<IntegerType>(
          I.getArgOperand(numArgOperands - skipTrailingOperands)->getType()));
    }

    SmallVector<Value *, 8> ShadowArgs;
    // All the initial operands are the inputs
    for (int i = 0; i < numArgOperands - skipTrailingOperands; i++) {
      assert(isa<FixedVectorType>(I.getArgOperand(i)->getType()));
      Value *Shadow = getShadow(&I, i);
      ShadowArgs.append(1, Shadow);
>>>>>>> 98391913
    }

    // MSan's GetShadowTy assumes the LHS is the type we want the shadow for
    // e.g., for:
    //     [[TMP5:%.*]] = bitcast <16 x i8> [[TMP2]] to i128
    // we know the type of the output (and its shadow) is <16 x i8>.
    //
    // Arm NEON VST is unusual because the last argument is the output address:
    //     define void @st2_16b(<16 x i8> %A, <16 x i8> %B, ptr %P) {
    //         call void @llvm.aarch64.neon.st2.v16i8.p0
    //                   (<16 x i8> [[A]], <16 x i8> [[B]], ptr [[P]])
    // and we have no type information about P's operand. We must manually
    // compute the type (<16 x i8> x 2).
    FixedVectorType *OutputVectorTy = FixedVectorType::get(
        cast<FixedVectorType>(I.getArgOperand(0)->getType())->getElementType(),
        cast<FixedVectorType>(I.getArgOperand(0)->getType())->getNumElements() *
<<<<<<< HEAD
            (numArgOperands - 1));
    Type *OutputShadowTy = getShadowTy(OutputVectorTy);

=======
            (numArgOperands - skipTrailingOperands));
    Type *OutputShadowTy = getShadowTy(OutputVectorTy);

    if (useLane)
      ShadowArgs.append(1,
                        I.getArgOperand(numArgOperands - skipTrailingOperands));

>>>>>>> 98391913
    Value *OutputShadowPtr, *OutputOriginPtr;
    // AArch64 NEON does not need alignment (unless OS requires it)
    std::tie(OutputShadowPtr, OutputOriginPtr) = getShadowOriginPtr(
        Addr, IRB, OutputShadowTy, Align(1), /*isStore*/ true);
<<<<<<< HEAD
    Shadows.append(1, OutputShadowPtr);

    // CreateIntrinsic will select the correct (integer) type for the
    // intrinsic; the original instruction I may have either integer- or
    // float-type inputs.
    CallInst *CI =
        IRB.CreateIntrinsic(IRB.getVoidTy(), I.getIntrinsicID(), Shadows);
=======
    ShadowArgs.append(1, OutputShadowPtr);

    CallInst *CI =
        IRB.CreateIntrinsic(IRB.getVoidTy(), I.getIntrinsicID(), ShadowArgs);
>>>>>>> 98391913
    setShadow(&I, CI);

    if (MS.TrackOrigins) {
      // TODO: if we modelled the vst* instruction more precisely, we could
      // more accurately track the origins (e.g., if both inputs are
      // uninitialized for vst2, we currently blame the second input, even
      // though part of the output depends only on the first input).
<<<<<<< HEAD
      OriginCombiner OC(this, IRB);
      for (int i = 0; i < numArgOperands - 1; i++)
=======
      //
      // This is particularly imprecise for vst{2,3,4}lane, since only one
      // lane of each input is actually copied to the output.
      OriginCombiner OC(this, IRB);
      for (int i = 0; i < numArgOperands - skipTrailingOperands; i++)
>>>>>>> 98391913
        OC.Add(I.getArgOperand(i));

      const DataLayout &DL = F.getDataLayout();
      OC.DoneAndStoreOrigin(DL.getTypeStoreSize(OutputVectorTy),
                            OutputOriginPtr);
    }
  }

  void visitIntrinsicInst(IntrinsicInst &I) {
    switch (I.getIntrinsicID()) {
    case Intrinsic::uadd_with_overflow:
    case Intrinsic::sadd_with_overflow:
    case Intrinsic::usub_with_overflow:
    case Intrinsic::ssub_with_overflow:
    case Intrinsic::umul_with_overflow:
    case Intrinsic::smul_with_overflow:
      handleArithmeticWithOverflow(I);
      break;
    case Intrinsic::abs:
      handleAbsIntrinsic(I);
      break;
    case Intrinsic::is_fpclass:
      handleIsFpClass(I);
      break;
    case Intrinsic::lifetime_start:
      handleLifetimeStart(I);
      break;
    case Intrinsic::launder_invariant_group:
    case Intrinsic::strip_invariant_group:
      handleInvariantGroup(I);
      break;
    case Intrinsic::bswap:
      handleBswap(I);
      break;
    case Intrinsic::ctlz:
    case Intrinsic::cttz:
      handleCountZeroes(I);
      break;
    case Intrinsic::masked_compressstore:
      handleMaskedCompressStore(I);
      break;
    case Intrinsic::masked_expandload:
      handleMaskedExpandLoad(I);
      break;
    case Intrinsic::masked_gather:
      handleMaskedGather(I);
      break;
    case Intrinsic::masked_scatter:
      handleMaskedScatter(I);
      break;
    case Intrinsic::masked_store:
      handleMaskedStore(I);
      break;
    case Intrinsic::masked_load:
      handleMaskedLoad(I);
      break;
    case Intrinsic::vector_reduce_and:
      handleVectorReduceAndIntrinsic(I);
      break;
    case Intrinsic::vector_reduce_or:
      handleVectorReduceOrIntrinsic(I);
      break;
    case Intrinsic::vector_reduce_add:
    case Intrinsic::vector_reduce_xor:
    case Intrinsic::vector_reduce_mul:
      handleVectorReduceIntrinsic(I);
      break;
    case Intrinsic::x86_sse_stmxcsr:
      handleStmxcsr(I);
      break;
    case Intrinsic::x86_sse_ldmxcsr:
      handleLdmxcsr(I);
      break;
    case Intrinsic::x86_avx512_vcvtsd2usi64:
    case Intrinsic::x86_avx512_vcvtsd2usi32:
    case Intrinsic::x86_avx512_vcvtss2usi64:
    case Intrinsic::x86_avx512_vcvtss2usi32:
    case Intrinsic::x86_avx512_cvttss2usi64:
    case Intrinsic::x86_avx512_cvttss2usi:
    case Intrinsic::x86_avx512_cvttsd2usi64:
    case Intrinsic::x86_avx512_cvttsd2usi:
    case Intrinsic::x86_avx512_cvtusi2ss:
    case Intrinsic::x86_avx512_cvtusi642sd:
    case Intrinsic::x86_avx512_cvtusi642ss:
      handleVectorConvertIntrinsic(I, 1, true);
      break;
    case Intrinsic::x86_sse2_cvtsd2si64:
    case Intrinsic::x86_sse2_cvtsd2si:
    case Intrinsic::x86_sse2_cvtsd2ss:
    case Intrinsic::x86_sse2_cvttsd2si64:
    case Intrinsic::x86_sse2_cvttsd2si:
    case Intrinsic::x86_sse_cvtss2si64:
    case Intrinsic::x86_sse_cvtss2si:
    case Intrinsic::x86_sse_cvttss2si64:
    case Intrinsic::x86_sse_cvttss2si:
      handleVectorConvertIntrinsic(I, 1);
      break;
    case Intrinsic::x86_sse_cvtps2pi:
    case Intrinsic::x86_sse_cvttps2pi:
      handleVectorConvertIntrinsic(I, 2);
      break;

    case Intrinsic::x86_avx512_psll_w_512:
    case Intrinsic::x86_avx512_psll_d_512:
    case Intrinsic::x86_avx512_psll_q_512:
    case Intrinsic::x86_avx512_pslli_w_512:
    case Intrinsic::x86_avx512_pslli_d_512:
    case Intrinsic::x86_avx512_pslli_q_512:
    case Intrinsic::x86_avx512_psrl_w_512:
    case Intrinsic::x86_avx512_psrl_d_512:
    case Intrinsic::x86_avx512_psrl_q_512:
    case Intrinsic::x86_avx512_psra_w_512:
    case Intrinsic::x86_avx512_psra_d_512:
    case Intrinsic::x86_avx512_psra_q_512:
    case Intrinsic::x86_avx512_psrli_w_512:
    case Intrinsic::x86_avx512_psrli_d_512:
    case Intrinsic::x86_avx512_psrli_q_512:
    case Intrinsic::x86_avx512_psrai_w_512:
    case Intrinsic::x86_avx512_psrai_d_512:
    case Intrinsic::x86_avx512_psrai_q_512:
    case Intrinsic::x86_avx512_psra_q_256:
    case Intrinsic::x86_avx512_psra_q_128:
    case Intrinsic::x86_avx512_psrai_q_256:
    case Intrinsic::x86_avx512_psrai_q_128:
    case Intrinsic::x86_avx2_psll_w:
    case Intrinsic::x86_avx2_psll_d:
    case Intrinsic::x86_avx2_psll_q:
    case Intrinsic::x86_avx2_pslli_w:
    case Intrinsic::x86_avx2_pslli_d:
    case Intrinsic::x86_avx2_pslli_q:
    case Intrinsic::x86_avx2_psrl_w:
    case Intrinsic::x86_avx2_psrl_d:
    case Intrinsic::x86_avx2_psrl_q:
    case Intrinsic::x86_avx2_psra_w:
    case Intrinsic::x86_avx2_psra_d:
    case Intrinsic::x86_avx2_psrli_w:
    case Intrinsic::x86_avx2_psrli_d:
    case Intrinsic::x86_avx2_psrli_q:
    case Intrinsic::x86_avx2_psrai_w:
    case Intrinsic::x86_avx2_psrai_d:
    case Intrinsic::x86_sse2_psll_w:
    case Intrinsic::x86_sse2_psll_d:
    case Intrinsic::x86_sse2_psll_q:
    case Intrinsic::x86_sse2_pslli_w:
    case Intrinsic::x86_sse2_pslli_d:
    case Intrinsic::x86_sse2_pslli_q:
    case Intrinsic::x86_sse2_psrl_w:
    case Intrinsic::x86_sse2_psrl_d:
    case Intrinsic::x86_sse2_psrl_q:
    case Intrinsic::x86_sse2_psra_w:
    case Intrinsic::x86_sse2_psra_d:
    case Intrinsic::x86_sse2_psrli_w:
    case Intrinsic::x86_sse2_psrli_d:
    case Intrinsic::x86_sse2_psrli_q:
    case Intrinsic::x86_sse2_psrai_w:
    case Intrinsic::x86_sse2_psrai_d:
    case Intrinsic::x86_mmx_psll_w:
    case Intrinsic::x86_mmx_psll_d:
    case Intrinsic::x86_mmx_psll_q:
    case Intrinsic::x86_mmx_pslli_w:
    case Intrinsic::x86_mmx_pslli_d:
    case Intrinsic::x86_mmx_pslli_q:
    case Intrinsic::x86_mmx_psrl_w:
    case Intrinsic::x86_mmx_psrl_d:
    case Intrinsic::x86_mmx_psrl_q:
    case Intrinsic::x86_mmx_psra_w:
    case Intrinsic::x86_mmx_psra_d:
    case Intrinsic::x86_mmx_psrli_w:
    case Intrinsic::x86_mmx_psrli_d:
    case Intrinsic::x86_mmx_psrli_q:
    case Intrinsic::x86_mmx_psrai_w:
    case Intrinsic::x86_mmx_psrai_d:
    case Intrinsic::aarch64_neon_rshrn:
    case Intrinsic::aarch64_neon_sqrshl:
    case Intrinsic::aarch64_neon_sqrshrn:
    case Intrinsic::aarch64_neon_sqrshrun:
    case Intrinsic::aarch64_neon_sqshl:
    case Intrinsic::aarch64_neon_sqshlu:
    case Intrinsic::aarch64_neon_sqshrn:
    case Intrinsic::aarch64_neon_sqshrun:
    case Intrinsic::aarch64_neon_srshl:
    case Intrinsic::aarch64_neon_sshl:
    case Intrinsic::aarch64_neon_uqrshl:
    case Intrinsic::aarch64_neon_uqrshrn:
    case Intrinsic::aarch64_neon_uqshl:
    case Intrinsic::aarch64_neon_uqshrn:
    case Intrinsic::aarch64_neon_urshl:
    case Intrinsic::aarch64_neon_ushl:
      // Not handled here: aarch64_neon_vsli (vector shift left and insert)
      handleVectorShiftIntrinsic(I, /* Variable */ false);
      break;
    case Intrinsic::x86_avx2_psllv_d:
    case Intrinsic::x86_avx2_psllv_d_256:
    case Intrinsic::x86_avx512_psllv_d_512:
    case Intrinsic::x86_avx2_psllv_q:
    case Intrinsic::x86_avx2_psllv_q_256:
    case Intrinsic::x86_avx512_psllv_q_512:
    case Intrinsic::x86_avx2_psrlv_d:
    case Intrinsic::x86_avx2_psrlv_d_256:
    case Intrinsic::x86_avx512_psrlv_d_512:
    case Intrinsic::x86_avx2_psrlv_q:
    case Intrinsic::x86_avx2_psrlv_q_256:
    case Intrinsic::x86_avx512_psrlv_q_512:
    case Intrinsic::x86_avx2_psrav_d:
    case Intrinsic::x86_avx2_psrav_d_256:
    case Intrinsic::x86_avx512_psrav_d_512:
    case Intrinsic::x86_avx512_psrav_q_128:
    case Intrinsic::x86_avx512_psrav_q_256:
    case Intrinsic::x86_avx512_psrav_q_512:
      handleVectorShiftIntrinsic(I, /* Variable */ true);
      break;

    case Intrinsic::x86_sse2_packsswb_128:
    case Intrinsic::x86_sse2_packssdw_128:
    case Intrinsic::x86_sse2_packuswb_128:
    case Intrinsic::x86_sse41_packusdw:
    case Intrinsic::x86_avx2_packsswb:
    case Intrinsic::x86_avx2_packssdw:
    case Intrinsic::x86_avx2_packuswb:
    case Intrinsic::x86_avx2_packusdw:
      handleVectorPackIntrinsic(I);
      break;

    case Intrinsic::x86_sse41_pblendvb:
    case Intrinsic::x86_sse41_blendvpd:
    case Intrinsic::x86_sse41_blendvps:
    case Intrinsic::x86_avx_blendv_pd_256:
    case Intrinsic::x86_avx_blendv_ps_256:
    case Intrinsic::x86_avx2_pblendvb:
      handleBlendvIntrinsic(I);
      break;

    case Intrinsic::x86_avx_dp_ps_256:
    case Intrinsic::x86_sse41_dppd:
    case Intrinsic::x86_sse41_dpps:
      handleDppIntrinsic(I);
      break;

    case Intrinsic::x86_mmx_packsswb:
    case Intrinsic::x86_mmx_packuswb:
      handleVectorPackIntrinsic(I, 16);
      break;

    case Intrinsic::x86_mmx_packssdw:
      handleVectorPackIntrinsic(I, 32);
      break;

    case Intrinsic::x86_mmx_psad_bw:
      handleVectorSadIntrinsic(I, true);
      break;
    case Intrinsic::x86_sse2_psad_bw:
    case Intrinsic::x86_avx2_psad_bw:
      handleVectorSadIntrinsic(I);
      break;

    case Intrinsic::x86_sse2_pmadd_wd:
    case Intrinsic::x86_avx2_pmadd_wd:
    case Intrinsic::x86_ssse3_pmadd_ub_sw_128:
    case Intrinsic::x86_avx2_pmadd_ub_sw:
      handleVectorPmaddIntrinsic(I);
      break;

    case Intrinsic::x86_ssse3_pmadd_ub_sw:
      handleVectorPmaddIntrinsic(I, 8);
      break;

    case Intrinsic::x86_mmx_pmadd_wd:
      handleVectorPmaddIntrinsic(I, 16);
      break;

    case Intrinsic::x86_sse_cmp_ss:
    case Intrinsic::x86_sse2_cmp_sd:
    case Intrinsic::x86_sse_comieq_ss:
    case Intrinsic::x86_sse_comilt_ss:
    case Intrinsic::x86_sse_comile_ss:
    case Intrinsic::x86_sse_comigt_ss:
    case Intrinsic::x86_sse_comige_ss:
    case Intrinsic::x86_sse_comineq_ss:
    case Intrinsic::x86_sse_ucomieq_ss:
    case Intrinsic::x86_sse_ucomilt_ss:
    case Intrinsic::x86_sse_ucomile_ss:
    case Intrinsic::x86_sse_ucomigt_ss:
    case Intrinsic::x86_sse_ucomige_ss:
    case Intrinsic::x86_sse_ucomineq_ss:
    case Intrinsic::x86_sse2_comieq_sd:
    case Intrinsic::x86_sse2_comilt_sd:
    case Intrinsic::x86_sse2_comile_sd:
    case Intrinsic::x86_sse2_comigt_sd:
    case Intrinsic::x86_sse2_comige_sd:
    case Intrinsic::x86_sse2_comineq_sd:
    case Intrinsic::x86_sse2_ucomieq_sd:
    case Intrinsic::x86_sse2_ucomilt_sd:
    case Intrinsic::x86_sse2_ucomile_sd:
    case Intrinsic::x86_sse2_ucomigt_sd:
    case Intrinsic::x86_sse2_ucomige_sd:
    case Intrinsic::x86_sse2_ucomineq_sd:
      handleVectorCompareScalarIntrinsic(I);
      break;

    case Intrinsic::x86_avx_cmp_pd_256:
    case Intrinsic::x86_avx_cmp_ps_256:
    case Intrinsic::x86_sse2_cmp_pd:
    case Intrinsic::x86_sse_cmp_ps:
      handleVectorComparePackedIntrinsic(I);
      break;

    case Intrinsic::x86_bmi_bextr_32:
    case Intrinsic::x86_bmi_bextr_64:
    case Intrinsic::x86_bmi_bzhi_32:
    case Intrinsic::x86_bmi_bzhi_64:
    case Intrinsic::x86_bmi_pdep_32:
    case Intrinsic::x86_bmi_pdep_64:
    case Intrinsic::x86_bmi_pext_32:
    case Intrinsic::x86_bmi_pext_64:
      handleBmiIntrinsic(I);
      break;

    case Intrinsic::x86_pclmulqdq:
    case Intrinsic::x86_pclmulqdq_256:
    case Intrinsic::x86_pclmulqdq_512:
      handlePclmulIntrinsic(I);
      break;

    case Intrinsic::x86_sse41_round_sd:
    case Intrinsic::x86_sse41_round_ss:
      handleUnarySdSsIntrinsic(I);
      break;
    case Intrinsic::x86_sse2_max_sd:
    case Intrinsic::x86_sse_max_ss:
    case Intrinsic::x86_sse2_min_sd:
    case Intrinsic::x86_sse_min_ss:
      handleBinarySdSsIntrinsic(I);
      break;

    case Intrinsic::x86_avx_vtestc_pd:
    case Intrinsic::x86_avx_vtestc_pd_256:
    case Intrinsic::x86_avx_vtestc_ps:
    case Intrinsic::x86_avx_vtestc_ps_256:
    case Intrinsic::x86_avx_vtestnzc_pd:
    case Intrinsic::x86_avx_vtestnzc_pd_256:
    case Intrinsic::x86_avx_vtestnzc_ps:
    case Intrinsic::x86_avx_vtestnzc_ps_256:
    case Intrinsic::x86_avx_vtestz_pd:
    case Intrinsic::x86_avx_vtestz_pd_256:
    case Intrinsic::x86_avx_vtestz_ps:
    case Intrinsic::x86_avx_vtestz_ps_256:
    case Intrinsic::x86_avx_ptestc_256:
    case Intrinsic::x86_avx_ptestnzc_256:
    case Intrinsic::x86_avx_ptestz_256:
    case Intrinsic::x86_sse41_ptestc:
    case Intrinsic::x86_sse41_ptestnzc:
    case Intrinsic::x86_sse41_ptestz:
      handleVtestIntrinsic(I);
      break;

    case Intrinsic::fshl:
    case Intrinsic::fshr:
      handleFunnelShift(I);
      break;

    case Intrinsic::is_constant:
      // The result of llvm.is.constant() is always defined.
      setShadow(&I, getCleanShadow(&I));
      setOrigin(&I, getCleanOrigin());
      break;

    case Intrinsic::aarch64_neon_st1x2:
    case Intrinsic::aarch64_neon_st1x3:
    case Intrinsic::aarch64_neon_st1x4:
    case Intrinsic::aarch64_neon_st2:
    case Intrinsic::aarch64_neon_st3:
    case Intrinsic::aarch64_neon_st4: {
<<<<<<< HEAD
      handleNEONVectorStoreIntrinsic(I);
=======
      handleNEONVectorStoreIntrinsic(I, false);
      break;
    }

    case Intrinsic::aarch64_neon_st2lane:
    case Intrinsic::aarch64_neon_st3lane:
    case Intrinsic::aarch64_neon_st4lane: {
      handleNEONVectorStoreIntrinsic(I, true);
>>>>>>> 98391913
      break;
    }

    default:
      if (!handleUnknownIntrinsic(I))
        visitInstruction(I);
      break;
    }
  }

  void visitLibAtomicLoad(CallBase &CB) {
    // Since we use getNextNode here, we can't have CB terminate the BB.
    assert(isa<CallInst>(CB));

    IRBuilder<> IRB(&CB);
    Value *Size = CB.getArgOperand(0);
    Value *SrcPtr = CB.getArgOperand(1);
    Value *DstPtr = CB.getArgOperand(2);
    Value *Ordering = CB.getArgOperand(3);
    // Convert the call to have at least Acquire ordering to make sure
    // the shadow operations aren't reordered before it.
    Value *NewOrdering =
        IRB.CreateExtractElement(makeAddAcquireOrderingTable(IRB), Ordering);
    CB.setArgOperand(3, NewOrdering);

    NextNodeIRBuilder NextIRB(&CB);
    Value *SrcShadowPtr, *SrcOriginPtr;
    std::tie(SrcShadowPtr, SrcOriginPtr) =
        getShadowOriginPtr(SrcPtr, NextIRB, NextIRB.getInt8Ty(), Align(1),
                           /*isStore*/ false);
    Value *DstShadowPtr =
        getShadowOriginPtr(DstPtr, NextIRB, NextIRB.getInt8Ty(), Align(1),
                           /*isStore*/ true)
            .first;

    NextIRB.CreateMemCpy(DstShadowPtr, Align(1), SrcShadowPtr, Align(1), Size);
    if (MS.TrackOrigins) {
      Value *SrcOrigin = NextIRB.CreateAlignedLoad(MS.OriginTy, SrcOriginPtr,
                                                   kMinOriginAlignment);
      Value *NewOrigin = updateOrigin(SrcOrigin, NextIRB);
      NextIRB.CreateCall(MS.MsanSetOriginFn, {DstPtr, Size, NewOrigin});
    }
  }

  void visitLibAtomicStore(CallBase &CB) {
    IRBuilder<> IRB(&CB);
    Value *Size = CB.getArgOperand(0);
    Value *DstPtr = CB.getArgOperand(2);
    Value *Ordering = CB.getArgOperand(3);
    // Convert the call to have at least Release ordering to make sure
    // the shadow operations aren't reordered after it.
    Value *NewOrdering =
        IRB.CreateExtractElement(makeAddReleaseOrderingTable(IRB), Ordering);
    CB.setArgOperand(3, NewOrdering);

    Value *DstShadowPtr =
        getShadowOriginPtr(DstPtr, IRB, IRB.getInt8Ty(), Align(1),
                           /*isStore*/ true)
            .first;

    // Atomic store always paints clean shadow/origin. See file header.
    IRB.CreateMemSet(DstShadowPtr, getCleanShadow(IRB.getInt8Ty()), Size,
                     Align(1));
  }

  void visitCallBase(CallBase &CB) {
    assert(!CB.getMetadata(LLVMContext::MD_nosanitize));
    if (CB.isInlineAsm()) {
      // For inline asm (either a call to asm function, or callbr instruction),
      // do the usual thing: check argument shadow and mark all outputs as
      // clean. Note that any side effects of the inline asm that are not
      // immediately visible in its constraints are not handled.
      if (ClHandleAsmConservative)
        visitAsmInstruction(CB);
      else
        visitInstruction(CB);
      return;
    }
    LibFunc LF;
    if (TLI->getLibFunc(CB, LF)) {
      // libatomic.a functions need to have special handling because there isn't
      // a good way to intercept them or compile the library with
      // instrumentation.
      switch (LF) {
      case LibFunc_atomic_load:
        if (!isa<CallInst>(CB)) {
          llvm::errs() << "MSAN -- cannot instrument invoke of libatomic load."
                          "Ignoring!\n";
          break;
        }
        visitLibAtomicLoad(CB);
        return;
      case LibFunc_atomic_store:
        visitLibAtomicStore(CB);
        return;
      default:
        break;
      }
    }

    if (auto *Call = dyn_cast<CallInst>(&CB)) {
      assert(!isa<IntrinsicInst>(Call) && "intrinsics are handled elsewhere");

      // We are going to insert code that relies on the fact that the callee
      // will become a non-readonly function after it is instrumented by us. To
      // prevent this code from being optimized out, mark that function
      // non-readonly in advance.
      // TODO: We can likely do better than dropping memory() completely here.
      AttributeMask B;
      B.addAttribute(Attribute::Memory).addAttribute(Attribute::Speculatable);

      Call->removeFnAttrs(B);
      if (Function *Func = Call->getCalledFunction()) {
        Func->removeFnAttrs(B);
      }

      maybeMarkSanitizerLibraryCallNoBuiltin(Call, TLI);
    }
    IRBuilder<> IRB(&CB);
    bool MayCheckCall = MS.EagerChecks;
    if (Function *Func = CB.getCalledFunction()) {
      // __sanitizer_unaligned_{load,store} functions may be called by users
      // and always expects shadows in the TLS. So don't check them.
      MayCheckCall &= !Func->getName().starts_with("__sanitizer_unaligned_");
    }

    unsigned ArgOffset = 0;
    LLVM_DEBUG(dbgs() << "  CallSite: " << CB << "\n");
    for (const auto &[i, A] : llvm::enumerate(CB.args())) {
      if (!A->getType()->isSized()) {
        LLVM_DEBUG(dbgs() << "Arg " << i << " is not sized: " << CB << "\n");
        continue;
      }

      if (A->getType()->isScalableTy()) {
        LLVM_DEBUG(dbgs() << "Arg  " << i << " is vscale: " << CB << "\n");
        // Handle as noundef, but don't reserve tls slots.
        insertShadowCheck(A, &CB);
        continue;
      }

      unsigned Size = 0;
      const DataLayout &DL = F.getDataLayout();

      bool ByVal = CB.paramHasAttr(i, Attribute::ByVal);
      bool NoUndef = CB.paramHasAttr(i, Attribute::NoUndef);
      bool EagerCheck = MayCheckCall && !ByVal && NoUndef;

      if (EagerCheck) {
        insertShadowCheck(A, &CB);
        Size = DL.getTypeAllocSize(A->getType());
      } else {
        Value *Store = nullptr;
        // Compute the Shadow for arg even if it is ByVal, because
        // in that case getShadow() will copy the actual arg shadow to
        // __msan_param_tls.
        Value *ArgShadow = getShadow(A);
        Value *ArgShadowBase = getShadowPtrForArgument(IRB, ArgOffset);
        LLVM_DEBUG(dbgs() << "  Arg#" << i << ": " << *A
                          << " Shadow: " << *ArgShadow << "\n");
        if (ByVal) {
          // ByVal requires some special handling as it's too big for a single
          // load
          assert(A->getType()->isPointerTy() &&
                 "ByVal argument is not a pointer!");
          Size = DL.getTypeAllocSize(CB.getParamByValType(i));
          if (ArgOffset + Size > kParamTLSSize)
            break;
          const MaybeAlign ParamAlignment(CB.getParamAlign(i));
          MaybeAlign Alignment = std::nullopt;
          if (ParamAlignment)
            Alignment = std::min(*ParamAlignment, kShadowTLSAlignment);
          Value *AShadowPtr, *AOriginPtr;
          std::tie(AShadowPtr, AOriginPtr) =
              getShadowOriginPtr(A, IRB, IRB.getInt8Ty(), Alignment,
                                 /*isStore*/ false);
          if (!PropagateShadow) {
            Store = IRB.CreateMemSet(ArgShadowBase,
                                     Constant::getNullValue(IRB.getInt8Ty()),
                                     Size, Alignment);
          } else {
            Store = IRB.CreateMemCpy(ArgShadowBase, Alignment, AShadowPtr,
                                     Alignment, Size);
            if (MS.TrackOrigins) {
              Value *ArgOriginBase = getOriginPtrForArgument(IRB, ArgOffset);
              // FIXME: OriginSize should be:
              // alignTo(A % kMinOriginAlignment + Size, kMinOriginAlignment)
              unsigned OriginSize = alignTo(Size, kMinOriginAlignment);
              IRB.CreateMemCpy(
                  ArgOriginBase,
                  /* by origin_tls[ArgOffset] */ kMinOriginAlignment,
                  AOriginPtr,
                  /* by getShadowOriginPtr */ kMinOriginAlignment, OriginSize);
            }
          }
        } else {
          // Any other parameters mean we need bit-grained tracking of uninit
          // data
          Size = DL.getTypeAllocSize(A->getType());
          if (ArgOffset + Size > kParamTLSSize)
            break;
          Store = IRB.CreateAlignedStore(ArgShadow, ArgShadowBase,
                                         kShadowTLSAlignment);
          Constant *Cst = dyn_cast<Constant>(ArgShadow);
          if (MS.TrackOrigins && !(Cst && Cst->isNullValue())) {
            IRB.CreateStore(getOrigin(A),
                            getOriginPtrForArgument(IRB, ArgOffset));
          }
        }
        (void)Store;
        assert(Store != nullptr);
        LLVM_DEBUG(dbgs() << "  Param:" << *Store << "\n");
      }
      assert(Size != 0);
      ArgOffset += alignTo(Size, kShadowTLSAlignment);
    }
    LLVM_DEBUG(dbgs() << "  done with call args\n");

    FunctionType *FT = CB.getFunctionType();
    if (FT->isVarArg()) {
      VAHelper->visitCallBase(CB, IRB);
    }

    // Now, get the shadow for the RetVal.
    if (!CB.getType()->isSized())
      return;
    // Don't emit the epilogue for musttail call returns.
    if (isa<CallInst>(CB) && cast<CallInst>(CB).isMustTailCall())
      return;

    if (MayCheckCall && CB.hasRetAttr(Attribute::NoUndef)) {
      setShadow(&CB, getCleanShadow(&CB));
      setOrigin(&CB, getCleanOrigin());
      return;
    }

    IRBuilder<> IRBBefore(&CB);
    // Until we have full dynamic coverage, make sure the retval shadow is 0.
    Value *Base = getShadowPtrForRetval(IRBBefore);
    IRBBefore.CreateAlignedStore(getCleanShadow(&CB), Base,
                                 kShadowTLSAlignment);
    BasicBlock::iterator NextInsn;
    if (isa<CallInst>(CB)) {
      NextInsn = ++CB.getIterator();
      assert(NextInsn != CB.getParent()->end());
    } else {
      BasicBlock *NormalDest = cast<InvokeInst>(CB).getNormalDest();
      if (!NormalDest->getSinglePredecessor()) {
        // FIXME: this case is tricky, so we are just conservative here.
        // Perhaps we need to split the edge between this BB and NormalDest,
        // but a naive attempt to use SplitEdge leads to a crash.
        setShadow(&CB, getCleanShadow(&CB));
        setOrigin(&CB, getCleanOrigin());
        return;
      }
      // FIXME: NextInsn is likely in a basic block that has not been visited
      // yet. Anything inserted there will be instrumented by MSan later!
      NextInsn = NormalDest->getFirstInsertionPt();
      assert(NextInsn != NormalDest->end() &&
             "Could not find insertion point for retval shadow load");
    }
    IRBuilder<> IRBAfter(&*NextInsn);
    Value *RetvalShadow = IRBAfter.CreateAlignedLoad(
        getShadowTy(&CB), getShadowPtrForRetval(IRBAfter),
        kShadowTLSAlignment, "_msret");
    setShadow(&CB, RetvalShadow);
    if (MS.TrackOrigins)
      setOrigin(&CB, IRBAfter.CreateLoad(MS.OriginTy,
                                         getOriginPtrForRetval()));
  }

  bool isAMustTailRetVal(Value *RetVal) {
    if (auto *I = dyn_cast<BitCastInst>(RetVal)) {
      RetVal = I->getOperand(0);
    }
    if (auto *I = dyn_cast<CallInst>(RetVal)) {
      return I->isMustTailCall();
    }
    return false;
  }

  void visitReturnInst(ReturnInst &I) {
    IRBuilder<> IRB(&I);
    Value *RetVal = I.getReturnValue();
    if (!RetVal)
      return;
    // Don't emit the epilogue for musttail call returns.
    if (isAMustTailRetVal(RetVal))
      return;
    Value *ShadowPtr = getShadowPtrForRetval(IRB);
    bool HasNoUndef = F.hasRetAttribute(Attribute::NoUndef);
    bool StoreShadow = !(MS.EagerChecks && HasNoUndef);
    // FIXME: Consider using SpecialCaseList to specify a list of functions that
    // must always return fully initialized values. For now, we hardcode "main".
    bool EagerCheck = (MS.EagerChecks && HasNoUndef) || (F.getName() == "main");

    Value *Shadow = getShadow(RetVal);
    bool StoreOrigin = true;
    if (EagerCheck) {
      insertShadowCheck(RetVal, &I);
      Shadow = getCleanShadow(RetVal);
      StoreOrigin = false;
    }

    // The caller may still expect information passed over TLS if we pass our
    // check
    if (StoreShadow) {
      IRB.CreateAlignedStore(Shadow, ShadowPtr, kShadowTLSAlignment);
      if (MS.TrackOrigins && StoreOrigin)
        IRB.CreateStore(getOrigin(RetVal), getOriginPtrForRetval());
    }
  }

  void visitPHINode(PHINode &I) {
    IRBuilder<> IRB(&I);
    if (!PropagateShadow) {
      setShadow(&I, getCleanShadow(&I));
      setOrigin(&I, getCleanOrigin());
      return;
    }

    ShadowPHINodes.push_back(&I);
    setShadow(&I, IRB.CreatePHI(getShadowTy(&I), I.getNumIncomingValues(),
                                "_msphi_s"));
    if (MS.TrackOrigins)
      setOrigin(
          &I, IRB.CreatePHI(MS.OriginTy, I.getNumIncomingValues(), "_msphi_o"));
  }

  Value *getLocalVarIdptr(AllocaInst &I) {
    ConstantInt *IntConst =
        ConstantInt::get(Type::getInt32Ty((*F.getParent()).getContext()), 0);
    return new GlobalVariable(*F.getParent(), IntConst->getType(),
                              /*isConstant=*/false, GlobalValue::PrivateLinkage,
                              IntConst);
  }

  Value *getLocalVarDescription(AllocaInst &I) {
    return createPrivateConstGlobalForString(*F.getParent(), I.getName());
  }

  void poisonAllocaUserspace(AllocaInst &I, IRBuilder<> &IRB, Value *Len) {
    if (PoisonStack && ClPoisonStackWithCall) {
      IRB.CreateCall(MS.MsanPoisonStackFn, {&I, Len});
    } else {
      Value *ShadowBase, *OriginBase;
      std::tie(ShadowBase, OriginBase) = getShadowOriginPtr(
          &I, IRB, IRB.getInt8Ty(), Align(1), /*isStore*/ true);

      Value *PoisonValue = IRB.getInt8(PoisonStack ? ClPoisonStackPattern : 0);
      IRB.CreateMemSet(ShadowBase, PoisonValue, Len, I.getAlign());
    }

    if (PoisonStack && MS.TrackOrigins) {
      Value *Idptr = getLocalVarIdptr(I);
      if (ClPrintStackNames) {
        Value *Descr = getLocalVarDescription(I);
        IRB.CreateCall(MS.MsanSetAllocaOriginWithDescriptionFn,
                       {&I, Len, Idptr, Descr});
      } else {
        IRB.CreateCall(MS.MsanSetAllocaOriginNoDescriptionFn, {&I, Len, Idptr});
      }
    }
  }

  void poisonAllocaKmsan(AllocaInst &I, IRBuilder<> &IRB, Value *Len) {
    Value *Descr = getLocalVarDescription(I);
    if (PoisonStack) {
      IRB.CreateCall(MS.MsanPoisonAllocaFn, {&I, Len, Descr});
    } else {
      IRB.CreateCall(MS.MsanUnpoisonAllocaFn, {&I, Len});
    }
  }

  void instrumentAlloca(AllocaInst &I, Instruction *InsPoint = nullptr) {
    if (!InsPoint)
      InsPoint = &I;
    NextNodeIRBuilder IRB(InsPoint);
    const DataLayout &DL = F.getDataLayout();
    TypeSize TS = DL.getTypeAllocSize(I.getAllocatedType());
    Value *Len = IRB.CreateTypeSize(MS.IntptrTy, TS);
    if (I.isArrayAllocation())
      Len = IRB.CreateMul(Len,
                          IRB.CreateZExtOrTrunc(I.getArraySize(), MS.IntptrTy));

    if (MS.CompileKernel)
      poisonAllocaKmsan(I, IRB, Len);
    else
      poisonAllocaUserspace(I, IRB, Len);
  }

  void visitAllocaInst(AllocaInst &I) {
    setShadow(&I, getCleanShadow(&I));
    setOrigin(&I, getCleanOrigin());
    // We'll get to this alloca later unless it's poisoned at the corresponding
    // llvm.lifetime.start.
    AllocaSet.insert(&I);
  }

  void visitSelectInst(SelectInst &I) {
    // a = select b, c, d
    Value *B = I.getCondition();
    Value *C = I.getTrueValue();
    Value *D = I.getFalseValue();

    handleSelectLikeInst(I, B, C, D);
  }

  void handleSelectLikeInst(Instruction &I, Value *B, Value *C, Value *D) {
    IRBuilder<> IRB(&I);

    Value *Sb = getShadow(B);
    Value *Sc = getShadow(C);
    Value *Sd = getShadow(D);

    Value *Ob = MS.TrackOrigins ? getOrigin(B) : nullptr;
    Value *Oc = MS.TrackOrigins ? getOrigin(C) : nullptr;
    Value *Od = MS.TrackOrigins ? getOrigin(D) : nullptr;

    // Result shadow if condition shadow is 0.
    Value *Sa0 = IRB.CreateSelect(B, Sc, Sd);
    Value *Sa1;
    if (I.getType()->isAggregateType()) {
      // To avoid "sign extending" i1 to an arbitrary aggregate type, we just do
      // an extra "select". This results in much more compact IR.
      // Sa = select Sb, poisoned, (select b, Sc, Sd)
      Sa1 = getPoisonedShadow(getShadowTy(I.getType()));
    } else {
      // Sa = select Sb, [ (c^d) | Sc | Sd ], [ b ? Sc : Sd ]
      // If Sb (condition is poisoned), look for bits in c and d that are equal
      // and both unpoisoned.
      // If !Sb (condition is unpoisoned), simply pick one of Sc and Sd.

      // Cast arguments to shadow-compatible type.
      C = CreateAppToShadowCast(IRB, C);
      D = CreateAppToShadowCast(IRB, D);

      // Result shadow if condition shadow is 1.
      Sa1 = IRB.CreateOr({IRB.CreateXor(C, D), Sc, Sd});
    }
    Value *Sa = IRB.CreateSelect(Sb, Sa1, Sa0, "_msprop_select");
    setShadow(&I, Sa);
    if (MS.TrackOrigins) {
      // Origins are always i32, so any vector conditions must be flattened.
      // FIXME: consider tracking vector origins for app vectors?
      if (B->getType()->isVectorTy()) {
        B = convertToBool(B, IRB);
        Sb = convertToBool(Sb, IRB);
      }
      // a = select b, c, d
      // Oa = Sb ? Ob : (b ? Oc : Od)
      setOrigin(&I, IRB.CreateSelect(Sb, Ob, IRB.CreateSelect(B, Oc, Od)));
    }
  }

  void visitLandingPadInst(LandingPadInst &I) {
    // Do nothing.
    // See https://github.com/google/sanitizers/issues/504
    setShadow(&I, getCleanShadow(&I));
    setOrigin(&I, getCleanOrigin());
  }

  void visitCatchSwitchInst(CatchSwitchInst &I) {
    setShadow(&I, getCleanShadow(&I));
    setOrigin(&I, getCleanOrigin());
  }

  void visitFuncletPadInst(FuncletPadInst &I) {
    setShadow(&I, getCleanShadow(&I));
    setOrigin(&I, getCleanOrigin());
  }

  void visitGetElementPtrInst(GetElementPtrInst &I) { handleShadowOr(I); }

  void visitExtractValueInst(ExtractValueInst &I) {
    IRBuilder<> IRB(&I);
    Value *Agg = I.getAggregateOperand();
    LLVM_DEBUG(dbgs() << "ExtractValue:  " << I << "\n");
    Value *AggShadow = getShadow(Agg);
    LLVM_DEBUG(dbgs() << "   AggShadow:  " << *AggShadow << "\n");
    Value *ResShadow = IRB.CreateExtractValue(AggShadow, I.getIndices());
    LLVM_DEBUG(dbgs() << "   ResShadow:  " << *ResShadow << "\n");
    setShadow(&I, ResShadow);
    setOriginForNaryOp(I);
  }

  void visitInsertValueInst(InsertValueInst &I) {
    IRBuilder<> IRB(&I);
    LLVM_DEBUG(dbgs() << "InsertValue:  " << I << "\n");
    Value *AggShadow = getShadow(I.getAggregateOperand());
    Value *InsShadow = getShadow(I.getInsertedValueOperand());
    LLVM_DEBUG(dbgs() << "   AggShadow:  " << *AggShadow << "\n");
    LLVM_DEBUG(dbgs() << "   InsShadow:  " << *InsShadow << "\n");
    Value *Res = IRB.CreateInsertValue(AggShadow, InsShadow, I.getIndices());
    LLVM_DEBUG(dbgs() << "   Res:        " << *Res << "\n");
    setShadow(&I, Res);
    setOriginForNaryOp(I);
  }

  void dumpInst(Instruction &I) {
    if (CallInst *CI = dyn_cast<CallInst>(&I)) {
      errs() << "ZZZ call " << CI->getCalledFunction()->getName() << "\n";
    } else {
      errs() << "ZZZ " << I.getOpcodeName() << "\n";
    }
    errs() << "QQQ " << I << "\n";
  }

  void visitResumeInst(ResumeInst &I) {
    LLVM_DEBUG(dbgs() << "Resume: " << I << "\n");
    // Nothing to do here.
  }

  void visitCleanupReturnInst(CleanupReturnInst &CRI) {
    LLVM_DEBUG(dbgs() << "CleanupReturn: " << CRI << "\n");
    // Nothing to do here.
  }

  void visitCatchReturnInst(CatchReturnInst &CRI) {
    LLVM_DEBUG(dbgs() << "CatchReturn: " << CRI << "\n");
    // Nothing to do here.
  }

  void instrumentAsmArgument(Value *Operand, Type *ElemTy, Instruction &I,
                             IRBuilder<> &IRB, const DataLayout &DL,
                             bool isOutput) {
    // For each assembly argument, we check its value for being initialized.
    // If the argument is a pointer, we assume it points to a single element
    // of the corresponding type (or to a 8-byte word, if the type is unsized).
    // Each such pointer is instrumented with a call to the runtime library.
    Type *OpType = Operand->getType();
    // Check the operand value itself.
    insertShadowCheck(Operand, &I);
    if (!OpType->isPointerTy() || !isOutput) {
      assert(!isOutput);
      return;
    }
    if (!ElemTy->isSized())
      return;
    auto Size = DL.getTypeStoreSize(ElemTy);
    Value *SizeVal = IRB.CreateTypeSize(MS.IntptrTy, Size);
    if (MS.CompileKernel) {
      IRB.CreateCall(MS.MsanInstrumentAsmStoreFn, {Operand, SizeVal});
    } else {
      // ElemTy, derived from elementtype(), does not encode the alignment of
      // the pointer. Conservatively assume that the shadow memory is unaligned.
      // When Size is large, avoid StoreInst as it would expand to many
      // instructions.
      auto [ShadowPtr, _] =
          getShadowOriginPtrUserspace(Operand, IRB, IRB.getInt8Ty(), Align(1));
      if (Size <= 32)
        IRB.CreateAlignedStore(getCleanShadow(ElemTy), ShadowPtr, Align(1));
      else
        IRB.CreateMemSet(ShadowPtr, ConstantInt::getNullValue(IRB.getInt8Ty()),
                         SizeVal, Align(1));
    }
  }

  /// Get the number of output arguments returned by pointers.
  int getNumOutputArgs(InlineAsm *IA, CallBase *CB) {
    int NumRetOutputs = 0;
    int NumOutputs = 0;
    Type *RetTy = cast<Value>(CB)->getType();
    if (!RetTy->isVoidTy()) {
      // Register outputs are returned via the CallInst return value.
      auto *ST = dyn_cast<StructType>(RetTy);
      if (ST)
        NumRetOutputs = ST->getNumElements();
      else
        NumRetOutputs = 1;
    }
    InlineAsm::ConstraintInfoVector Constraints = IA->ParseConstraints();
    for (const InlineAsm::ConstraintInfo &Info : Constraints) {
      switch (Info.Type) {
      case InlineAsm::isOutput:
        NumOutputs++;
        break;
      default:
        break;
      }
    }
    return NumOutputs - NumRetOutputs;
  }

  void visitAsmInstruction(Instruction &I) {
    // Conservative inline assembly handling: check for poisoned shadow of
    // asm() arguments, then unpoison the result and all the memory locations
    // pointed to by those arguments.
    // An inline asm() statement in C++ contains lists of input and output
    // arguments used by the assembly code. These are mapped to operands of the
    // CallInst as follows:
    //  - nR register outputs ("=r) are returned by value in a single structure
    //  (SSA value of the CallInst);
    //  - nO other outputs ("=m" and others) are returned by pointer as first
    // nO operands of the CallInst;
    //  - nI inputs ("r", "m" and others) are passed to CallInst as the
    // remaining nI operands.
    // The total number of asm() arguments in the source is nR+nO+nI, and the
    // corresponding CallInst has nO+nI+1 operands (the last operand is the
    // function to be called).
    const DataLayout &DL = F.getDataLayout();
    CallBase *CB = cast<CallBase>(&I);
    IRBuilder<> IRB(&I);
    InlineAsm *IA = cast<InlineAsm>(CB->getCalledOperand());
    int OutputArgs = getNumOutputArgs(IA, CB);
    // The last operand of a CallInst is the function itself.
    int NumOperands = CB->getNumOperands() - 1;

    // Check input arguments. Doing so before unpoisoning output arguments, so
    // that we won't overwrite uninit values before checking them.
    for (int i = OutputArgs; i < NumOperands; i++) {
      Value *Operand = CB->getOperand(i);
      instrumentAsmArgument(Operand, CB->getParamElementType(i), I, IRB, DL,
                            /*isOutput*/ false);
    }
    // Unpoison output arguments. This must happen before the actual InlineAsm
    // call, so that the shadow for memory published in the asm() statement
    // remains valid.
    for (int i = 0; i < OutputArgs; i++) {
      Value *Operand = CB->getOperand(i);
      instrumentAsmArgument(Operand, CB->getParamElementType(i), I, IRB, DL,
                            /*isOutput*/ true);
    }

    setShadow(&I, getCleanShadow(&I));
    setOrigin(&I, getCleanOrigin());
  }

  void visitFreezeInst(FreezeInst &I) {
    // Freeze always returns a fully defined value.
    setShadow(&I, getCleanShadow(&I));
    setOrigin(&I, getCleanOrigin());
  }

  void visitInstruction(Instruction &I) {
    // Everything else: stop propagating and check for poisoned shadow.
    if (ClDumpStrictInstructions)
      dumpInst(I);
    LLVM_DEBUG(dbgs() << "DEFAULT: " << I << "\n");
    for (size_t i = 0, n = I.getNumOperands(); i < n; i++) {
      Value *Operand = I.getOperand(i);
      if (Operand->getType()->isSized())
        insertShadowCheck(Operand, &I);
    }
    setShadow(&I, getCleanShadow(&I));
    setOrigin(&I, getCleanOrigin());
  }
};

struct VarArgHelperBase : public VarArgHelper {
  Function &F;
  MemorySanitizer &MS;
  MemorySanitizerVisitor &MSV;
  SmallVector<CallInst *, 16> VAStartInstrumentationList;
  const unsigned VAListTagSize;

  VarArgHelperBase(Function &F, MemorySanitizer &MS,
                   MemorySanitizerVisitor &MSV, unsigned VAListTagSize)
      : F(F), MS(MS), MSV(MSV), VAListTagSize(VAListTagSize) {}

  Value *getShadowAddrForVAArgument(IRBuilder<> &IRB, unsigned ArgOffset) {
    Value *Base = IRB.CreatePointerCast(MS.VAArgTLS, MS.IntptrTy);
    return IRB.CreateAdd(Base, ConstantInt::get(MS.IntptrTy, ArgOffset));
  }

  /// Compute the shadow address for a given va_arg.
  Value *getShadowPtrForVAArgument(Type *Ty, IRBuilder<> &IRB,
                                   unsigned ArgOffset) {
    Value *Base = IRB.CreatePointerCast(MS.VAArgTLS, MS.IntptrTy);
    Base = IRB.CreateAdd(Base, ConstantInt::get(MS.IntptrTy, ArgOffset));
    return IRB.CreateIntToPtr(Base, PointerType::get(MSV.getShadowTy(Ty), 0),
                              "_msarg_va_s");
  }

  /// Compute the shadow address for a given va_arg.
  Value *getShadowPtrForVAArgument(Type *Ty, IRBuilder<> &IRB,
                                   unsigned ArgOffset, unsigned ArgSize) {
    // Make sure we don't overflow __msan_va_arg_tls.
    if (ArgOffset + ArgSize > kParamTLSSize)
      return nullptr;
    return getShadowPtrForVAArgument(Ty, IRB, ArgOffset);
  }

  /// Compute the origin address for a given va_arg.
  Value *getOriginPtrForVAArgument(IRBuilder<> &IRB, int ArgOffset) {
    Value *Base = IRB.CreatePointerCast(MS.VAArgOriginTLS, MS.IntptrTy);
    // getOriginPtrForVAArgument() is always called after
    // getShadowPtrForVAArgument(), so __msan_va_arg_origin_tls can never
    // overflow.
    Base = IRB.CreateAdd(Base, ConstantInt::get(MS.IntptrTy, ArgOffset));
    return IRB.CreateIntToPtr(Base, PointerType::get(MS.OriginTy, 0),
                              "_msarg_va_o");
  }

  void CleanUnusedTLS(IRBuilder<> &IRB, Value *ShadowBase,
                      unsigned BaseOffset) {
    // The tails of __msan_va_arg_tls is not large enough to fit full
    // value shadow, but it will be copied to backup anyway. Make it
    // clean.
    if (BaseOffset >= kParamTLSSize)
      return;
    Value *TailSize =
        ConstantInt::getSigned(IRB.getInt32Ty(), kParamTLSSize - BaseOffset);
    IRB.CreateMemSet(ShadowBase, ConstantInt::getNullValue(IRB.getInt8Ty()),
                     TailSize, Align(8));
  }

  void unpoisonVAListTagForInst(IntrinsicInst &I) {
    IRBuilder<> IRB(&I);
    Value *VAListTag = I.getArgOperand(0);
    const Align Alignment = Align(8);
    auto [ShadowPtr, OriginPtr] = MSV.getShadowOriginPtr(
        VAListTag, IRB, IRB.getInt8Ty(), Alignment, /*isStore*/ true);
    // Unpoison the whole __va_list_tag.
    IRB.CreateMemSet(ShadowPtr, Constant::getNullValue(IRB.getInt8Ty()),
                     VAListTagSize, Alignment, false);
  }

  void visitVAStartInst(VAStartInst &I) override {
    if (F.getCallingConv() == CallingConv::Win64)
      return;
    VAStartInstrumentationList.push_back(&I);
    unpoisonVAListTagForInst(I);
  }

  void visitVACopyInst(VACopyInst &I) override {
    if (F.getCallingConv() == CallingConv::Win64)
      return;
    unpoisonVAListTagForInst(I);
  }
};

/// AMD64-specific implementation of VarArgHelper.
struct VarArgAMD64Helper : public VarArgHelperBase {
  // An unfortunate workaround for asymmetric lowering of va_arg stuff.
  // See a comment in visitCallBase for more details.
  static const unsigned AMD64GpEndOffset = 48; // AMD64 ABI Draft 0.99.6 p3.5.7
  static const unsigned AMD64FpEndOffsetSSE = 176;
  // If SSE is disabled, fp_offset in va_list is zero.
  static const unsigned AMD64FpEndOffsetNoSSE = AMD64GpEndOffset;

  unsigned AMD64FpEndOffset;
  AllocaInst *VAArgTLSCopy = nullptr;
  AllocaInst *VAArgTLSOriginCopy = nullptr;
  Value *VAArgOverflowSize = nullptr;

  enum ArgKind { AK_GeneralPurpose, AK_FloatingPoint, AK_Memory };

  VarArgAMD64Helper(Function &F, MemorySanitizer &MS,
                    MemorySanitizerVisitor &MSV)
      : VarArgHelperBase(F, MS, MSV, /*VAListTagSize=*/24) {
    AMD64FpEndOffset = AMD64FpEndOffsetSSE;
    for (const auto &Attr : F.getAttributes().getFnAttrs()) {
      if (Attr.isStringAttribute() &&
          (Attr.getKindAsString() == "target-features")) {
        if (Attr.getValueAsString().contains("-sse"))
          AMD64FpEndOffset = AMD64FpEndOffsetNoSSE;
        break;
      }
    }
  }

  ArgKind classifyArgument(Value *arg) {
    // A very rough approximation of X86_64 argument classification rules.
    Type *T = arg->getType();
    if (T->isX86_FP80Ty())
      return AK_Memory;
    if (T->isFPOrFPVectorTy())
      return AK_FloatingPoint;
    if (T->isIntegerTy() && T->getPrimitiveSizeInBits() <= 64)
      return AK_GeneralPurpose;
    if (T->isPointerTy())
      return AK_GeneralPurpose;
    return AK_Memory;
  }

  // For VarArg functions, store the argument shadow in an ABI-specific format
  // that corresponds to va_list layout.
  // We do this because Clang lowers va_arg in the frontend, and this pass
  // only sees the low level code that deals with va_list internals.
  // A much easier alternative (provided that Clang emits va_arg instructions)
  // would have been to associate each live instance of va_list with a copy of
  // MSanParamTLS, and extract shadow on va_arg() call in the argument list
  // order.
  void visitCallBase(CallBase &CB, IRBuilder<> &IRB) override {
    unsigned GpOffset = 0;
    unsigned FpOffset = AMD64GpEndOffset;
    unsigned OverflowOffset = AMD64FpEndOffset;
    const DataLayout &DL = F.getDataLayout();

    for (const auto &[ArgNo, A] : llvm::enumerate(CB.args())) {
      bool IsFixed = ArgNo < CB.getFunctionType()->getNumParams();
      bool IsByVal = CB.paramHasAttr(ArgNo, Attribute::ByVal);
      if (IsByVal) {
        // ByVal arguments always go to the overflow area.
        // Fixed arguments passed through the overflow area will be stepped
        // over by va_start, so don't count them towards the offset.
        if (IsFixed)
          continue;
        assert(A->getType()->isPointerTy());
        Type *RealTy = CB.getParamByValType(ArgNo);
        uint64_t ArgSize = DL.getTypeAllocSize(RealTy);
        uint64_t AlignedSize = alignTo(ArgSize, 8);
        unsigned BaseOffset = OverflowOffset;
        Value *ShadowBase =
            getShadowPtrForVAArgument(RealTy, IRB, OverflowOffset);
        Value *OriginBase = nullptr;
        if (MS.TrackOrigins)
          OriginBase = getOriginPtrForVAArgument(IRB, OverflowOffset);
        OverflowOffset += AlignedSize;

        if (OverflowOffset > kParamTLSSize) {
          CleanUnusedTLS(IRB, ShadowBase, BaseOffset);
          continue; // We have no space to copy shadow there.
        }

        Value *ShadowPtr, *OriginPtr;
        std::tie(ShadowPtr, OriginPtr) =
            MSV.getShadowOriginPtr(A, IRB, IRB.getInt8Ty(), kShadowTLSAlignment,
                                   /*isStore*/ false);
        IRB.CreateMemCpy(ShadowBase, kShadowTLSAlignment, ShadowPtr,
                         kShadowTLSAlignment, ArgSize);
        if (MS.TrackOrigins)
          IRB.CreateMemCpy(OriginBase, kShadowTLSAlignment, OriginPtr,
                           kShadowTLSAlignment, ArgSize);
      } else {
        ArgKind AK = classifyArgument(A);
        if (AK == AK_GeneralPurpose && GpOffset >= AMD64GpEndOffset)
          AK = AK_Memory;
        if (AK == AK_FloatingPoint && FpOffset >= AMD64FpEndOffset)
          AK = AK_Memory;
        Value *ShadowBase, *OriginBase = nullptr;
        switch (AK) {
        case AK_GeneralPurpose:
          ShadowBase = getShadowPtrForVAArgument(A->getType(), IRB, GpOffset);
          if (MS.TrackOrigins)
            OriginBase = getOriginPtrForVAArgument(IRB, GpOffset);
          GpOffset += 8;
          assert(GpOffset <= kParamTLSSize);
          break;
        case AK_FloatingPoint:
          ShadowBase = getShadowPtrForVAArgument(A->getType(), IRB, FpOffset);
          if (MS.TrackOrigins)
            OriginBase = getOriginPtrForVAArgument(IRB, FpOffset);
          FpOffset += 16;
          assert(FpOffset <= kParamTLSSize);
          break;
        case AK_Memory:
          if (IsFixed)
            continue;
          uint64_t ArgSize = DL.getTypeAllocSize(A->getType());
          uint64_t AlignedSize = alignTo(ArgSize, 8);
          unsigned BaseOffset = OverflowOffset;
          ShadowBase =
              getShadowPtrForVAArgument(A->getType(), IRB, OverflowOffset);
          if (MS.TrackOrigins) {
            OriginBase = getOriginPtrForVAArgument(IRB, OverflowOffset);
          }
          OverflowOffset += AlignedSize;
          if (OverflowOffset > kParamTLSSize) {
            // We have no space to copy shadow there.
            CleanUnusedTLS(IRB, ShadowBase, BaseOffset);
            continue;
          }
        }
        // Take fixed arguments into account for GpOffset and FpOffset,
        // but don't actually store shadows for them.
        // TODO(glider): don't call get*PtrForVAArgument() for them.
        if (IsFixed)
          continue;
        Value *Shadow = MSV.getShadow(A);
        IRB.CreateAlignedStore(Shadow, ShadowBase, kShadowTLSAlignment);
        if (MS.TrackOrigins) {
          Value *Origin = MSV.getOrigin(A);
          TypeSize StoreSize = DL.getTypeStoreSize(Shadow->getType());
          MSV.paintOrigin(IRB, Origin, OriginBase, StoreSize,
                          std::max(kShadowTLSAlignment, kMinOriginAlignment));
        }
      }
    }
    Constant *OverflowSize =
        ConstantInt::get(IRB.getInt64Ty(), OverflowOffset - AMD64FpEndOffset);
    IRB.CreateStore(OverflowSize, MS.VAArgOverflowSizeTLS);
  }

  void finalizeInstrumentation() override {
    assert(!VAArgOverflowSize && !VAArgTLSCopy &&
           "finalizeInstrumentation called twice");
    if (!VAStartInstrumentationList.empty()) {
      // If there is a va_start in this function, make a backup copy of
      // va_arg_tls somewhere in the function entry block.
      IRBuilder<> IRB(MSV.FnPrologueEnd);
      VAArgOverflowSize =
          IRB.CreateLoad(IRB.getInt64Ty(), MS.VAArgOverflowSizeTLS);
      Value *CopySize = IRB.CreateAdd(
          ConstantInt::get(MS.IntptrTy, AMD64FpEndOffset), VAArgOverflowSize);
      VAArgTLSCopy = IRB.CreateAlloca(Type::getInt8Ty(*MS.C), CopySize);
      VAArgTLSCopy->setAlignment(kShadowTLSAlignment);
      IRB.CreateMemSet(VAArgTLSCopy, Constant::getNullValue(IRB.getInt8Ty()),
                       CopySize, kShadowTLSAlignment, false);

      Value *SrcSize = IRB.CreateBinaryIntrinsic(
          Intrinsic::umin, CopySize,
          ConstantInt::get(MS.IntptrTy, kParamTLSSize));
      IRB.CreateMemCpy(VAArgTLSCopy, kShadowTLSAlignment, MS.VAArgTLS,
                       kShadowTLSAlignment, SrcSize);
      if (MS.TrackOrigins) {
        VAArgTLSOriginCopy = IRB.CreateAlloca(Type::getInt8Ty(*MS.C), CopySize);
        VAArgTLSOriginCopy->setAlignment(kShadowTLSAlignment);
        IRB.CreateMemCpy(VAArgTLSOriginCopy, kShadowTLSAlignment,
                         MS.VAArgOriginTLS, kShadowTLSAlignment, SrcSize);
      }
    }

    // Instrument va_start.
    // Copy va_list shadow from the backup copy of the TLS contents.
    for (CallInst *OrigInst : VAStartInstrumentationList) {
      NextNodeIRBuilder IRB(OrigInst);
      Value *VAListTag = OrigInst->getArgOperand(0);

      Type *RegSaveAreaPtrTy = PointerType::getUnqual(*MS.C); // i64*
      Value *RegSaveAreaPtrPtr = IRB.CreateIntToPtr(
          IRB.CreateAdd(IRB.CreatePtrToInt(VAListTag, MS.IntptrTy),
                        ConstantInt::get(MS.IntptrTy, 16)),
          PointerType::get(RegSaveAreaPtrTy, 0));
      Value *RegSaveAreaPtr =
          IRB.CreateLoad(RegSaveAreaPtrTy, RegSaveAreaPtrPtr);
      Value *RegSaveAreaShadowPtr, *RegSaveAreaOriginPtr;
      const Align Alignment = Align(16);
      std::tie(RegSaveAreaShadowPtr, RegSaveAreaOriginPtr) =
          MSV.getShadowOriginPtr(RegSaveAreaPtr, IRB, IRB.getInt8Ty(),
                                 Alignment, /*isStore*/ true);
      IRB.CreateMemCpy(RegSaveAreaShadowPtr, Alignment, VAArgTLSCopy, Alignment,
                       AMD64FpEndOffset);
      if (MS.TrackOrigins)
        IRB.CreateMemCpy(RegSaveAreaOriginPtr, Alignment, VAArgTLSOriginCopy,
                         Alignment, AMD64FpEndOffset);
      Type *OverflowArgAreaPtrTy = PointerType::getUnqual(*MS.C); // i64*
      Value *OverflowArgAreaPtrPtr = IRB.CreateIntToPtr(
          IRB.CreateAdd(IRB.CreatePtrToInt(VAListTag, MS.IntptrTy),
                        ConstantInt::get(MS.IntptrTy, 8)),
          PointerType::get(OverflowArgAreaPtrTy, 0));
      Value *OverflowArgAreaPtr =
          IRB.CreateLoad(OverflowArgAreaPtrTy, OverflowArgAreaPtrPtr);
      Value *OverflowArgAreaShadowPtr, *OverflowArgAreaOriginPtr;
      std::tie(OverflowArgAreaShadowPtr, OverflowArgAreaOriginPtr) =
          MSV.getShadowOriginPtr(OverflowArgAreaPtr, IRB, IRB.getInt8Ty(),
                                 Alignment, /*isStore*/ true);
      Value *SrcPtr = IRB.CreateConstGEP1_32(IRB.getInt8Ty(), VAArgTLSCopy,
                                             AMD64FpEndOffset);
      IRB.CreateMemCpy(OverflowArgAreaShadowPtr, Alignment, SrcPtr, Alignment,
                       VAArgOverflowSize);
      if (MS.TrackOrigins) {
        SrcPtr = IRB.CreateConstGEP1_32(IRB.getInt8Ty(), VAArgTLSOriginCopy,
                                        AMD64FpEndOffset);
        IRB.CreateMemCpy(OverflowArgAreaOriginPtr, Alignment, SrcPtr, Alignment,
                         VAArgOverflowSize);
      }
    }
  }
};

/// MIPS64-specific implementation of VarArgHelper.
/// NOTE: This is also used for LoongArch64.
struct VarArgMIPS64Helper : public VarArgHelperBase {
  AllocaInst *VAArgTLSCopy = nullptr;
  Value *VAArgSize = nullptr;

  VarArgMIPS64Helper(Function &F, MemorySanitizer &MS,
                     MemorySanitizerVisitor &MSV)
      : VarArgHelperBase(F, MS, MSV, /*VAListTagSize=*/8) {}

  void visitCallBase(CallBase &CB, IRBuilder<> &IRB) override {
    unsigned VAArgOffset = 0;
    const DataLayout &DL = F.getDataLayout();
    for (Value *A :
         llvm::drop_begin(CB.args(), CB.getFunctionType()->getNumParams())) {
      Triple TargetTriple(F.getParent()->getTargetTriple());
      Value *Base;
      uint64_t ArgSize = DL.getTypeAllocSize(A->getType());
      if (TargetTriple.getArch() == Triple::mips64) {
        // Adjusting the shadow for argument with size < 8 to match the
        // placement of bits in big endian system
        if (ArgSize < 8)
          VAArgOffset += (8 - ArgSize);
      }
      Base = getShadowPtrForVAArgument(A->getType(), IRB, VAArgOffset, ArgSize);
      VAArgOffset += ArgSize;
      VAArgOffset = alignTo(VAArgOffset, 8);
      if (!Base)
        continue;
      IRB.CreateAlignedStore(MSV.getShadow(A), Base, kShadowTLSAlignment);
    }

    Constant *TotalVAArgSize = ConstantInt::get(IRB.getInt64Ty(), VAArgOffset);
    // Here using VAArgOverflowSizeTLS as VAArgSizeTLS to avoid creation of
    // a new class member i.e. it is the total size of all VarArgs.
    IRB.CreateStore(TotalVAArgSize, MS.VAArgOverflowSizeTLS);
  }

  void finalizeInstrumentation() override {
    assert(!VAArgSize && !VAArgTLSCopy &&
           "finalizeInstrumentation called twice");
    IRBuilder<> IRB(MSV.FnPrologueEnd);
    VAArgSize = IRB.CreateLoad(IRB.getInt64Ty(), MS.VAArgOverflowSizeTLS);
    Value *CopySize =
        IRB.CreateAdd(ConstantInt::get(MS.IntptrTy, 0), VAArgSize);

    if (!VAStartInstrumentationList.empty()) {
      // If there is a va_start in this function, make a backup copy of
      // va_arg_tls somewhere in the function entry block.
      VAArgTLSCopy = IRB.CreateAlloca(Type::getInt8Ty(*MS.C), CopySize);
      VAArgTLSCopy->setAlignment(kShadowTLSAlignment);
      IRB.CreateMemSet(VAArgTLSCopy, Constant::getNullValue(IRB.getInt8Ty()),
                       CopySize, kShadowTLSAlignment, false);

      Value *SrcSize = IRB.CreateBinaryIntrinsic(
          Intrinsic::umin, CopySize,
          ConstantInt::get(MS.IntptrTy, kParamTLSSize));
      IRB.CreateMemCpy(VAArgTLSCopy, kShadowTLSAlignment, MS.VAArgTLS,
                       kShadowTLSAlignment, SrcSize);
    }

    // Instrument va_start.
    // Copy va_list shadow from the backup copy of the TLS contents.
    for (CallInst *OrigInst : VAStartInstrumentationList) {
      NextNodeIRBuilder IRB(OrigInst);
      Value *VAListTag = OrigInst->getArgOperand(0);
      Type *RegSaveAreaPtrTy = PointerType::getUnqual(*MS.C); // i64*
      Value *RegSaveAreaPtrPtr =
          IRB.CreateIntToPtr(IRB.CreatePtrToInt(VAListTag, MS.IntptrTy),
                             PointerType::get(RegSaveAreaPtrTy, 0));
      Value *RegSaveAreaPtr =
          IRB.CreateLoad(RegSaveAreaPtrTy, RegSaveAreaPtrPtr);
      Value *RegSaveAreaShadowPtr, *RegSaveAreaOriginPtr;
      const Align Alignment = Align(8);
      std::tie(RegSaveAreaShadowPtr, RegSaveAreaOriginPtr) =
          MSV.getShadowOriginPtr(RegSaveAreaPtr, IRB, IRB.getInt8Ty(),
                                 Alignment, /*isStore*/ true);
      IRB.CreateMemCpy(RegSaveAreaShadowPtr, Alignment, VAArgTLSCopy, Alignment,
                       CopySize);
    }
  }
};

/// AArch64-specific implementation of VarArgHelper.
struct VarArgAArch64Helper : public VarArgHelperBase {
  static const unsigned kAArch64GrArgSize = 64;
  static const unsigned kAArch64VrArgSize = 128;

  static const unsigned AArch64GrBegOffset = 0;
  static const unsigned AArch64GrEndOffset = kAArch64GrArgSize;
  // Make VR space aligned to 16 bytes.
  static const unsigned AArch64VrBegOffset = AArch64GrEndOffset;
  static const unsigned AArch64VrEndOffset =
      AArch64VrBegOffset + kAArch64VrArgSize;
  static const unsigned AArch64VAEndOffset = AArch64VrEndOffset;

  AllocaInst *VAArgTLSCopy = nullptr;
  Value *VAArgOverflowSize = nullptr;

  enum ArgKind { AK_GeneralPurpose, AK_FloatingPoint, AK_Memory };

  VarArgAArch64Helper(Function &F, MemorySanitizer &MS,
                      MemorySanitizerVisitor &MSV)
      : VarArgHelperBase(F, MS, MSV, /*VAListTagSize=*/32) {}

  // A very rough approximation of aarch64 argument classification rules.
  std::pair<ArgKind, uint64_t> classifyArgument(Type *T) {
    if (T->isIntOrPtrTy() && T->getPrimitiveSizeInBits() <= 64)
      return {AK_GeneralPurpose, 1};
    if (T->isFloatingPointTy() && T->getPrimitiveSizeInBits() <= 128)
      return {AK_FloatingPoint, 1};

    if (T->isArrayTy()) {
      auto R = classifyArgument(T->getArrayElementType());
      R.second *= T->getScalarType()->getArrayNumElements();
      return R;
    }

    if (const FixedVectorType *FV = dyn_cast<FixedVectorType>(T)) {
      auto R = classifyArgument(FV->getScalarType());
      R.second *= FV->getNumElements();
      return R;
    }

    LLVM_DEBUG(errs() << "Unknown vararg type: " << *T << "\n");
    return {AK_Memory, 0};
  }

  // The instrumentation stores the argument shadow in a non ABI-specific
  // format because it does not know which argument is named (since Clang,
  // like x86_64 case, lowers the va_args in the frontend and this pass only
  // sees the low level code that deals with va_list internals).
  // The first seven GR registers are saved in the first 56 bytes of the
  // va_arg tls arra, followed by the first 8 FP/SIMD registers, and then
  // the remaining arguments.
  // Using constant offset within the va_arg TLS array allows fast copy
  // in the finalize instrumentation.
  void visitCallBase(CallBase &CB, IRBuilder<> &IRB) override {
    unsigned GrOffset = AArch64GrBegOffset;
    unsigned VrOffset = AArch64VrBegOffset;
    unsigned OverflowOffset = AArch64VAEndOffset;

    const DataLayout &DL = F.getDataLayout();
    for (const auto &[ArgNo, A] : llvm::enumerate(CB.args())) {
      bool IsFixed = ArgNo < CB.getFunctionType()->getNumParams();
      auto [AK, RegNum] = classifyArgument(A->getType());
      if (AK == AK_GeneralPurpose &&
          (GrOffset + RegNum * 8) > AArch64GrEndOffset)
        AK = AK_Memory;
      if (AK == AK_FloatingPoint &&
          (VrOffset + RegNum * 16) > AArch64VrEndOffset)
        AK = AK_Memory;
      Value *Base;
      switch (AK) {
      case AK_GeneralPurpose:
        Base = getShadowPtrForVAArgument(A->getType(), IRB, GrOffset);
        GrOffset += 8 * RegNum;
        break;
      case AK_FloatingPoint:
        Base = getShadowPtrForVAArgument(A->getType(), IRB, VrOffset);
        VrOffset += 16 * RegNum;
        break;
      case AK_Memory:
        // Don't count fixed arguments in the overflow area - va_start will
        // skip right over them.
        if (IsFixed)
          continue;
        uint64_t ArgSize = DL.getTypeAllocSize(A->getType());
        uint64_t AlignedSize = alignTo(ArgSize, 8);
        unsigned BaseOffset = OverflowOffset;
        Base = getShadowPtrForVAArgument(A->getType(), IRB, BaseOffset);
        OverflowOffset += AlignedSize;
        if (OverflowOffset > kParamTLSSize) {
          // We have no space to copy shadow there.
          CleanUnusedTLS(IRB, Base, BaseOffset);
          continue;
        }
        break;
      }
      // Count Gp/Vr fixed arguments to their respective offsets, but don't
      // bother to actually store a shadow.
      if (IsFixed)
        continue;
      IRB.CreateAlignedStore(MSV.getShadow(A), Base, kShadowTLSAlignment);
    }
    Constant *OverflowSize =
        ConstantInt::get(IRB.getInt64Ty(), OverflowOffset - AArch64VAEndOffset);
    IRB.CreateStore(OverflowSize, MS.VAArgOverflowSizeTLS);
  }

  // Retrieve a va_list field of 'void*' size.
  Value *getVAField64(IRBuilder<> &IRB, Value *VAListTag, int offset) {
    Value *SaveAreaPtrPtr = IRB.CreateIntToPtr(
        IRB.CreateAdd(IRB.CreatePtrToInt(VAListTag, MS.IntptrTy),
                      ConstantInt::get(MS.IntptrTy, offset)),
        PointerType::get(*MS.C, 0));
    return IRB.CreateLoad(Type::getInt64Ty(*MS.C), SaveAreaPtrPtr);
  }

  // Retrieve a va_list field of 'int' size.
  Value *getVAField32(IRBuilder<> &IRB, Value *VAListTag, int offset) {
    Value *SaveAreaPtr = IRB.CreateIntToPtr(
        IRB.CreateAdd(IRB.CreatePtrToInt(VAListTag, MS.IntptrTy),
                      ConstantInt::get(MS.IntptrTy, offset)),
        PointerType::get(*MS.C, 0));
    Value *SaveArea32 = IRB.CreateLoad(IRB.getInt32Ty(), SaveAreaPtr);
    return IRB.CreateSExt(SaveArea32, MS.IntptrTy);
  }

  void finalizeInstrumentation() override {
    assert(!VAArgOverflowSize && !VAArgTLSCopy &&
           "finalizeInstrumentation called twice");
    if (!VAStartInstrumentationList.empty()) {
      // If there is a va_start in this function, make a backup copy of
      // va_arg_tls somewhere in the function entry block.
      IRBuilder<> IRB(MSV.FnPrologueEnd);
      VAArgOverflowSize =
          IRB.CreateLoad(IRB.getInt64Ty(), MS.VAArgOverflowSizeTLS);
      Value *CopySize = IRB.CreateAdd(
          ConstantInt::get(MS.IntptrTy, AArch64VAEndOffset), VAArgOverflowSize);
      VAArgTLSCopy = IRB.CreateAlloca(Type::getInt8Ty(*MS.C), CopySize);
      VAArgTLSCopy->setAlignment(kShadowTLSAlignment);
      IRB.CreateMemSet(VAArgTLSCopy, Constant::getNullValue(IRB.getInt8Ty()),
                       CopySize, kShadowTLSAlignment, false);

      Value *SrcSize = IRB.CreateBinaryIntrinsic(
          Intrinsic::umin, CopySize,
          ConstantInt::get(MS.IntptrTy, kParamTLSSize));
      IRB.CreateMemCpy(VAArgTLSCopy, kShadowTLSAlignment, MS.VAArgTLS,
                       kShadowTLSAlignment, SrcSize);
    }

    Value *GrArgSize = ConstantInt::get(MS.IntptrTy, kAArch64GrArgSize);
    Value *VrArgSize = ConstantInt::get(MS.IntptrTy, kAArch64VrArgSize);

    // Instrument va_start, copy va_list shadow from the backup copy of
    // the TLS contents.
    for (CallInst *OrigInst : VAStartInstrumentationList) {
      NextNodeIRBuilder IRB(OrigInst);

      Value *VAListTag = OrigInst->getArgOperand(0);

      // The variadic ABI for AArch64 creates two areas to save the incoming
      // argument registers (one for 64-bit general register xn-x7 and another
      // for 128-bit FP/SIMD vn-v7).
      // We need then to propagate the shadow arguments on both regions
      // 'va::__gr_top + va::__gr_offs' and 'va::__vr_top + va::__vr_offs'.
      // The remaining arguments are saved on shadow for 'va::stack'.
      // One caveat is it requires only to propagate the non-named arguments,
      // however on the call site instrumentation 'all' the arguments are
      // saved. So to copy the shadow values from the va_arg TLS array
      // we need to adjust the offset for both GR and VR fields based on
      // the __{gr,vr}_offs value (since they are stores based on incoming
      // named arguments).
      Type *RegSaveAreaPtrTy = IRB.getPtrTy();

      // Read the stack pointer from the va_list.
      Value *StackSaveAreaPtr =
          IRB.CreateIntToPtr(getVAField64(IRB, VAListTag, 0), RegSaveAreaPtrTy);

      // Read both the __gr_top and __gr_off and add them up.
      Value *GrTopSaveAreaPtr = getVAField64(IRB, VAListTag, 8);
      Value *GrOffSaveArea = getVAField32(IRB, VAListTag, 24);

      Value *GrRegSaveAreaPtr = IRB.CreateIntToPtr(
          IRB.CreateAdd(GrTopSaveAreaPtr, GrOffSaveArea), RegSaveAreaPtrTy);

      // Read both the __vr_top and __vr_off and add them up.
      Value *VrTopSaveAreaPtr = getVAField64(IRB, VAListTag, 16);
      Value *VrOffSaveArea = getVAField32(IRB, VAListTag, 28);

      Value *VrRegSaveAreaPtr = IRB.CreateIntToPtr(
          IRB.CreateAdd(VrTopSaveAreaPtr, VrOffSaveArea), RegSaveAreaPtrTy);

      // It does not know how many named arguments is being used and, on the
      // callsite all the arguments were saved.  Since __gr_off is defined as
      // '0 - ((8 - named_gr) * 8)', the idea is to just propagate the variadic
      // argument by ignoring the bytes of shadow from named arguments.
      Value *GrRegSaveAreaShadowPtrOff =
          IRB.CreateAdd(GrArgSize, GrOffSaveArea);

      Value *GrRegSaveAreaShadowPtr =
          MSV.getShadowOriginPtr(GrRegSaveAreaPtr, IRB, IRB.getInt8Ty(),
                                 Align(8), /*isStore*/ true)
              .first;

      Value *GrSrcPtr =
          IRB.CreateInBoundsPtrAdd(VAArgTLSCopy, GrRegSaveAreaShadowPtrOff);
      Value *GrCopySize = IRB.CreateSub(GrArgSize, GrRegSaveAreaShadowPtrOff);

      IRB.CreateMemCpy(GrRegSaveAreaShadowPtr, Align(8), GrSrcPtr, Align(8),
                       GrCopySize);

      // Again, but for FP/SIMD values.
      Value *VrRegSaveAreaShadowPtrOff =
          IRB.CreateAdd(VrArgSize, VrOffSaveArea);

      Value *VrRegSaveAreaShadowPtr =
          MSV.getShadowOriginPtr(VrRegSaveAreaPtr, IRB, IRB.getInt8Ty(),
                                 Align(8), /*isStore*/ true)
              .first;

      Value *VrSrcPtr = IRB.CreateInBoundsPtrAdd(
          IRB.CreateInBoundsPtrAdd(VAArgTLSCopy,
                                   IRB.getInt32(AArch64VrBegOffset)),
          VrRegSaveAreaShadowPtrOff);
      Value *VrCopySize = IRB.CreateSub(VrArgSize, VrRegSaveAreaShadowPtrOff);

      IRB.CreateMemCpy(VrRegSaveAreaShadowPtr, Align(8), VrSrcPtr, Align(8),
                       VrCopySize);

      // And finally for remaining arguments.
      Value *StackSaveAreaShadowPtr =
          MSV.getShadowOriginPtr(StackSaveAreaPtr, IRB, IRB.getInt8Ty(),
                                 Align(16), /*isStore*/ true)
              .first;

      Value *StackSrcPtr = IRB.CreateInBoundsPtrAdd(
          VAArgTLSCopy, IRB.getInt32(AArch64VAEndOffset));

      IRB.CreateMemCpy(StackSaveAreaShadowPtr, Align(16), StackSrcPtr,
                       Align(16), VAArgOverflowSize);
    }
  }
};

/// PowerPC64-specific implementation of VarArgHelper.
struct VarArgPowerPC64Helper : public VarArgHelperBase {
  AllocaInst *VAArgTLSCopy = nullptr;
  Value *VAArgSize = nullptr;

  VarArgPowerPC64Helper(Function &F, MemorySanitizer &MS,
                        MemorySanitizerVisitor &MSV)
      : VarArgHelperBase(F, MS, MSV, /*VAListTagSize=*/8) {}

  void visitCallBase(CallBase &CB, IRBuilder<> &IRB) override {
    // For PowerPC, we need to deal with alignment of stack arguments -
    // they are mostly aligned to 8 bytes, but vectors and i128 arrays
    // are aligned to 16 bytes, byvals can be aligned to 8 or 16 bytes,
    // For that reason, we compute current offset from stack pointer (which is
    // always properly aligned), and offset for the first vararg, then subtract
    // them.
    unsigned VAArgBase;
    Triple TargetTriple(F.getParent()->getTargetTriple());
    // Parameter save area starts at 48 bytes from frame pointer for ABIv1,
    // and 32 bytes for ABIv2.  This is usually determined by target
    // endianness, but in theory could be overridden by function attribute.
    if (TargetTriple.getArch() == Triple::ppc64)
      VAArgBase = 48;
    else
      VAArgBase = 32;
    unsigned VAArgOffset = VAArgBase;
    const DataLayout &DL = F.getDataLayout();
    for (const auto &[ArgNo, A] : llvm::enumerate(CB.args())) {
      bool IsFixed = ArgNo < CB.getFunctionType()->getNumParams();
      bool IsByVal = CB.paramHasAttr(ArgNo, Attribute::ByVal);
      if (IsByVal) {
        assert(A->getType()->isPointerTy());
        Type *RealTy = CB.getParamByValType(ArgNo);
        uint64_t ArgSize = DL.getTypeAllocSize(RealTy);
        Align ArgAlign = CB.getParamAlign(ArgNo).value_or(Align(8));
        if (ArgAlign < 8)
          ArgAlign = Align(8);
        VAArgOffset = alignTo(VAArgOffset, ArgAlign);
        if (!IsFixed) {
          Value *Base = getShadowPtrForVAArgument(
              RealTy, IRB, VAArgOffset - VAArgBase, ArgSize);
          if (Base) {
            Value *AShadowPtr, *AOriginPtr;
            std::tie(AShadowPtr, AOriginPtr) =
                MSV.getShadowOriginPtr(A, IRB, IRB.getInt8Ty(),
                                       kShadowTLSAlignment, /*isStore*/ false);

            IRB.CreateMemCpy(Base, kShadowTLSAlignment, AShadowPtr,
                             kShadowTLSAlignment, ArgSize);
          }
        }
        VAArgOffset += alignTo(ArgSize, Align(8));
      } else {
        Value *Base;
        uint64_t ArgSize = DL.getTypeAllocSize(A->getType());
        Align ArgAlign = Align(8);
        if (A->getType()->isArrayTy()) {
          // Arrays are aligned to element size, except for long double
          // arrays, which are aligned to 8 bytes.
          Type *ElementTy = A->getType()->getArrayElementType();
          if (!ElementTy->isPPC_FP128Ty())
            ArgAlign = Align(DL.getTypeAllocSize(ElementTy));
        } else if (A->getType()->isVectorTy()) {
          // Vectors are naturally aligned.
          ArgAlign = Align(ArgSize);
        }
        if (ArgAlign < 8)
          ArgAlign = Align(8);
        VAArgOffset = alignTo(VAArgOffset, ArgAlign);
        if (DL.isBigEndian()) {
          // Adjusting the shadow for argument with size < 8 to match the
          // placement of bits in big endian system
          if (ArgSize < 8)
            VAArgOffset += (8 - ArgSize);
        }
        if (!IsFixed) {
          Base = getShadowPtrForVAArgument(A->getType(), IRB,
                                           VAArgOffset - VAArgBase, ArgSize);
          if (Base)
            IRB.CreateAlignedStore(MSV.getShadow(A), Base, kShadowTLSAlignment);
        }
        VAArgOffset += ArgSize;
        VAArgOffset = alignTo(VAArgOffset, Align(8));
      }
      if (IsFixed)
        VAArgBase = VAArgOffset;
    }

    Constant *TotalVAArgSize =
        ConstantInt::get(IRB.getInt64Ty(), VAArgOffset - VAArgBase);
    // Here using VAArgOverflowSizeTLS as VAArgSizeTLS to avoid creation of
    // a new class member i.e. it is the total size of all VarArgs.
    IRB.CreateStore(TotalVAArgSize, MS.VAArgOverflowSizeTLS);
  }

  void finalizeInstrumentation() override {
    assert(!VAArgSize && !VAArgTLSCopy &&
           "finalizeInstrumentation called twice");
    IRBuilder<> IRB(MSV.FnPrologueEnd);
    VAArgSize = IRB.CreateLoad(IRB.getInt64Ty(), MS.VAArgOverflowSizeTLS);
    Value *CopySize =
        IRB.CreateAdd(ConstantInt::get(MS.IntptrTy, 0), VAArgSize);

    if (!VAStartInstrumentationList.empty()) {
      // If there is a va_start in this function, make a backup copy of
      // va_arg_tls somewhere in the function entry block.

      VAArgTLSCopy = IRB.CreateAlloca(Type::getInt8Ty(*MS.C), CopySize);
      VAArgTLSCopy->setAlignment(kShadowTLSAlignment);
      IRB.CreateMemSet(VAArgTLSCopy, Constant::getNullValue(IRB.getInt8Ty()),
                       CopySize, kShadowTLSAlignment, false);

      Value *SrcSize = IRB.CreateBinaryIntrinsic(
          Intrinsic::umin, CopySize,
          ConstantInt::get(MS.IntptrTy, kParamTLSSize));
      IRB.CreateMemCpy(VAArgTLSCopy, kShadowTLSAlignment, MS.VAArgTLS,
                       kShadowTLSAlignment, SrcSize);
    }

    // Instrument va_start.
    // Copy va_list shadow from the backup copy of the TLS contents.
    for (CallInst *OrigInst : VAStartInstrumentationList) {
      NextNodeIRBuilder IRB(OrigInst);
      Value *VAListTag = OrigInst->getArgOperand(0);
      Type *RegSaveAreaPtrTy = PointerType::getUnqual(*MS.C); // i64*
      Value *RegSaveAreaPtrPtr =
          IRB.CreateIntToPtr(IRB.CreatePtrToInt(VAListTag, MS.IntptrTy),
                             PointerType::get(RegSaveAreaPtrTy, 0));
      Value *RegSaveAreaPtr =
          IRB.CreateLoad(RegSaveAreaPtrTy, RegSaveAreaPtrPtr);
      Value *RegSaveAreaShadowPtr, *RegSaveAreaOriginPtr;
      const Align Alignment = Align(8);
      std::tie(RegSaveAreaShadowPtr, RegSaveAreaOriginPtr) =
          MSV.getShadowOriginPtr(RegSaveAreaPtr, IRB, IRB.getInt8Ty(),
                                 Alignment, /*isStore*/ true);
      IRB.CreateMemCpy(RegSaveAreaShadowPtr, Alignment, VAArgTLSCopy, Alignment,
                       CopySize);
    }
  }
};

/// SystemZ-specific implementation of VarArgHelper.
struct VarArgSystemZHelper : public VarArgHelperBase {
  static const unsigned SystemZGpOffset = 16;
  static const unsigned SystemZGpEndOffset = 56;
  static const unsigned SystemZFpOffset = 128;
  static const unsigned SystemZFpEndOffset = 160;
  static const unsigned SystemZMaxVrArgs = 8;
  static const unsigned SystemZRegSaveAreaSize = 160;
  static const unsigned SystemZOverflowOffset = 160;
  static const unsigned SystemZVAListTagSize = 32;
  static const unsigned SystemZOverflowArgAreaPtrOffset = 16;
  static const unsigned SystemZRegSaveAreaPtrOffset = 24;

  bool IsSoftFloatABI;
  AllocaInst *VAArgTLSCopy = nullptr;
  AllocaInst *VAArgTLSOriginCopy = nullptr;
  Value *VAArgOverflowSize = nullptr;

  enum class ArgKind {
    GeneralPurpose,
    FloatingPoint,
    Vector,
    Memory,
    Indirect,
  };

  enum class ShadowExtension { None, Zero, Sign };

  VarArgSystemZHelper(Function &F, MemorySanitizer &MS,
                      MemorySanitizerVisitor &MSV)
      : VarArgHelperBase(F, MS, MSV, SystemZVAListTagSize),
        IsSoftFloatABI(F.getFnAttribute("use-soft-float").getValueAsBool()) {}

  ArgKind classifyArgument(Type *T) {
    // T is a SystemZABIInfo::classifyArgumentType() output, and there are
    // only a few possibilities of what it can be. In particular, enums, single
    // element structs and large types have already been taken care of.

    // Some i128 and fp128 arguments are converted to pointers only in the
    // back end.
    if (T->isIntegerTy(128) || T->isFP128Ty())
      return ArgKind::Indirect;
    if (T->isFloatingPointTy())
      return IsSoftFloatABI ? ArgKind::GeneralPurpose : ArgKind::FloatingPoint;
    if (T->isIntegerTy() || T->isPointerTy())
      return ArgKind::GeneralPurpose;
    if (T->isVectorTy())
      return ArgKind::Vector;
    return ArgKind::Memory;
  }

  ShadowExtension getShadowExtension(const CallBase &CB, unsigned ArgNo) {
    // ABI says: "One of the simple integer types no more than 64 bits wide.
    // ... If such an argument is shorter than 64 bits, replace it by a full
    // 64-bit integer representing the same number, using sign or zero
    // extension". Shadow for an integer argument has the same type as the
    // argument itself, so it can be sign or zero extended as well.
    bool ZExt = CB.paramHasAttr(ArgNo, Attribute::ZExt);
    bool SExt = CB.paramHasAttr(ArgNo, Attribute::SExt);
    if (ZExt) {
      assert(!SExt);
      return ShadowExtension::Zero;
    }
    if (SExt) {
      assert(!ZExt);
      return ShadowExtension::Sign;
    }
    return ShadowExtension::None;
  }

  void visitCallBase(CallBase &CB, IRBuilder<> &IRB) override {
    unsigned GpOffset = SystemZGpOffset;
    unsigned FpOffset = SystemZFpOffset;
    unsigned VrIndex = 0;
    unsigned OverflowOffset = SystemZOverflowOffset;
    const DataLayout &DL = F.getDataLayout();
    for (const auto &[ArgNo, A] : llvm::enumerate(CB.args())) {
      bool IsFixed = ArgNo < CB.getFunctionType()->getNumParams();
      // SystemZABIInfo does not produce ByVal parameters.
      assert(!CB.paramHasAttr(ArgNo, Attribute::ByVal));
      Type *T = A->getType();
      ArgKind AK = classifyArgument(T);
      if (AK == ArgKind::Indirect) {
        T = PointerType::get(T, 0);
        AK = ArgKind::GeneralPurpose;
      }
      if (AK == ArgKind::GeneralPurpose && GpOffset >= SystemZGpEndOffset)
        AK = ArgKind::Memory;
      if (AK == ArgKind::FloatingPoint && FpOffset >= SystemZFpEndOffset)
        AK = ArgKind::Memory;
      if (AK == ArgKind::Vector && (VrIndex >= SystemZMaxVrArgs || !IsFixed))
        AK = ArgKind::Memory;
      Value *ShadowBase = nullptr;
      Value *OriginBase = nullptr;
      ShadowExtension SE = ShadowExtension::None;
      switch (AK) {
      case ArgKind::GeneralPurpose: {
        // Always keep track of GpOffset, but store shadow only for varargs.
        uint64_t ArgSize = 8;
        if (GpOffset + ArgSize <= kParamTLSSize) {
          if (!IsFixed) {
            SE = getShadowExtension(CB, ArgNo);
            uint64_t GapSize = 0;
            if (SE == ShadowExtension::None) {
              uint64_t ArgAllocSize = DL.getTypeAllocSize(T);
              assert(ArgAllocSize <= ArgSize);
              GapSize = ArgSize - ArgAllocSize;
            }
            ShadowBase = getShadowAddrForVAArgument(IRB, GpOffset + GapSize);
            if (MS.TrackOrigins)
              OriginBase = getOriginPtrForVAArgument(IRB, GpOffset + GapSize);
          }
          GpOffset += ArgSize;
        } else {
          GpOffset = kParamTLSSize;
        }
        break;
      }
      case ArgKind::FloatingPoint: {
        // Always keep track of FpOffset, but store shadow only for varargs.
        uint64_t ArgSize = 8;
        if (FpOffset + ArgSize <= kParamTLSSize) {
          if (!IsFixed) {
            // PoP says: "A short floating-point datum requires only the
            // left-most 32 bit positions of a floating-point register".
            // Therefore, in contrast to AK_GeneralPurpose and AK_Memory,
            // don't extend shadow and don't mind the gap.
            ShadowBase = getShadowAddrForVAArgument(IRB, FpOffset);
            if (MS.TrackOrigins)
              OriginBase = getOriginPtrForVAArgument(IRB, FpOffset);
          }
          FpOffset += ArgSize;
        } else {
          FpOffset = kParamTLSSize;
        }
        break;
      }
      case ArgKind::Vector: {
        // Keep track of VrIndex. No need to store shadow, since vector varargs
        // go through AK_Memory.
        assert(IsFixed);
        VrIndex++;
        break;
      }
      case ArgKind::Memory: {
        // Keep track of OverflowOffset and store shadow only for varargs.
        // Ignore fixed args, since we need to copy only the vararg portion of
        // the overflow area shadow.
        if (!IsFixed) {
          uint64_t ArgAllocSize = DL.getTypeAllocSize(T);
          uint64_t ArgSize = alignTo(ArgAllocSize, 8);
          if (OverflowOffset + ArgSize <= kParamTLSSize) {
            SE = getShadowExtension(CB, ArgNo);
            uint64_t GapSize =
                SE == ShadowExtension::None ? ArgSize - ArgAllocSize : 0;
            ShadowBase =
                getShadowAddrForVAArgument(IRB, OverflowOffset + GapSize);
            if (MS.TrackOrigins)
              OriginBase =
                  getOriginPtrForVAArgument(IRB, OverflowOffset + GapSize);
            OverflowOffset += ArgSize;
          } else {
            OverflowOffset = kParamTLSSize;
          }
        }
        break;
      }
      case ArgKind::Indirect:
        llvm_unreachable("Indirect must be converted to GeneralPurpose");
      }
      if (ShadowBase == nullptr)
        continue;
      Value *Shadow = MSV.getShadow(A);
      if (SE != ShadowExtension::None)
        Shadow = MSV.CreateShadowCast(IRB, Shadow, IRB.getInt64Ty(),
                                      /*Signed*/ SE == ShadowExtension::Sign);
      ShadowBase = IRB.CreateIntToPtr(
          ShadowBase, PointerType::get(Shadow->getType(), 0), "_msarg_va_s");
      IRB.CreateStore(Shadow, ShadowBase);
      if (MS.TrackOrigins) {
        Value *Origin = MSV.getOrigin(A);
        TypeSize StoreSize = DL.getTypeStoreSize(Shadow->getType());
        MSV.paintOrigin(IRB, Origin, OriginBase, StoreSize,
                        kMinOriginAlignment);
      }
    }
    Constant *OverflowSize = ConstantInt::get(
        IRB.getInt64Ty(), OverflowOffset - SystemZOverflowOffset);
    IRB.CreateStore(OverflowSize, MS.VAArgOverflowSizeTLS);
  }

  void copyRegSaveArea(IRBuilder<> &IRB, Value *VAListTag) {
    Type *RegSaveAreaPtrTy = PointerType::getUnqual(*MS.C); // i64*
    Value *RegSaveAreaPtrPtr = IRB.CreateIntToPtr(
        IRB.CreateAdd(
            IRB.CreatePtrToInt(VAListTag, MS.IntptrTy),
            ConstantInt::get(MS.IntptrTy, SystemZRegSaveAreaPtrOffset)),
        PointerType::get(RegSaveAreaPtrTy, 0));
    Value *RegSaveAreaPtr = IRB.CreateLoad(RegSaveAreaPtrTy, RegSaveAreaPtrPtr);
    Value *RegSaveAreaShadowPtr, *RegSaveAreaOriginPtr;
    const Align Alignment = Align(8);
    std::tie(RegSaveAreaShadowPtr, RegSaveAreaOriginPtr) =
        MSV.getShadowOriginPtr(RegSaveAreaPtr, IRB, IRB.getInt8Ty(), Alignment,
                               /*isStore*/ true);
    // TODO(iii): copy only fragments filled by visitCallBase()
    // TODO(iii): support packed-stack && !use-soft-float
    // For use-soft-float functions, it is enough to copy just the GPRs.
    unsigned RegSaveAreaSize =
        IsSoftFloatABI ? SystemZGpEndOffset : SystemZRegSaveAreaSize;
    IRB.CreateMemCpy(RegSaveAreaShadowPtr, Alignment, VAArgTLSCopy, Alignment,
                     RegSaveAreaSize);
    if (MS.TrackOrigins)
      IRB.CreateMemCpy(RegSaveAreaOriginPtr, Alignment, VAArgTLSOriginCopy,
                       Alignment, RegSaveAreaSize);
  }

  // FIXME: This implementation limits OverflowOffset to kParamTLSSize, so we
  // don't know real overflow size and can't clear shadow beyond kParamTLSSize.
  void copyOverflowArea(IRBuilder<> &IRB, Value *VAListTag) {
    Type *OverflowArgAreaPtrTy = PointerType::getUnqual(*MS.C); // i64*
    Value *OverflowArgAreaPtrPtr = IRB.CreateIntToPtr(
        IRB.CreateAdd(
            IRB.CreatePtrToInt(VAListTag, MS.IntptrTy),
            ConstantInt::get(MS.IntptrTy, SystemZOverflowArgAreaPtrOffset)),
        PointerType::get(OverflowArgAreaPtrTy, 0));
    Value *OverflowArgAreaPtr =
        IRB.CreateLoad(OverflowArgAreaPtrTy, OverflowArgAreaPtrPtr);
    Value *OverflowArgAreaShadowPtr, *OverflowArgAreaOriginPtr;
    const Align Alignment = Align(8);
    std::tie(OverflowArgAreaShadowPtr, OverflowArgAreaOriginPtr) =
        MSV.getShadowOriginPtr(OverflowArgAreaPtr, IRB, IRB.getInt8Ty(),
                               Alignment, /*isStore*/ true);
    Value *SrcPtr = IRB.CreateConstGEP1_32(IRB.getInt8Ty(), VAArgTLSCopy,
                                           SystemZOverflowOffset);
    IRB.CreateMemCpy(OverflowArgAreaShadowPtr, Alignment, SrcPtr, Alignment,
                     VAArgOverflowSize);
    if (MS.TrackOrigins) {
      SrcPtr = IRB.CreateConstGEP1_32(IRB.getInt8Ty(), VAArgTLSOriginCopy,
                                      SystemZOverflowOffset);
      IRB.CreateMemCpy(OverflowArgAreaOriginPtr, Alignment, SrcPtr, Alignment,
                       VAArgOverflowSize);
    }
  }

  void finalizeInstrumentation() override {
    assert(!VAArgOverflowSize && !VAArgTLSCopy &&
           "finalizeInstrumentation called twice");
    if (!VAStartInstrumentationList.empty()) {
      // If there is a va_start in this function, make a backup copy of
      // va_arg_tls somewhere in the function entry block.
      IRBuilder<> IRB(MSV.FnPrologueEnd);
      VAArgOverflowSize =
          IRB.CreateLoad(IRB.getInt64Ty(), MS.VAArgOverflowSizeTLS);
      Value *CopySize =
          IRB.CreateAdd(ConstantInt::get(MS.IntptrTy, SystemZOverflowOffset),
                        VAArgOverflowSize);
      VAArgTLSCopy = IRB.CreateAlloca(Type::getInt8Ty(*MS.C), CopySize);
      VAArgTLSCopy->setAlignment(kShadowTLSAlignment);
      IRB.CreateMemSet(VAArgTLSCopy, Constant::getNullValue(IRB.getInt8Ty()),
                       CopySize, kShadowTLSAlignment, false);

      Value *SrcSize = IRB.CreateBinaryIntrinsic(
          Intrinsic::umin, CopySize,
          ConstantInt::get(MS.IntptrTy, kParamTLSSize));
      IRB.CreateMemCpy(VAArgTLSCopy, kShadowTLSAlignment, MS.VAArgTLS,
                       kShadowTLSAlignment, SrcSize);
      if (MS.TrackOrigins) {
        VAArgTLSOriginCopy = IRB.CreateAlloca(Type::getInt8Ty(*MS.C), CopySize);
        VAArgTLSOriginCopy->setAlignment(kShadowTLSAlignment);
        IRB.CreateMemCpy(VAArgTLSOriginCopy, kShadowTLSAlignment,
                         MS.VAArgOriginTLS, kShadowTLSAlignment, SrcSize);
      }
    }

    // Instrument va_start.
    // Copy va_list shadow from the backup copy of the TLS contents.
    for (CallInst *OrigInst : VAStartInstrumentationList) {
      NextNodeIRBuilder IRB(OrigInst);
      Value *VAListTag = OrigInst->getArgOperand(0);
      copyRegSaveArea(IRB, VAListTag);
      copyOverflowArea(IRB, VAListTag);
    }
  }
};

// Loongarch64 is not a MIPS, but the current vargs calling convention matches
// the MIPS.
using VarArgLoongArch64Helper = VarArgMIPS64Helper;

/// A no-op implementation of VarArgHelper.
struct VarArgNoOpHelper : public VarArgHelper {
  VarArgNoOpHelper(Function &F, MemorySanitizer &MS,
                   MemorySanitizerVisitor &MSV) {}

  void visitCallBase(CallBase &CB, IRBuilder<> &IRB) override {}

  void visitVAStartInst(VAStartInst &I) override {}

  void visitVACopyInst(VACopyInst &I) override {}

  void finalizeInstrumentation() override {}
};

} // end anonymous namespace

static VarArgHelper *CreateVarArgHelper(Function &Func, MemorySanitizer &Msan,
                                        MemorySanitizerVisitor &Visitor) {
  // VarArg handling is only implemented on AMD64. False positives are possible
  // on other platforms.
  Triple TargetTriple(Func.getParent()->getTargetTriple());
  if (TargetTriple.getArch() == Triple::x86_64)
    return new VarArgAMD64Helper(Func, Msan, Visitor);
  else if (TargetTriple.isMIPS64())
    return new VarArgMIPS64Helper(Func, Msan, Visitor);
  else if (TargetTriple.getArch() == Triple::aarch64)
    return new VarArgAArch64Helper(Func, Msan, Visitor);
  else if (TargetTriple.getArch() == Triple::ppc64 ||
           TargetTriple.getArch() == Triple::ppc64le)
    return new VarArgPowerPC64Helper(Func, Msan, Visitor);
  else if (TargetTriple.getArch() == Triple::systemz)
    return new VarArgSystemZHelper(Func, Msan, Visitor);
  else if (TargetTriple.isLoongArch64())
    return new VarArgLoongArch64Helper(Func, Msan, Visitor);
  else
    return new VarArgNoOpHelper(Func, Msan, Visitor);
}

bool MemorySanitizer::sanitizeFunction(Function &F, TargetLibraryInfo &TLI) {
  if (!CompileKernel && F.getName() == kMsanModuleCtorName)
    return false;

  if (F.hasFnAttribute(Attribute::DisableSanitizerInstrumentation))
    return false;

  MemorySanitizerVisitor Visitor(F, *this, TLI);

  // Clear out memory attributes.
  AttributeMask B;
  B.addAttribute(Attribute::Memory).addAttribute(Attribute::Speculatable);
  F.removeFnAttrs(B);

  return Visitor.runOnFunction();
}<|MERGE_RESOLUTION|>--- conflicted
+++ resolved
@@ -3877,65 +3877,35 @@
     setOriginForNaryOp(I);
   }
 
-<<<<<<< HEAD
-  /// Handle Arm NEON vector store intrinsics (vst{2,3,4} and vst1x_{2,3,4}).
-  ///
-  /// Arm NEON vector store intrinsics have the output address (pointer) as the
-  /// last argument, with the initial arguments being the inputs. They return
-  /// void.
-=======
   /// Handle Arm NEON vector store intrinsics (vst{2,3,4}, vst1x_{2,3,4},
   /// and vst{2,3,4}lane).
   ///
   /// Arm NEON vector store intrinsics have the output address (pointer) as the
   /// last argument, with the initial arguments being the inputs (and lane
   /// number for vst{2,3,4}lane). They return void.
->>>>>>> 98391913
   ///
   /// - st4 interleaves the output e.g., st4 (inA, inB, inC, inD, outP) writes
   ///   abcdabcdabcdabcd... into *outP
   /// - st1_x4 is non-interleaved e.g., st1_x4 (inA, inB, inC, inD, outP)
   ///   writes aaaa...bbbb...cccc...dddd... into *outP
-<<<<<<< HEAD
-  /// These instructions can all be instrumented with essentially the same
-  /// MSan logic, simply by applying the corresponding intrinsic to the shadow.
-  void handleNEONVectorStoreIntrinsic(IntrinsicInst &I) {
-=======
   /// - st4lane has arguments of (inA, inB, inC, inD, lane, outP)
   /// These instructions can all be instrumented with essentially the same
   /// MSan logic, simply by applying the corresponding intrinsic to the shadow.
   void handleNEONVectorStoreIntrinsic(IntrinsicInst &I, bool useLane) {
->>>>>>> 98391913
     IRBuilder<> IRB(&I);
 
     // Don't use getNumOperands() because it includes the callee
     int numArgOperands = I.arg_size();
-<<<<<<< HEAD
-    assert(numArgOperands >= 1);
-
-    // The last arg operand is the output
-    Value *Addr = I.getArgOperand(numArgOperands - 1);
-    assert(Addr->getType()->isPointerTy());
-=======
 
     // The last arg operand is the output (pointer)
     assert(numArgOperands >= 1);
     Value *Addr = I.getArgOperand(numArgOperands - 1);
     assert(Addr->getType()->isPointerTy());
     int skipTrailingOperands = 1;
->>>>>>> 98391913
 
     if (ClCheckAccessAddress)
       insertShadowCheck(Addr, &I);
 
-<<<<<<< HEAD
-    SmallVector<Value *, 8> Shadows;
-    // Every arg operand, other than the last one, is an input vector
-    for (int i = 0; i < numArgOperands - 1; i++) {
-      assert(isa<FixedVectorType>(I.getArgOperand(i)->getType()));
-      Value *Shadow = getShadow(&I, i);
-      Shadows.append(1, Shadow);
-=======
     // Second-last operand is the lane number (for vst{2,3,4}lane)
     if (useLane) {
       skipTrailingOperands++;
@@ -3950,7 +3920,6 @@
       assert(isa<FixedVectorType>(I.getArgOperand(i)->getType()));
       Value *Shadow = getShadow(&I, i);
       ShadowArgs.append(1, Shadow);
->>>>>>> 98391913
     }
 
     // MSan's GetShadowTy assumes the LHS is the type we want the shadow for
@@ -3967,11 +3936,6 @@
     FixedVectorType *OutputVectorTy = FixedVectorType::get(
         cast<FixedVectorType>(I.getArgOperand(0)->getType())->getElementType(),
         cast<FixedVectorType>(I.getArgOperand(0)->getType())->getNumElements() *
-<<<<<<< HEAD
-            (numArgOperands - 1));
-    Type *OutputShadowTy = getShadowTy(OutputVectorTy);
-
-=======
             (numArgOperands - skipTrailingOperands));
     Type *OutputShadowTy = getShadowTy(OutputVectorTy);
 
@@ -3979,25 +3943,14 @@
       ShadowArgs.append(1,
                         I.getArgOperand(numArgOperands - skipTrailingOperands));
 
->>>>>>> 98391913
     Value *OutputShadowPtr, *OutputOriginPtr;
     // AArch64 NEON does not need alignment (unless OS requires it)
     std::tie(OutputShadowPtr, OutputOriginPtr) = getShadowOriginPtr(
         Addr, IRB, OutputShadowTy, Align(1), /*isStore*/ true);
-<<<<<<< HEAD
-    Shadows.append(1, OutputShadowPtr);
-
-    // CreateIntrinsic will select the correct (integer) type for the
-    // intrinsic; the original instruction I may have either integer- or
-    // float-type inputs.
-    CallInst *CI =
-        IRB.CreateIntrinsic(IRB.getVoidTy(), I.getIntrinsicID(), Shadows);
-=======
     ShadowArgs.append(1, OutputShadowPtr);
 
     CallInst *CI =
         IRB.CreateIntrinsic(IRB.getVoidTy(), I.getIntrinsicID(), ShadowArgs);
->>>>>>> 98391913
     setShadow(&I, CI);
 
     if (MS.TrackOrigins) {
@@ -4005,16 +3958,11 @@
       // more accurately track the origins (e.g., if both inputs are
       // uninitialized for vst2, we currently blame the second input, even
       // though part of the output depends only on the first input).
-<<<<<<< HEAD
-      OriginCombiner OC(this, IRB);
-      for (int i = 0; i < numArgOperands - 1; i++)
-=======
       //
       // This is particularly imprecise for vst{2,3,4}lane, since only one
       // lane of each input is actually copied to the output.
       OriginCombiner OC(this, IRB);
       for (int i = 0; i < numArgOperands - skipTrailingOperands; i++)
->>>>>>> 98391913
         OC.Add(I.getArgOperand(i));
 
       const DataLayout &DL = F.getDataLayout();
@@ -4387,9 +4335,6 @@
     case Intrinsic::aarch64_neon_st2:
     case Intrinsic::aarch64_neon_st3:
     case Intrinsic::aarch64_neon_st4: {
-<<<<<<< HEAD
-      handleNEONVectorStoreIntrinsic(I);
-=======
       handleNEONVectorStoreIntrinsic(I, false);
       break;
     }
@@ -4398,7 +4343,6 @@
     case Intrinsic::aarch64_neon_st3lane:
     case Intrinsic::aarch64_neon_st4lane: {
       handleNEONVectorStoreIntrinsic(I, true);
->>>>>>> 98391913
       break;
     }
 
