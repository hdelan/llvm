//===- PassManagerBuilder.cpp - Build Standard Pass -----------------------===//
//
// Part of the LLVM Project, under the Apache License v2.0 with LLVM Exceptions.
// See https://llvm.org/LICENSE.txt for license information.
// SPDX-License-Identifier: Apache-2.0 WITH LLVM-exception
//
//===----------------------------------------------------------------------===//
//
// This file defines the PassManagerBuilder class, which is used to set up a
// "standard" optimization sequence suitable for languages like C and C++.
//
//===----------------------------------------------------------------------===//

#include "llvm/Transforms/IPO/PassManagerBuilder.h"
#include "llvm-c/Transforms/PassManagerBuilder.h"
#include "llvm/ADT/STLExtras.h"
#include "llvm/ADT/SmallVector.h"
#include "llvm/Analysis/CFLAndersAliasAnalysis.h"
#include "llvm/Analysis/CFLSteensAliasAnalysis.h"
#include "llvm/Analysis/GlobalsModRef.h"
#include "llvm/Analysis/InlineCost.h"
#include "llvm/Analysis/ScopedNoAliasAA.h"
#include "llvm/Analysis/TargetLibraryInfo.h"
#include "llvm/Analysis/TypeBasedAliasAnalysis.h"
#include "llvm/IR/LegacyPassManager.h"
#include "llvm/IR/Verifier.h"
#include "llvm/Support/CommandLine.h"
#include "llvm/Support/ManagedStatic.h"
#include "llvm/Target/CGPassBuilderOption.h"
#include "llvm/Transforms/AggressiveInstCombine/AggressiveInstCombine.h"
#include "llvm/Transforms/IPO.h"
#include "llvm/Transforms/IPO/Attributor.h"
#include "llvm/Transforms/IPO/ForceFunctionAttrs.h"
#include "llvm/Transforms/IPO/FunctionAttrs.h"
#include "llvm/Transforms/IPO/InferFunctionAttrs.h"
#include "llvm/Transforms/InstCombine/InstCombine.h"
#include "llvm/Transforms/Instrumentation.h"
#include "llvm/Transforms/Scalar.h"
#include "llvm/Transforms/Scalar/GVN.h"
#include "llvm/Transforms/Scalar/LICM.h"
#include "llvm/Transforms/Scalar/LoopUnrollPass.h"
#include "llvm/Transforms/Scalar/SimpleLoopUnswitch.h"
#include "llvm/Transforms/Utils.h"
#include "llvm/Transforms/Vectorize.h"

using namespace llvm;

namespace llvm {
cl::opt<bool> RunPartialInlining("enable-partial-inlining", cl::init(false),
                                 cl::Hidden, cl::ZeroOrMore,
                                 cl::desc("Run Partial inlinining pass"));

static cl::opt<bool>
UseGVNAfterVectorization("use-gvn-after-vectorization",
  cl::init(false), cl::Hidden,
  cl::desc("Run GVN instead of Early CSE after vectorization passes"));

cl::opt<bool> ExtraVectorizerPasses(
    "extra-vectorizer-passes", cl::init(false), cl::Hidden,
    cl::desc("Run cleanup optimization passes after vectorization."));

static cl::opt<bool>
RunLoopRerolling("reroll-loops", cl::Hidden,
                 cl::desc("Run the loop rerolling pass"));

cl::opt<bool> SYCLOptimizationMode("sycl-opt", cl::init(false), cl::Hidden,
                                   cl::desc("Enable SYCL optimization mode."));

cl::opt<bool> RunNewGVN("enable-newgvn", cl::init(false), cl::Hidden,
                        cl::desc("Run the NewGVN pass"));

// Experimental option to use CFL-AA
static cl::opt<::CFLAAType>
    UseCFLAA("use-cfl-aa", cl::init(::CFLAAType::None), cl::Hidden,
             cl::desc("Enable the new, experimental CFL alias analysis"),
             cl::values(clEnumValN(::CFLAAType::None, "none", "Disable CFL-AA"),
                        clEnumValN(::CFLAAType::Steensgaard, "steens",
                                   "Enable unification-based CFL-AA"),
                        clEnumValN(::CFLAAType::Andersen, "anders",
                                   "Enable inclusion-based CFL-AA"),
                        clEnumValN(::CFLAAType::Both, "both",
                                   "Enable both variants of CFL-AA")));

cl::opt<bool> EnableLoopInterchange(
    "enable-loopinterchange", cl::init(false), cl::Hidden,
    cl::desc("Enable the experimental LoopInterchange Pass"));

cl::opt<bool> EnableUnrollAndJam("enable-unroll-and-jam", cl::init(false),
                                 cl::Hidden,
                                 cl::desc("Enable Unroll And Jam Pass"));

cl::opt<bool> EnableLoopFlatten("enable-loop-flatten", cl::init(false),
                                cl::Hidden,
                                cl::desc("Enable the LoopFlatten Pass"));

cl::opt<bool> EnableDFAJumpThreading("enable-dfa-jump-thread",
                                     cl::desc("Enable DFA jump threading."),
                                     cl::init(false), cl::Hidden);

static cl::opt<bool>
    EnablePrepareForThinLTO("prepare-for-thinlto", cl::init(false), cl::Hidden,
                            cl::desc("Enable preparation for ThinLTO."));

static cl::opt<bool>
    EnablePerformThinLTO("perform-thinlto", cl::init(false), cl::Hidden,
                         cl::desc("Enable performing ThinLTO."));

cl::opt<bool> EnableHotColdSplit("hot-cold-split", cl::init(false),
    cl::ZeroOrMore, cl::desc("Enable hot-cold splitting pass"));

cl::opt<bool> EnableIROutliner("ir-outliner", cl::init(false), cl::Hidden,
    cl::desc("Enable ir outliner pass"));

static cl::opt<bool> UseLoopVersioningLICM(
    "enable-loop-versioning-licm", cl::init(false), cl::Hidden,
    cl::desc("Enable the experimental Loop Versioning LICM pass"));

cl::opt<bool>
    DisablePreInliner("disable-preinline", cl::init(false), cl::Hidden,
                      cl::desc("Disable pre-instrumentation inliner"));

cl::opt<int> PreInlineThreshold(
    "preinline-threshold", cl::Hidden, cl::init(75), cl::ZeroOrMore,
    cl::desc("Control the amount of inlining in pre-instrumentation inliner "
             "(default = 75)"));

cl::opt<bool>
    EnableGVNHoist("enable-gvn-hoist", cl::init(false), cl::ZeroOrMore,
                   cl::desc("Enable the GVN hoisting pass (default = off)"));

static cl::opt<bool>
    DisableLibCallsShrinkWrap("disable-libcalls-shrinkwrap", cl::init(false),
                              cl::Hidden,
                              cl::desc("Disable shrink-wrap library calls"));

cl::opt<bool>
    EnableGVNSink("enable-gvn-sink", cl::init(false), cl::ZeroOrMore,
                  cl::desc("Enable the GVN sinking pass (default = off)"));

// This option is used in simplifying testing SampleFDO optimizations for
// profile loading.
cl::opt<bool>
    EnableCHR("enable-chr", cl::init(true), cl::Hidden,
              cl::desc("Enable control height reduction optimization (CHR)"));

cl::opt<bool> FlattenedProfileUsed(
    "flattened-profile-used", cl::init(false), cl::Hidden,
    cl::desc("Indicate the sample profile being used is flattened, i.e., "
             "no inline hierachy exists in the profile. "));

cl::opt<bool> EnableOrderFileInstrumentation(
    "enable-order-file-instrumentation", cl::init(false), cl::Hidden,
    cl::desc("Enable order file instrumentation (default = off)"));

cl::opt<bool> EnableMatrix(
    "enable-matrix", cl::init(false), cl::Hidden,
    cl::desc("Enable lowering of the matrix intrinsics"));

cl::opt<bool> EnableConstraintElimination(
    "enable-constraint-elimination", cl::init(false), cl::Hidden,
    cl::desc(
        "Enable pass to eliminate conditions based on linear constraints."));

cl::opt<bool> EnableFunctionSpecialization(
    "enable-function-specialization", cl::init(false), cl::Hidden,
    cl::desc("Enable Function Specialization pass"));

cl::opt<AttributorRunOption> AttributorRun(
    "attributor-enable", cl::Hidden, cl::init(AttributorRunOption::NONE),
    cl::desc("Enable the attributor inter-procedural deduction pass."),
    cl::values(clEnumValN(AttributorRunOption::ALL, "all",
                          "enable all attributor runs"),
               clEnumValN(AttributorRunOption::MODULE, "module",
                          "enable module-wide attributor runs"),
               clEnumValN(AttributorRunOption::CGSCC, "cgscc",
                          "enable call graph SCC attributor runs"),
               clEnumValN(AttributorRunOption::NONE, "none",
                          "disable attributor runs")));

extern cl::opt<bool> EnableKnowledgeRetention;
} // namespace llvm

PassManagerBuilder::PassManagerBuilder() {
    OptLevel = 2;
    SizeLevel = 0;
    LibraryInfo = nullptr;
    Inliner = nullptr;
    DisableUnrollLoops = false;
    SLPVectorize = false;
    LoopVectorize = true;
    LoopsInterleaved = true;
    RerollLoops = RunLoopRerolling;
    NewGVN = RunNewGVN;
    LicmMssaOptCap = SetLicmMssaOptCap;
    LicmMssaNoAccForPromotionCap = SetLicmMssaNoAccForPromotionCap;
    DisableGVNLoadPRE = false;
    ForgetAllSCEVInLoopUnroll = ForgetSCEVInLoopUnroll;
    VerifyInput = false;
    VerifyOutput = false;
    MergeFunctions = false;
    PrepareForLTO = false;
    EnablePGOInstrGen = false;
    EnablePGOCSInstrGen = false;
    EnablePGOCSInstrUse = false;
    PGOInstrGen = "";
    PGOInstrUse = "";
    PGOSampleUse = "";
    PrepareForThinLTO = EnablePrepareForThinLTO;
    PerformThinLTO = EnablePerformThinLTO;
    DivergentTarget = false;
    CallGraphProfile = true;
}

PassManagerBuilder::~PassManagerBuilder() {
  delete LibraryInfo;
  delete Inliner;
}

/// Set of global extensions, automatically added as part of the standard set.
static ManagedStatic<
    SmallVector<std::tuple<PassManagerBuilder::ExtensionPointTy,
                           PassManagerBuilder::ExtensionFn,
                           PassManagerBuilder::GlobalExtensionID>,
                8>>
    GlobalExtensions;
static PassManagerBuilder::GlobalExtensionID GlobalExtensionsCounter;

/// Check if GlobalExtensions is constructed and not empty.
/// Since GlobalExtensions is a managed static, calling 'empty()' will trigger
/// the construction of the object.
static bool GlobalExtensionsNotEmpty() {
  return GlobalExtensions.isConstructed() && !GlobalExtensions->empty();
}

PassManagerBuilder::GlobalExtensionID
PassManagerBuilder::addGlobalExtension(PassManagerBuilder::ExtensionPointTy Ty,
                                       PassManagerBuilder::ExtensionFn Fn) {
  auto ExtensionID = GlobalExtensionsCounter++;
  GlobalExtensions->push_back(std::make_tuple(Ty, std::move(Fn), ExtensionID));
  return ExtensionID;
}

void PassManagerBuilder::removeGlobalExtension(
    PassManagerBuilder::GlobalExtensionID ExtensionID) {
  // RegisterStandardPasses may try to call this function after GlobalExtensions
  // has already been destroyed; doing so should not generate an error.
  if (!GlobalExtensions.isConstructed())
    return;

  auto GlobalExtension =
      llvm::find_if(*GlobalExtensions, [ExtensionID](const auto &elem) {
        return std::get<2>(elem) == ExtensionID;
      });
  assert(GlobalExtension != GlobalExtensions->end() &&
         "The extension ID to be removed should always be valid.");

  GlobalExtensions->erase(GlobalExtension);
}

void PassManagerBuilder::addExtension(ExtensionPointTy Ty, ExtensionFn Fn) {
  Extensions.push_back(std::make_pair(Ty, std::move(Fn)));
}

void PassManagerBuilder::addExtensionsToPM(ExtensionPointTy ETy,
                                           legacy::PassManagerBase &PM) const {
  if (GlobalExtensionsNotEmpty()) {
    for (auto &Ext : *GlobalExtensions) {
      if (std::get<0>(Ext) == ETy)
        std::get<1>(Ext)(*this, PM);
    }
  }
  for (unsigned i = 0, e = Extensions.size(); i != e; ++i)
    if (Extensions[i].first == ETy)
      Extensions[i].second(*this, PM);
}

void PassManagerBuilder::addInitialAliasAnalysisPasses(
    legacy::PassManagerBase &PM) const {
  switch (UseCFLAA) {
  case ::CFLAAType::Steensgaard:
    PM.add(createCFLSteensAAWrapperPass());
    break;
  case ::CFLAAType::Andersen:
    PM.add(createCFLAndersAAWrapperPass());
    break;
  case ::CFLAAType::Both:
    PM.add(createCFLSteensAAWrapperPass());
    PM.add(createCFLAndersAAWrapperPass());
    break;
  default:
    break;
  }

  // Add TypeBasedAliasAnalysis before BasicAliasAnalysis so that
  // BasicAliasAnalysis wins if they disagree. This is intended to help
  // support "obvious" type-punning idioms.
  PM.add(createTypeBasedAAWrapperPass());
  PM.add(createScopedNoAliasAAWrapperPass());
}

void PassManagerBuilder::populateFunctionPassManager(
    legacy::FunctionPassManager &FPM) {
  addExtensionsToPM(EP_EarlyAsPossible, FPM);

  // Add LibraryInfo if we have some.
  if (LibraryInfo)
    FPM.add(new TargetLibraryInfoWrapperPass(*LibraryInfo));

  // The backends do not handle matrix intrinsics currently.
  // Make sure they are also lowered in O0.
  // FIXME: A lightweight version of the pass should run in the backend
  //        pipeline on demand.
  if (EnableMatrix && OptLevel == 0)
    FPM.add(createLowerMatrixIntrinsicsMinimalPass());

  if (OptLevel == 0) return;

  addInitialAliasAnalysisPasses(FPM);

  // Lower llvm.expect to metadata before attempting transforms.
  // Compare/branch metadata may alter the behavior of passes like SimplifyCFG.
  FPM.add(createLowerExpectIntrinsicPass());
  FPM.add(createCFGSimplificationPass());
  FPM.add(createSROAPass());
  FPM.add(createEarlyCSEPass());
}

void PassManagerBuilder::addFunctionSimplificationPasses(
    legacy::PassManagerBase &MPM) {
  // Start of function pass.
  // Break up aggregate allocas, using SSAUpdater.
  assert(OptLevel >= 1 && "Calling function optimizer with no optimization level!");
  MPM.add(createSROAPass());
  MPM.add(createEarlyCSEPass(true /* Enable mem-ssa. */)); // Catch trivial redundancies
  if (EnableKnowledgeRetention)
    MPM.add(createAssumeSimplifyPass());

  if (OptLevel > 1) {
    if (EnableGVNHoist)
      MPM.add(createGVNHoistPass());
    if (EnableGVNSink) {
      MPM.add(createGVNSinkPass());
      MPM.add(createCFGSimplificationPass(
          SimplifyCFGOptions().convertSwitchRangeToICmp(true)));
    }
  }

  if (EnableConstraintElimination)
    MPM.add(createConstraintEliminationPass());

  if (OptLevel > 1) {
    // Speculative execution if the target has divergent branches; otherwise nop.
    MPM.add(createSpeculativeExecutionIfHasBranchDivergencePass());

    MPM.add(createJumpThreadingPass());         // Thread jumps.
    MPM.add(createCorrelatedValuePropagationPass()); // Propagate conditionals
  }
  MPM.add(
      createCFGSimplificationPass(SimplifyCFGOptions().convertSwitchRangeToICmp(
          true))); // Merge & remove BBs
  // Combine silly seq's
  if (OptLevel > 2)
    MPM.add(createAggressiveInstCombinerPass());
  MPM.add(createInstructionCombiningPass());
  if (SizeLevel == 0 && !DisableLibCallsShrinkWrap)
    MPM.add(createLibCallsShrinkWrapPass());
  addExtensionsToPM(EP_Peephole, MPM);

  // TODO: Investigate the cost/benefit of tail call elimination on debugging.
  if (OptLevel > 1)
    MPM.add(createTailCallEliminationPass()); // Eliminate tail calls
  MPM.add(
      createCFGSimplificationPass(SimplifyCFGOptions().convertSwitchRangeToICmp(
          true)));                            // Merge & remove BBs
  // FIXME: re-association increases variables liveness and therefore register
  // pressure.
  if (!SYCLOptimizationMode)
    MPM.add(createReassociatePass()); // Reassociate expressions

  // The matrix extension can introduce large vector operations early, which can
  // benefit from running vector-combine early on.
  if (EnableMatrix)
    MPM.add(createVectorCombinePass());

<<<<<<< HEAD
  // Do not run loop pass pipeline in "SYCL Optimization Mode". Loop
  // optimizations rely on TTI, which is not accurate for SPIR target.
  if (!SYCLOptimizationMode) {
    // Begin the loop pass pipeline.
    if (EnableSimpleLoopUnswitch) {
      // The simple loop unswitch pass relies on separate cleanup passes.
      // Schedule them first so when we re-process a loop they run before other
      // loop passes.
      MPM.add(createLoopInstSimplifyPass());
      MPM.add(createLoopSimplifyCFGPass());
    }
    // Try to remove as much code from the loop header as possible,
    // to reduce amount of IR that will have to be duplicated. However,
    // do not perform speculative hoisting the first time as LICM
    // will destroy metadata that may not need to be destroyed if run
    // after loop rotation.
    // TODO: Investigate promotion cap for O1.
    MPM.add(createLICMPass(LicmMssaOptCap, LicmMssaNoAccForPromotionCap,
                           /*AllowSpeculation=*/false));
    // Rotate Loop - disable header duplication at -Oz
    MPM.add(createLoopRotatePass(SizeLevel == 2 ? 0 : -1, PrepareForLTO));
    // TODO: Investigate promotion cap for O1.
    MPM.add(createLICMPass(LicmMssaOptCap, LicmMssaNoAccForPromotionCap,
                           /*AllowSpeculation=*/true));
    if (EnableSimpleLoopUnswitch)
      MPM.add(createSimpleLoopUnswitchLegacyPass());
    else
      MPM.add(
          createLoopUnswitchPass(SizeLevel || OptLevel < 3, DivergentTarget));
    // FIXME: We break the loop pass pipeline here in order to do full
    // simplifycfg. Eventually loop-simplifycfg should be enhanced to replace
    // the need for this.
    MPM.add(createCFGSimplificationPass(
        SimplifyCFGOptions().convertSwitchRangeToICmp(true)));
    MPM.add(createInstructionCombiningPass());
    // We resume loop passes creating a second loop pipeline here.
    if (EnableLoopFlatten) {
      MPM.add(createLoopFlattenPass()); // Flatten loops
      MPM.add(createLoopSimplifyCFGPass());
    }
    MPM.add(createLoopIdiomPass());      // Recognize idioms like memset.
    MPM.add(createIndVarSimplifyPass()); // Canonicalize indvars
    addExtensionsToPM(EP_LateLoopOptimizations, MPM);
    MPM.add(createLoopDeletionPass()); // Delete dead loops

    if (EnableLoopInterchange)
      MPM.add(createLoopInterchangePass()); // Interchange loops

    // Unroll small loops and perform peeling.
    MPM.add(createSimpleLoopUnrollPass(OptLevel, DisableUnrollLoops,
                                       ForgetAllSCEVInLoopUnroll));
    addExtensionsToPM(EP_LoopOptimizerEnd, MPM);
    // This ends the loop pass pipelines.
=======
  // Begin the loop pass pipeline.

  // The simple loop unswitch pass relies on separate cleanup passes. Schedule
  // them first so when we re-process a loop they run before other loop
  // passes.
  MPM.add(createLoopInstSimplifyPass());
  MPM.add(createLoopSimplifyCFGPass());

  // Try to remove as much code from the loop header as possible,
  // to reduce amount of IR that will have to be duplicated. However,
  // do not perform speculative hoisting the first time as LICM
  // will destroy metadata that may not need to be destroyed if run
  // after loop rotation.
  // TODO: Investigate promotion cap for O1.
  MPM.add(createLICMPass(LicmMssaOptCap, LicmMssaNoAccForPromotionCap,
                         /*AllowSpeculation=*/false));
  // Rotate Loop - disable header duplication at -Oz
  MPM.add(createLoopRotatePass(SizeLevel == 2 ? 0 : -1, PrepareForLTO));
  // TODO: Investigate promotion cap for O1.
  MPM.add(createLICMPass(LicmMssaOptCap, LicmMssaNoAccForPromotionCap,
                         /*AllowSpeculation=*/true));
  MPM.add(createSimpleLoopUnswitchLegacyPass(OptLevel == 3));
  // FIXME: We break the loop pass pipeline here in order to do full
  // simplifycfg. Eventually loop-simplifycfg should be enhanced to replace the
  // need for this.
  MPM.add(createCFGSimplificationPass(
      SimplifyCFGOptions().convertSwitchRangeToICmp(true)));
  MPM.add(createInstructionCombiningPass());
  // We resume loop passes creating a second loop pipeline here.
  if (EnableLoopFlatten) {
    MPM.add(createLoopFlattenPass()); // Flatten loops
    MPM.add(createLoopSimplifyCFGPass());
>>>>>>> fb4113ef
  }

  // Break up allocas that may now be splittable after loop unrolling.
  MPM.add(createSROAPass());

  if (OptLevel > 1) {
    MPM.add(createMergedLoadStoreMotionPass()); // Merge ld/st in diamonds
    MPM.add(NewGVN ? createNewGVNPass()
                   : createGVNPass(DisableGVNLoadPRE)); // Remove redundancies
  }
  MPM.add(createSCCPPass());                  // Constant prop with SCCP

  if (EnableConstraintElimination)
    MPM.add(createConstraintEliminationPass());

  // Delete dead bit computations (instcombine runs after to fold away the dead
  // computations, and then ADCE will run later to exploit any new DCE
  // opportunities that creates).
  MPM.add(createBitTrackingDCEPass());        // Delete dead bit computations

  // Run instcombine after redundancy elimination to exploit opportunities
  // opened up by them.
  MPM.add(createInstructionCombiningPass());
  addExtensionsToPM(EP_Peephole, MPM);
  if (OptLevel > 1) {
    if (EnableDFAJumpThreading && SizeLevel == 0)
      MPM.add(createDFAJumpThreadingPass());

    MPM.add(createJumpThreadingPass());         // Thread jumps
    MPM.add(createCorrelatedValuePropagationPass());
  }
  MPM.add(createAggressiveDCEPass()); // Delete dead instructions

  MPM.add(createMemCpyOptPass());               // Remove memcpy / form memset
  // TODO: Investigate if this is too expensive at O1.
  if (OptLevel > 1) {
    MPM.add(createDeadStoreEliminationPass());  // Delete dead stores
    MPM.add(createLICMPass(LicmMssaOptCap, LicmMssaNoAccForPromotionCap,
                           /*AllowSpeculation=*/true));
  }

  addExtensionsToPM(EP_ScalarOptimizerLate, MPM);

  if (RerollLoops)
    MPM.add(createLoopRerollPass());

  // Merge & remove BBs and sink & hoist common instructions.
  if (SYCLOptimizationMode)
    MPM.add(createCFGSimplificationPass());
  else
    MPM.add(createCFGSimplificationPass(
        SimplifyCFGOptions().hoistCommonInsts(true).sinkCommonInsts(true)));

  // Clean up after everything.
  MPM.add(createInstructionCombiningPass());
  addExtensionsToPM(EP_Peephole, MPM);

  if (EnableCHR && OptLevel >= 3 &&
      (!PGOInstrUse.empty() || !PGOSampleUse.empty() || EnablePGOCSInstrGen))
    MPM.add(createControlHeightReductionLegacyPass());
}

/// FIXME: Should LTO cause any differences to this set of passes?
void PassManagerBuilder::addVectorPasses(legacy::PassManagerBase &PM,
                                         bool IsFullLTO) {
  PM.add(createLoopVectorizePass(!LoopsInterleaved, !LoopVectorize));

  if (IsFullLTO) {
    // The vectorizer may have significantly shortened a loop body; unroll
    // again. Unroll small loops to hide loop backedge latency and saturate any
    // parallel execution resources of an out-of-order processor. We also then
    // need to clean up redundancies and loop invariant code.
    // FIXME: It would be really good to use a loop-integrated instruction
    // combiner for cleanup here so that the unrolling and LICM can be pipelined
    // across the loop nests.
    // We do UnrollAndJam in a separate LPM to ensure it happens before unroll
    if (EnableUnrollAndJam && !DisableUnrollLoops)
      PM.add(createLoopUnrollAndJamPass(OptLevel));
    PM.add(createLoopUnrollPass(OptLevel, DisableUnrollLoops,
                                ForgetAllSCEVInLoopUnroll));
    PM.add(createWarnMissedTransformationsPass());
  }

  if (!IsFullLTO) {
    // Eliminate loads by forwarding stores from the previous iteration to loads
    // of the current iteration.
    PM.add(createLoopLoadEliminationPass());
  }
  // Cleanup after the loop optimization passes.
  PM.add(createInstructionCombiningPass());

  if (OptLevel > 1 && ExtraVectorizerPasses) {
    // At higher optimization levels, try to clean up any runtime overlap and
    // alignment checks inserted by the vectorizer. We want to track correlated
    // runtime checks for two inner loops in the same outer loop, fold any
    // common computations, hoist loop-invariant aspects out of any outer loop,
    // and unswitch the runtime checks if possible. Once hoisted, we may have
    // dead (or speculatable) control flows or more combining opportunities.
    PM.add(createEarlyCSEPass());
    PM.add(createCorrelatedValuePropagationPass());
    PM.add(createInstructionCombiningPass());
    PM.add(createLICMPass(LicmMssaOptCap, LicmMssaNoAccForPromotionCap,
                          /*AllowSpeculation=*/true));
    PM.add(createSimpleLoopUnswitchLegacyPass());
    PM.add(createCFGSimplificationPass(
        SimplifyCFGOptions().convertSwitchRangeToICmp(true)));
    PM.add(createInstructionCombiningPass());
  }

  // Now that we've formed fast to execute loop structures, we do further
  // optimizations. These are run afterward as they might block doing complex
  // analyses and transforms such as what are needed for loop vectorization.

  // Cleanup after loop vectorization, etc. Simplification passes like CVP and
  // GVN, loop transforms, and others have already run, so it's now better to
  // convert to more optimized IR using more aggressive simplify CFG options.
  // The extra sinking transform can create larger basic blocks, so do this
  // before SLP vectorization.
  PM.add(createCFGSimplificationPass(SimplifyCFGOptions()
                                         .forwardSwitchCondToPhi(true)
                                         .convertSwitchRangeToICmp(true)
                                         .convertSwitchToLookupTable(true)
                                         .needCanonicalLoops(false)
                                         .hoistCommonInsts(true)
                                         .sinkCommonInsts(true)));

  if (IsFullLTO) {
    PM.add(createSCCPPass());                 // Propagate exposed constants
    PM.add(createInstructionCombiningPass()); // Clean up again
    PM.add(createBitTrackingDCEPass());
  }

  // Optimize parallel scalar instruction chains into SIMD instructions.
  if (SLPVectorize) {
    PM.add(createSLPVectorizerPass());
    if (OptLevel > 1 && ExtraVectorizerPasses)
      PM.add(createEarlyCSEPass());
  }

  // Enhance/cleanup vector code.
  PM.add(createVectorCombinePass());

  if (!IsFullLTO) {
    addExtensionsToPM(EP_Peephole, PM);
    PM.add(createInstructionCombiningPass());

    if (EnableUnrollAndJam && !DisableUnrollLoops) {
      // Unroll and Jam. We do this before unroll but need to be in a separate
      // loop pass manager in order for the outer loop to be processed by
      // unroll and jam before the inner loop is unrolled.
      PM.add(createLoopUnrollAndJamPass(OptLevel));
    }

    // Unroll small loops
    PM.add(createLoopUnrollPass(OptLevel, DisableUnrollLoops,
                                ForgetAllSCEVInLoopUnroll));

    if (!DisableUnrollLoops) {
      // LoopUnroll may generate some redundency to cleanup.
      PM.add(createInstructionCombiningPass());

      // Runtime unrolling will introduce runtime check in loop prologue. If the
      // unrolled loop is a inner loop, then the prologue will be inside the
      // outer loop. LICM pass can help to promote the runtime check out if the
      // checked value is loop invariant.
      PM.add(createLICMPass(LicmMssaOptCap, LicmMssaNoAccForPromotionCap,
                            /*AllowSpeculation=*/true));
    }

    PM.add(createWarnMissedTransformationsPass());
  }

  // After vectorization and unrolling, assume intrinsics may tell us more
  // about pointer alignments.
  PM.add(createAlignmentFromAssumptionsPass());

  if (IsFullLTO)
    PM.add(createInstructionCombiningPass());
}

void PassManagerBuilder::populateModulePassManager(
    legacy::PassManagerBase &MPM) {
  MPM.add(createAnnotation2MetadataLegacyPass());

  if (!PGOSampleUse.empty()) {
    MPM.add(createPruneEHPass());
    // In ThinLTO mode, when flattened profile is used, all the available
    // profile information will be annotated in PreLink phase so there is
    // no need to load the profile again in PostLink.
    if (!(FlattenedProfileUsed && PerformThinLTO))
      MPM.add(createSampleProfileLoaderPass(PGOSampleUse));
  }

  // Allow forcing function attributes as a debugging and tuning aid.
  MPM.add(createForceFunctionAttrsLegacyPass());

  // If all optimizations are disabled, just run the always-inline pass and,
  // if enabled, the function merging pass.
  if (OptLevel == 0) {
    if (Inliner) {
      MPM.add(Inliner);
      Inliner = nullptr;
    }

    // FIXME: The BarrierNoopPass is a HACK! The inliner pass above implicitly
    // creates a CGSCC pass manager, but we don't want to add extensions into
    // that pass manager. To prevent this we insert a no-op module pass to reset
    // the pass manager to get the same behavior as EP_OptimizerLast in non-O0
    // builds. The function merging pass is
    if (MergeFunctions)
      MPM.add(createMergeFunctionsPass());
    else if (GlobalExtensionsNotEmpty() || !Extensions.empty())
      MPM.add(createBarrierNoopPass());

    if (PerformThinLTO) {
      MPM.add(createLowerTypeTestsPass(nullptr, nullptr, true));
      // Drop available_externally and unreferenced globals. This is necessary
      // with ThinLTO in order to avoid leaving undefined references to dead
      // globals in the object file.
      MPM.add(createEliminateAvailableExternallyPass());
      MPM.add(createGlobalDCEPass());
    }

    addExtensionsToPM(EP_EnabledOnOptLevel0, MPM);

    if (PrepareForLTO || PrepareForThinLTO) {
      MPM.add(createCanonicalizeAliasesPass());
      // Rename anon globals to be able to export them in the summary.
      // This has to be done after we add the extensions to the pass manager
      // as there could be passes (e.g. Adddress sanitizer) which introduce
      // new unnamed globals.
      MPM.add(createNameAnonGlobalPass());
    }

    MPM.add(createAnnotationRemarksLegacyPass());
    return;
  }

  // Add LibraryInfo if we have some.
  if (LibraryInfo)
    MPM.add(new TargetLibraryInfoWrapperPass(*LibraryInfo));

  addInitialAliasAnalysisPasses(MPM);

  // For ThinLTO there are two passes of indirect call promotion. The
  // first is during the compile phase when PerformThinLTO=false and
  // intra-module indirect call targets are promoted. The second is during
  // the ThinLTO backend when PerformThinLTO=true, when we promote imported
  // inter-module indirect calls. For that we perform indirect call promotion
  // earlier in the pass pipeline, here before globalopt. Otherwise imported
  // available_externally functions look unreferenced and are removed.
  if (PerformThinLTO) {
    MPM.add(createLowerTypeTestsPass(nullptr, nullptr, true));
  }

  // For SamplePGO in ThinLTO compile phase, we do not want to unroll loops
  // as it will change the CFG too much to make the 2nd profile annotation
  // in backend more difficult.
  bool PrepareForThinLTOUsingPGOSampleProfile =
      PrepareForThinLTO && !PGOSampleUse.empty();
  if (PrepareForThinLTOUsingPGOSampleProfile)
    DisableUnrollLoops = true;

  // Infer attributes about declarations if possible.
  MPM.add(createInferFunctionAttrsLegacyPass());

  // Infer attributes on declarations, call sites, arguments, etc.
  if (AttributorRun & AttributorRunOption::MODULE)
    MPM.add(createAttributorLegacyPass());

  addExtensionsToPM(EP_ModuleOptimizerEarly, MPM);

  if (OptLevel > 2)
    MPM.add(createCallSiteSplittingPass());

  // Propage constant function arguments by specializing the functions.
  if (OptLevel > 2 && EnableFunctionSpecialization)
    MPM.add(createFunctionSpecializationPass());

  MPM.add(createIPSCCPPass());          // IP SCCP
  MPM.add(createCalledValuePropagationPass());

  MPM.add(createGlobalOptimizerPass()); // Optimize out global vars
  // Promote any localized global vars.
  MPM.add(createPromoteMemoryToRegisterPass());

  MPM.add(createDeadArgEliminationPass()); // Dead argument elimination

  MPM.add(createInstructionCombiningPass()); // Clean up after IPCP & DAE
  addExtensionsToPM(EP_Peephole, MPM);
  MPM.add(
      createCFGSimplificationPass(SimplifyCFGOptions().convertSwitchRangeToICmp(
          true))); // Clean up after IPCP & DAE

  // We add a module alias analysis pass here. In part due to bugs in the
  // analysis infrastructure this "works" in that the analysis stays alive
  // for the entire SCC pass run below.
  MPM.add(createGlobalsAAWrapperPass());

  // Start of CallGraph SCC passes.
  MPM.add(createPruneEHPass()); // Remove dead EH info
  bool RunInliner = false;
  if (Inliner) {
    MPM.add(Inliner);
    Inliner = nullptr;
    RunInliner = true;
  }

  // Infer attributes on declarations, call sites, arguments, etc. for an SCC.
  if (AttributorRun & AttributorRunOption::CGSCC)
    MPM.add(createAttributorCGSCCLegacyPass());

  // Try to perform OpenMP specific optimizations. This is a (quick!) no-op if
  // there are no OpenMP runtime calls present in the module.
  if (OptLevel > 1)
    MPM.add(createOpenMPOptCGSCCLegacyPass());

  MPM.add(createPostOrderFunctionAttrsLegacyPass());
  if (OptLevel > 2)
    MPM.add(createArgumentPromotionPass()); // Scalarize uninlined fn args

  addExtensionsToPM(EP_CGSCCOptimizerLate, MPM);
  addFunctionSimplificationPasses(MPM);

  // FIXME: This is a HACK! The inliner pass above implicitly creates a CGSCC
  // pass manager that we are specifically trying to avoid. To prevent this
  // we must insert a no-op module pass to reset the pass manager.
  MPM.add(createBarrierNoopPass());

  if (RunPartialInlining)
    MPM.add(createPartialInliningPass());

  if (OptLevel > 1 && !PrepareForLTO && !PrepareForThinLTO)
    // Remove avail extern fns and globals definitions if we aren't
    // compiling an object file for later LTO. For LTO we want to preserve
    // these so they are eligible for inlining at link-time. Note if they
    // are unreferenced they will be removed by GlobalDCE later, so
    // this only impacts referenced available externally globals.
    // Eventually they will be suppressed during codegen, but eliminating
    // here enables more opportunity for GlobalDCE as it may make
    // globals referenced by available external functions dead
    // and saves running remaining passes on the eliminated functions.
    MPM.add(createEliminateAvailableExternallyPass());

  if (EnableOrderFileInstrumentation)
    MPM.add(createInstrOrderFilePass());

  MPM.add(createReversePostOrderFunctionAttrsPass());

  // The inliner performs some kind of dead code elimination as it goes,
  // but there are cases that are not really caught by it. We might
  // at some point consider teaching the inliner about them, but it
  // is OK for now to run GlobalOpt + GlobalDCE in tandem as their
  // benefits generally outweight the cost, making the whole pipeline
  // faster.
  if (RunInliner) {
    MPM.add(createGlobalOptimizerPass());
    MPM.add(createGlobalDCEPass());
  }

  // If we are planning to perform ThinLTO later, let's not bloat the code with
  // unrolling/vectorization/... now. We'll first run the inliner + CGSCC passes
  // during ThinLTO and perform the rest of the optimizations afterward.
  if (PrepareForThinLTO) {
    // Ensure we perform any last passes, but do so before renaming anonymous
    // globals in case the passes add any.
    addExtensionsToPM(EP_OptimizerLast, MPM);
    MPM.add(createCanonicalizeAliasesPass());
    // Rename anon globals to be able to export them in the summary.
    MPM.add(createNameAnonGlobalPass());
    return;
  }

  if (PerformThinLTO)
    // Optimize globals now when performing ThinLTO, this enables more
    // optimizations later.
    MPM.add(createGlobalOptimizerPass());

  // Scheduling LoopVersioningLICM when inlining is over, because after that
  // we may see more accurate aliasing. Reason to run this late is that too
  // early versioning may prevent further inlining due to increase of code
  // size. By placing it just after inlining other optimizations which runs
  // later might get benefit of no-alias assumption in clone loop.
  if (UseLoopVersioningLICM) {
    MPM.add(createLoopVersioningLICMPass());    // Do LoopVersioningLICM
    MPM.add(createLICMPass(LicmMssaOptCap, LicmMssaNoAccForPromotionCap,
                           /*AllowSpeculation=*/true));
  }

  // We add a fresh GlobalsModRef run at this point. This is particularly
  // useful as the above will have inlined, DCE'ed, and function-attr
  // propagated everything. We should at this point have a reasonably minimal
  // and richly annotated call graph. By computing aliasing and mod/ref
  // information for all local globals here, the late loop passes and notably
  // the vectorizer will be able to use them to help recognize vectorizable
  // memory operations.
  //
  // Note that this relies on a bug in the pass manager which preserves
  // a module analysis into a function pass pipeline (and throughout it) so
  // long as the first function pass doesn't invalidate the module analysis.
  // Thus both Float2Int and LoopRotate have to preserve AliasAnalysis for
  // this to work. Fortunately, it is trivial to preserve AliasAnalysis
  // (doing nothing preserves it as it is required to be conservatively
  // correct in the face of IR changes).
  MPM.add(createGlobalsAAWrapperPass());

  MPM.add(createFloat2IntPass());
  MPM.add(createLowerConstantIntrinsicsPass());

  if (EnableMatrix) {
    MPM.add(createLowerMatrixIntrinsicsPass());
    // CSE the pointer arithmetic of the column vectors.  This allows alias
    // analysis to establish no-aliasing between loads and stores of different
    // columns of the same matrix.
    MPM.add(createEarlyCSEPass(false));
  }

  addExtensionsToPM(EP_VectorizerStart, MPM);

  if (!SYCLOptimizationMode) {
    // Re-rotate loops in all our loop nests. These may have fallout out of
    // rotated form due to GVN or other transformations, and the vectorizer relies
    // on the rotated form. Disable header duplication at -Oz.
    MPM.add(createLoopRotatePass(SizeLevel == 2 ? 0 : -1, PrepareForLTO));

    // Distribute loops to allow partial vectorization.  I.e. isolate dependences
    // into separate loop that would otherwise inhibit vectorization.  This is
    // currently only performed for loops marked with the metadata
    // llvm.loop.distribute=true or when -enable-loop-distribute is specified.
    MPM.add(createLoopDistributePass());

    addVectorPasses(MPM, /* IsFullLTO */ false);
  }

  // FIXME: We shouldn't bother with this anymore.
  MPM.add(createStripDeadPrototypesPass()); // Get rid of dead prototypes

  // GlobalOpt already deletes dead functions and globals, at -O2 try a
  // late pass of GlobalDCE.  It is capable of deleting dead cycles.
  if (OptLevel > 1) {
    MPM.add(createGlobalDCEPass());         // Remove dead fns and globals.
    MPM.add(createConstantMergePass());     // Merge dup global constants
  }

  // See comment in the new PM for justification of scheduling splitting at
  // this stage (\ref buildModuleSimplificationPipeline).
  if (EnableHotColdSplit && !(PrepareForLTO || PrepareForThinLTO))
    MPM.add(createHotColdSplittingPass());

  if (EnableIROutliner)
    MPM.add(createIROutlinerPass());

  if (MergeFunctions)
    MPM.add(createMergeFunctionsPass());

  // Add Module flag "CG Profile" based on Branch Frequency Information.
  if (CallGraphProfile)
    MPM.add(createCGProfileLegacyPass());

  // LoopSink pass sinks instructions hoisted by LICM, which serves as a
  // canonicalization pass that enables other optimizations. As a result,
  // LoopSink pass needs to be a very late IR pass to avoid undoing LICM
  // result too early.
  MPM.add(createLoopSinkPass());
  // Get rid of LCSSA nodes.
  MPM.add(createInstSimplifyLegacyPass());

  // This hoists/decomposes div/rem ops. It should run after other sink/hoist
  // passes to avoid re-sinking, but before SimplifyCFG because it can allow
  // flattening of blocks.
  MPM.add(createDivRemPairsPass());

  // LoopSink (and other loop passes since the last simplifyCFG) might have
  // resulted in single-entry-single-exit or empty blocks. Clean up the CFG.
  MPM.add(createCFGSimplificationPass(
      SimplifyCFGOptions().convertSwitchRangeToICmp(true)));

  addExtensionsToPM(EP_OptimizerLast, MPM);

  if (PrepareForLTO) {
    MPM.add(createCanonicalizeAliasesPass());
    // Rename anon globals to be able to handle them in the summary
    MPM.add(createNameAnonGlobalPass());
  }

  MPM.add(createAnnotationRemarksLegacyPass());
}

void PassManagerBuilder::addLTOOptimizationPasses(legacy::PassManagerBase &PM) {
  // Load sample profile before running the LTO optimization pipeline.
  if (!PGOSampleUse.empty()) {
    PM.add(createPruneEHPass());
    PM.add(createSampleProfileLoaderPass(PGOSampleUse));
  }

  // Remove unused virtual tables to improve the quality of code generated by
  // whole-program devirtualization and bitset lowering.
  PM.add(createGlobalDCEPass());

  // Provide AliasAnalysis services for optimizations.
  addInitialAliasAnalysisPasses(PM);

  // Allow forcing function attributes as a debugging and tuning aid.
  PM.add(createForceFunctionAttrsLegacyPass());

  // Infer attributes about declarations if possible.
  PM.add(createInferFunctionAttrsLegacyPass());

  if (OptLevel > 1) {
    // Split call-site with more constrained arguments.
    PM.add(createCallSiteSplittingPass());

    // Propage constant function arguments by specializing the functions.
    if (EnableFunctionSpecialization && OptLevel > 2)
      PM.add(createFunctionSpecializationPass());

    // Propagate constants at call sites into the functions they call.  This
    // opens opportunities for globalopt (and inlining) by substituting function
    // pointers passed as arguments to direct uses of functions.
    PM.add(createIPSCCPPass());

    // Attach metadata to indirect call sites indicating the set of functions
    // they may target at run-time. This should follow IPSCCP.
    PM.add(createCalledValuePropagationPass());

    // Infer attributes on declarations, call sites, arguments, etc.
    if (AttributorRun & AttributorRunOption::MODULE)
      PM.add(createAttributorLegacyPass());
  }

  // Infer attributes about definitions. The readnone attribute in particular is
  // required for virtual constant propagation.
  PM.add(createPostOrderFunctionAttrsLegacyPass());
  PM.add(createReversePostOrderFunctionAttrsPass());

  // Split globals using inrange annotations on GEP indices. This can help
  // improve the quality of generated code when virtual constant propagation or
  // control flow integrity are enabled.
  PM.add(createGlobalSplitPass());

  // Apply whole-program devirtualization and virtual constant propagation.
  PM.add(createWholeProgramDevirtPass(ExportSummary, nullptr));

  // That's all we need at opt level 1.
  if (OptLevel == 1)
    return;

  // Now that we internalized some globals, see if we can hack on them!
  PM.add(createGlobalOptimizerPass());
  // Promote any localized global vars.
  PM.add(createPromoteMemoryToRegisterPass());

  // Linking modules together can lead to duplicated global constants, only
  // keep one copy of each constant.
  PM.add(createConstantMergePass());

  // Remove unused arguments from functions.
  PM.add(createDeadArgEliminationPass());

  // Reduce the code after globalopt and ipsccp.  Both can open up significant
  // simplification opportunities, and both can propagate functions through
  // function pointers.  When this happens, we often have to resolve varargs
  // calls, etc, so let instcombine do this.
  if (OptLevel > 2)
    PM.add(createAggressiveInstCombinerPass());
  PM.add(createInstructionCombiningPass());
  addExtensionsToPM(EP_Peephole, PM);

  // Inline small functions
  bool RunInliner = Inliner;
  if (RunInliner) {
    PM.add(Inliner);
    Inliner = nullptr;
  }

  PM.add(createPruneEHPass());   // Remove dead EH info.

  // Infer attributes on declarations, call sites, arguments, etc. for an SCC.
  if (AttributorRun & AttributorRunOption::CGSCC)
    PM.add(createAttributorCGSCCLegacyPass());

  // Try to perform OpenMP specific optimizations. This is a (quick!) no-op if
  // there are no OpenMP runtime calls present in the module.
  if (OptLevel > 1)
    PM.add(createOpenMPOptCGSCCLegacyPass());

  // Optimize globals again if we ran the inliner.
  if (RunInliner)
    PM.add(createGlobalOptimizerPass());
  PM.add(createGlobalDCEPass()); // Remove dead functions.

  // If we didn't decide to inline a function, check to see if we can
  // transform it to pass arguments by value instead of by reference.
  PM.add(createArgumentPromotionPass());

  // The IPO passes may leave cruft around.  Clean up after them.
  PM.add(createInstructionCombiningPass());
  addExtensionsToPM(EP_Peephole, PM);
  PM.add(createJumpThreadingPass(/*FreezeSelectCond*/ true));

  // Break up allocas
  PM.add(createSROAPass());

  // LTO provides additional opportunities for tailcall elimination due to
  // link-time inlining, and visibility of nocapture attribute.
  if (OptLevel > 1)
    PM.add(createTailCallEliminationPass());

  // Infer attributes on declarations, call sites, arguments, etc.
  PM.add(createPostOrderFunctionAttrsLegacyPass()); // Add nocapture.
  // Run a few AA driven optimizations here and now, to cleanup the code.
  PM.add(createGlobalsAAWrapperPass()); // IP alias analysis.

  PM.add(createLICMPass(LicmMssaOptCap, LicmMssaNoAccForPromotionCap,
                        /*AllowSpeculation=*/true));
  PM.add(NewGVN ? createNewGVNPass()
                : createGVNPass(DisableGVNLoadPRE)); // Remove redundancies.
  PM.add(createMemCpyOptPass());            // Remove dead memcpys.

  // Nuke dead stores.
  PM.add(createDeadStoreEliminationPass());
  PM.add(createMergedLoadStoreMotionPass()); // Merge ld/st in diamonds.

  // More loops are countable; try to optimize them.
  if (EnableLoopFlatten)
    PM.add(createLoopFlattenPass());
  PM.add(createIndVarSimplifyPass());
  PM.add(createLoopDeletionPass());
  if (EnableLoopInterchange)
    PM.add(createLoopInterchangePass());

  if (EnableConstraintElimination)
    PM.add(createConstraintEliminationPass());

  // Unroll small loops and perform peeling.
  PM.add(createSimpleLoopUnrollPass(OptLevel, DisableUnrollLoops,
                                    ForgetAllSCEVInLoopUnroll));
  PM.add(createLoopDistributePass());

  addVectorPasses(PM, /* IsFullLTO */ true);

  addExtensionsToPM(EP_Peephole, PM);

  PM.add(createJumpThreadingPass(/*FreezeSelectCond*/ true));
}

void PassManagerBuilder::addLateLTOOptimizationPasses(
    legacy::PassManagerBase &PM) {
  // See comment in the new PM for justification of scheduling splitting at
  // this stage (\ref buildLTODefaultPipeline).
  if (EnableHotColdSplit)
    PM.add(createHotColdSplittingPass());

  // Delete basic blocks, which optimization passes may have killed.
  PM.add(
      createCFGSimplificationPass(SimplifyCFGOptions().hoistCommonInsts(true)));

  // Drop bodies of available externally objects to improve GlobalDCE.
  PM.add(createEliminateAvailableExternallyPass());

  // Now that we have optimized the program, discard unreachable functions.
  PM.add(createGlobalDCEPass());

  // FIXME: this is profitable (for compiler time) to do at -O0 too, but
  // currently it damages debug info.
  if (MergeFunctions)
    PM.add(createMergeFunctionsPass());
}

LLVMPassManagerBuilderRef LLVMPassManagerBuilderCreate() {
  PassManagerBuilder *PMB = new PassManagerBuilder();
  return wrap(PMB);
}

void LLVMPassManagerBuilderDispose(LLVMPassManagerBuilderRef PMB) {
  PassManagerBuilder *Builder = unwrap(PMB);
  delete Builder;
}

void
LLVMPassManagerBuilderSetOptLevel(LLVMPassManagerBuilderRef PMB,
                                  unsigned OptLevel) {
  PassManagerBuilder *Builder = unwrap(PMB);
  Builder->OptLevel = OptLevel;
}

void
LLVMPassManagerBuilderSetSizeLevel(LLVMPassManagerBuilderRef PMB,
                                   unsigned SizeLevel) {
  PassManagerBuilder *Builder = unwrap(PMB);
  Builder->SizeLevel = SizeLevel;
}

void
LLVMPassManagerBuilderSetDisableUnitAtATime(LLVMPassManagerBuilderRef PMB,
                                            LLVMBool Value) {
  // NOTE: The DisableUnitAtATime switch has been removed.
}

void
LLVMPassManagerBuilderSetDisableUnrollLoops(LLVMPassManagerBuilderRef PMB,
                                            LLVMBool Value) {
  PassManagerBuilder *Builder = unwrap(PMB);
  Builder->DisableUnrollLoops = Value;
}

void
LLVMPassManagerBuilderSetDisableSimplifyLibCalls(LLVMPassManagerBuilderRef PMB,
                                                 LLVMBool Value) {
  // NOTE: The simplify-libcalls pass has been removed.
}

void
LLVMPassManagerBuilderUseInlinerWithThreshold(LLVMPassManagerBuilderRef PMB,
                                              unsigned Threshold) {
  PassManagerBuilder *Builder = unwrap(PMB);
  Builder->Inliner = createFunctionInliningPass(Threshold);
}

void
LLVMPassManagerBuilderPopulateFunctionPassManager(LLVMPassManagerBuilderRef PMB,
                                                  LLVMPassManagerRef PM) {
  PassManagerBuilder *Builder = unwrap(PMB);
  legacy::FunctionPassManager *FPM = unwrap<legacy::FunctionPassManager>(PM);
  Builder->populateFunctionPassManager(*FPM);
}

void
LLVMPassManagerBuilderPopulateModulePassManager(LLVMPassManagerBuilderRef PMB,
                                                LLVMPassManagerRef PM) {
  PassManagerBuilder *Builder = unwrap(PMB);
  legacy::PassManagerBase *MPM = unwrap(PM);
  Builder->populateModulePassManager(*MPM);
}<|MERGE_RESOLUTION|>--- conflicted
+++ resolved
@@ -382,62 +382,9 @@
   if (EnableMatrix)
     MPM.add(createVectorCombinePass());
 
-<<<<<<< HEAD
-  // Do not run loop pass pipeline in "SYCL Optimization Mode". Loop
-  // optimizations rely on TTI, which is not accurate for SPIR target.
-  if (!SYCLOptimizationMode) {
-    // Begin the loop pass pipeline.
-    if (EnableSimpleLoopUnswitch) {
-      // The simple loop unswitch pass relies on separate cleanup passes.
-      // Schedule them first so when we re-process a loop they run before other
-      // loop passes.
-      MPM.add(createLoopInstSimplifyPass());
-      MPM.add(createLoopSimplifyCFGPass());
-    }
-    // Try to remove as much code from the loop header as possible,
-    // to reduce amount of IR that will have to be duplicated. However,
-    // do not perform speculative hoisting the first time as LICM
-    // will destroy metadata that may not need to be destroyed if run
-    // after loop rotation.
-    // TODO: Investigate promotion cap for O1.
-    MPM.add(createLICMPass(LicmMssaOptCap, LicmMssaNoAccForPromotionCap,
-                           /*AllowSpeculation=*/false));
-    // Rotate Loop - disable header duplication at -Oz
-    MPM.add(createLoopRotatePass(SizeLevel == 2 ? 0 : -1, PrepareForLTO));
-    // TODO: Investigate promotion cap for O1.
-    MPM.add(createLICMPass(LicmMssaOptCap, LicmMssaNoAccForPromotionCap,
-                           /*AllowSpeculation=*/true));
-    if (EnableSimpleLoopUnswitch)
-      MPM.add(createSimpleLoopUnswitchLegacyPass());
-    else
-      MPM.add(
-          createLoopUnswitchPass(SizeLevel || OptLevel < 3, DivergentTarget));
-    // FIXME: We break the loop pass pipeline here in order to do full
-    // simplifycfg. Eventually loop-simplifycfg should be enhanced to replace
-    // the need for this.
-    MPM.add(createCFGSimplificationPass(
-        SimplifyCFGOptions().convertSwitchRangeToICmp(true)));
-    MPM.add(createInstructionCombiningPass());
-    // We resume loop passes creating a second loop pipeline here.
-    if (EnableLoopFlatten) {
-      MPM.add(createLoopFlattenPass()); // Flatten loops
-      MPM.add(createLoopSimplifyCFGPass());
-    }
-    MPM.add(createLoopIdiomPass());      // Recognize idioms like memset.
-    MPM.add(createIndVarSimplifyPass()); // Canonicalize indvars
-    addExtensionsToPM(EP_LateLoopOptimizations, MPM);
-    MPM.add(createLoopDeletionPass()); // Delete dead loops
-
-    if (EnableLoopInterchange)
-      MPM.add(createLoopInterchangePass()); // Interchange loops
-
-    // Unroll small loops and perform peeling.
-    MPM.add(createSimpleLoopUnrollPass(OptLevel, DisableUnrollLoops,
-                                       ForgetAllSCEVInLoopUnroll));
-    addExtensionsToPM(EP_LoopOptimizerEnd, MPM);
-    // This ends the loop pass pipelines.
-=======
-  // Begin the loop pass pipeline.
+// Do not run loop pass pipeline in "SYCL Optimization Mode". Loop
+// optimizations rely on TTI, which is not accurate for SPIR target.
+if (!SYCLOptimizationMode) { // broken formatting to simplify pulldown
 
   // The simple loop unswitch pass relies on separate cleanup passes. Schedule
   // them first so when we re-process a loop they run before other loop
@@ -460,8 +407,8 @@
                          /*AllowSpeculation=*/true));
   MPM.add(createSimpleLoopUnswitchLegacyPass(OptLevel == 3));
   // FIXME: We break the loop pass pipeline here in order to do full
-  // simplifycfg. Eventually loop-simplifycfg should be enhanced to replace the
-  // need for this.
+  // simplifycfg. Eventually loop-simplifycfg should be enhanced to replace
+  // the need for this.
   MPM.add(createCFGSimplificationPass(
       SimplifyCFGOptions().convertSwitchRangeToICmp(true)));
   MPM.add(createInstructionCombiningPass());
@@ -469,8 +416,22 @@
   if (EnableLoopFlatten) {
     MPM.add(createLoopFlattenPass()); // Flatten loops
     MPM.add(createLoopSimplifyCFGPass());
->>>>>>> fb4113ef
-  }
+  }
+  MPM.add(createLoopIdiomPass());      // Recognize idioms like memset.
+  MPM.add(createIndVarSimplifyPass()); // Canonicalize indvars
+  addExtensionsToPM(EP_LateLoopOptimizations, MPM);
+  MPM.add(createLoopDeletionPass()); // Delete dead loops
+
+  if (EnableLoopInterchange)
+    MPM.add(createLoopInterchangePass()); // Interchange loops
+
+  // Unroll small loops and perform peeling.
+  MPM.add(createSimpleLoopUnrollPass(OptLevel, DisableUnrollLoops,
+                                     ForgetAllSCEVInLoopUnroll));
+  addExtensionsToPM(EP_LoopOptimizerEnd, MPM);
+  // This ends the loop pass pipelines.
+
+} // broken formatting on this line to simplify pulldown
 
   // Break up allocas that may now be splittable after loop unrolling.
   MPM.add(createSROAPass());
