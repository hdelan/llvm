--- conflicted
+++ resolved
@@ -3481,11 +3481,7 @@
 
 /// Given a BB that starts with the specified two-entry PHI node,
 /// see if we can eliminate it.
-<<<<<<< HEAD
-static bool FoldTwoEntryPHINode(PHINode *PN, const TargetTransformInfo &TTI,
-=======
 static bool foldTwoEntryPHINode(PHINode *PN, const TargetTransformInfo &TTI,
->>>>>>> 98391913
                                 DomTreeUpdater *DTU, const DataLayout &DL,
                                 bool SpeculateUnpredictables) {
   // Ok, this is a two entry PHI node.  Check to see if this is a simple "if
@@ -7825,11 +7821,7 @@
     // eliminate it, do so now.
     if (auto *PN = dyn_cast<PHINode>(BB->begin()))
       if (PN->getNumIncomingValues() == 2)
-<<<<<<< HEAD
-        if (FoldTwoEntryPHINode(PN, TTI, DTU, DL,
-=======
         if (foldTwoEntryPHINode(PN, TTI, DTU, DL,
->>>>>>> 98391913
                                 Options.SpeculateUnpredictables))
           return true;
   }
