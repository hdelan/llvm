--- conflicted
+++ resolved
@@ -1261,14 +1261,8 @@
                                    RecurKind RdxKind) {
   auto *SrcVecEltTy = cast<VectorType>(Src->getType())->getElementType();
   auto getIdentity = [&]() {
-<<<<<<< HEAD
-    Intrinsic::ID ID = getReductionIntrinsicID(RdxKind);
-    unsigned Opc = getArithmeticReductionInstruction(ID);
-    return ConstantExpr::getBinOpIdentity(Opc, SrcVecEltTy);
-=======
     return getRecurrenceIdentity(RdxKind, SrcVecEltTy,
                                  Builder.getFastMathFlags());
->>>>>>> 4b409fa5
   };
   switch (RdxKind) {
   case RecurKind::Add:
