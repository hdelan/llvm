--- conflicted
+++ resolved
@@ -660,16 +660,14 @@
 
   Value *EvaluateInDifferentType(Value *V, Type *Ty, bool isSigned);
 
-<<<<<<< HEAD
 #ifndef INTEL_SYCL_OPAQUEPOINTER_READY
   /// Returns a value X such that Val = X * Scale, or null if none.
   ///
   /// If the multiplication is known not to overflow then NoSignedWrap is set.
   Value *Descale(Value *Val, APInt Scale, bool &NoSignedWrap);
 #endif // INTEL_SYCL_OPAQUEPOINTER_READY
-=======
+
   bool tryToSinkInstruction(Instruction *I, BasicBlock *DestBlock);
->>>>>>> 18a5bd7a
 };
 
 class Negator final {
