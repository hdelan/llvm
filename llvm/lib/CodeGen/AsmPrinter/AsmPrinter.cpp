--- conflicted
+++ resolved
@@ -2900,11 +2900,7 @@
 
   if (isElf) {
     MCSymbolELF *LinkedToSym = dyn_cast<MCSymbolELF>(CurrentFnSym);
-<<<<<<< HEAD
-    int Flags = F.hasComdat() ? (unsigned)ELF::SHF_GROUP : 0;
-=======
     int Flags = F.hasComdat() ? static_cast<int>(ELF::SHF_GROUP) : 0;
->>>>>>> b221afc1
 
     JumpTableSizesSection = OutContext.getELFSection(
         sectionName, ELF::SHT_LLVM_JT_SIZES, Flags, 0, GroupName, F.hasComdat(),
