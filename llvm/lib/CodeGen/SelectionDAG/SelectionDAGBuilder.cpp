//===- SelectionDAGBuilder.cpp - Selection-DAG building -------------------===//
//
// Part of the LLVM Project, under the Apache License v2.0 with LLVM Exceptions.
// See https://llvm.org/LICENSE.txt for license information.
// SPDX-License-Identifier: Apache-2.0 WITH LLVM-exception
//
//===----------------------------------------------------------------------===//
//
// This implements routines for translating from LLVM IR into SelectionDAG IR.
//
//===----------------------------------------------------------------------===//

#include "SelectionDAGBuilder.h"
#include "SDNodeDbgValue.h"
#include "llvm/ADT/APFloat.h"
#include "llvm/ADT/APInt.h"
#include "llvm/ADT/BitVector.h"
#include "llvm/ADT/None.h"
#include "llvm/ADT/Optional.h"
#include "llvm/ADT/STLExtras.h"
#include "llvm/ADT/SmallPtrSet.h"
#include "llvm/ADT/SmallSet.h"
#include "llvm/ADT/StringRef.h"
#include "llvm/ADT/Triple.h"
#include "llvm/ADT/Twine.h"
#include "llvm/Analysis/AliasAnalysis.h"
#include "llvm/Analysis/BlockFrequencyInfo.h"
#include "llvm/Analysis/BranchProbabilityInfo.h"
#include "llvm/Analysis/ConstantFolding.h"
#include "llvm/Analysis/EHPersonalities.h"
#include "llvm/Analysis/Loads.h"
#include "llvm/Analysis/MemoryLocation.h"
#include "llvm/Analysis/ProfileSummaryInfo.h"
#include "llvm/Analysis/TargetLibraryInfo.h"
#include "llvm/Analysis/ValueTracking.h"
#include "llvm/Analysis/VectorUtils.h"
#include "llvm/CodeGen/Analysis.h"
#include "llvm/CodeGen/FunctionLoweringInfo.h"
#include "llvm/CodeGen/GCMetadata.h"
#include "llvm/CodeGen/MachineBasicBlock.h"
#include "llvm/CodeGen/MachineFrameInfo.h"
#include "llvm/CodeGen/MachineFunction.h"
#include "llvm/CodeGen/MachineInstr.h"
#include "llvm/CodeGen/MachineInstrBuilder.h"
#include "llvm/CodeGen/MachineJumpTableInfo.h"
#include "llvm/CodeGen/MachineMemOperand.h"
#include "llvm/CodeGen/MachineModuleInfo.h"
#include "llvm/CodeGen/MachineOperand.h"
#include "llvm/CodeGen/MachineRegisterInfo.h"
#include "llvm/CodeGen/RuntimeLibcalls.h"
#include "llvm/CodeGen/SelectionDAG.h"
#include "llvm/CodeGen/SelectionDAGTargetInfo.h"
#include "llvm/CodeGen/StackMaps.h"
#include "llvm/CodeGen/SwiftErrorValueTracking.h"
#include "llvm/CodeGen/TargetFrameLowering.h"
#include "llvm/CodeGen/TargetInstrInfo.h"
#include "llvm/CodeGen/TargetOpcodes.h"
#include "llvm/CodeGen/TargetRegisterInfo.h"
#include "llvm/CodeGen/TargetSubtargetInfo.h"
#include "llvm/CodeGen/WinEHFuncInfo.h"
#include "llvm/IR/Argument.h"
#include "llvm/IR/Attributes.h"
#include "llvm/IR/BasicBlock.h"
#include "llvm/IR/CFG.h"
#include "llvm/IR/CallingConv.h"
#include "llvm/IR/Constant.h"
#include "llvm/IR/ConstantRange.h"
#include "llvm/IR/Constants.h"
#include "llvm/IR/DataLayout.h"
#include "llvm/IR/DebugInfoMetadata.h"
#include "llvm/IR/DerivedTypes.h"
#include "llvm/IR/Function.h"
#include "llvm/IR/GetElementPtrTypeIterator.h"
#include "llvm/IR/InlineAsm.h"
#include "llvm/IR/InstrTypes.h"
#include "llvm/IR/Instructions.h"
#include "llvm/IR/IntrinsicInst.h"
#include "llvm/IR/Intrinsics.h"
#include "llvm/IR/IntrinsicsAArch64.h"
#include "llvm/IR/IntrinsicsWebAssembly.h"
#include "llvm/IR/LLVMContext.h"
#include "llvm/IR/Metadata.h"
#include "llvm/IR/Module.h"
#include "llvm/IR/Operator.h"
#include "llvm/IR/PatternMatch.h"
#include "llvm/IR/Statepoint.h"
#include "llvm/IR/Type.h"
#include "llvm/IR/User.h"
#include "llvm/IR/Value.h"
#include "llvm/MC/MCContext.h"
#include "llvm/MC/MCSymbol.h"
#include "llvm/Support/AtomicOrdering.h"
#include "llvm/Support/Casting.h"
#include "llvm/Support/CommandLine.h"
#include "llvm/Support/Compiler.h"
#include "llvm/Support/Debug.h"
#include "llvm/Support/MathExtras.h"
#include "llvm/Support/raw_ostream.h"
#include "llvm/Target/TargetIntrinsicInfo.h"
#include "llvm/Target/TargetMachine.h"
#include "llvm/Target/TargetOptions.h"
#include "llvm/Transforms/Utils/Local.h"
#include <cstddef>
#include <cstring>
#include <iterator>
#include <limits>
#include <numeric>
#include <tuple>

using namespace llvm;
using namespace PatternMatch;
using namespace SwitchCG;

#define DEBUG_TYPE "isel"

/// LimitFloatPrecision - Generate low-precision inline sequences for
/// some float libcalls (6, 8 or 12 bits).
static unsigned LimitFloatPrecision;

static cl::opt<bool>
    InsertAssertAlign("insert-assert-align", cl::init(true),
                      cl::desc("Insert the experimental `assertalign` node."),
                      cl::ReallyHidden);

static cl::opt<unsigned, true>
    LimitFPPrecision("limit-float-precision",
                     cl::desc("Generate low-precision inline sequences "
                              "for some float libcalls"),
                     cl::location(LimitFloatPrecision), cl::Hidden,
                     cl::init(0));

static cl::opt<unsigned> SwitchPeelThreshold(
    "switch-peel-threshold", cl::Hidden, cl::init(66),
    cl::desc("Set the case probability threshold for peeling the case from a "
             "switch statement. A value greater than 100 will void this "
             "optimization"));

// Limit the width of DAG chains. This is important in general to prevent
// DAG-based analysis from blowing up. For example, alias analysis and
// load clustering may not complete in reasonable time. It is difficult to
// recognize and avoid this situation within each individual analysis, and
// future analyses are likely to have the same behavior. Limiting DAG width is
// the safe approach and will be especially important with global DAGs.
//
// MaxParallelChains default is arbitrarily high to avoid affecting
// optimization, but could be lowered to improve compile time. Any ld-ld-st-st
// sequence over this should have been converted to llvm.memcpy by the
// frontend. It is easy to induce this behavior with .ll code such as:
// %buffer = alloca [4096 x i8]
// %data = load [4096 x i8]* %argPtr
// store [4096 x i8] %data, [4096 x i8]* %buffer
static const unsigned MaxParallelChains = 64;

static SDValue getCopyFromPartsVector(SelectionDAG &DAG, const SDLoc &DL,
                                      const SDValue *Parts, unsigned NumParts,
                                      MVT PartVT, EVT ValueVT, const Value *V,
                                      Optional<CallingConv::ID> CC);

/// getCopyFromParts - Create a value that contains the specified legal parts
/// combined into the value they represent.  If the parts combine to a type
/// larger than ValueVT then AssertOp can be used to specify whether the extra
/// bits are known to be zero (ISD::AssertZext) or sign extended from ValueVT
/// (ISD::AssertSext).
static SDValue getCopyFromParts(SelectionDAG &DAG, const SDLoc &DL,
                                const SDValue *Parts, unsigned NumParts,
                                MVT PartVT, EVT ValueVT, const Value *V,
                                Optional<CallingConv::ID> CC = None,
                                Optional<ISD::NodeType> AssertOp = None) {
  // Let the target assemble the parts if it wants to
  const TargetLowering &TLI = DAG.getTargetLoweringInfo();
  if (SDValue Val = TLI.joinRegisterPartsIntoValue(DAG, DL, Parts, NumParts,
                                                   PartVT, ValueVT, CC))
    return Val;

  if (ValueVT.isVector())
    return getCopyFromPartsVector(DAG, DL, Parts, NumParts, PartVT, ValueVT, V,
                                  CC);

  assert(NumParts > 0 && "No parts to assemble!");
  SDValue Val = Parts[0];

  if (NumParts > 1) {
    // Assemble the value from multiple parts.
    if (ValueVT.isInteger()) {
      unsigned PartBits = PartVT.getSizeInBits();
      unsigned ValueBits = ValueVT.getSizeInBits();

      // Assemble the power of 2 part.
      unsigned RoundParts =
          (NumParts & (NumParts - 1)) ? 1 << Log2_32(NumParts) : NumParts;
      unsigned RoundBits = PartBits * RoundParts;
      EVT RoundVT = RoundBits == ValueBits ?
        ValueVT : EVT::getIntegerVT(*DAG.getContext(), RoundBits);
      SDValue Lo, Hi;

      EVT HalfVT = EVT::getIntegerVT(*DAG.getContext(), RoundBits/2);

      if (RoundParts > 2) {
        Lo = getCopyFromParts(DAG, DL, Parts, RoundParts / 2,
                              PartVT, HalfVT, V);
        Hi = getCopyFromParts(DAG, DL, Parts + RoundParts / 2,
                              RoundParts / 2, PartVT, HalfVT, V);
      } else {
        Lo = DAG.getNode(ISD::BITCAST, DL, HalfVT, Parts[0]);
        Hi = DAG.getNode(ISD::BITCAST, DL, HalfVT, Parts[1]);
      }

      if (DAG.getDataLayout().isBigEndian())
        std::swap(Lo, Hi);

      Val = DAG.getNode(ISD::BUILD_PAIR, DL, RoundVT, Lo, Hi);

      if (RoundParts < NumParts) {
        // Assemble the trailing non-power-of-2 part.
        unsigned OddParts = NumParts - RoundParts;
        EVT OddVT = EVT::getIntegerVT(*DAG.getContext(), OddParts * PartBits);
        Hi = getCopyFromParts(DAG, DL, Parts + RoundParts, OddParts, PartVT,
                              OddVT, V, CC);

        // Combine the round and odd parts.
        Lo = Val;
        if (DAG.getDataLayout().isBigEndian())
          std::swap(Lo, Hi);
        EVT TotalVT = EVT::getIntegerVT(*DAG.getContext(), NumParts * PartBits);
        Hi = DAG.getNode(ISD::ANY_EXTEND, DL, TotalVT, Hi);
        Hi =
            DAG.getNode(ISD::SHL, DL, TotalVT, Hi,
                        DAG.getConstant(Lo.getValueSizeInBits(), DL,
                                        TLI.getPointerTy(DAG.getDataLayout())));
        Lo = DAG.getNode(ISD::ZERO_EXTEND, DL, TotalVT, Lo);
        Val = DAG.getNode(ISD::OR, DL, TotalVT, Lo, Hi);
      }
    } else if (PartVT.isFloatingPoint()) {
      // FP split into multiple FP parts (for ppcf128)
      assert(ValueVT == EVT(MVT::ppcf128) && PartVT == MVT::f64 &&
             "Unexpected split");
      SDValue Lo, Hi;
      Lo = DAG.getNode(ISD::BITCAST, DL, EVT(MVT::f64), Parts[0]);
      Hi = DAG.getNode(ISD::BITCAST, DL, EVT(MVT::f64), Parts[1]);
      if (TLI.hasBigEndianPartOrdering(ValueVT, DAG.getDataLayout()))
        std::swap(Lo, Hi);
      Val = DAG.getNode(ISD::BUILD_PAIR, DL, ValueVT, Lo, Hi);
    } else {
      // FP split into integer parts (soft fp)
      assert(ValueVT.isFloatingPoint() && PartVT.isInteger() &&
             !PartVT.isVector() && "Unexpected split");
      EVT IntVT = EVT::getIntegerVT(*DAG.getContext(), ValueVT.getSizeInBits());
      Val = getCopyFromParts(DAG, DL, Parts, NumParts, PartVT, IntVT, V, CC);
    }
  }

  // There is now one part, held in Val.  Correct it to match ValueVT.
  // PartEVT is the type of the register class that holds the value.
  // ValueVT is the type of the inline asm operation.
  EVT PartEVT = Val.getValueType();

  if (PartEVT == ValueVT)
    return Val;

  if (PartEVT.isInteger() && ValueVT.isFloatingPoint() &&
      ValueVT.bitsLT(PartEVT)) {
    // For an FP value in an integer part, we need to truncate to the right
    // width first.
    PartEVT = EVT::getIntegerVT(*DAG.getContext(),  ValueVT.getSizeInBits());
    Val = DAG.getNode(ISD::TRUNCATE, DL, PartEVT, Val);
  }

  // Handle types that have the same size.
  if (PartEVT.getSizeInBits() == ValueVT.getSizeInBits())
    return DAG.getNode(ISD::BITCAST, DL, ValueVT, Val);

  // Handle types with different sizes.
  if (PartEVT.isInteger() && ValueVT.isInteger()) {
    if (ValueVT.bitsLT(PartEVT)) {
      // For a truncate, see if we have any information to
      // indicate whether the truncated bits will always be
      // zero or sign-extension.
      if (AssertOp.hasValue())
        Val = DAG.getNode(*AssertOp, DL, PartEVT, Val,
                          DAG.getValueType(ValueVT));
      return DAG.getNode(ISD::TRUNCATE, DL, ValueVT, Val);
    }
    return DAG.getNode(ISD::ANY_EXTEND, DL, ValueVT, Val);
  }

  if (PartEVT.isFloatingPoint() && ValueVT.isFloatingPoint()) {
    // FP_ROUND's are always exact here.
    if (ValueVT.bitsLT(Val.getValueType()))
      return DAG.getNode(
          ISD::FP_ROUND, DL, ValueVT, Val,
          DAG.getTargetConstant(1, DL, TLI.getPointerTy(DAG.getDataLayout())));

    return DAG.getNode(ISD::FP_EXTEND, DL, ValueVT, Val);
  }

  // Handle MMX to a narrower integer type by bitcasting MMX to integer and
  // then truncating.
  if (PartEVT == MVT::x86mmx && ValueVT.isInteger() &&
      ValueVT.bitsLT(PartEVT)) {
    Val = DAG.getNode(ISD::BITCAST, DL, MVT::i64, Val);
    return DAG.getNode(ISD::TRUNCATE, DL, ValueVT, Val);
  }

  report_fatal_error("Unknown mismatch in getCopyFromParts!");
}

static void diagnosePossiblyInvalidConstraint(LLVMContext &Ctx, const Value *V,
                                              const Twine &ErrMsg) {
  const Instruction *I = dyn_cast_or_null<Instruction>(V);
  if (!V)
    return Ctx.emitError(ErrMsg);

  const char *AsmError = ", possible invalid constraint for vector type";
  if (const CallInst *CI = dyn_cast<CallInst>(I))
    if (CI->isInlineAsm())
      return Ctx.emitError(I, ErrMsg + AsmError);

  return Ctx.emitError(I, ErrMsg);
}

/// getCopyFromPartsVector - Create a value that contains the specified legal
/// parts combined into the value they represent.  If the parts combine to a
/// type larger than ValueVT then AssertOp can be used to specify whether the
/// extra bits are known to be zero (ISD::AssertZext) or sign extended from
/// ValueVT (ISD::AssertSext).
static SDValue getCopyFromPartsVector(SelectionDAG &DAG, const SDLoc &DL,
                                      const SDValue *Parts, unsigned NumParts,
                                      MVT PartVT, EVT ValueVT, const Value *V,
                                      Optional<CallingConv::ID> CallConv) {
  assert(ValueVT.isVector() && "Not a vector value");
  assert(NumParts > 0 && "No parts to assemble!");
  const bool IsABIRegCopy = CallConv.hasValue();

  const TargetLowering &TLI = DAG.getTargetLoweringInfo();
  SDValue Val = Parts[0];

  // Handle a multi-element vector.
  if (NumParts > 1) {
    EVT IntermediateVT;
    MVT RegisterVT;
    unsigned NumIntermediates;
    unsigned NumRegs;

    if (IsABIRegCopy) {
      NumRegs = TLI.getVectorTypeBreakdownForCallingConv(
          *DAG.getContext(), CallConv.getValue(), ValueVT, IntermediateVT,
          NumIntermediates, RegisterVT);
    } else {
      NumRegs =
          TLI.getVectorTypeBreakdown(*DAG.getContext(), ValueVT, IntermediateVT,
                                     NumIntermediates, RegisterVT);
    }

    assert(NumRegs == NumParts && "Part count doesn't match vector breakdown!");
    NumParts = NumRegs; // Silence a compiler warning.
    assert(RegisterVT == PartVT && "Part type doesn't match vector breakdown!");
    assert(RegisterVT.getSizeInBits() ==
           Parts[0].getSimpleValueType().getSizeInBits() &&
           "Part type sizes don't match!");

    // Assemble the parts into intermediate operands.
    SmallVector<SDValue, 8> Ops(NumIntermediates);
    if (NumIntermediates == NumParts) {
      // If the register was not expanded, truncate or copy the value,
      // as appropriate.
      for (unsigned i = 0; i != NumParts; ++i)
        Ops[i] = getCopyFromParts(DAG, DL, &Parts[i], 1,
                                  PartVT, IntermediateVT, V, CallConv);
    } else if (NumParts > 0) {
      // If the intermediate type was expanded, build the intermediate
      // operands from the parts.
      assert(NumParts % NumIntermediates == 0 &&
             "Must expand into a divisible number of parts!");
      unsigned Factor = NumParts / NumIntermediates;
      for (unsigned i = 0; i != NumIntermediates; ++i)
        Ops[i] = getCopyFromParts(DAG, DL, &Parts[i * Factor], Factor,
                                  PartVT, IntermediateVT, V, CallConv);
    }

    // Build a vector with BUILD_VECTOR or CONCAT_VECTORS from the
    // intermediate operands.
    EVT BuiltVectorTy =
        IntermediateVT.isVector()
            ? EVT::getVectorVT(
                  *DAG.getContext(), IntermediateVT.getScalarType(),
                  IntermediateVT.getVectorElementCount() * NumParts)
            : EVT::getVectorVT(*DAG.getContext(),
                               IntermediateVT.getScalarType(),
                               NumIntermediates);
    Val = DAG.getNode(IntermediateVT.isVector() ? ISD::CONCAT_VECTORS
                                                : ISD::BUILD_VECTOR,
                      DL, BuiltVectorTy, Ops);
  }

  // There is now one part, held in Val.  Correct it to match ValueVT.
  EVT PartEVT = Val.getValueType();

  if (PartEVT == ValueVT)
    return Val;

  if (PartEVT.isVector()) {
    // If the element type of the source/dest vectors are the same, but the
    // parts vector has more elements than the value vector, then we have a
    // vector widening case (e.g. <2 x float> -> <4 x float>).  Extract the
    // elements we want.
    if (PartEVT.getVectorElementType() == ValueVT.getVectorElementType()) {
      assert((PartEVT.getVectorElementCount().getKnownMinValue() >
              ValueVT.getVectorElementCount().getKnownMinValue()) &&
             (PartEVT.getVectorElementCount().isScalable() ==
              ValueVT.getVectorElementCount().isScalable()) &&
             "Cannot narrow, it would be a lossy transformation");
      return DAG.getNode(ISD::EXTRACT_SUBVECTOR, DL, ValueVT, Val,
                         DAG.getVectorIdxConstant(0, DL));
    }

    // Vector/Vector bitcast.
    if (ValueVT.getSizeInBits() == PartEVT.getSizeInBits())
      return DAG.getNode(ISD::BITCAST, DL, ValueVT, Val);

    assert(PartEVT.getVectorElementCount() == ValueVT.getVectorElementCount() &&
      "Cannot handle this kind of promotion");
    // Promoted vector extract
    return DAG.getAnyExtOrTrunc(Val, DL, ValueVT);

  }

  // Trivial bitcast if the types are the same size and the destination
  // vector type is legal.
  if (PartEVT.getSizeInBits() == ValueVT.getSizeInBits() &&
      TLI.isTypeLegal(ValueVT))
    return DAG.getNode(ISD::BITCAST, DL, ValueVT, Val);

  if (ValueVT.getVectorNumElements() != 1) {
     // Certain ABIs require that vectors are passed as integers. For vectors
     // are the same size, this is an obvious bitcast.
     if (ValueVT.getSizeInBits() == PartEVT.getSizeInBits()) {
       return DAG.getNode(ISD::BITCAST, DL, ValueVT, Val);
     } else if (ValueVT.bitsLT(PartEVT)) {
       const uint64_t ValueSize = ValueVT.getFixedSizeInBits();
       EVT IntermediateType = EVT::getIntegerVT(*DAG.getContext(), ValueSize);
       // Drop the extra bits.
       Val = DAG.getNode(ISD::TRUNCATE, DL, IntermediateType, Val);
       return DAG.getBitcast(ValueVT, Val);
     }

     diagnosePossiblyInvalidConstraint(
         *DAG.getContext(), V, "non-trivial scalar-to-vector conversion");
     return DAG.getUNDEF(ValueVT);
  }

  // Handle cases such as i8 -> <1 x i1>
  EVT ValueSVT = ValueVT.getVectorElementType();
  if (ValueVT.getVectorNumElements() == 1 && ValueSVT != PartEVT) {
    if (ValueSVT.getSizeInBits() == PartEVT.getSizeInBits())
      Val = DAG.getNode(ISD::BITCAST, DL, ValueSVT, Val);
    else
      Val = ValueVT.isFloatingPoint()
                ? DAG.getFPExtendOrRound(Val, DL, ValueSVT)
                : DAG.getAnyExtOrTrunc(Val, DL, ValueSVT);
  }

  return DAG.getBuildVector(ValueVT, DL, Val);
}

static void getCopyToPartsVector(SelectionDAG &DAG, const SDLoc &dl,
                                 SDValue Val, SDValue *Parts, unsigned NumParts,
                                 MVT PartVT, const Value *V,
                                 Optional<CallingConv::ID> CallConv);

/// getCopyToParts - Create a series of nodes that contain the specified value
/// split into legal parts.  If the parts contain more bits than Val, then, for
/// integers, ExtendKind can be used to specify how to generate the extra bits.
static void getCopyToParts(SelectionDAG &DAG, const SDLoc &DL, SDValue Val,
                           SDValue *Parts, unsigned NumParts, MVT PartVT,
                           const Value *V,
                           Optional<CallingConv::ID> CallConv = None,
                           ISD::NodeType ExtendKind = ISD::ANY_EXTEND) {
  // Let the target split the parts if it wants to
  const TargetLowering &TLI = DAG.getTargetLoweringInfo();
  if (TLI.splitValueIntoRegisterParts(DAG, DL, Val, Parts, NumParts, PartVT,
                                      CallConv))
    return;
  EVT ValueVT = Val.getValueType();

  // Handle the vector case separately.
  if (ValueVT.isVector())
    return getCopyToPartsVector(DAG, DL, Val, Parts, NumParts, PartVT, V,
                                CallConv);

  unsigned PartBits = PartVT.getSizeInBits();
  unsigned OrigNumParts = NumParts;
  assert(DAG.getTargetLoweringInfo().isTypeLegal(PartVT) &&
         "Copying to an illegal type!");

  if (NumParts == 0)
    return;

  assert(!ValueVT.isVector() && "Vector case handled elsewhere");
  EVT PartEVT = PartVT;
  if (PartEVT == ValueVT) {
    assert(NumParts == 1 && "No-op copy with multiple parts!");
    Parts[0] = Val;
    return;
  }

  if (NumParts * PartBits > ValueVT.getSizeInBits()) {
    // If the parts cover more bits than the value has, promote the value.
    if (PartVT.isFloatingPoint() && ValueVT.isFloatingPoint()) {
      assert(NumParts == 1 && "Do not know what to promote to!");
      Val = DAG.getNode(ISD::FP_EXTEND, DL, PartVT, Val);
    } else {
      if (ValueVT.isFloatingPoint()) {
        // FP values need to be bitcast, then extended if they are being put
        // into a larger container.
        ValueVT = EVT::getIntegerVT(*DAG.getContext(),  ValueVT.getSizeInBits());
        Val = DAG.getNode(ISD::BITCAST, DL, ValueVT, Val);
      }
      assert((PartVT.isInteger() || PartVT == MVT::x86mmx) &&
             ValueVT.isInteger() &&
             "Unknown mismatch!");
      ValueVT = EVT::getIntegerVT(*DAG.getContext(), NumParts * PartBits);
      Val = DAG.getNode(ExtendKind, DL, ValueVT, Val);
      if (PartVT == MVT::x86mmx)
        Val = DAG.getNode(ISD::BITCAST, DL, PartVT, Val);
    }
  } else if (PartBits == ValueVT.getSizeInBits()) {
    // Different types of the same size.
    assert(NumParts == 1 && PartEVT != ValueVT);
    Val = DAG.getNode(ISD::BITCAST, DL, PartVT, Val);
  } else if (NumParts * PartBits < ValueVT.getSizeInBits()) {
    // If the parts cover less bits than value has, truncate the value.
    assert((PartVT.isInteger() || PartVT == MVT::x86mmx) &&
           ValueVT.isInteger() &&
           "Unknown mismatch!");
    ValueVT = EVT::getIntegerVT(*DAG.getContext(), NumParts * PartBits);
    Val = DAG.getNode(ISD::TRUNCATE, DL, ValueVT, Val);
    if (PartVT == MVT::x86mmx)
      Val = DAG.getNode(ISD::BITCAST, DL, PartVT, Val);
  }

  // The value may have changed - recompute ValueVT.
  ValueVT = Val.getValueType();
  assert(NumParts * PartBits == ValueVT.getSizeInBits() &&
         "Failed to tile the value with PartVT!");

  if (NumParts == 1) {
    if (PartEVT != ValueVT) {
      diagnosePossiblyInvalidConstraint(*DAG.getContext(), V,
                                        "scalar-to-vector conversion failed");
      Val = DAG.getNode(ISD::BITCAST, DL, PartVT, Val);
    }

    Parts[0] = Val;
    return;
  }

  // Expand the value into multiple parts.
  if (NumParts & (NumParts - 1)) {
    // The number of parts is not a power of 2.  Split off and copy the tail.
    assert(PartVT.isInteger() && ValueVT.isInteger() &&
           "Do not know what to expand to!");
    unsigned RoundParts = 1 << Log2_32(NumParts);
    unsigned RoundBits = RoundParts * PartBits;
    unsigned OddParts = NumParts - RoundParts;
    SDValue OddVal = DAG.getNode(ISD::SRL, DL, ValueVT, Val,
      DAG.getShiftAmountConstant(RoundBits, ValueVT, DL, /*LegalTypes*/false));

    getCopyToParts(DAG, DL, OddVal, Parts + RoundParts, OddParts, PartVT, V,
                   CallConv);

    if (DAG.getDataLayout().isBigEndian())
      // The odd parts were reversed by getCopyToParts - unreverse them.
      std::reverse(Parts + RoundParts, Parts + NumParts);

    NumParts = RoundParts;
    ValueVT = EVT::getIntegerVT(*DAG.getContext(), NumParts * PartBits);
    Val = DAG.getNode(ISD::TRUNCATE, DL, ValueVT, Val);
  }

  // The number of parts is a power of 2.  Repeatedly bisect the value using
  // EXTRACT_ELEMENT.
  Parts[0] = DAG.getNode(ISD::BITCAST, DL,
                         EVT::getIntegerVT(*DAG.getContext(),
                                           ValueVT.getSizeInBits()),
                         Val);

  for (unsigned StepSize = NumParts; StepSize > 1; StepSize /= 2) {
    for (unsigned i = 0; i < NumParts; i += StepSize) {
      unsigned ThisBits = StepSize * PartBits / 2;
      EVT ThisVT = EVT::getIntegerVT(*DAG.getContext(), ThisBits);
      SDValue &Part0 = Parts[i];
      SDValue &Part1 = Parts[i+StepSize/2];

      Part1 = DAG.getNode(ISD::EXTRACT_ELEMENT, DL,
                          ThisVT, Part0, DAG.getIntPtrConstant(1, DL));
      Part0 = DAG.getNode(ISD::EXTRACT_ELEMENT, DL,
                          ThisVT, Part0, DAG.getIntPtrConstant(0, DL));

      if (ThisBits == PartBits && ThisVT != PartVT) {
        Part0 = DAG.getNode(ISD::BITCAST, DL, PartVT, Part0);
        Part1 = DAG.getNode(ISD::BITCAST, DL, PartVT, Part1);
      }
    }
  }

  if (DAG.getDataLayout().isBigEndian())
    std::reverse(Parts, Parts + OrigNumParts);
}

static SDValue widenVectorToPartType(SelectionDAG &DAG, SDValue Val,
                                     const SDLoc &DL, EVT PartVT) {
  if (!PartVT.isVector())
    return SDValue();

  EVT ValueVT = Val.getValueType();
  ElementCount PartNumElts = PartVT.getVectorElementCount();
  ElementCount ValueNumElts = ValueVT.getVectorElementCount();

  // We only support widening vectors with equivalent element types and
  // fixed/scalable properties. If a target needs to widen a fixed-length type
  // to a scalable one, it should be possible to use INSERT_SUBVECTOR below.
  if (ElementCount::isKnownLE(PartNumElts, ValueNumElts) ||
      PartNumElts.isScalable() != ValueNumElts.isScalable() ||
      PartVT.getVectorElementType() != ValueVT.getVectorElementType())
    return SDValue();

  // Widening a scalable vector to another scalable vector is done by inserting
  // the vector into a larger undef one.
  if (PartNumElts.isScalable())
    return DAG.getNode(ISD::INSERT_SUBVECTOR, DL, PartVT, DAG.getUNDEF(PartVT),
                       Val, DAG.getVectorIdxConstant(0, DL));

  EVT ElementVT = PartVT.getVectorElementType();
  // Vector widening case, e.g. <2 x float> -> <4 x float>.  Shuffle in
  // undef elements.
  SmallVector<SDValue, 16> Ops;
  DAG.ExtractVectorElements(Val, Ops);
  SDValue EltUndef = DAG.getUNDEF(ElementVT);
  Ops.append((PartNumElts - ValueNumElts).getFixedValue(), EltUndef);

  // FIXME: Use CONCAT for 2x -> 4x.
  return DAG.getBuildVector(PartVT, DL, Ops);
}

/// getCopyToPartsVector - Create a series of nodes that contain the specified
/// value split into legal parts.
static void getCopyToPartsVector(SelectionDAG &DAG, const SDLoc &DL,
                                 SDValue Val, SDValue *Parts, unsigned NumParts,
                                 MVT PartVT, const Value *V,
                                 Optional<CallingConv::ID> CallConv) {
  EVT ValueVT = Val.getValueType();
  assert(ValueVT.isVector() && "Not a vector");
  const TargetLowering &TLI = DAG.getTargetLoweringInfo();
  const bool IsABIRegCopy = CallConv.hasValue();

  if (NumParts == 1) {
    EVT PartEVT = PartVT;
    if (PartEVT == ValueVT) {
      // Nothing to do.
    } else if (PartVT.getSizeInBits() == ValueVT.getSizeInBits()) {
      // Bitconvert vector->vector case.
      Val = DAG.getNode(ISD::BITCAST, DL, PartVT, Val);
    } else if (SDValue Widened = widenVectorToPartType(DAG, Val, DL, PartVT)) {
      Val = Widened;
    } else if (PartVT.isVector() &&
               PartEVT.getVectorElementType().bitsGE(
                   ValueVT.getVectorElementType()) &&
               PartEVT.getVectorElementCount() ==
                   ValueVT.getVectorElementCount()) {

      // Promoted vector extract
      Val = DAG.getAnyExtOrTrunc(Val, DL, PartVT);
    } else {
      if (ValueVT.getVectorElementCount().isScalar()) {
        Val = DAG.getNode(ISD::EXTRACT_VECTOR_ELT, DL, PartVT, Val,
                          DAG.getVectorIdxConstant(0, DL));
      } else {
        uint64_t ValueSize = ValueVT.getFixedSizeInBits();
        assert(PartVT.getFixedSizeInBits() > ValueSize &&
               "lossy conversion of vector to scalar type");
        EVT IntermediateType = EVT::getIntegerVT(*DAG.getContext(), ValueSize);
        Val = DAG.getBitcast(IntermediateType, Val);
        Val = DAG.getAnyExtOrTrunc(Val, DL, PartVT);
      }
    }

    assert(Val.getValueType() == PartVT && "Unexpected vector part value type");
    Parts[0] = Val;
    return;
  }

  // Handle a multi-element vector.
  EVT IntermediateVT;
  MVT RegisterVT;
  unsigned NumIntermediates;
  unsigned NumRegs;
  if (IsABIRegCopy) {
    NumRegs = TLI.getVectorTypeBreakdownForCallingConv(
        *DAG.getContext(), CallConv.getValue(), ValueVT, IntermediateVT,
        NumIntermediates, RegisterVT);
  } else {
    NumRegs =
        TLI.getVectorTypeBreakdown(*DAG.getContext(), ValueVT, IntermediateVT,
                                   NumIntermediates, RegisterVT);
  }

  assert(NumRegs == NumParts && "Part count doesn't match vector breakdown!");
  NumParts = NumRegs; // Silence a compiler warning.
  assert(RegisterVT == PartVT && "Part type doesn't match vector breakdown!");

  assert(IntermediateVT.isScalableVector() == ValueVT.isScalableVector() &&
         "Mixing scalable and fixed vectors when copying in parts");

  Optional<ElementCount> DestEltCnt;

  if (IntermediateVT.isVector())
    DestEltCnt = IntermediateVT.getVectorElementCount() * NumIntermediates;
  else
    DestEltCnt = ElementCount::getFixed(NumIntermediates);

  EVT BuiltVectorTy = EVT::getVectorVT(
      *DAG.getContext(), IntermediateVT.getScalarType(), DestEltCnt.getValue());

  if (ValueVT == BuiltVectorTy) {
    // Nothing to do.
  } else if (ValueVT.getSizeInBits() == BuiltVectorTy.getSizeInBits()) {
    // Bitconvert vector->vector case.
    Val = DAG.getNode(ISD::BITCAST, DL, BuiltVectorTy, Val);
  } else if (SDValue Widened =
                 widenVectorToPartType(DAG, Val, DL, BuiltVectorTy)) {
    Val = Widened;
  } else if (BuiltVectorTy.getVectorElementType().bitsGE(
                 ValueVT.getVectorElementType()) &&
             BuiltVectorTy.getVectorElementCount() ==
                 ValueVT.getVectorElementCount()) {
    // Promoted vector extract
    Val = DAG.getAnyExtOrTrunc(Val, DL, BuiltVectorTy);
  }

  assert(Val.getValueType() == BuiltVectorTy && "Unexpected vector value type");

  // Split the vector into intermediate operands.
  SmallVector<SDValue, 8> Ops(NumIntermediates);
  for (unsigned i = 0; i != NumIntermediates; ++i) {
    if (IntermediateVT.isVector()) {
      // This does something sensible for scalable vectors - see the
      // definition of EXTRACT_SUBVECTOR for further details.
      unsigned IntermediateNumElts = IntermediateVT.getVectorMinNumElements();
      Ops[i] =
          DAG.getNode(ISD::EXTRACT_SUBVECTOR, DL, IntermediateVT, Val,
                      DAG.getVectorIdxConstant(i * IntermediateNumElts, DL));
    } else {
      Ops[i] = DAG.getNode(ISD::EXTRACT_VECTOR_ELT, DL, IntermediateVT, Val,
                           DAG.getVectorIdxConstant(i, DL));
    }
  }

  // Split the intermediate operands into legal parts.
  if (NumParts == NumIntermediates) {
    // If the register was not expanded, promote or copy the value,
    // as appropriate.
    for (unsigned i = 0; i != NumParts; ++i)
      getCopyToParts(DAG, DL, Ops[i], &Parts[i], 1, PartVT, V, CallConv);
  } else if (NumParts > 0) {
    // If the intermediate type was expanded, split each the value into
    // legal parts.
    assert(NumIntermediates != 0 && "division by zero");
    assert(NumParts % NumIntermediates == 0 &&
           "Must expand into a divisible number of parts!");
    unsigned Factor = NumParts / NumIntermediates;
    for (unsigned i = 0; i != NumIntermediates; ++i)
      getCopyToParts(DAG, DL, Ops[i], &Parts[i * Factor], Factor, PartVT, V,
                     CallConv);
  }
}

RegsForValue::RegsForValue(const SmallVector<unsigned, 4> &regs, MVT regvt,
                           EVT valuevt, Optional<CallingConv::ID> CC)
    : ValueVTs(1, valuevt), RegVTs(1, regvt), Regs(regs),
      RegCount(1, regs.size()), CallConv(CC) {}

RegsForValue::RegsForValue(LLVMContext &Context, const TargetLowering &TLI,
                           const DataLayout &DL, unsigned Reg, Type *Ty,
                           Optional<CallingConv::ID> CC) {
  ComputeValueVTs(TLI, DL, Ty, ValueVTs);

  CallConv = CC;

  for (EVT ValueVT : ValueVTs) {
    unsigned NumRegs =
        isABIMangled()
            ? TLI.getNumRegistersForCallingConv(Context, CC.getValue(), ValueVT)
            : TLI.getNumRegisters(Context, ValueVT);
    MVT RegisterVT =
        isABIMangled()
            ? TLI.getRegisterTypeForCallingConv(Context, CC.getValue(), ValueVT)
            : TLI.getRegisterType(Context, ValueVT);
    for (unsigned i = 0; i != NumRegs; ++i)
      Regs.push_back(Reg + i);
    RegVTs.push_back(RegisterVT);
    RegCount.push_back(NumRegs);
    Reg += NumRegs;
  }
}

SDValue RegsForValue::getCopyFromRegs(SelectionDAG &DAG,
                                      FunctionLoweringInfo &FuncInfo,
                                      const SDLoc &dl, SDValue &Chain,
                                      SDValue *Flag, const Value *V) const {
  // A Value with type {} or [0 x %t] needs no registers.
  if (ValueVTs.empty())
    return SDValue();

  const TargetLowering &TLI = DAG.getTargetLoweringInfo();

  // Assemble the legal parts into the final values.
  SmallVector<SDValue, 4> Values(ValueVTs.size());
  SmallVector<SDValue, 8> Parts;
  for (unsigned Value = 0, Part = 0, e = ValueVTs.size(); Value != e; ++Value) {
    // Copy the legal parts from the registers.
    EVT ValueVT = ValueVTs[Value];
    unsigned NumRegs = RegCount[Value];
    MVT RegisterVT = isABIMangled() ? TLI.getRegisterTypeForCallingConv(
                                          *DAG.getContext(),
                                          CallConv.getValue(), RegVTs[Value])
                                    : RegVTs[Value];

    Parts.resize(NumRegs);
    for (unsigned i = 0; i != NumRegs; ++i) {
      SDValue P;
      if (!Flag) {
        P = DAG.getCopyFromReg(Chain, dl, Regs[Part+i], RegisterVT);
      } else {
        P = DAG.getCopyFromReg(Chain, dl, Regs[Part+i], RegisterVT, *Flag);
        *Flag = P.getValue(2);
      }

      Chain = P.getValue(1);
      Parts[i] = P;

      // If the source register was virtual and if we know something about it,
      // add an assert node.
      if (!Register::isVirtualRegister(Regs[Part + i]) ||
          !RegisterVT.isInteger())
        continue;

      const FunctionLoweringInfo::LiveOutInfo *LOI =
        FuncInfo.GetLiveOutRegInfo(Regs[Part+i]);
      if (!LOI)
        continue;

      unsigned RegSize = RegisterVT.getScalarSizeInBits();
      unsigned NumSignBits = LOI->NumSignBits;
      unsigned NumZeroBits = LOI->Known.countMinLeadingZeros();

      if (NumZeroBits == RegSize) {
        // The current value is a zero.
        // Explicitly express that as it would be easier for
        // optimizations to kick in.
        Parts[i] = DAG.getConstant(0, dl, RegisterVT);
        continue;
      }

      // FIXME: We capture more information than the dag can represent.  For
      // now, just use the tightest assertzext/assertsext possible.
      bool isSExt;
      EVT FromVT(MVT::Other);
      if (NumZeroBits) {
        FromVT = EVT::getIntegerVT(*DAG.getContext(), RegSize - NumZeroBits);
        isSExt = false;
      } else if (NumSignBits > 1) {
        FromVT =
            EVT::getIntegerVT(*DAG.getContext(), RegSize - NumSignBits + 1);
        isSExt = true;
      } else {
        continue;
      }
      // Add an assertion node.
      assert(FromVT != MVT::Other);
      Parts[i] = DAG.getNode(isSExt ? ISD::AssertSext : ISD::AssertZext, dl,
                             RegisterVT, P, DAG.getValueType(FromVT));
    }

    Values[Value] = getCopyFromParts(DAG, dl, Parts.begin(), NumRegs,
                                     RegisterVT, ValueVT, V, CallConv);
    Part += NumRegs;
    Parts.clear();
  }

  return DAG.getNode(ISD::MERGE_VALUES, dl, DAG.getVTList(ValueVTs), Values);
}

void RegsForValue::getCopyToRegs(SDValue Val, SelectionDAG &DAG,
                                 const SDLoc &dl, SDValue &Chain, SDValue *Flag,
                                 const Value *V,
                                 ISD::NodeType PreferredExtendType) const {
  const TargetLowering &TLI = DAG.getTargetLoweringInfo();
  ISD::NodeType ExtendKind = PreferredExtendType;

  // Get the list of the values's legal parts.
  unsigned NumRegs = Regs.size();
  SmallVector<SDValue, 8> Parts(NumRegs);
  for (unsigned Value = 0, Part = 0, e = ValueVTs.size(); Value != e; ++Value) {
    unsigned NumParts = RegCount[Value];

    MVT RegisterVT = isABIMangled() ? TLI.getRegisterTypeForCallingConv(
                                          *DAG.getContext(),
                                          CallConv.getValue(), RegVTs[Value])
                                    : RegVTs[Value];

    if (ExtendKind == ISD::ANY_EXTEND && TLI.isZExtFree(Val, RegisterVT))
      ExtendKind = ISD::ZERO_EXTEND;

    getCopyToParts(DAG, dl, Val.getValue(Val.getResNo() + Value), &Parts[Part],
                   NumParts, RegisterVT, V, CallConv, ExtendKind);
    Part += NumParts;
  }

  // Copy the parts into the registers.
  SmallVector<SDValue, 8> Chains(NumRegs);
  for (unsigned i = 0; i != NumRegs; ++i) {
    SDValue Part;
    if (!Flag) {
      Part = DAG.getCopyToReg(Chain, dl, Regs[i], Parts[i]);
    } else {
      Part = DAG.getCopyToReg(Chain, dl, Regs[i], Parts[i], *Flag);
      *Flag = Part.getValue(1);
    }

    Chains[i] = Part.getValue(0);
  }

  if (NumRegs == 1 || Flag)
    // If NumRegs > 1 && Flag is used then the use of the last CopyToReg is
    // flagged to it. That is the CopyToReg nodes and the user are considered
    // a single scheduling unit. If we create a TokenFactor and return it as
    // chain, then the TokenFactor is both a predecessor (operand) of the
    // user as well as a successor (the TF operands are flagged to the user).
    // c1, f1 = CopyToReg
    // c2, f2 = CopyToReg
    // c3     = TokenFactor c1, c2
    // ...
    //        = op c3, ..., f2
    Chain = Chains[NumRegs-1];
  else
    Chain = DAG.getNode(ISD::TokenFactor, dl, MVT::Other, Chains);
}

void RegsForValue::AddInlineAsmOperands(unsigned Code, bool HasMatching,
                                        unsigned MatchingIdx, const SDLoc &dl,
                                        SelectionDAG &DAG,
                                        std::vector<SDValue> &Ops) const {
  const TargetLowering &TLI = DAG.getTargetLoweringInfo();

  unsigned Flag = InlineAsm::getFlagWord(Code, Regs.size());
  if (HasMatching)
    Flag = InlineAsm::getFlagWordForMatchingOp(Flag, MatchingIdx);
  else if (!Regs.empty() && Register::isVirtualRegister(Regs.front())) {
    // Put the register class of the virtual registers in the flag word.  That
    // way, later passes can recompute register class constraints for inline
    // assembly as well as normal instructions.
    // Don't do this for tied operands that can use the regclass information
    // from the def.
    const MachineRegisterInfo &MRI = DAG.getMachineFunction().getRegInfo();
    const TargetRegisterClass *RC = MRI.getRegClass(Regs.front());
    Flag = InlineAsm::getFlagWordForRegClass(Flag, RC->getID());
  }

  SDValue Res = DAG.getTargetConstant(Flag, dl, MVT::i32);
  Ops.push_back(Res);

  if (Code == InlineAsm::Kind_Clobber) {
    // Clobbers should always have a 1:1 mapping with registers, and may
    // reference registers that have illegal (e.g. vector) types. Hence, we
    // shouldn't try to apply any sort of splitting logic to them.
    assert(Regs.size() == RegVTs.size() && Regs.size() == ValueVTs.size() &&
           "No 1:1 mapping from clobbers to regs?");
    Register SP = TLI.getStackPointerRegisterToSaveRestore();
    (void)SP;
    for (unsigned I = 0, E = ValueVTs.size(); I != E; ++I) {
      Ops.push_back(DAG.getRegister(Regs[I], RegVTs[I]));
      assert(
          (Regs[I] != SP ||
           DAG.getMachineFunction().getFrameInfo().hasOpaqueSPAdjustment()) &&
          "If we clobbered the stack pointer, MFI should know about it.");
    }
    return;
  }

  for (unsigned Value = 0, Reg = 0, e = ValueVTs.size(); Value != e; ++Value) {
    unsigned NumRegs = TLI.getNumRegisters(*DAG.getContext(), ValueVTs[Value]);
    MVT RegisterVT = RegVTs[Value];
    for (unsigned i = 0; i != NumRegs; ++i) {
      assert(Reg < Regs.size() && "Mismatch in # registers expected");
      unsigned TheReg = Regs[Reg++];
      Ops.push_back(DAG.getRegister(TheReg, RegisterVT));
    }
  }
}

SmallVector<std::pair<unsigned, TypeSize>, 4>
RegsForValue::getRegsAndSizes() const {
  SmallVector<std::pair<unsigned, TypeSize>, 4> OutVec;
  unsigned I = 0;
  for (auto CountAndVT : zip_first(RegCount, RegVTs)) {
    unsigned RegCount = std::get<0>(CountAndVT);
    MVT RegisterVT = std::get<1>(CountAndVT);
    TypeSize RegisterSize = RegisterVT.getSizeInBits();
    for (unsigned E = I + RegCount; I != E; ++I)
      OutVec.push_back(std::make_pair(Regs[I], RegisterSize));
  }
  return OutVec;
}

void SelectionDAGBuilder::init(GCFunctionInfo *gfi, AliasAnalysis *aa,
                               const TargetLibraryInfo *li) {
  AA = aa;
  GFI = gfi;
  LibInfo = li;
  DL = &DAG.getDataLayout();
  Context = DAG.getContext();
  LPadToCallSiteMap.clear();
  SL->init(DAG.getTargetLoweringInfo(), TM, DAG.getDataLayout());
}

void SelectionDAGBuilder::clear() {
  NodeMap.clear();
  UnusedArgNodeMap.clear();
  PendingLoads.clear();
  PendingExports.clear();
  PendingConstrainedFP.clear();
  PendingConstrainedFPStrict.clear();
  CurInst = nullptr;
  HasTailCall = false;
  SDNodeOrder = LowestSDNodeOrder;
  StatepointLowering.clear();
}

void SelectionDAGBuilder::clearDanglingDebugInfo() {
  DanglingDebugInfoMap.clear();
}

// Update DAG root to include dependencies on Pending chains.
SDValue SelectionDAGBuilder::updateRoot(SmallVectorImpl<SDValue> &Pending) {
  SDValue Root = DAG.getRoot();

  if (Pending.empty())
    return Root;

  // Add current root to PendingChains, unless we already indirectly
  // depend on it.
  if (Root.getOpcode() != ISD::EntryToken) {
    unsigned i = 0, e = Pending.size();
    for (; i != e; ++i) {
      assert(Pending[i].getNode()->getNumOperands() > 1);
      if (Pending[i].getNode()->getOperand(0) == Root)
        break;  // Don't add the root if we already indirectly depend on it.
    }

    if (i == e)
      Pending.push_back(Root);
  }

  if (Pending.size() == 1)
    Root = Pending[0];
  else
    Root = DAG.getTokenFactor(getCurSDLoc(), Pending);

  DAG.setRoot(Root);
  Pending.clear();
  return Root;
}

SDValue SelectionDAGBuilder::getMemoryRoot() {
  return updateRoot(PendingLoads);
}

SDValue SelectionDAGBuilder::getRoot() {
  // Chain up all pending constrained intrinsics together with all
  // pending loads, by simply appending them to PendingLoads and
  // then calling getMemoryRoot().
  PendingLoads.reserve(PendingLoads.size() +
                       PendingConstrainedFP.size() +
                       PendingConstrainedFPStrict.size());
  PendingLoads.append(PendingConstrainedFP.begin(),
                      PendingConstrainedFP.end());
  PendingLoads.append(PendingConstrainedFPStrict.begin(),
                      PendingConstrainedFPStrict.end());
  PendingConstrainedFP.clear();
  PendingConstrainedFPStrict.clear();
  return getMemoryRoot();
}

SDValue SelectionDAGBuilder::getControlRoot() {
  // We need to emit pending fpexcept.strict constrained intrinsics,
  // so append them to the PendingExports list.
  PendingExports.append(PendingConstrainedFPStrict.begin(),
                        PendingConstrainedFPStrict.end());
  PendingConstrainedFPStrict.clear();
  return updateRoot(PendingExports);
}

void SelectionDAGBuilder::visit(const Instruction &I) {
  // Set up outgoing PHI node register values before emitting the terminator.
  if (I.isTerminator()) {
    HandlePHINodesInSuccessorBlocks(I.getParent());
  }

  // Increase the SDNodeOrder if dealing with a non-debug instruction.
  if (!isa<DbgInfoIntrinsic>(I))
    ++SDNodeOrder;

  CurInst = &I;

  visit(I.getOpcode(), I);

  if (!I.isTerminator() && !HasTailCall &&
      !isa<GCStatepointInst>(I)) // statepoints handle their exports internally
    CopyToExportRegsIfNeeded(&I);

  CurInst = nullptr;
}

void SelectionDAGBuilder::visitPHI(const PHINode &) {
  llvm_unreachable("SelectionDAGBuilder shouldn't visit PHI nodes!");
}

void SelectionDAGBuilder::visit(unsigned Opcode, const User &I) {
  // Note: this doesn't use InstVisitor, because it has to work with
  // ConstantExpr's in addition to instructions.
  switch (Opcode) {
  default: llvm_unreachable("Unknown instruction type encountered!");
    // Build the switch statement using the Instruction.def file.
#define HANDLE_INST(NUM, OPCODE, CLASS) \
    case Instruction::OPCODE: visit##OPCODE((const CLASS&)I); break;
#include "llvm/IR/Instruction.def"
  }
}

void SelectionDAGBuilder::addDanglingDebugInfo(const DbgValueInst *DI,
                                               DebugLoc DL, unsigned Order) {
  // We treat variadic dbg_values differently at this stage.
  if (DI->hasArgList()) {
    // For variadic dbg_values we will now insert an undef.
    // FIXME: We can potentially recover these!
    SmallVector<SDDbgOperand, 2> Locs;
    for (const Value *V : DI->getValues()) {
      auto Undef = UndefValue::get(V->getType());
      Locs.push_back(SDDbgOperand::fromConst(Undef));
    }
    SDDbgValue *SDV = DAG.getDbgValueList(
        DI->getVariable(), DI->getExpression(), Locs, {},
        /*IsIndirect=*/false, DL, Order, /*IsVariadic=*/true);
    DAG.AddDbgValue(SDV, /*isParameter=*/false);
  } else {
    // TODO: Dangling debug info will eventually either be resolved or produce
    // an Undef DBG_VALUE. However in the resolution case, a gap may appear
    // between the original dbg.value location and its resolved DBG_VALUE,
    // which we should ideally fill with an extra Undef DBG_VALUE.
    assert(DI->getNumVariableLocationOps() == 1 &&
           "DbgValueInst without an ArgList should have a single location "
           "operand.");
    DanglingDebugInfoMap[DI->getValue(0)].emplace_back(DI, DL, Order);
  }
}

void SelectionDAGBuilder::dropDanglingDebugInfo(const DILocalVariable *Variable,
                                                const DIExpression *Expr) {
  auto isMatchingDbgValue = [&](DanglingDebugInfo &DDI) {
    const DbgValueInst *DI = DDI.getDI();
    DIVariable *DanglingVariable = DI->getVariable();
    DIExpression *DanglingExpr = DI->getExpression();
    if (DanglingVariable == Variable && Expr->fragmentsOverlap(DanglingExpr)) {
      LLVM_DEBUG(dbgs() << "Dropping dangling debug info for " << *DI << "\n");
      return true;
    }
    return false;
  };

  for (auto &DDIMI : DanglingDebugInfoMap) {
    DanglingDebugInfoVector &DDIV = DDIMI.second;

    // If debug info is to be dropped, run it through final checks to see
    // whether it can be salvaged.
    for (auto &DDI : DDIV)
      if (isMatchingDbgValue(DDI))
        salvageUnresolvedDbgValue(DDI);

    erase_if(DDIV, isMatchingDbgValue);
  }
}

// resolveDanglingDebugInfo - if we saw an earlier dbg_value referring to V,
// generate the debug data structures now that we've seen its definition.
void SelectionDAGBuilder::resolveDanglingDebugInfo(const Value *V,
                                                   SDValue Val) {
  auto DanglingDbgInfoIt = DanglingDebugInfoMap.find(V);
  if (DanglingDbgInfoIt == DanglingDebugInfoMap.end())
    return;

  DanglingDebugInfoVector &DDIV = DanglingDbgInfoIt->second;
  for (auto &DDI : DDIV) {
    const DbgValueInst *DI = DDI.getDI();
    assert(!DI->hasArgList() && "Not implemented for variadic dbg_values");
    assert(DI && "Ill-formed DanglingDebugInfo");
    DebugLoc dl = DDI.getdl();
    unsigned ValSDNodeOrder = Val.getNode()->getIROrder();
    unsigned DbgSDNodeOrder = DDI.getSDNodeOrder();
    DILocalVariable *Variable = DI->getVariable();
    DIExpression *Expr = DI->getExpression();
    assert(Variable->isValidLocationForIntrinsic(dl) &&
           "Expected inlined-at fields to agree");
    SDDbgValue *SDV;
    if (Val.getNode()) {
      // FIXME: I doubt that it is correct to resolve a dangling DbgValue as a
      // FuncArgumentDbgValue (it would be hoisted to the function entry, and if
      // we couldn't resolve it directly when examining the DbgValue intrinsic
      // in the first place we should not be more successful here). Unless we
      // have some test case that prove this to be correct we should avoid
      // calling EmitFuncArgumentDbgValue here.
      if (!EmitFuncArgumentDbgValue(V, Variable, Expr, dl, false, Val)) {
        LLVM_DEBUG(dbgs() << "Resolve dangling debug info [order="
                          << DbgSDNodeOrder << "] for:\n  " << *DI << "\n");
        LLVM_DEBUG(dbgs() << "  By mapping to:\n    "; Val.dump());
        // Increase the SDNodeOrder for the DbgValue here to make sure it is
        // inserted after the definition of Val when emitting the instructions
        // after ISel. An alternative could be to teach
        // ScheduleDAGSDNodes::EmitSchedule to delay the insertion properly.
        LLVM_DEBUG(if (ValSDNodeOrder > DbgSDNodeOrder) dbgs()
                   << "changing SDNodeOrder from " << DbgSDNodeOrder << " to "
                   << ValSDNodeOrder << "\n");
        SDV = getDbgValue(Val, Variable, Expr, dl,
                          std::max(DbgSDNodeOrder, ValSDNodeOrder));
        DAG.AddDbgValue(SDV, false);
      } else
        LLVM_DEBUG(dbgs() << "Resolved dangling debug info for " << *DI
                          << "in EmitFuncArgumentDbgValue\n");
    } else {
      LLVM_DEBUG(dbgs() << "Dropping debug info for " << *DI << "\n");
      auto Undef = UndefValue::get(DDI.getDI()->getValue(0)->getType());
      auto SDV =
          DAG.getConstantDbgValue(Variable, Expr, Undef, dl, DbgSDNodeOrder);
      DAG.AddDbgValue(SDV, false);
    }
  }
  DDIV.clear();
}

void SelectionDAGBuilder::salvageUnresolvedDbgValue(DanglingDebugInfo &DDI) {
  assert(!DDI.getDI()->hasArgList() &&
         "Not implemented for variadic dbg_values");
  Value *V = DDI.getDI()->getValue(0);
  DILocalVariable *Var = DDI.getDI()->getVariable();
  DIExpression *Expr = DDI.getDI()->getExpression();
  DebugLoc DL = DDI.getdl();
  DebugLoc InstDL = DDI.getDI()->getDebugLoc();
  unsigned SDOrder = DDI.getSDNodeOrder();
  // Currently we consider only dbg.value intrinsics -- we tell the salvager
  // that DW_OP_stack_value is desired.
  assert(isa<DbgValueInst>(DDI.getDI()));
  bool StackValue = true;

  // Can this Value can be encoded without any further work?
  if (handleDebugValue(V, Var, Expr, DL, InstDL, SDOrder, /*IsVariadic=*/false))
    return;

  // Attempt to salvage back through as many instructions as possible. Bail if
  // a non-instruction is seen, such as a constant expression or global
  // variable. FIXME: Further work could recover those too.
  while (isa<Instruction>(V)) {
    Instruction &VAsInst = *cast<Instruction>(V);
    // Temporary "0", awaiting real implementation.
    DIExpression *NewExpr = salvageDebugInfoImpl(VAsInst, Expr, StackValue, 0);

    // If we cannot salvage any further, and haven't yet found a suitable debug
    // expression, bail out.
    if (!NewExpr)
      break;

    // New value and expr now represent this debuginfo.
    V = VAsInst.getOperand(0);
    Expr = NewExpr;

    // Some kind of simplification occurred: check whether the operand of the
    // salvaged debug expression can be encoded in this DAG.
    if (handleDebugValue(V, Var, Expr, DL, InstDL, SDOrder,
                         /*IsVariadic=*/false)) {
      LLVM_DEBUG(dbgs() << "Salvaged debug location info for:\n  "
                        << DDI.getDI() << "\nBy stripping back to:\n  " << V);
      return;
    }
  }

  // This was the final opportunity to salvage this debug information, and it
  // couldn't be done. Place an undef DBG_VALUE at this location to terminate
  // any earlier variable location.
  auto Undef = UndefValue::get(DDI.getDI()->getValue(0)->getType());
  auto SDV = DAG.getConstantDbgValue(Var, Expr, Undef, DL, SDNodeOrder);
  DAG.AddDbgValue(SDV, false);

  LLVM_DEBUG(dbgs() << "Dropping debug value info for:\n  " << DDI.getDI()
                    << "\n");
  LLVM_DEBUG(dbgs() << "  Last seen at:\n    " << *DDI.getDI()->getOperand(0)
                    << "\n");
}

bool SelectionDAGBuilder::handleDebugValue(ArrayRef<const Value *> Values,
                                           DILocalVariable *Var,
                                           DIExpression *Expr, DebugLoc dl,
                                           DebugLoc InstDL, unsigned Order,
                                           bool IsVariadic) {
  if (Values.empty())
    return true;
  SmallVector<SDDbgOperand> LocationOps;
  SmallVector<SDNode *> Dependencies;
  for (const Value *V : Values) {
    // Constant value.
    if (isa<ConstantInt>(V) || isa<ConstantFP>(V) || isa<UndefValue>(V) ||
        isa<ConstantPointerNull>(V)) {
      LocationOps.emplace_back(SDDbgOperand::fromConst(V));
      continue;
    }

    // If the Value is a frame index, we can create a FrameIndex debug value
    // without relying on the DAG at all.
    if (const AllocaInst *AI = dyn_cast<AllocaInst>(V)) {
      auto SI = FuncInfo.StaticAllocaMap.find(AI);
      if (SI != FuncInfo.StaticAllocaMap.end()) {
        LocationOps.emplace_back(SDDbgOperand::fromFrameIdx(SI->second));
        continue;
      }
    }

    // Do not use getValue() in here; we don't want to generate code at
    // this point if it hasn't been done yet.
    SDValue N = NodeMap[V];
    if (!N.getNode() && isa<Argument>(V)) // Check unused arguments map.
      N = UnusedArgNodeMap[V];
    if (N.getNode()) {
      // Only emit func arg dbg value for non-variadic dbg.values for now.
      if (!IsVariadic && EmitFuncArgumentDbgValue(V, Var, Expr, dl, false, N))
        return true;
      if (auto *FISDN = dyn_cast<FrameIndexSDNode>(N.getNode())) {
        // Construct a FrameIndexDbgValue for FrameIndexSDNodes so we can
        // describe stack slot locations.
        //
        // Consider "int x = 0; int *px = &x;". There are two kinds of
        // interesting debug values here after optimization:
        //
        //   dbg.value(i32* %px, !"int *px", !DIExpression()), and
        //   dbg.value(i32* %px, !"int x", !DIExpression(DW_OP_deref))
        //
        // Both describe the direct values of their associated variables.
        Dependencies.push_back(N.getNode());
        LocationOps.emplace_back(SDDbgOperand::fromFrameIdx(FISDN->getIndex()));
        continue;
      }
      LocationOps.emplace_back(
          SDDbgOperand::fromNode(N.getNode(), N.getResNo()));
      continue;
    }

    const TargetLowering &TLI = DAG.getTargetLoweringInfo();
    // Special rules apply for the first dbg.values of parameter variables in a
    // function. Identify them by the fact they reference Argument Values, that
    // they're parameters, and they are parameters of the current function. We
    // need to let them dangle until they get an SDNode.
    bool IsParamOfFunc =
        isa<Argument>(V) && Var->isParameter() && !InstDL.getInlinedAt();
    if (IsParamOfFunc)
      return false;

    // The value is not used in this block yet (or it would have an SDNode).
    // We still want the value to appear for the user if possible -- if it has
    // an associated VReg, we can refer to that instead.
    auto VMI = FuncInfo.ValueMap.find(V);
    if (VMI != FuncInfo.ValueMap.end()) {
      unsigned Reg = VMI->second;
      // If this is a PHI node, it may be split up into several MI PHI nodes
      // (in FunctionLoweringInfo::set).
      RegsForValue RFV(V->getContext(), TLI, DAG.getDataLayout(), Reg,
                       V->getType(), None);
      if (RFV.occupiesMultipleRegs()) {
        // FIXME: We could potentially support variadic dbg_values here.
        if (IsVariadic)
          return false;
        unsigned Offset = 0;
        unsigned BitsToDescribe = 0;
        if (auto VarSize = Var->getSizeInBits())
          BitsToDescribe = *VarSize;
        if (auto Fragment = Expr->getFragmentInfo())
          BitsToDescribe = Fragment->SizeInBits;
        for (auto RegAndSize : RFV.getRegsAndSizes()) {
          // Bail out if all bits are described already.
          if (Offset >= BitsToDescribe)
            break;
          // TODO: handle scalable vectors.
          unsigned RegisterSize = RegAndSize.second;
          unsigned FragmentSize = (Offset + RegisterSize > BitsToDescribe)
                                      ? BitsToDescribe - Offset
                                      : RegisterSize;
          auto FragmentExpr = DIExpression::createFragmentExpression(
              Expr, Offset, FragmentSize);
          if (!FragmentExpr)
            continue;
          SDDbgValue *SDV = DAG.getVRegDbgValue(
              Var, *FragmentExpr, RegAndSize.first, false, dl, SDNodeOrder);
          DAG.AddDbgValue(SDV, false);
          Offset += RegisterSize;
        }
        return true;
      }
      // We can use simple vreg locations for variadic dbg_values as well.
      LocationOps.emplace_back(SDDbgOperand::fromVReg(Reg));
      continue;
    }
    // We failed to create a SDDbgOperand for V.
    return false;
  }

  // We have created a SDDbgOperand for each Value in Values.
  // Should use Order instead of SDNodeOrder?
  assert(!LocationOps.empty());
  SDDbgValue *SDV =
      DAG.getDbgValueList(Var, Expr, LocationOps, Dependencies,
                          /*IsIndirect=*/false, dl, SDNodeOrder, IsVariadic);
  DAG.AddDbgValue(SDV, /*isParameter=*/false);
  return true;
}

void SelectionDAGBuilder::resolveOrClearDbgInfo() {
  // Try to fixup any remaining dangling debug info -- and drop it if we can't.
  for (auto &Pair : DanglingDebugInfoMap)
    for (auto &DDI : Pair.second)
      salvageUnresolvedDbgValue(DDI);
  clearDanglingDebugInfo();
}

/// getCopyFromRegs - If there was virtual register allocated for the value V
/// emit CopyFromReg of the specified type Ty. Return empty SDValue() otherwise.
SDValue SelectionDAGBuilder::getCopyFromRegs(const Value *V, Type *Ty) {
  DenseMap<const Value *, Register>::iterator It = FuncInfo.ValueMap.find(V);
  SDValue Result;

  if (It != FuncInfo.ValueMap.end()) {
    Register InReg = It->second;

    RegsForValue RFV(*DAG.getContext(), DAG.getTargetLoweringInfo(),
                     DAG.getDataLayout(), InReg, Ty,
                     None); // This is not an ABI copy.
    SDValue Chain = DAG.getEntryNode();
    Result = RFV.getCopyFromRegs(DAG, FuncInfo, getCurSDLoc(), Chain, nullptr,
                                 V);
    resolveDanglingDebugInfo(V, Result);
  }

  return Result;
}

/// getValue - Return an SDValue for the given Value.
SDValue SelectionDAGBuilder::getValue(const Value *V) {
  // If we already have an SDValue for this value, use it. It's important
  // to do this first, so that we don't create a CopyFromReg if we already
  // have a regular SDValue.
  SDValue &N = NodeMap[V];
  if (N.getNode()) return N;

  // If there's a virtual register allocated and initialized for this
  // value, use it.
  if (SDValue copyFromReg = getCopyFromRegs(V, V->getType()))
    return copyFromReg;

  // Otherwise create a new SDValue and remember it.
  SDValue Val = getValueImpl(V);
  NodeMap[V] = Val;
  resolveDanglingDebugInfo(V, Val);
  return Val;
}

/// getNonRegisterValue - Return an SDValue for the given Value, but
/// don't look in FuncInfo.ValueMap for a virtual register.
SDValue SelectionDAGBuilder::getNonRegisterValue(const Value *V) {
  // If we already have an SDValue for this value, use it.
  SDValue &N = NodeMap[V];
  if (N.getNode()) {
    if (isa<ConstantSDNode>(N) || isa<ConstantFPSDNode>(N)) {
      // Remove the debug location from the node as the node is about to be used
      // in a location which may differ from the original debug location.  This
      // is relevant to Constant and ConstantFP nodes because they can appear
      // as constant expressions inside PHI nodes.
      N->setDebugLoc(DebugLoc());
    }
    return N;
  }

  // Otherwise create a new SDValue and remember it.
  SDValue Val = getValueImpl(V);
  NodeMap[V] = Val;
  resolveDanglingDebugInfo(V, Val);
  return Val;
}

/// getValueImpl - Helper function for getValue and getNonRegisterValue.
/// Create an SDValue for the given value.
SDValue SelectionDAGBuilder::getValueImpl(const Value *V) {
  const TargetLowering &TLI = DAG.getTargetLoweringInfo();

  if (const Constant *C = dyn_cast<Constant>(V)) {
    EVT VT = TLI.getValueType(DAG.getDataLayout(), V->getType(), true);

    if (const ConstantInt *CI = dyn_cast<ConstantInt>(C))
      return DAG.getConstant(*CI, getCurSDLoc(), VT);

    if (const GlobalValue *GV = dyn_cast<GlobalValue>(C))
      return DAG.getGlobalAddress(GV, getCurSDLoc(), VT);

    if (isa<ConstantPointerNull>(C)) {
      unsigned AS = V->getType()->getPointerAddressSpace();
      return DAG.getConstant(0, getCurSDLoc(),
                             TLI.getPointerTy(DAG.getDataLayout(), AS));
    }

    if (match(C, m_VScale(DAG.getDataLayout())))
      return DAG.getVScale(getCurSDLoc(), VT, APInt(VT.getSizeInBits(), 1));

    if (const ConstantFP *CFP = dyn_cast<ConstantFP>(C))
      return DAG.getConstantFP(*CFP, getCurSDLoc(), VT);

    if (isa<UndefValue>(C) && !V->getType()->isAggregateType())
      return DAG.getUNDEF(VT);

    if (const ConstantExpr *CE = dyn_cast<ConstantExpr>(C)) {
      visit(CE->getOpcode(), *CE);
      SDValue N1 = NodeMap[V];
      assert(N1.getNode() && "visit didn't populate the NodeMap!");
      return N1;
    }

    if (isa<ConstantStruct>(C) || isa<ConstantArray>(C)) {
      SmallVector<SDValue, 4> Constants;
      for (const Use &U : C->operands()) {
        SDNode *Val = getValue(U).getNode();
        // If the operand is an empty aggregate, there are no values.
        if (!Val) continue;
        // Add each leaf value from the operand to the Constants list
        // to form a flattened list of all the values.
        for (unsigned i = 0, e = Val->getNumValues(); i != e; ++i)
          Constants.push_back(SDValue(Val, i));
      }

      return DAG.getMergeValues(Constants, getCurSDLoc());
    }

    if (const ConstantDataSequential *CDS =
          dyn_cast<ConstantDataSequential>(C)) {
      SmallVector<SDValue, 4> Ops;
      for (unsigned i = 0, e = CDS->getNumElements(); i != e; ++i) {
        SDNode *Val = getValue(CDS->getElementAsConstant(i)).getNode();
        // Add each leaf value from the operand to the Constants list
        // to form a flattened list of all the values.
        for (unsigned i = 0, e = Val->getNumValues(); i != e; ++i)
          Ops.push_back(SDValue(Val, i));
      }

      if (isa<ArrayType>(CDS->getType()))
        return DAG.getMergeValues(Ops, getCurSDLoc());
      return NodeMap[V] = DAG.getBuildVector(VT, getCurSDLoc(), Ops);
    }

    if (C->getType()->isStructTy() || C->getType()->isArrayTy()) {
      assert((isa<ConstantAggregateZero>(C) || isa<UndefValue>(C)) &&
             "Unknown struct or array constant!");

      SmallVector<EVT, 4> ValueVTs;
      ComputeValueVTs(TLI, DAG.getDataLayout(), C->getType(), ValueVTs);
      unsigned NumElts = ValueVTs.size();
      if (NumElts == 0)
        return SDValue(); // empty struct
      SmallVector<SDValue, 4> Constants(NumElts);
      for (unsigned i = 0; i != NumElts; ++i) {
        EVT EltVT = ValueVTs[i];
        if (isa<UndefValue>(C))
          Constants[i] = DAG.getUNDEF(EltVT);
        else if (EltVT.isFloatingPoint())
          Constants[i] = DAG.getConstantFP(0, getCurSDLoc(), EltVT);
        else
          Constants[i] = DAG.getConstant(0, getCurSDLoc(), EltVT);
      }

      return DAG.getMergeValues(Constants, getCurSDLoc());
    }

    if (const BlockAddress *BA = dyn_cast<BlockAddress>(C))
      return DAG.getBlockAddress(BA, VT);

    if (const auto *Equiv = dyn_cast<DSOLocalEquivalent>(C))
      return getValue(Equiv->getGlobalValue());

    VectorType *VecTy = cast<VectorType>(V->getType());

    // Now that we know the number and type of the elements, get that number of
    // elements into the Ops array based on what kind of constant it is.
    if (const ConstantVector *CV = dyn_cast<ConstantVector>(C)) {
      SmallVector<SDValue, 16> Ops;
      unsigned NumElements = cast<FixedVectorType>(VecTy)->getNumElements();
      for (unsigned i = 0; i != NumElements; ++i)
        Ops.push_back(getValue(CV->getOperand(i)));

      return NodeMap[V] = DAG.getBuildVector(VT, getCurSDLoc(), Ops);
    } else if (isa<ConstantAggregateZero>(C)) {
      EVT EltVT =
          TLI.getValueType(DAG.getDataLayout(), VecTy->getElementType());

      SDValue Op;
      if (EltVT.isFloatingPoint())
        Op = DAG.getConstantFP(0, getCurSDLoc(), EltVT);
      else
        Op = DAG.getConstant(0, getCurSDLoc(), EltVT);

      if (isa<ScalableVectorType>(VecTy))
        return NodeMap[V] = DAG.getSplatVector(VT, getCurSDLoc(), Op);
      else {
        SmallVector<SDValue, 16> Ops;
        Ops.assign(cast<FixedVectorType>(VecTy)->getNumElements(), Op);
        return NodeMap[V] = DAG.getBuildVector(VT, getCurSDLoc(), Ops);
      }
    }
    llvm_unreachable("Unknown vector constant");
  }

  // If this is a static alloca, generate it as the frameindex instead of
  // computation.
  if (const AllocaInst *AI = dyn_cast<AllocaInst>(V)) {
    DenseMap<const AllocaInst*, int>::iterator SI =
      FuncInfo.StaticAllocaMap.find(AI);
    if (SI != FuncInfo.StaticAllocaMap.end())
      return DAG.getFrameIndex(SI->second,
                               TLI.getFrameIndexTy(DAG.getDataLayout()));
  }

  // If this is an instruction which fast-isel has deferred, select it now.
  if (const Instruction *Inst = dyn_cast<Instruction>(V)) {
    unsigned InReg = FuncInfo.InitializeRegForValue(Inst);

    RegsForValue RFV(*DAG.getContext(), TLI, DAG.getDataLayout(), InReg,
                     Inst->getType(), None);
    SDValue Chain = DAG.getEntryNode();
    return RFV.getCopyFromRegs(DAG, FuncInfo, getCurSDLoc(), Chain, nullptr, V);
  }

  if (const MetadataAsValue *MD = dyn_cast<MetadataAsValue>(V)) {
    return DAG.getMDNode(cast<MDNode>(MD->getMetadata()));
  }
  llvm_unreachable("Can't get register for value!");
}

void SelectionDAGBuilder::visitCatchPad(const CatchPadInst &I) {
  auto Pers = classifyEHPersonality(FuncInfo.Fn->getPersonalityFn());
  bool IsMSVCCXX = Pers == EHPersonality::MSVC_CXX;
  bool IsCoreCLR = Pers == EHPersonality::CoreCLR;
  bool IsSEH = isAsynchronousEHPersonality(Pers);
  MachineBasicBlock *CatchPadMBB = FuncInfo.MBB;
  if (!IsSEH)
    CatchPadMBB->setIsEHScopeEntry();
  // In MSVC C++ and CoreCLR, catchblocks are funclets and need prologues.
  if (IsMSVCCXX || IsCoreCLR)
    CatchPadMBB->setIsEHFuncletEntry();
}

void SelectionDAGBuilder::visitCatchRet(const CatchReturnInst &I) {
  // Update machine-CFG edge.
  MachineBasicBlock *TargetMBB = FuncInfo.MBBMap[I.getSuccessor()];
  FuncInfo.MBB->addSuccessor(TargetMBB);
  TargetMBB->setIsEHCatchretTarget(true);
  DAG.getMachineFunction().setHasEHCatchret(true);

  auto Pers = classifyEHPersonality(FuncInfo.Fn->getPersonalityFn());
  bool IsSEH = isAsynchronousEHPersonality(Pers);
  if (IsSEH) {
    // If this is not a fall-through branch or optimizations are switched off,
    // emit the branch.
    if (TargetMBB != NextBlock(FuncInfo.MBB) ||
        TM.getOptLevel() == CodeGenOpt::None)
      DAG.setRoot(DAG.getNode(ISD::BR, getCurSDLoc(), MVT::Other,
                              getControlRoot(), DAG.getBasicBlock(TargetMBB)));
    return;
  }

  // Figure out the funclet membership for the catchret's successor.
  // This will be used by the FuncletLayout pass to determine how to order the
  // BB's.
  // A 'catchret' returns to the outer scope's color.
  Value *ParentPad = I.getCatchSwitchParentPad();
  const BasicBlock *SuccessorColor;
  if (isa<ConstantTokenNone>(ParentPad))
    SuccessorColor = &FuncInfo.Fn->getEntryBlock();
  else
    SuccessorColor = cast<Instruction>(ParentPad)->getParent();
  assert(SuccessorColor && "No parent funclet for catchret!");
  MachineBasicBlock *SuccessorColorMBB = FuncInfo.MBBMap[SuccessorColor];
  assert(SuccessorColorMBB && "No MBB for SuccessorColor!");

  // Create the terminator node.
  SDValue Ret = DAG.getNode(ISD::CATCHRET, getCurSDLoc(), MVT::Other,
                            getControlRoot(), DAG.getBasicBlock(TargetMBB),
                            DAG.getBasicBlock(SuccessorColorMBB));
  DAG.setRoot(Ret);
}

void SelectionDAGBuilder::visitCleanupPad(const CleanupPadInst &CPI) {
  // Don't emit any special code for the cleanuppad instruction. It just marks
  // the start of an EH scope/funclet.
  FuncInfo.MBB->setIsEHScopeEntry();
  auto Pers = classifyEHPersonality(FuncInfo.Fn->getPersonalityFn());
  if (Pers != EHPersonality::Wasm_CXX) {
    FuncInfo.MBB->setIsEHFuncletEntry();
    FuncInfo.MBB->setIsCleanupFuncletEntry();
  }
}

// In wasm EH, even though a catchpad may not catch an exception if a tag does
// not match, it is OK to add only the first unwind destination catchpad to the
// successors, because there will be at least one invoke instruction within the
// catch scope that points to the next unwind destination, if one exists, so
// CFGSort cannot mess up with BB sorting order.
// (All catchpads with 'catch (type)' clauses have a 'llvm.rethrow' intrinsic
// call within them, and catchpads only consisting of 'catch (...)' have a
// '__cxa_end_catch' call within them, both of which generate invokes in case
// the next unwind destination exists, i.e., the next unwind destination is not
// the caller.)
//
// Having at most one EH pad successor is also simpler and helps later
// transformations.
//
// For example,
// current:
//   invoke void @foo to ... unwind label %catch.dispatch
// catch.dispatch:
//   %0 = catchswitch within ... [label %catch.start] unwind label %next
// catch.start:
//   ...
//   ... in this BB or some other child BB dominated by this BB there will be an
//   invoke that points to 'next' BB as an unwind destination
//
// next: ; We don't need to add this to 'current' BB's successor
//   ...
static void findWasmUnwindDestinations(
    FunctionLoweringInfo &FuncInfo, const BasicBlock *EHPadBB,
    BranchProbability Prob,
    SmallVectorImpl<std::pair<MachineBasicBlock *, BranchProbability>>
        &UnwindDests) {
  while (EHPadBB) {
    const Instruction *Pad = EHPadBB->getFirstNonPHI();
    if (isa<CleanupPadInst>(Pad)) {
      // Stop on cleanup pads.
      UnwindDests.emplace_back(FuncInfo.MBBMap[EHPadBB], Prob);
      UnwindDests.back().first->setIsEHScopeEntry();
      break;
    } else if (auto *CatchSwitch = dyn_cast<CatchSwitchInst>(Pad)) {
      // Add the catchpad handlers to the possible destinations. We don't
      // continue to the unwind destination of the catchswitch for wasm.
      for (const BasicBlock *CatchPadBB : CatchSwitch->handlers()) {
        UnwindDests.emplace_back(FuncInfo.MBBMap[CatchPadBB], Prob);
        UnwindDests.back().first->setIsEHScopeEntry();
      }
      break;
    } else {
      continue;
    }
  }
}

/// When an invoke or a cleanupret unwinds to the next EH pad, there are
/// many places it could ultimately go. In the IR, we have a single unwind
/// destination, but in the machine CFG, we enumerate all the possible blocks.
/// This function skips over imaginary basic blocks that hold catchswitch
/// instructions, and finds all the "real" machine
/// basic block destinations. As those destinations may not be successors of
/// EHPadBB, here we also calculate the edge probability to those destinations.
/// The passed-in Prob is the edge probability to EHPadBB.
static void findUnwindDestinations(
    FunctionLoweringInfo &FuncInfo, const BasicBlock *EHPadBB,
    BranchProbability Prob,
    SmallVectorImpl<std::pair<MachineBasicBlock *, BranchProbability>>
        &UnwindDests) {
  EHPersonality Personality =
    classifyEHPersonality(FuncInfo.Fn->getPersonalityFn());
  bool IsMSVCCXX = Personality == EHPersonality::MSVC_CXX;
  bool IsCoreCLR = Personality == EHPersonality::CoreCLR;
  bool IsWasmCXX = Personality == EHPersonality::Wasm_CXX;
  bool IsSEH = isAsynchronousEHPersonality(Personality);

  if (IsWasmCXX) {
    findWasmUnwindDestinations(FuncInfo, EHPadBB, Prob, UnwindDests);
    assert(UnwindDests.size() <= 1 &&
           "There should be at most one unwind destination for wasm");
    return;
  }

  while (EHPadBB) {
    const Instruction *Pad = EHPadBB->getFirstNonPHI();
    BasicBlock *NewEHPadBB = nullptr;
    if (isa<LandingPadInst>(Pad)) {
      // Stop on landingpads. They are not funclets.
      UnwindDests.emplace_back(FuncInfo.MBBMap[EHPadBB], Prob);
      break;
    } else if (isa<CleanupPadInst>(Pad)) {
      // Stop on cleanup pads. Cleanups are always funclet entries for all known
      // personalities.
      UnwindDests.emplace_back(FuncInfo.MBBMap[EHPadBB], Prob);
      UnwindDests.back().first->setIsEHScopeEntry();
      UnwindDests.back().first->setIsEHFuncletEntry();
      break;
    } else if (auto *CatchSwitch = dyn_cast<CatchSwitchInst>(Pad)) {
      // Add the catchpad handlers to the possible destinations.
      for (const BasicBlock *CatchPadBB : CatchSwitch->handlers()) {
        UnwindDests.emplace_back(FuncInfo.MBBMap[CatchPadBB], Prob);
        // For MSVC++ and the CLR, catchblocks are funclets and need prologues.
        if (IsMSVCCXX || IsCoreCLR)
          UnwindDests.back().first->setIsEHFuncletEntry();
        if (!IsSEH)
          UnwindDests.back().first->setIsEHScopeEntry();
      }
      NewEHPadBB = CatchSwitch->getUnwindDest();
    } else {
      continue;
    }

    BranchProbabilityInfo *BPI = FuncInfo.BPI;
    if (BPI && NewEHPadBB)
      Prob *= BPI->getEdgeProbability(EHPadBB, NewEHPadBB);
    EHPadBB = NewEHPadBB;
  }
}

void SelectionDAGBuilder::visitCleanupRet(const CleanupReturnInst &I) {
  // Update successor info.
  SmallVector<std::pair<MachineBasicBlock *, BranchProbability>, 1> UnwindDests;
  auto UnwindDest = I.getUnwindDest();
  BranchProbabilityInfo *BPI = FuncInfo.BPI;
  BranchProbability UnwindDestProb =
      (BPI && UnwindDest)
          ? BPI->getEdgeProbability(FuncInfo.MBB->getBasicBlock(), UnwindDest)
          : BranchProbability::getZero();
  findUnwindDestinations(FuncInfo, UnwindDest, UnwindDestProb, UnwindDests);
  for (auto &UnwindDest : UnwindDests) {
    UnwindDest.first->setIsEHPad();
    addSuccessorWithProb(FuncInfo.MBB, UnwindDest.first, UnwindDest.second);
  }
  FuncInfo.MBB->normalizeSuccProbs();

  // Create the terminator node.
  SDValue Ret =
      DAG.getNode(ISD::CLEANUPRET, getCurSDLoc(), MVT::Other, getControlRoot());
  DAG.setRoot(Ret);
}

void SelectionDAGBuilder::visitCatchSwitch(const CatchSwitchInst &CSI) {
  report_fatal_error("visitCatchSwitch not yet implemented!");
}

void SelectionDAGBuilder::visitRet(const ReturnInst &I) {
  const TargetLowering &TLI = DAG.getTargetLoweringInfo();
  auto &DL = DAG.getDataLayout();
  SDValue Chain = getControlRoot();
  SmallVector<ISD::OutputArg, 8> Outs;
  SmallVector<SDValue, 8> OutVals;

  // Calls to @llvm.experimental.deoptimize don't generate a return value, so
  // lower
  //
  //   %val = call <ty> @llvm.experimental.deoptimize()
  //   ret <ty> %val
  //
  // differently.
  if (I.getParent()->getTerminatingDeoptimizeCall()) {
    LowerDeoptimizingReturn();
    return;
  }

  if (!FuncInfo.CanLowerReturn) {
    unsigned DemoteReg = FuncInfo.DemoteRegister;
    const Function *F = I.getParent()->getParent();

    // Emit a store of the return value through the virtual register.
    // Leave Outs empty so that LowerReturn won't try to load return
    // registers the usual way.
    SmallVector<EVT, 1> PtrValueVTs;
    ComputeValueVTs(TLI, DL,
                    F->getReturnType()->getPointerTo(
                        DAG.getDataLayout().getAllocaAddrSpace()),
                    PtrValueVTs);

    SDValue RetPtr = DAG.getCopyFromReg(DAG.getEntryNode(), getCurSDLoc(),
                                        DemoteReg, PtrValueVTs[0]);
    SDValue RetOp = getValue(I.getOperand(0));

    SmallVector<EVT, 4> ValueVTs, MemVTs;
    SmallVector<uint64_t, 4> Offsets;
    ComputeValueVTs(TLI, DL, I.getOperand(0)->getType(), ValueVTs, &MemVTs,
                    &Offsets);
    unsigned NumValues = ValueVTs.size();

    SmallVector<SDValue, 4> Chains(NumValues);
    Align BaseAlign = DL.getPrefTypeAlign(I.getOperand(0)->getType());
    for (unsigned i = 0; i != NumValues; ++i) {
      // An aggregate return value cannot wrap around the address space, so
      // offsets to its parts don't wrap either.
      SDValue Ptr = DAG.getObjectPtrOffset(getCurSDLoc(), RetPtr,
                                           TypeSize::Fixed(Offsets[i]));

      SDValue Val = RetOp.getValue(RetOp.getResNo() + i);
      if (MemVTs[i] != ValueVTs[i])
        Val = DAG.getPtrExtOrTrunc(Val, getCurSDLoc(), MemVTs[i]);
      Chains[i] = DAG.getStore(
          Chain, getCurSDLoc(), Val,
          // FIXME: better loc info would be nice.
          Ptr, MachinePointerInfo::getUnknownStack(DAG.getMachineFunction()),
          commonAlignment(BaseAlign, Offsets[i]));
    }

    Chain = DAG.getNode(ISD::TokenFactor, getCurSDLoc(),
                        MVT::Other, Chains);
  } else if (I.getNumOperands() != 0) {
    SmallVector<EVT, 4> ValueVTs;
    ComputeValueVTs(TLI, DL, I.getOperand(0)->getType(), ValueVTs);
    unsigned NumValues = ValueVTs.size();
    if (NumValues) {
      SDValue RetOp = getValue(I.getOperand(0));

      const Function *F = I.getParent()->getParent();

      bool NeedsRegBlock = TLI.functionArgumentNeedsConsecutiveRegisters(
          I.getOperand(0)->getType(), F->getCallingConv(),
          /*IsVarArg*/ false);

      ISD::NodeType ExtendKind = ISD::ANY_EXTEND;
      if (F->getAttributes().hasAttribute(AttributeList::ReturnIndex,
                                          Attribute::SExt))
        ExtendKind = ISD::SIGN_EXTEND;
      else if (F->getAttributes().hasAttribute(AttributeList::ReturnIndex,
                                               Attribute::ZExt))
        ExtendKind = ISD::ZERO_EXTEND;

      LLVMContext &Context = F->getContext();
      bool RetInReg = F->getAttributes().hasAttribute(
          AttributeList::ReturnIndex, Attribute::InReg);

      for (unsigned j = 0; j != NumValues; ++j) {
        EVT VT = ValueVTs[j];

        if (ExtendKind != ISD::ANY_EXTEND && VT.isInteger())
          VT = TLI.getTypeForExtReturn(Context, VT, ExtendKind);

        CallingConv::ID CC = F->getCallingConv();

        unsigned NumParts = TLI.getNumRegistersForCallingConv(Context, CC, VT);
        MVT PartVT = TLI.getRegisterTypeForCallingConv(Context, CC, VT);
        SmallVector<SDValue, 4> Parts(NumParts);
        getCopyToParts(DAG, getCurSDLoc(),
                       SDValue(RetOp.getNode(), RetOp.getResNo() + j),
                       &Parts[0], NumParts, PartVT, &I, CC, ExtendKind);

        // 'inreg' on function refers to return value
        ISD::ArgFlagsTy Flags = ISD::ArgFlagsTy();
        if (RetInReg)
          Flags.setInReg();

        if (I.getOperand(0)->getType()->isPointerTy()) {
          Flags.setPointer();
          Flags.setPointerAddrSpace(
              cast<PointerType>(I.getOperand(0)->getType())->getAddressSpace());
        }

        if (NeedsRegBlock) {
          Flags.setInConsecutiveRegs();
          if (j == NumValues - 1)
            Flags.setInConsecutiveRegsLast();
        }

        // Propagate extension type if any
        if (ExtendKind == ISD::SIGN_EXTEND)
          Flags.setSExt();
        else if (ExtendKind == ISD::ZERO_EXTEND)
          Flags.setZExt();

        for (unsigned i = 0; i < NumParts; ++i) {
          Outs.push_back(ISD::OutputArg(Flags, Parts[i].getValueType(),
                                        VT, /*isfixed=*/true, 0, 0));
          OutVals.push_back(Parts[i]);
        }
      }
    }
  }

  // Push in swifterror virtual register as the last element of Outs. This makes
  // sure swifterror virtual register will be returned in the swifterror
  // physical register.
  const Function *F = I.getParent()->getParent();
  if (TLI.supportSwiftError() &&
      F->getAttributes().hasAttrSomewhere(Attribute::SwiftError)) {
    assert(SwiftError.getFunctionArg() && "Need a swift error argument");
    ISD::ArgFlagsTy Flags = ISD::ArgFlagsTy();
    Flags.setSwiftError();
    Outs.push_back(ISD::OutputArg(Flags, EVT(TLI.getPointerTy(DL)) /*vt*/,
                                  EVT(TLI.getPointerTy(DL)) /*argvt*/,
                                  true /*isfixed*/, 1 /*origidx*/,
                                  0 /*partOffs*/));
    // Create SDNode for the swifterror virtual register.
    OutVals.push_back(
        DAG.getRegister(SwiftError.getOrCreateVRegUseAt(
                            &I, FuncInfo.MBB, SwiftError.getFunctionArg()),
                        EVT(TLI.getPointerTy(DL))));
  }

  bool isVarArg = DAG.getMachineFunction().getFunction().isVarArg();
  CallingConv::ID CallConv =
    DAG.getMachineFunction().getFunction().getCallingConv();
  Chain = DAG.getTargetLoweringInfo().LowerReturn(
      Chain, CallConv, isVarArg, Outs, OutVals, getCurSDLoc(), DAG);

  // Verify that the target's LowerReturn behaved as expected.
  assert(Chain.getNode() && Chain.getValueType() == MVT::Other &&
         "LowerReturn didn't return a valid chain!");

  // Update the DAG with the new chain value resulting from return lowering.
  DAG.setRoot(Chain);
}

/// CopyToExportRegsIfNeeded - If the given value has virtual registers
/// created for it, emit nodes to copy the value into the virtual
/// registers.
void SelectionDAGBuilder::CopyToExportRegsIfNeeded(const Value *V) {
  // Skip empty types
  if (V->getType()->isEmptyTy())
    return;

  DenseMap<const Value *, Register>::iterator VMI = FuncInfo.ValueMap.find(V);
  if (VMI != FuncInfo.ValueMap.end()) {
    assert(!V->use_empty() && "Unused value assigned virtual registers!");
    CopyValueToVirtualRegister(V, VMI->second);
  }
}

/// ExportFromCurrentBlock - If this condition isn't known to be exported from
/// the current basic block, add it to ValueMap now so that we'll get a
/// CopyTo/FromReg.
void SelectionDAGBuilder::ExportFromCurrentBlock(const Value *V) {
  // No need to export constants.
  if (!isa<Instruction>(V) && !isa<Argument>(V)) return;

  // Already exported?
  if (FuncInfo.isExportedInst(V)) return;

  unsigned Reg = FuncInfo.InitializeRegForValue(V);
  CopyValueToVirtualRegister(V, Reg);
}

bool SelectionDAGBuilder::isExportableFromCurrentBlock(const Value *V,
                                                     const BasicBlock *FromBB) {
  // The operands of the setcc have to be in this block.  We don't know
  // how to export them from some other block.
  if (const Instruction *VI = dyn_cast<Instruction>(V)) {
    // Can export from current BB.
    if (VI->getParent() == FromBB)
      return true;

    // Is already exported, noop.
    return FuncInfo.isExportedInst(V);
  }

  // If this is an argument, we can export it if the BB is the entry block or
  // if it is already exported.
  if (isa<Argument>(V)) {
    if (FromBB->isEntryBlock())
      return true;

    // Otherwise, can only export this if it is already exported.
    return FuncInfo.isExportedInst(V);
  }

  // Otherwise, constants can always be exported.
  return true;
}

/// Return branch probability calculated by BranchProbabilityInfo for IR blocks.
BranchProbability
SelectionDAGBuilder::getEdgeProbability(const MachineBasicBlock *Src,
                                        const MachineBasicBlock *Dst) const {
  BranchProbabilityInfo *BPI = FuncInfo.BPI;
  const BasicBlock *SrcBB = Src->getBasicBlock();
  const BasicBlock *DstBB = Dst->getBasicBlock();
  if (!BPI) {
    // If BPI is not available, set the default probability as 1 / N, where N is
    // the number of successors.
    auto SuccSize = std::max<uint32_t>(succ_size(SrcBB), 1);
    return BranchProbability(1, SuccSize);
  }
  return BPI->getEdgeProbability(SrcBB, DstBB);
}

void SelectionDAGBuilder::addSuccessorWithProb(MachineBasicBlock *Src,
                                               MachineBasicBlock *Dst,
                                               BranchProbability Prob) {
  if (!FuncInfo.BPI)
    Src->addSuccessorWithoutProb(Dst);
  else {
    if (Prob.isUnknown())
      Prob = getEdgeProbability(Src, Dst);
    Src->addSuccessor(Dst, Prob);
  }
}

static bool InBlock(const Value *V, const BasicBlock *BB) {
  if (const Instruction *I = dyn_cast<Instruction>(V))
    return I->getParent() == BB;
  return true;
}

/// EmitBranchForMergedCondition - Helper method for FindMergedConditions.
/// This function emits a branch and is used at the leaves of an OR or an
/// AND operator tree.
void
SelectionDAGBuilder::EmitBranchForMergedCondition(const Value *Cond,
                                                  MachineBasicBlock *TBB,
                                                  MachineBasicBlock *FBB,
                                                  MachineBasicBlock *CurBB,
                                                  MachineBasicBlock *SwitchBB,
                                                  BranchProbability TProb,
                                                  BranchProbability FProb,
                                                  bool InvertCond) {
  const BasicBlock *BB = CurBB->getBasicBlock();

  // If the leaf of the tree is a comparison, merge the condition into
  // the caseblock.
  if (const CmpInst *BOp = dyn_cast<CmpInst>(Cond)) {
    // The operands of the cmp have to be in this block.  We don't know
    // how to export them from some other block.  If this is the first block
    // of the sequence, no exporting is needed.
    if (CurBB == SwitchBB ||
        (isExportableFromCurrentBlock(BOp->getOperand(0), BB) &&
         isExportableFromCurrentBlock(BOp->getOperand(1), BB))) {
      ISD::CondCode Condition;
      if (const ICmpInst *IC = dyn_cast<ICmpInst>(Cond)) {
        ICmpInst::Predicate Pred =
            InvertCond ? IC->getInversePredicate() : IC->getPredicate();
        Condition = getICmpCondCode(Pred);
      } else {
        const FCmpInst *FC = cast<FCmpInst>(Cond);
        FCmpInst::Predicate Pred =
            InvertCond ? FC->getInversePredicate() : FC->getPredicate();
        Condition = getFCmpCondCode(Pred);
        if (TM.Options.NoNaNsFPMath)
          Condition = getFCmpCodeWithoutNaN(Condition);
      }

      CaseBlock CB(Condition, BOp->getOperand(0), BOp->getOperand(1), nullptr,
                   TBB, FBB, CurBB, getCurSDLoc(), TProb, FProb);
      SL->SwitchCases.push_back(CB);
      return;
    }
  }

  // Create a CaseBlock record representing this branch.
  ISD::CondCode Opc = InvertCond ? ISD::SETNE : ISD::SETEQ;
  CaseBlock CB(Opc, Cond, ConstantInt::getTrue(*DAG.getContext()),
               nullptr, TBB, FBB, CurBB, getCurSDLoc(), TProb, FProb);
  SL->SwitchCases.push_back(CB);
}

void SelectionDAGBuilder::FindMergedConditions(const Value *Cond,
                                               MachineBasicBlock *TBB,
                                               MachineBasicBlock *FBB,
                                               MachineBasicBlock *CurBB,
                                               MachineBasicBlock *SwitchBB,
                                               Instruction::BinaryOps Opc,
                                               BranchProbability TProb,
                                               BranchProbability FProb,
                                               bool InvertCond) {
  // Skip over not part of the tree and remember to invert op and operands at
  // next level.
  Value *NotCond;
  if (match(Cond, m_OneUse(m_Not(m_Value(NotCond)))) &&
      InBlock(NotCond, CurBB->getBasicBlock())) {
    FindMergedConditions(NotCond, TBB, FBB, CurBB, SwitchBB, Opc, TProb, FProb,
                         !InvertCond);
    return;
  }

  const Instruction *BOp = dyn_cast<Instruction>(Cond);
  const Value *BOpOp0, *BOpOp1;
  // Compute the effective opcode for Cond, taking into account whether it needs
  // to be inverted, e.g.
  //   and (not (or A, B)), C
  // gets lowered as
  //   and (and (not A, not B), C)
  Instruction::BinaryOps BOpc = (Instruction::BinaryOps)0;
  if (BOp) {
    BOpc = match(BOp, m_LogicalAnd(m_Value(BOpOp0), m_Value(BOpOp1)))
               ? Instruction::And
               : (match(BOp, m_LogicalOr(m_Value(BOpOp0), m_Value(BOpOp1)))
                      ? Instruction::Or
                      : (Instruction::BinaryOps)0);
    if (InvertCond) {
      if (BOpc == Instruction::And)
        BOpc = Instruction::Or;
      else if (BOpc == Instruction::Or)
        BOpc = Instruction::And;
    }
  }

  // If this node is not part of the or/and tree, emit it as a branch.
  // Note that all nodes in the tree should have same opcode.
  bool BOpIsInOrAndTree = BOpc && BOpc == Opc && BOp->hasOneUse();
  if (!BOpIsInOrAndTree || BOp->getParent() != CurBB->getBasicBlock() ||
      !InBlock(BOpOp0, CurBB->getBasicBlock()) ||
      !InBlock(BOpOp1, CurBB->getBasicBlock())) {
    EmitBranchForMergedCondition(Cond, TBB, FBB, CurBB, SwitchBB,
                                 TProb, FProb, InvertCond);
    return;
  }

  //  Create TmpBB after CurBB.
  MachineFunction::iterator BBI(CurBB);
  MachineFunction &MF = DAG.getMachineFunction();
  MachineBasicBlock *TmpBB = MF.CreateMachineBasicBlock(CurBB->getBasicBlock());
  CurBB->getParent()->insert(++BBI, TmpBB);

  if (Opc == Instruction::Or) {
    // Codegen X | Y as:
    // BB1:
    //   jmp_if_X TBB
    //   jmp TmpBB
    // TmpBB:
    //   jmp_if_Y TBB
    //   jmp FBB
    //

    // We have flexibility in setting Prob for BB1 and Prob for TmpBB.
    // The requirement is that
    //   TrueProb for BB1 + (FalseProb for BB1 * TrueProb for TmpBB)
    //     = TrueProb for original BB.
    // Assuming the original probabilities are A and B, one choice is to set
    // BB1's probabilities to A/2 and A/2+B, and set TmpBB's probabilities to
    // A/(1+B) and 2B/(1+B). This choice assumes that
    //   TrueProb for BB1 == FalseProb for BB1 * TrueProb for TmpBB.
    // Another choice is to assume TrueProb for BB1 equals to TrueProb for
    // TmpBB, but the math is more complicated.

    auto NewTrueProb = TProb / 2;
    auto NewFalseProb = TProb / 2 + FProb;
    // Emit the LHS condition.
    FindMergedConditions(BOpOp0, TBB, TmpBB, CurBB, SwitchBB, Opc, NewTrueProb,
                         NewFalseProb, InvertCond);

    // Normalize A/2 and B to get A/(1+B) and 2B/(1+B).
    SmallVector<BranchProbability, 2> Probs{TProb / 2, FProb};
    BranchProbability::normalizeProbabilities(Probs.begin(), Probs.end());
    // Emit the RHS condition into TmpBB.
    FindMergedConditions(BOpOp1, TBB, FBB, TmpBB, SwitchBB, Opc, Probs[0],
                         Probs[1], InvertCond);
  } else {
    assert(Opc == Instruction::And && "Unknown merge op!");
    // Codegen X & Y as:
    // BB1:
    //   jmp_if_X TmpBB
    //   jmp FBB
    // TmpBB:
    //   jmp_if_Y TBB
    //   jmp FBB
    //
    //  This requires creation of TmpBB after CurBB.

    // We have flexibility in setting Prob for BB1 and Prob for TmpBB.
    // The requirement is that
    //   FalseProb for BB1 + (TrueProb for BB1 * FalseProb for TmpBB)
    //     = FalseProb for original BB.
    // Assuming the original probabilities are A and B, one choice is to set
    // BB1's probabilities to A+B/2 and B/2, and set TmpBB's probabilities to
    // 2A/(1+A) and B/(1+A). This choice assumes that FalseProb for BB1 ==
    // TrueProb for BB1 * FalseProb for TmpBB.

    auto NewTrueProb = TProb + FProb / 2;
    auto NewFalseProb = FProb / 2;
    // Emit the LHS condition.
    FindMergedConditions(BOpOp0, TmpBB, FBB, CurBB, SwitchBB, Opc, NewTrueProb,
                         NewFalseProb, InvertCond);

    // Normalize A and B/2 to get 2A/(1+A) and B/(1+A).
    SmallVector<BranchProbability, 2> Probs{TProb, FProb / 2};
    BranchProbability::normalizeProbabilities(Probs.begin(), Probs.end());
    // Emit the RHS condition into TmpBB.
    FindMergedConditions(BOpOp1, TBB, FBB, TmpBB, SwitchBB, Opc, Probs[0],
                         Probs[1], InvertCond);
  }
}

/// If the set of cases should be emitted as a series of branches, return true.
/// If we should emit this as a bunch of and/or'd together conditions, return
/// false.
bool
SelectionDAGBuilder::ShouldEmitAsBranches(const std::vector<CaseBlock> &Cases) {
  if (Cases.size() != 2) return true;

  // If this is two comparisons of the same values or'd or and'd together, they
  // will get folded into a single comparison, so don't emit two blocks.
  if ((Cases[0].CmpLHS == Cases[1].CmpLHS &&
       Cases[0].CmpRHS == Cases[1].CmpRHS) ||
      (Cases[0].CmpRHS == Cases[1].CmpLHS &&
       Cases[0].CmpLHS == Cases[1].CmpRHS)) {
    return false;
  }

  // Handle: (X != null) | (Y != null) --> (X|Y) != 0
  // Handle: (X == null) & (Y == null) --> (X|Y) == 0
  if (Cases[0].CmpRHS == Cases[1].CmpRHS &&
      Cases[0].CC == Cases[1].CC &&
      isa<Constant>(Cases[0].CmpRHS) &&
      cast<Constant>(Cases[0].CmpRHS)->isNullValue()) {
    if (Cases[0].CC == ISD::SETEQ && Cases[0].TrueBB == Cases[1].ThisBB)
      return false;
    if (Cases[0].CC == ISD::SETNE && Cases[0].FalseBB == Cases[1].ThisBB)
      return false;
  }

  return true;
}

void SelectionDAGBuilder::visitBr(const BranchInst &I) {
  MachineBasicBlock *BrMBB = FuncInfo.MBB;

  // Update machine-CFG edges.
  MachineBasicBlock *Succ0MBB = FuncInfo.MBBMap[I.getSuccessor(0)];

  if (I.isUnconditional()) {
    // Update machine-CFG edges.
    BrMBB->addSuccessor(Succ0MBB);

    // If this is not a fall-through branch or optimizations are switched off,
    // emit the branch.
    if (Succ0MBB != NextBlock(BrMBB) || TM.getOptLevel() == CodeGenOpt::None)
      DAG.setRoot(DAG.getNode(ISD::BR, getCurSDLoc(),
                              MVT::Other, getControlRoot(),
                              DAG.getBasicBlock(Succ0MBB)));

    return;
  }

  // If this condition is one of the special cases we handle, do special stuff
  // now.
  const Value *CondVal = I.getCondition();
  MachineBasicBlock *Succ1MBB = FuncInfo.MBBMap[I.getSuccessor(1)];

  // If this is a series of conditions that are or'd or and'd together, emit
  // this as a sequence of branches instead of setcc's with and/or operations.
  // As long as jumps are not expensive (exceptions for multi-use logic ops,
  // unpredictable branches, and vector extracts because those jumps are likely
  // expensive for any target), this should improve performance.
  // For example, instead of something like:
  //     cmp A, B
  //     C = seteq
  //     cmp D, E
  //     F = setle
  //     or C, F
  //     jnz foo
  // Emit:
  //     cmp A, B
  //     je foo
  //     cmp D, E
  //     jle foo
  const Instruction *BOp = dyn_cast<Instruction>(CondVal);
  if (!DAG.getTargetLoweringInfo().isJumpExpensive() && BOp &&
      BOp->hasOneUse() && !I.hasMetadata(LLVMContext::MD_unpredictable)) {
    Value *Vec;
    const Value *BOp0, *BOp1;
    Instruction::BinaryOps Opcode = (Instruction::BinaryOps)0;
    if (match(BOp, m_LogicalAnd(m_Value(BOp0), m_Value(BOp1))))
      Opcode = Instruction::And;
    else if (match(BOp, m_LogicalOr(m_Value(BOp0), m_Value(BOp1))))
      Opcode = Instruction::Or;

    if (Opcode && !(match(BOp0, m_ExtractElt(m_Value(Vec), m_Value())) &&
                    match(BOp1, m_ExtractElt(m_Specific(Vec), m_Value())))) {
      FindMergedConditions(BOp, Succ0MBB, Succ1MBB, BrMBB, BrMBB, Opcode,
                           getEdgeProbability(BrMBB, Succ0MBB),
                           getEdgeProbability(BrMBB, Succ1MBB),
                           /*InvertCond=*/false);
      // If the compares in later blocks need to use values not currently
      // exported from this block, export them now.  This block should always
      // be the first entry.
      assert(SL->SwitchCases[0].ThisBB == BrMBB && "Unexpected lowering!");

      // Allow some cases to be rejected.
      if (ShouldEmitAsBranches(SL->SwitchCases)) {
        for (unsigned i = 1, e = SL->SwitchCases.size(); i != e; ++i) {
          ExportFromCurrentBlock(SL->SwitchCases[i].CmpLHS);
          ExportFromCurrentBlock(SL->SwitchCases[i].CmpRHS);
        }

        // Emit the branch for this block.
        visitSwitchCase(SL->SwitchCases[0], BrMBB);
        SL->SwitchCases.erase(SL->SwitchCases.begin());
        return;
      }

      // Okay, we decided not to do this, remove any inserted MBB's and clear
      // SwitchCases.
      for (unsigned i = 1, e = SL->SwitchCases.size(); i != e; ++i)
        FuncInfo.MF->erase(SL->SwitchCases[i].ThisBB);

      SL->SwitchCases.clear();
    }
  }

  // Create a CaseBlock record representing this branch.
  CaseBlock CB(ISD::SETEQ, CondVal, ConstantInt::getTrue(*DAG.getContext()),
               nullptr, Succ0MBB, Succ1MBB, BrMBB, getCurSDLoc());

  // Use visitSwitchCase to actually insert the fast branch sequence for this
  // cond branch.
  visitSwitchCase(CB, BrMBB);
}

/// visitSwitchCase - Emits the necessary code to represent a single node in
/// the binary search tree resulting from lowering a switch instruction.
void SelectionDAGBuilder::visitSwitchCase(CaseBlock &CB,
                                          MachineBasicBlock *SwitchBB) {
  SDValue Cond;
  SDValue CondLHS = getValue(CB.CmpLHS);
  SDLoc dl = CB.DL;

  if (CB.CC == ISD::SETTRUE) {
    // Branch or fall through to TrueBB.
    addSuccessorWithProb(SwitchBB, CB.TrueBB, CB.TrueProb);
    SwitchBB->normalizeSuccProbs();
    if (CB.TrueBB != NextBlock(SwitchBB)) {
      DAG.setRoot(DAG.getNode(ISD::BR, dl, MVT::Other, getControlRoot(),
                              DAG.getBasicBlock(CB.TrueBB)));
    }
    return;
  }

  auto &TLI = DAG.getTargetLoweringInfo();
  EVT MemVT = TLI.getMemValueType(DAG.getDataLayout(), CB.CmpLHS->getType());

  // Build the setcc now.
  if (!CB.CmpMHS) {
    // Fold "(X == true)" to X and "(X == false)" to !X to
    // handle common cases produced by branch lowering.
    if (CB.CmpRHS == ConstantInt::getTrue(*DAG.getContext()) &&
        CB.CC == ISD::SETEQ)
      Cond = CondLHS;
    else if (CB.CmpRHS == ConstantInt::getFalse(*DAG.getContext()) &&
             CB.CC == ISD::SETEQ) {
      SDValue True = DAG.getConstant(1, dl, CondLHS.getValueType());
      Cond = DAG.getNode(ISD::XOR, dl, CondLHS.getValueType(), CondLHS, True);
    } else {
      SDValue CondRHS = getValue(CB.CmpRHS);

      // If a pointer's DAG type is larger than its memory type then the DAG
      // values are zero-extended. This breaks signed comparisons so truncate
      // back to the underlying type before doing the compare.
      if (CondLHS.getValueType() != MemVT) {
        CondLHS = DAG.getPtrExtOrTrunc(CondLHS, getCurSDLoc(), MemVT);
        CondRHS = DAG.getPtrExtOrTrunc(CondRHS, getCurSDLoc(), MemVT);
      }
      Cond = DAG.getSetCC(dl, MVT::i1, CondLHS, CondRHS, CB.CC);
    }
  } else {
    assert(CB.CC == ISD::SETLE && "Can handle only LE ranges now");

    const APInt& Low = cast<ConstantInt>(CB.CmpLHS)->getValue();
    const APInt& High = cast<ConstantInt>(CB.CmpRHS)->getValue();

    SDValue CmpOp = getValue(CB.CmpMHS);
    EVT VT = CmpOp.getValueType();

    if (cast<ConstantInt>(CB.CmpLHS)->isMinValue(true)) {
      Cond = DAG.getSetCC(dl, MVT::i1, CmpOp, DAG.getConstant(High, dl, VT),
                          ISD::SETLE);
    } else {
      SDValue SUB = DAG.getNode(ISD::SUB, dl,
                                VT, CmpOp, DAG.getConstant(Low, dl, VT));
      Cond = DAG.getSetCC(dl, MVT::i1, SUB,
                          DAG.getConstant(High-Low, dl, VT), ISD::SETULE);
    }
  }

  // Update successor info
  addSuccessorWithProb(SwitchBB, CB.TrueBB, CB.TrueProb);
  // TrueBB and FalseBB are always different unless the incoming IR is
  // degenerate. This only happens when running llc on weird IR.
  if (CB.TrueBB != CB.FalseBB)
    addSuccessorWithProb(SwitchBB, CB.FalseBB, CB.FalseProb);
  SwitchBB->normalizeSuccProbs();

  // If the lhs block is the next block, invert the condition so that we can
  // fall through to the lhs instead of the rhs block.
  if (CB.TrueBB == NextBlock(SwitchBB)) {
    std::swap(CB.TrueBB, CB.FalseBB);
    SDValue True = DAG.getConstant(1, dl, Cond.getValueType());
    Cond = DAG.getNode(ISD::XOR, dl, Cond.getValueType(), Cond, True);
  }

  SDValue BrCond = DAG.getNode(ISD::BRCOND, dl,
                               MVT::Other, getControlRoot(), Cond,
                               DAG.getBasicBlock(CB.TrueBB));

  // Insert the false branch. Do this even if it's a fall through branch,
  // this makes it easier to do DAG optimizations which require inverting
  // the branch condition.
  BrCond = DAG.getNode(ISD::BR, dl, MVT::Other, BrCond,
                       DAG.getBasicBlock(CB.FalseBB));

  DAG.setRoot(BrCond);
}

/// visitJumpTable - Emit JumpTable node in the current MBB
void SelectionDAGBuilder::visitJumpTable(SwitchCG::JumpTable &JT) {
  // Emit the code for the jump table
  assert(JT.Reg != -1U && "Should lower JT Header first!");
  EVT PTy = DAG.getTargetLoweringInfo().getPointerTy(DAG.getDataLayout());
  SDValue Index = DAG.getCopyFromReg(getControlRoot(), getCurSDLoc(),
                                     JT.Reg, PTy);
  SDValue Table = DAG.getJumpTable(JT.JTI, PTy);
  SDValue BrJumpTable = DAG.getNode(ISD::BR_JT, getCurSDLoc(),
                                    MVT::Other, Index.getValue(1),
                                    Table, Index);
  DAG.setRoot(BrJumpTable);
}

/// visitJumpTableHeader - This function emits necessary code to produce index
/// in the JumpTable from switch case.
void SelectionDAGBuilder::visitJumpTableHeader(SwitchCG::JumpTable &JT,
                                               JumpTableHeader &JTH,
                                               MachineBasicBlock *SwitchBB) {
  SDLoc dl = getCurSDLoc();

  // Subtract the lowest switch case value from the value being switched on.
  SDValue SwitchOp = getValue(JTH.SValue);
  EVT VT = SwitchOp.getValueType();
  SDValue Sub = DAG.getNode(ISD::SUB, dl, VT, SwitchOp,
                            DAG.getConstant(JTH.First, dl, VT));

  // The SDNode we just created, which holds the value being switched on minus
  // the smallest case value, needs to be copied to a virtual register so it
  // can be used as an index into the jump table in a subsequent basic block.
  // This value may be smaller or larger than the target's pointer type, and
  // therefore require extension or truncating.
  const TargetLowering &TLI = DAG.getTargetLoweringInfo();
  SwitchOp = DAG.getZExtOrTrunc(Sub, dl, TLI.getPointerTy(DAG.getDataLayout()));

  unsigned JumpTableReg =
      FuncInfo.CreateReg(TLI.getPointerTy(DAG.getDataLayout()));
  SDValue CopyTo = DAG.getCopyToReg(getControlRoot(), dl,
                                    JumpTableReg, SwitchOp);
  JT.Reg = JumpTableReg;

  if (!JTH.OmitRangeCheck) {
    // Emit the range check for the jump table, and branch to the default block
    // for the switch statement if the value being switched on exceeds the
    // largest case in the switch.
    SDValue CMP = DAG.getSetCC(
        dl, TLI.getSetCCResultType(DAG.getDataLayout(), *DAG.getContext(),
                                   Sub.getValueType()),
        Sub, DAG.getConstant(JTH.Last - JTH.First, dl, VT), ISD::SETUGT);

    SDValue BrCond = DAG.getNode(ISD::BRCOND, dl,
                                 MVT::Other, CopyTo, CMP,
                                 DAG.getBasicBlock(JT.Default));

    // Avoid emitting unnecessary branches to the next block.
    if (JT.MBB != NextBlock(SwitchBB))
      BrCond = DAG.getNode(ISD::BR, dl, MVT::Other, BrCond,
                           DAG.getBasicBlock(JT.MBB));

    DAG.setRoot(BrCond);
  } else {
    // Avoid emitting unnecessary branches to the next block.
    if (JT.MBB != NextBlock(SwitchBB))
      DAG.setRoot(DAG.getNode(ISD::BR, dl, MVT::Other, CopyTo,
                              DAG.getBasicBlock(JT.MBB)));
    else
      DAG.setRoot(CopyTo);
  }
}

/// Create a LOAD_STACK_GUARD node, and let it carry the target specific global
/// variable if there exists one.
static SDValue getLoadStackGuard(SelectionDAG &DAG, const SDLoc &DL,
                                 SDValue &Chain) {
  const TargetLowering &TLI = DAG.getTargetLoweringInfo();
  EVT PtrTy = TLI.getPointerTy(DAG.getDataLayout());
  EVT PtrMemTy = TLI.getPointerMemTy(DAG.getDataLayout());
  MachineFunction &MF = DAG.getMachineFunction();
  Value *Global = TLI.getSDagStackGuard(*MF.getFunction().getParent());
  MachineSDNode *Node =
      DAG.getMachineNode(TargetOpcode::LOAD_STACK_GUARD, DL, PtrTy, Chain);
  if (Global) {
    MachinePointerInfo MPInfo(Global);
    auto Flags = MachineMemOperand::MOLoad | MachineMemOperand::MOInvariant |
                 MachineMemOperand::MODereferenceable;
    MachineMemOperand *MemRef = MF.getMachineMemOperand(
        MPInfo, Flags, PtrTy.getSizeInBits() / 8, DAG.getEVTAlign(PtrTy));
    DAG.setNodeMemRefs(Node, {MemRef});
  }
  if (PtrTy != PtrMemTy)
    return DAG.getPtrExtOrTrunc(SDValue(Node, 0), DL, PtrMemTy);
  return SDValue(Node, 0);
}

/// Codegen a new tail for a stack protector check ParentMBB which has had its
/// tail spliced into a stack protector check success bb.
///
/// For a high level explanation of how this fits into the stack protector
/// generation see the comment on the declaration of class
/// StackProtectorDescriptor.
void SelectionDAGBuilder::visitSPDescriptorParent(StackProtectorDescriptor &SPD,
                                                  MachineBasicBlock *ParentBB) {

  // First create the loads to the guard/stack slot for the comparison.
  const TargetLowering &TLI = DAG.getTargetLoweringInfo();
  EVT PtrTy = TLI.getPointerTy(DAG.getDataLayout());
  EVT PtrMemTy = TLI.getPointerMemTy(DAG.getDataLayout());

  MachineFrameInfo &MFI = ParentBB->getParent()->getFrameInfo();
  int FI = MFI.getStackProtectorIndex();

  SDValue Guard;
  SDLoc dl = getCurSDLoc();
  SDValue StackSlotPtr = DAG.getFrameIndex(FI, PtrTy);
  const Module &M = *ParentBB->getParent()->getFunction().getParent();
  Align Align = DL->getPrefTypeAlign(Type::getInt8PtrTy(M.getContext()));

  // Generate code to load the content of the guard slot.
  SDValue GuardVal = DAG.getLoad(
      PtrMemTy, dl, DAG.getEntryNode(), StackSlotPtr,
      MachinePointerInfo::getFixedStack(DAG.getMachineFunction(), FI), Align,
      MachineMemOperand::MOVolatile);

  if (TLI.useStackGuardXorFP())
    GuardVal = TLI.emitStackGuardXorFP(DAG, GuardVal, dl);

  // Retrieve guard check function, nullptr if instrumentation is inlined.
  if (const Function *GuardCheckFn = TLI.getSSPStackGuardCheck(M)) {
    // The target provides a guard check function to validate the guard value.
    // Generate a call to that function with the content of the guard slot as
    // argument.
    FunctionType *FnTy = GuardCheckFn->getFunctionType();
    assert(FnTy->getNumParams() == 1 && "Invalid function signature");

    TargetLowering::ArgListTy Args;
    TargetLowering::ArgListEntry Entry;
    Entry.Node = GuardVal;
    Entry.Ty = FnTy->getParamType(0);
    if (GuardCheckFn->hasAttribute(1, Attribute::AttrKind::InReg))
      Entry.IsInReg = true;
    Args.push_back(Entry);

    TargetLowering::CallLoweringInfo CLI(DAG);
    CLI.setDebugLoc(getCurSDLoc())
        .setChain(DAG.getEntryNode())
        .setCallee(GuardCheckFn->getCallingConv(), FnTy->getReturnType(),
                   getValue(GuardCheckFn), std::move(Args));

    std::pair<SDValue, SDValue> Result = TLI.LowerCallTo(CLI);
    DAG.setRoot(Result.second);
    return;
  }

  // If useLoadStackGuardNode returns true, generate LOAD_STACK_GUARD.
  // Otherwise, emit a volatile load to retrieve the stack guard value.
  SDValue Chain = DAG.getEntryNode();
  if (TLI.useLoadStackGuardNode()) {
    Guard = getLoadStackGuard(DAG, dl, Chain);
  } else {
    const Value *IRGuard = TLI.getSDagStackGuard(M);
    SDValue GuardPtr = getValue(IRGuard);

    Guard = DAG.getLoad(PtrMemTy, dl, Chain, GuardPtr,
                        MachinePointerInfo(IRGuard, 0), Align,
                        MachineMemOperand::MOVolatile);
  }

  // Perform the comparison via a getsetcc.
  SDValue Cmp = DAG.getSetCC(dl, TLI.getSetCCResultType(DAG.getDataLayout(),
                                                        *DAG.getContext(),
                                                        Guard.getValueType()),
                             Guard, GuardVal, ISD::SETNE);

  // If the guard/stackslot do not equal, branch to failure MBB.
  SDValue BrCond = DAG.getNode(ISD::BRCOND, dl,
                               MVT::Other, GuardVal.getOperand(0),
                               Cmp, DAG.getBasicBlock(SPD.getFailureMBB()));
  // Otherwise branch to success MBB.
  SDValue Br = DAG.getNode(ISD::BR, dl,
                           MVT::Other, BrCond,
                           DAG.getBasicBlock(SPD.getSuccessMBB()));

  DAG.setRoot(Br);
}

/// Codegen the failure basic block for a stack protector check.
///
/// A failure stack protector machine basic block consists simply of a call to
/// __stack_chk_fail().
///
/// For a high level explanation of how this fits into the stack protector
/// generation see the comment on the declaration of class
/// StackProtectorDescriptor.
void
SelectionDAGBuilder::visitSPDescriptorFailure(StackProtectorDescriptor &SPD) {
  const TargetLowering &TLI = DAG.getTargetLoweringInfo();
  TargetLowering::MakeLibCallOptions CallOptions;
  CallOptions.setDiscardResult(true);
  SDValue Chain =
      TLI.makeLibCall(DAG, RTLIB::STACKPROTECTOR_CHECK_FAIL, MVT::isVoid,
                      None, CallOptions, getCurSDLoc()).second;
  // On PS4, the "return address" must still be within the calling function,
  // even if it's at the very end, so emit an explicit TRAP here.
  // Passing 'true' for doesNotReturn above won't generate the trap for us.
  if (TM.getTargetTriple().isPS4CPU())
    Chain = DAG.getNode(ISD::TRAP, getCurSDLoc(), MVT::Other, Chain);
  // WebAssembly needs an unreachable instruction after a non-returning call,
  // because the function return type can be different from __stack_chk_fail's
  // return type (void).
  if (TM.getTargetTriple().isWasm())
    Chain = DAG.getNode(ISD::TRAP, getCurSDLoc(), MVT::Other, Chain);

  DAG.setRoot(Chain);
}

/// visitBitTestHeader - This function emits necessary code to produce value
/// suitable for "bit tests"
void SelectionDAGBuilder::visitBitTestHeader(BitTestBlock &B,
                                             MachineBasicBlock *SwitchBB) {
  SDLoc dl = getCurSDLoc();

  // Subtract the minimum value.
  SDValue SwitchOp = getValue(B.SValue);
  EVT VT = SwitchOp.getValueType();
  SDValue RangeSub =
      DAG.getNode(ISD::SUB, dl, VT, SwitchOp, DAG.getConstant(B.First, dl, VT));

  // Determine the type of the test operands.
  const TargetLowering &TLI = DAG.getTargetLoweringInfo();
  bool UsePtrType = false;
  if (!TLI.isTypeLegal(VT)) {
    UsePtrType = true;
  } else {
    for (unsigned i = 0, e = B.Cases.size(); i != e; ++i)
      if (!isUIntN(VT.getSizeInBits(), B.Cases[i].Mask)) {
        // Switch table case range are encoded into series of masks.
        // Just use pointer type, it's guaranteed to fit.
        UsePtrType = true;
        break;
      }
  }
  SDValue Sub = RangeSub;
  if (UsePtrType) {
    VT = TLI.getPointerTy(DAG.getDataLayout());
    Sub = DAG.getZExtOrTrunc(Sub, dl, VT);
  }

  B.RegVT = VT.getSimpleVT();
  B.Reg = FuncInfo.CreateReg(B.RegVT);
  SDValue CopyTo = DAG.getCopyToReg(getControlRoot(), dl, B.Reg, Sub);

  MachineBasicBlock* MBB = B.Cases[0].ThisBB;

  if (!B.OmitRangeCheck)
    addSuccessorWithProb(SwitchBB, B.Default, B.DefaultProb);
  addSuccessorWithProb(SwitchBB, MBB, B.Prob);
  SwitchBB->normalizeSuccProbs();

  SDValue Root = CopyTo;
  if (!B.OmitRangeCheck) {
    // Conditional branch to the default block.
    SDValue RangeCmp = DAG.getSetCC(dl,
        TLI.getSetCCResultType(DAG.getDataLayout(), *DAG.getContext(),
                               RangeSub.getValueType()),
        RangeSub, DAG.getConstant(B.Range, dl, RangeSub.getValueType()),
        ISD::SETUGT);

    Root = DAG.getNode(ISD::BRCOND, dl, MVT::Other, Root, RangeCmp,
                       DAG.getBasicBlock(B.Default));
  }

  // Avoid emitting unnecessary branches to the next block.
  if (MBB != NextBlock(SwitchBB))
    Root = DAG.getNode(ISD::BR, dl, MVT::Other, Root, DAG.getBasicBlock(MBB));

  DAG.setRoot(Root);
}

/// visitBitTestCase - this function produces one "bit test"
void SelectionDAGBuilder::visitBitTestCase(BitTestBlock &BB,
                                           MachineBasicBlock* NextMBB,
                                           BranchProbability BranchProbToNext,
                                           unsigned Reg,
                                           BitTestCase &B,
                                           MachineBasicBlock *SwitchBB) {
  SDLoc dl = getCurSDLoc();
  MVT VT = BB.RegVT;
  SDValue ShiftOp = DAG.getCopyFromReg(getControlRoot(), dl, Reg, VT);
  SDValue Cmp;
  unsigned PopCount = countPopulation(B.Mask);
  const TargetLowering &TLI = DAG.getTargetLoweringInfo();
  if (PopCount == 1) {
    // Testing for a single bit; just compare the shift count with what it
    // would need to be to shift a 1 bit in that position.
    Cmp = DAG.getSetCC(
        dl, TLI.getSetCCResultType(DAG.getDataLayout(), *DAG.getContext(), VT),
        ShiftOp, DAG.getConstant(countTrailingZeros(B.Mask), dl, VT),
        ISD::SETEQ);
  } else if (PopCount == BB.Range) {
    // There is only one zero bit in the range, test for it directly.
    Cmp = DAG.getSetCC(
        dl, TLI.getSetCCResultType(DAG.getDataLayout(), *DAG.getContext(), VT),
        ShiftOp, DAG.getConstant(countTrailingOnes(B.Mask), dl, VT),
        ISD::SETNE);
  } else {
    // Make desired shift
    SDValue SwitchVal = DAG.getNode(ISD::SHL, dl, VT,
                                    DAG.getConstant(1, dl, VT), ShiftOp);

    // Emit bit tests and jumps
    SDValue AndOp = DAG.getNode(ISD::AND, dl,
                                VT, SwitchVal, DAG.getConstant(B.Mask, dl, VT));
    Cmp = DAG.getSetCC(
        dl, TLI.getSetCCResultType(DAG.getDataLayout(), *DAG.getContext(), VT),
        AndOp, DAG.getConstant(0, dl, VT), ISD::SETNE);
  }

  // The branch probability from SwitchBB to B.TargetBB is B.ExtraProb.
  addSuccessorWithProb(SwitchBB, B.TargetBB, B.ExtraProb);
  // The branch probability from SwitchBB to NextMBB is BranchProbToNext.
  addSuccessorWithProb(SwitchBB, NextMBB, BranchProbToNext);
  // It is not guaranteed that the sum of B.ExtraProb and BranchProbToNext is
  // one as they are relative probabilities (and thus work more like weights),
  // and hence we need to normalize them to let the sum of them become one.
  SwitchBB->normalizeSuccProbs();

  SDValue BrAnd = DAG.getNode(ISD::BRCOND, dl,
                              MVT::Other, getControlRoot(),
                              Cmp, DAG.getBasicBlock(B.TargetBB));

  // Avoid emitting unnecessary branches to the next block.
  if (NextMBB != NextBlock(SwitchBB))
    BrAnd = DAG.getNode(ISD::BR, dl, MVT::Other, BrAnd,
                        DAG.getBasicBlock(NextMBB));

  DAG.setRoot(BrAnd);
}

void SelectionDAGBuilder::visitInvoke(const InvokeInst &I) {
  MachineBasicBlock *InvokeMBB = FuncInfo.MBB;

  // Retrieve successors. Look through artificial IR level blocks like
  // catchswitch for successors.
  MachineBasicBlock *Return = FuncInfo.MBBMap[I.getSuccessor(0)];
  const BasicBlock *EHPadBB = I.getSuccessor(1);

  // Deopt bundles are lowered in LowerCallSiteWithDeoptBundle, and we don't
  // have to do anything here to lower funclet bundles.
  assert(!I.hasOperandBundlesOtherThan(
             {LLVMContext::OB_deopt, LLVMContext::OB_gc_transition,
              LLVMContext::OB_gc_live, LLVMContext::OB_funclet,
              LLVMContext::OB_cfguardtarget,
              LLVMContext::OB_clang_arc_attachedcall}) &&
         "Cannot lower invokes with arbitrary operand bundles yet!");

  const Value *Callee(I.getCalledOperand());
  const Function *Fn = dyn_cast<Function>(Callee);
  if (isa<InlineAsm>(Callee))
    visitInlineAsm(I, EHPadBB);
  else if (Fn && Fn->isIntrinsic()) {
    switch (Fn->getIntrinsicID()) {
    default:
      llvm_unreachable("Cannot invoke this intrinsic");
    case Intrinsic::donothing:
      // Ignore invokes to @llvm.donothing: jump directly to the next BB.
    case Intrinsic::seh_try_begin:
    case Intrinsic::seh_scope_begin:
    case Intrinsic::seh_try_end:
    case Intrinsic::seh_scope_end:
      break;
    case Intrinsic::experimental_patchpoint_void:
    case Intrinsic::experimental_patchpoint_i64:
      visitPatchpoint(I, EHPadBB);
      break;
    case Intrinsic::experimental_gc_statepoint:
      LowerStatepoint(cast<GCStatepointInst>(I), EHPadBB);
      break;
    case Intrinsic::wasm_rethrow: {
      // This is usually done in visitTargetIntrinsic, but this intrinsic is
      // special because it can be invoked, so we manually lower it to a DAG
      // node here.
      SmallVector<SDValue, 8> Ops;
      Ops.push_back(getRoot()); // inchain
      const TargetLowering &TLI = DAG.getTargetLoweringInfo();
      Ops.push_back(
          DAG.getTargetConstant(Intrinsic::wasm_rethrow, getCurSDLoc(),
                                TLI.getPointerTy(DAG.getDataLayout())));
      SDVTList VTs = DAG.getVTList(ArrayRef<EVT>({MVT::Other})); // outchain
      DAG.setRoot(DAG.getNode(ISD::INTRINSIC_VOID, getCurSDLoc(), VTs, Ops));
      break;
    }
    }
  } else if (I.countOperandBundlesOfType(LLVMContext::OB_deopt)) {
    // Currently we do not lower any intrinsic calls with deopt operand bundles.
    // Eventually we will support lowering the @llvm.experimental.deoptimize
    // intrinsic, and right now there are no plans to support other intrinsics
    // with deopt state.
    LowerCallSiteWithDeoptBundle(&I, getValue(Callee), EHPadBB);
  } else {
    LowerCallTo(I, getValue(Callee), false, EHPadBB);
  }

  // If the value of the invoke is used outside of its defining block, make it
  // available as a virtual register.
  // We already took care of the exported value for the statepoint instruction
  // during call to the LowerStatepoint.
  if (!isa<GCStatepointInst>(I)) {
    CopyToExportRegsIfNeeded(&I);
  }

  SmallVector<std::pair<MachineBasicBlock *, BranchProbability>, 1> UnwindDests;
  BranchProbabilityInfo *BPI = FuncInfo.BPI;
  BranchProbability EHPadBBProb =
      BPI ? BPI->getEdgeProbability(InvokeMBB->getBasicBlock(), EHPadBB)
          : BranchProbability::getZero();
  findUnwindDestinations(FuncInfo, EHPadBB, EHPadBBProb, UnwindDests);

  // Update successor info.
  addSuccessorWithProb(InvokeMBB, Return);
  for (auto &UnwindDest : UnwindDests) {
    UnwindDest.first->setIsEHPad();
    addSuccessorWithProb(InvokeMBB, UnwindDest.first, UnwindDest.second);
  }
  InvokeMBB->normalizeSuccProbs();

  // Drop into normal successor.
  DAG.setRoot(DAG.getNode(ISD::BR, getCurSDLoc(), MVT::Other, getControlRoot(),
                          DAG.getBasicBlock(Return)));
}

void SelectionDAGBuilder::visitCallBr(const CallBrInst &I) {
  MachineBasicBlock *CallBrMBB = FuncInfo.MBB;

  // Deopt bundles are lowered in LowerCallSiteWithDeoptBundle, and we don't
  // have to do anything here to lower funclet bundles.
  assert(!I.hasOperandBundlesOtherThan(
             {LLVMContext::OB_deopt, LLVMContext::OB_funclet}) &&
         "Cannot lower callbrs with arbitrary operand bundles yet!");

  assert(I.isInlineAsm() && "Only know how to handle inlineasm callbr");
  visitInlineAsm(I);
  CopyToExportRegsIfNeeded(&I);

  // Retrieve successors.
  MachineBasicBlock *Return = FuncInfo.MBBMap[I.getDefaultDest()];

  // Update successor info.
  addSuccessorWithProb(CallBrMBB, Return, BranchProbability::getOne());
  for (unsigned i = 0, e = I.getNumIndirectDests(); i < e; ++i) {
    MachineBasicBlock *Target = FuncInfo.MBBMap[I.getIndirectDest(i)];
    addSuccessorWithProb(CallBrMBB, Target, BranchProbability::getZero());
    Target->setIsInlineAsmBrIndirectTarget();
  }
  CallBrMBB->normalizeSuccProbs();

  // Drop into default successor.
  DAG.setRoot(DAG.getNode(ISD::BR, getCurSDLoc(),
                          MVT::Other, getControlRoot(),
                          DAG.getBasicBlock(Return)));
}

void SelectionDAGBuilder::visitResume(const ResumeInst &RI) {
  llvm_unreachable("SelectionDAGBuilder shouldn't visit resume instructions!");
}

void SelectionDAGBuilder::visitLandingPad(const LandingPadInst &LP) {
  assert(FuncInfo.MBB->isEHPad() &&
         "Call to landingpad not in landing pad!");

  // If there aren't registers to copy the values into (e.g., during SjLj
  // exceptions), then don't bother to create these DAG nodes.
  const TargetLowering &TLI = DAG.getTargetLoweringInfo();
  const Constant *PersonalityFn = FuncInfo.Fn->getPersonalityFn();
  if (TLI.getExceptionPointerRegister(PersonalityFn) == 0 &&
      TLI.getExceptionSelectorRegister(PersonalityFn) == 0)
    return;

  // If landingpad's return type is token type, we don't create DAG nodes
  // for its exception pointer and selector value. The extraction of exception
  // pointer or selector value from token type landingpads is not currently
  // supported.
  if (LP.getType()->isTokenTy())
    return;

  SmallVector<EVT, 2> ValueVTs;
  SDLoc dl = getCurSDLoc();
  ComputeValueVTs(TLI, DAG.getDataLayout(), LP.getType(), ValueVTs);
  assert(ValueVTs.size() == 2 && "Only two-valued landingpads are supported");

  // Get the two live-in registers as SDValues. The physregs have already been
  // copied into virtual registers.
  SDValue Ops[2];
  if (FuncInfo.ExceptionPointerVirtReg) {
    Ops[0] = DAG.getZExtOrTrunc(
        DAG.getCopyFromReg(DAG.getEntryNode(), dl,
                           FuncInfo.ExceptionPointerVirtReg,
                           TLI.getPointerTy(DAG.getDataLayout())),
        dl, ValueVTs[0]);
  } else {
    Ops[0] = DAG.getConstant(0, dl, TLI.getPointerTy(DAG.getDataLayout()));
  }
  Ops[1] = DAG.getZExtOrTrunc(
      DAG.getCopyFromReg(DAG.getEntryNode(), dl,
                         FuncInfo.ExceptionSelectorVirtReg,
                         TLI.getPointerTy(DAG.getDataLayout())),
      dl, ValueVTs[1]);

  // Merge into one.
  SDValue Res = DAG.getNode(ISD::MERGE_VALUES, dl,
                            DAG.getVTList(ValueVTs), Ops);
  setValue(&LP, Res);
}

void SelectionDAGBuilder::UpdateSplitBlock(MachineBasicBlock *First,
                                           MachineBasicBlock *Last) {
  // Update JTCases.
  for (unsigned i = 0, e = SL->JTCases.size(); i != e; ++i)
    if (SL->JTCases[i].first.HeaderBB == First)
      SL->JTCases[i].first.HeaderBB = Last;

  // Update BitTestCases.
  for (unsigned i = 0, e = SL->BitTestCases.size(); i != e; ++i)
    if (SL->BitTestCases[i].Parent == First)
      SL->BitTestCases[i].Parent = Last;
}

void SelectionDAGBuilder::visitIndirectBr(const IndirectBrInst &I) {
  MachineBasicBlock *IndirectBrMBB = FuncInfo.MBB;

  // Update machine-CFG edges with unique successors.
  SmallSet<BasicBlock*, 32> Done;
  for (unsigned i = 0, e = I.getNumSuccessors(); i != e; ++i) {
    BasicBlock *BB = I.getSuccessor(i);
    bool Inserted = Done.insert(BB).second;
    if (!Inserted)
        continue;

    MachineBasicBlock *Succ = FuncInfo.MBBMap[BB];
    addSuccessorWithProb(IndirectBrMBB, Succ);
  }
  IndirectBrMBB->normalizeSuccProbs();

  DAG.setRoot(DAG.getNode(ISD::BRIND, getCurSDLoc(),
                          MVT::Other, getControlRoot(),
                          getValue(I.getAddress())));
}

void SelectionDAGBuilder::visitUnreachable(const UnreachableInst &I) {
  if (!DAG.getTarget().Options.TrapUnreachable)
    return;

  // We may be able to ignore unreachable behind a noreturn call.
  if (DAG.getTarget().Options.NoTrapAfterNoreturn) {
    const BasicBlock &BB = *I.getParent();
    if (&I != &BB.front()) {
      BasicBlock::const_iterator PredI =
        std::prev(BasicBlock::const_iterator(&I));
      if (const CallInst *Call = dyn_cast<CallInst>(&*PredI)) {
        if (Call->doesNotReturn())
          return;
      }
    }
  }

  DAG.setRoot(DAG.getNode(ISD::TRAP, getCurSDLoc(), MVT::Other, DAG.getRoot()));
}

void SelectionDAGBuilder::visitUnary(const User &I, unsigned Opcode) {
  SDNodeFlags Flags;

  SDValue Op = getValue(I.getOperand(0));
  SDValue UnNodeValue = DAG.getNode(Opcode, getCurSDLoc(), Op.getValueType(),
                                    Op, Flags);
  setValue(&I, UnNodeValue);
}

void SelectionDAGBuilder::visitBinary(const User &I, unsigned Opcode) {
  SDNodeFlags Flags;
  if (auto *OFBinOp = dyn_cast<OverflowingBinaryOperator>(&I)) {
    Flags.setNoSignedWrap(OFBinOp->hasNoSignedWrap());
    Flags.setNoUnsignedWrap(OFBinOp->hasNoUnsignedWrap());
  }
  if (auto *ExactOp = dyn_cast<PossiblyExactOperator>(&I))
    Flags.setExact(ExactOp->isExact());
  if (auto *FPOp = dyn_cast<FPMathOperator>(&I))
    Flags.copyFMF(*FPOp);

  SDValue Op1 = getValue(I.getOperand(0));
  SDValue Op2 = getValue(I.getOperand(1));
  SDValue BinNodeValue = DAG.getNode(Opcode, getCurSDLoc(), Op1.getValueType(),
                                     Op1, Op2, Flags);
  setValue(&I, BinNodeValue);
}

void SelectionDAGBuilder::visitShift(const User &I, unsigned Opcode) {
  SDValue Op1 = getValue(I.getOperand(0));
  SDValue Op2 = getValue(I.getOperand(1));

  EVT ShiftTy = DAG.getTargetLoweringInfo().getShiftAmountTy(
      Op1.getValueType(), DAG.getDataLayout());

  // Coerce the shift amount to the right type if we can.
  if (!I.getType()->isVectorTy() && Op2.getValueType() != ShiftTy) {
    unsigned ShiftSize = ShiftTy.getSizeInBits();
    unsigned Op2Size = Op2.getValueSizeInBits();
    SDLoc DL = getCurSDLoc();

    // If the operand is smaller than the shift count type, promote it.
    if (ShiftSize > Op2Size)
      Op2 = DAG.getNode(ISD::ZERO_EXTEND, DL, ShiftTy, Op2);

    // If the operand is larger than the shift count type but the shift
    // count type has enough bits to represent any shift value, truncate
    // it now. This is a common case and it exposes the truncate to
    // optimization early.
    else if (ShiftSize >= Log2_32_Ceil(Op2.getValueSizeInBits()))
      Op2 = DAG.getNode(ISD::TRUNCATE, DL, ShiftTy, Op2);
    // Otherwise we'll need to temporarily settle for some other convenient
    // type.  Type legalization will make adjustments once the shiftee is split.
    else
      Op2 = DAG.getZExtOrTrunc(Op2, DL, MVT::i32);
  }

  bool nuw = false;
  bool nsw = false;
  bool exact = false;

  if (Opcode == ISD::SRL || Opcode == ISD::SRA || Opcode == ISD::SHL) {

    if (const OverflowingBinaryOperator *OFBinOp =
            dyn_cast<const OverflowingBinaryOperator>(&I)) {
      nuw = OFBinOp->hasNoUnsignedWrap();
      nsw = OFBinOp->hasNoSignedWrap();
    }
    if (const PossiblyExactOperator *ExactOp =
            dyn_cast<const PossiblyExactOperator>(&I))
      exact = ExactOp->isExact();
  }
  SDNodeFlags Flags;
  Flags.setExact(exact);
  Flags.setNoSignedWrap(nsw);
  Flags.setNoUnsignedWrap(nuw);
  SDValue Res = DAG.getNode(Opcode, getCurSDLoc(), Op1.getValueType(), Op1, Op2,
                            Flags);
  setValue(&I, Res);
}

void SelectionDAGBuilder::visitSDiv(const User &I) {
  SDValue Op1 = getValue(I.getOperand(0));
  SDValue Op2 = getValue(I.getOperand(1));

  SDNodeFlags Flags;
  Flags.setExact(isa<PossiblyExactOperator>(&I) &&
                 cast<PossiblyExactOperator>(&I)->isExact());
  setValue(&I, DAG.getNode(ISD::SDIV, getCurSDLoc(), Op1.getValueType(), Op1,
                           Op2, Flags));
}

void SelectionDAGBuilder::visitICmp(const User &I) {
  ICmpInst::Predicate predicate = ICmpInst::BAD_ICMP_PREDICATE;
  if (const ICmpInst *IC = dyn_cast<ICmpInst>(&I))
    predicate = IC->getPredicate();
  else if (const ConstantExpr *IC = dyn_cast<ConstantExpr>(&I))
    predicate = ICmpInst::Predicate(IC->getPredicate());
  SDValue Op1 = getValue(I.getOperand(0));
  SDValue Op2 = getValue(I.getOperand(1));
  ISD::CondCode Opcode = getICmpCondCode(predicate);

  auto &TLI = DAG.getTargetLoweringInfo();
  EVT MemVT =
      TLI.getMemValueType(DAG.getDataLayout(), I.getOperand(0)->getType());

  // If a pointer's DAG type is larger than its memory type then the DAG values
  // are zero-extended. This breaks signed comparisons so truncate back to the
  // underlying type before doing the compare.
  if (Op1.getValueType() != MemVT) {
    Op1 = DAG.getPtrExtOrTrunc(Op1, getCurSDLoc(), MemVT);
    Op2 = DAG.getPtrExtOrTrunc(Op2, getCurSDLoc(), MemVT);
  }

  EVT DestVT = DAG.getTargetLoweringInfo().getValueType(DAG.getDataLayout(),
                                                        I.getType());
  setValue(&I, DAG.getSetCC(getCurSDLoc(), DestVT, Op1, Op2, Opcode));
}

void SelectionDAGBuilder::visitFCmp(const User &I) {
  FCmpInst::Predicate predicate = FCmpInst::BAD_FCMP_PREDICATE;
  if (const FCmpInst *FC = dyn_cast<FCmpInst>(&I))
    predicate = FC->getPredicate();
  else if (const ConstantExpr *FC = dyn_cast<ConstantExpr>(&I))
    predicate = FCmpInst::Predicate(FC->getPredicate());
  SDValue Op1 = getValue(I.getOperand(0));
  SDValue Op2 = getValue(I.getOperand(1));

  ISD::CondCode Condition = getFCmpCondCode(predicate);
  auto *FPMO = cast<FPMathOperator>(&I);
  if (FPMO->hasNoNaNs() || TM.Options.NoNaNsFPMath)
    Condition = getFCmpCodeWithoutNaN(Condition);

  SDNodeFlags Flags;
  Flags.copyFMF(*FPMO);
  SelectionDAG::FlagInserter FlagsInserter(DAG, Flags);

  EVT DestVT = DAG.getTargetLoweringInfo().getValueType(DAG.getDataLayout(),
                                                        I.getType());
  setValue(&I, DAG.getSetCC(getCurSDLoc(), DestVT, Op1, Op2, Condition));
}

// Check if the condition of the select has one use or two users that are both
// selects with the same condition.
static bool hasOnlySelectUsers(const Value *Cond) {
  return llvm::all_of(Cond->users(), [](const Value *V) {
    return isa<SelectInst>(V);
  });
}

void SelectionDAGBuilder::visitSelect(const User &I) {
  SmallVector<EVT, 4> ValueVTs;
  ComputeValueVTs(DAG.getTargetLoweringInfo(), DAG.getDataLayout(), I.getType(),
                  ValueVTs);
  unsigned NumValues = ValueVTs.size();
  if (NumValues == 0) return;

  SmallVector<SDValue, 4> Values(NumValues);
  SDValue Cond     = getValue(I.getOperand(0));
  SDValue LHSVal   = getValue(I.getOperand(1));
  SDValue RHSVal   = getValue(I.getOperand(2));
  SmallVector<SDValue, 1> BaseOps(1, Cond);
  ISD::NodeType OpCode =
      Cond.getValueType().isVector() ? ISD::VSELECT : ISD::SELECT;

  bool IsUnaryAbs = false;
  bool Negate = false;

  SDNodeFlags Flags;
  if (auto *FPOp = dyn_cast<FPMathOperator>(&I))
    Flags.copyFMF(*FPOp);

  // Min/max matching is only viable if all output VTs are the same.
  if (is_splat(ValueVTs)) {
    EVT VT = ValueVTs[0];
    LLVMContext &Ctx = *DAG.getContext();
    auto &TLI = DAG.getTargetLoweringInfo();

    // We care about the legality of the operation after it has been type
    // legalized.
    while (TLI.getTypeAction(Ctx, VT) != TargetLoweringBase::TypeLegal)
      VT = TLI.getTypeToTransformTo(Ctx, VT);

    // If the vselect is legal, assume we want to leave this as a vector setcc +
    // vselect. Otherwise, if this is going to be scalarized, we want to see if
    // min/max is legal on the scalar type.
    bool UseScalarMinMax = VT.isVector() &&
      !TLI.isOperationLegalOrCustom(ISD::VSELECT, VT);

    Value *LHS, *RHS;
    auto SPR = matchSelectPattern(const_cast<User*>(&I), LHS, RHS);
    ISD::NodeType Opc = ISD::DELETED_NODE;
    switch (SPR.Flavor) {
    case SPF_UMAX:    Opc = ISD::UMAX; break;
    case SPF_UMIN:    Opc = ISD::UMIN; break;
    case SPF_SMAX:    Opc = ISD::SMAX; break;
    case SPF_SMIN:    Opc = ISD::SMIN; break;
    case SPF_FMINNUM:
      switch (SPR.NaNBehavior) {
      case SPNB_NA: llvm_unreachable("No NaN behavior for FP op?");
      case SPNB_RETURNS_NAN:   Opc = ISD::FMINIMUM; break;
      case SPNB_RETURNS_OTHER: Opc = ISD::FMINNUM; break;
      case SPNB_RETURNS_ANY: {
        if (TLI.isOperationLegalOrCustom(ISD::FMINNUM, VT))
          Opc = ISD::FMINNUM;
        else if (TLI.isOperationLegalOrCustom(ISD::FMINIMUM, VT))
          Opc = ISD::FMINIMUM;
        else if (UseScalarMinMax)
          Opc = TLI.isOperationLegalOrCustom(ISD::FMINNUM, VT.getScalarType()) ?
            ISD::FMINNUM : ISD::FMINIMUM;
        break;
      }
      }
      break;
    case SPF_FMAXNUM:
      switch (SPR.NaNBehavior) {
      case SPNB_NA: llvm_unreachable("No NaN behavior for FP op?");
      case SPNB_RETURNS_NAN:   Opc = ISD::FMAXIMUM; break;
      case SPNB_RETURNS_OTHER: Opc = ISD::FMAXNUM; break;
      case SPNB_RETURNS_ANY:

        if (TLI.isOperationLegalOrCustom(ISD::FMAXNUM, VT))
          Opc = ISD::FMAXNUM;
        else if (TLI.isOperationLegalOrCustom(ISD::FMAXIMUM, VT))
          Opc = ISD::FMAXIMUM;
        else if (UseScalarMinMax)
          Opc = TLI.isOperationLegalOrCustom(ISD::FMAXNUM, VT.getScalarType()) ?
            ISD::FMAXNUM : ISD::FMAXIMUM;
        break;
      }
      break;
    case SPF_NABS:
      Negate = true;
      LLVM_FALLTHROUGH;
    case SPF_ABS:
      IsUnaryAbs = true;
      Opc = ISD::ABS;
      break;
    default: break;
    }

    if (!IsUnaryAbs && Opc != ISD::DELETED_NODE &&
        (TLI.isOperationLegalOrCustom(Opc, VT) ||
         (UseScalarMinMax &&
          TLI.isOperationLegalOrCustom(Opc, VT.getScalarType()))) &&
        // If the underlying comparison instruction is used by any other
        // instruction, the consumed instructions won't be destroyed, so it is
        // not profitable to convert to a min/max.
        hasOnlySelectUsers(cast<SelectInst>(I).getCondition())) {
      OpCode = Opc;
      LHSVal = getValue(LHS);
      RHSVal = getValue(RHS);
      BaseOps.clear();
    }

    if (IsUnaryAbs) {
      OpCode = Opc;
      LHSVal = getValue(LHS);
      BaseOps.clear();
    }
  }

  if (IsUnaryAbs) {
    for (unsigned i = 0; i != NumValues; ++i) {
      SDLoc dl = getCurSDLoc();
      EVT VT = LHSVal.getNode()->getValueType(LHSVal.getResNo() + i);
      Values[i] =
          DAG.getNode(OpCode, dl, VT, LHSVal.getValue(LHSVal.getResNo() + i));
      if (Negate)
        Values[i] = DAG.getNode(ISD::SUB, dl, VT, DAG.getConstant(0, dl, VT),
                                Values[i]);
    }
  } else {
    for (unsigned i = 0; i != NumValues; ++i) {
      SmallVector<SDValue, 3> Ops(BaseOps.begin(), BaseOps.end());
      Ops.push_back(SDValue(LHSVal.getNode(), LHSVal.getResNo() + i));
      Ops.push_back(SDValue(RHSVal.getNode(), RHSVal.getResNo() + i));
      Values[i] = DAG.getNode(
          OpCode, getCurSDLoc(),
          LHSVal.getNode()->getValueType(LHSVal.getResNo() + i), Ops, Flags);
    }
  }

  setValue(&I, DAG.getNode(ISD::MERGE_VALUES, getCurSDLoc(),
                           DAG.getVTList(ValueVTs), Values));
}

void SelectionDAGBuilder::visitTrunc(const User &I) {
  // TruncInst cannot be a no-op cast because sizeof(src) > sizeof(dest).
  SDValue N = getValue(I.getOperand(0));
  EVT DestVT = DAG.getTargetLoweringInfo().getValueType(DAG.getDataLayout(),
                                                        I.getType());
  setValue(&I, DAG.getNode(ISD::TRUNCATE, getCurSDLoc(), DestVT, N));
}

void SelectionDAGBuilder::visitZExt(const User &I) {
  // ZExt cannot be a no-op cast because sizeof(src) < sizeof(dest).
  // ZExt also can't be a cast to bool for same reason. So, nothing much to do
  SDValue N = getValue(I.getOperand(0));
  EVT DestVT = DAG.getTargetLoweringInfo().getValueType(DAG.getDataLayout(),
                                                        I.getType());
  setValue(&I, DAG.getNode(ISD::ZERO_EXTEND, getCurSDLoc(), DestVT, N));
}

void SelectionDAGBuilder::visitSExt(const User &I) {
  // SExt cannot be a no-op cast because sizeof(src) < sizeof(dest).
  // SExt also can't be a cast to bool for same reason. So, nothing much to do
  SDValue N = getValue(I.getOperand(0));
  EVT DestVT = DAG.getTargetLoweringInfo().getValueType(DAG.getDataLayout(),
                                                        I.getType());
  setValue(&I, DAG.getNode(ISD::SIGN_EXTEND, getCurSDLoc(), DestVT, N));
}

void SelectionDAGBuilder::visitFPTrunc(const User &I) {
  // FPTrunc is never a no-op cast, no need to check
  SDValue N = getValue(I.getOperand(0));
  SDLoc dl = getCurSDLoc();
  const TargetLowering &TLI = DAG.getTargetLoweringInfo();
  EVT DestVT = TLI.getValueType(DAG.getDataLayout(), I.getType());
  setValue(&I, DAG.getNode(ISD::FP_ROUND, dl, DestVT, N,
                           DAG.getTargetConstant(
                               0, dl, TLI.getPointerTy(DAG.getDataLayout()))));
}

void SelectionDAGBuilder::visitFPExt(const User &I) {
  // FPExt is never a no-op cast, no need to check
  SDValue N = getValue(I.getOperand(0));
  EVT DestVT = DAG.getTargetLoweringInfo().getValueType(DAG.getDataLayout(),
                                                        I.getType());
  setValue(&I, DAG.getNode(ISD::FP_EXTEND, getCurSDLoc(), DestVT, N));
}

void SelectionDAGBuilder::visitFPToUI(const User &I) {
  // FPToUI is never a no-op cast, no need to check
  SDValue N = getValue(I.getOperand(0));
  EVT DestVT = DAG.getTargetLoweringInfo().getValueType(DAG.getDataLayout(),
                                                        I.getType());
  setValue(&I, DAG.getNode(ISD::FP_TO_UINT, getCurSDLoc(), DestVT, N));
}

void SelectionDAGBuilder::visitFPToSI(const User &I) {
  // FPToSI is never a no-op cast, no need to check
  SDValue N = getValue(I.getOperand(0));
  EVT DestVT = DAG.getTargetLoweringInfo().getValueType(DAG.getDataLayout(),
                                                        I.getType());
  setValue(&I, DAG.getNode(ISD::FP_TO_SINT, getCurSDLoc(), DestVT, N));
}

void SelectionDAGBuilder::visitUIToFP(const User &I) {
  // UIToFP is never a no-op cast, no need to check
  SDValue N = getValue(I.getOperand(0));
  EVT DestVT = DAG.getTargetLoweringInfo().getValueType(DAG.getDataLayout(),
                                                        I.getType());
  setValue(&I, DAG.getNode(ISD::UINT_TO_FP, getCurSDLoc(), DestVT, N));
}

void SelectionDAGBuilder::visitSIToFP(const User &I) {
  // SIToFP is never a no-op cast, no need to check
  SDValue N = getValue(I.getOperand(0));
  EVT DestVT = DAG.getTargetLoweringInfo().getValueType(DAG.getDataLayout(),
                                                        I.getType());
  setValue(&I, DAG.getNode(ISD::SINT_TO_FP, getCurSDLoc(), DestVT, N));
}

void SelectionDAGBuilder::visitPtrToInt(const User &I) {
  // What to do depends on the size of the integer and the size of the pointer.
  // We can either truncate, zero extend, or no-op, accordingly.
  SDValue N = getValue(I.getOperand(0));
  auto &TLI = DAG.getTargetLoweringInfo();
  EVT DestVT = DAG.getTargetLoweringInfo().getValueType(DAG.getDataLayout(),
                                                        I.getType());
  EVT PtrMemVT =
      TLI.getMemValueType(DAG.getDataLayout(), I.getOperand(0)->getType());
  N = DAG.getPtrExtOrTrunc(N, getCurSDLoc(), PtrMemVT);
  N = DAG.getZExtOrTrunc(N, getCurSDLoc(), DestVT);
  setValue(&I, N);
}

void SelectionDAGBuilder::visitIntToPtr(const User &I) {
  // What to do depends on the size of the integer and the size of the pointer.
  // We can either truncate, zero extend, or no-op, accordingly.
  SDValue N = getValue(I.getOperand(0));
  auto &TLI = DAG.getTargetLoweringInfo();
  EVT DestVT = TLI.getValueType(DAG.getDataLayout(), I.getType());
  EVT PtrMemVT = TLI.getMemValueType(DAG.getDataLayout(), I.getType());
  N = DAG.getZExtOrTrunc(N, getCurSDLoc(), PtrMemVT);
  N = DAG.getPtrExtOrTrunc(N, getCurSDLoc(), DestVT);
  setValue(&I, N);
}

void SelectionDAGBuilder::visitBitCast(const User &I) {
  SDValue N = getValue(I.getOperand(0));
  SDLoc dl = getCurSDLoc();
  EVT DestVT = DAG.getTargetLoweringInfo().getValueType(DAG.getDataLayout(),
                                                        I.getType());

  // BitCast assures us that source and destination are the same size so this is
  // either a BITCAST or a no-op.
  if (DestVT != N.getValueType())
    setValue(&I, DAG.getNode(ISD::BITCAST, dl,
                             DestVT, N)); // convert types.
  // Check if the original LLVM IR Operand was a ConstantInt, because getValue()
  // might fold any kind of constant expression to an integer constant and that
  // is not what we are looking for. Only recognize a bitcast of a genuine
  // constant integer as an opaque constant.
  else if(ConstantInt *C = dyn_cast<ConstantInt>(I.getOperand(0)))
    setValue(&I, DAG.getConstant(C->getValue(), dl, DestVT, /*isTarget=*/false,
                                 /*isOpaque*/true));
  else
    setValue(&I, N);            // noop cast.
}

void SelectionDAGBuilder::visitAddrSpaceCast(const User &I) {
  const TargetLowering &TLI = DAG.getTargetLoweringInfo();
  const Value *SV = I.getOperand(0);
  SDValue N = getValue(SV);
  EVT DestVT = TLI.getValueType(DAG.getDataLayout(), I.getType());

  unsigned SrcAS = SV->getType()->getPointerAddressSpace();
  unsigned DestAS = I.getType()->getPointerAddressSpace();

  if (!TM.isNoopAddrSpaceCast(SrcAS, DestAS))
    N = DAG.getAddrSpaceCast(getCurSDLoc(), DestVT, N, SrcAS, DestAS);

  setValue(&I, N);
}

void SelectionDAGBuilder::visitInsertElement(const User &I) {
  const TargetLowering &TLI = DAG.getTargetLoweringInfo();
  SDValue InVec = getValue(I.getOperand(0));
  SDValue InVal = getValue(I.getOperand(1));
  SDValue InIdx = DAG.getSExtOrTrunc(getValue(I.getOperand(2)), getCurSDLoc(),
                                     TLI.getVectorIdxTy(DAG.getDataLayout()));
  setValue(&I, DAG.getNode(ISD::INSERT_VECTOR_ELT, getCurSDLoc(),
                           TLI.getValueType(DAG.getDataLayout(), I.getType()),
                           InVec, InVal, InIdx));
}

void SelectionDAGBuilder::visitExtractElement(const User &I) {
  const TargetLowering &TLI = DAG.getTargetLoweringInfo();
  SDValue InVec = getValue(I.getOperand(0));
  SDValue InIdx = DAG.getSExtOrTrunc(getValue(I.getOperand(1)), getCurSDLoc(),
                                     TLI.getVectorIdxTy(DAG.getDataLayout()));
  setValue(&I, DAG.getNode(ISD::EXTRACT_VECTOR_ELT, getCurSDLoc(),
                           TLI.getValueType(DAG.getDataLayout(), I.getType()),
                           InVec, InIdx));
}

void SelectionDAGBuilder::visitShuffleVector(const User &I) {
  SDValue Src1 = getValue(I.getOperand(0));
  SDValue Src2 = getValue(I.getOperand(1));
  ArrayRef<int> Mask;
  if (auto *SVI = dyn_cast<ShuffleVectorInst>(&I))
    Mask = SVI->getShuffleMask();
  else
    Mask = cast<ConstantExpr>(I).getShuffleMask();
  SDLoc DL = getCurSDLoc();
  const TargetLowering &TLI = DAG.getTargetLoweringInfo();
  EVT VT = TLI.getValueType(DAG.getDataLayout(), I.getType());
  EVT SrcVT = Src1.getValueType();

  if (all_of(Mask, [](int Elem) { return Elem == 0; }) &&
      VT.isScalableVector()) {
    // Canonical splat form of first element of first input vector.
    SDValue FirstElt =
        DAG.getNode(ISD::EXTRACT_VECTOR_ELT, DL, SrcVT.getScalarType(), Src1,
                    DAG.getVectorIdxConstant(0, DL));
    setValue(&I, DAG.getNode(ISD::SPLAT_VECTOR, DL, VT, FirstElt));
    return;
  }

  // For now, we only handle splats for scalable vectors.
  // The DAGCombiner will perform a BUILD_VECTOR -> SPLAT_VECTOR transformation
  // for targets that support a SPLAT_VECTOR for non-scalable vector types.
  assert(!VT.isScalableVector() && "Unsupported scalable vector shuffle");

  unsigned SrcNumElts = SrcVT.getVectorNumElements();
  unsigned MaskNumElts = Mask.size();

  if (SrcNumElts == MaskNumElts) {
    setValue(&I, DAG.getVectorShuffle(VT, DL, Src1, Src2, Mask));
    return;
  }

  // Normalize the shuffle vector since mask and vector length don't match.
  if (SrcNumElts < MaskNumElts) {
    // Mask is longer than the source vectors. We can use concatenate vector to
    // make the mask and vectors lengths match.

    if (MaskNumElts % SrcNumElts == 0) {
      // Mask length is a multiple of the source vector length.
      // Check if the shuffle is some kind of concatenation of the input
      // vectors.
      unsigned NumConcat = MaskNumElts / SrcNumElts;
      bool IsConcat = true;
      SmallVector<int, 8> ConcatSrcs(NumConcat, -1);
      for (unsigned i = 0; i != MaskNumElts; ++i) {
        int Idx = Mask[i];
        if (Idx < 0)
          continue;
        // Ensure the indices in each SrcVT sized piece are sequential and that
        // the same source is used for the whole piece.
        if ((Idx % SrcNumElts != (i % SrcNumElts)) ||
            (ConcatSrcs[i / SrcNumElts] >= 0 &&
             ConcatSrcs[i / SrcNumElts] != (int)(Idx / SrcNumElts))) {
          IsConcat = false;
          break;
        }
        // Remember which source this index came from.
        ConcatSrcs[i / SrcNumElts] = Idx / SrcNumElts;
      }

      // The shuffle is concatenating multiple vectors together. Just emit
      // a CONCAT_VECTORS operation.
      if (IsConcat) {
        SmallVector<SDValue, 8> ConcatOps;
        for (auto Src : ConcatSrcs) {
          if (Src < 0)
            ConcatOps.push_back(DAG.getUNDEF(SrcVT));
          else if (Src == 0)
            ConcatOps.push_back(Src1);
          else
            ConcatOps.push_back(Src2);
        }
        setValue(&I, DAG.getNode(ISD::CONCAT_VECTORS, DL, VT, ConcatOps));
        return;
      }
    }

    unsigned PaddedMaskNumElts = alignTo(MaskNumElts, SrcNumElts);
    unsigned NumConcat = PaddedMaskNumElts / SrcNumElts;
    EVT PaddedVT = EVT::getVectorVT(*DAG.getContext(), VT.getScalarType(),
                                    PaddedMaskNumElts);

    // Pad both vectors with undefs to make them the same length as the mask.
    SDValue UndefVal = DAG.getUNDEF(SrcVT);

    SmallVector<SDValue, 8> MOps1(NumConcat, UndefVal);
    SmallVector<SDValue, 8> MOps2(NumConcat, UndefVal);
    MOps1[0] = Src1;
    MOps2[0] = Src2;

    Src1 = DAG.getNode(ISD::CONCAT_VECTORS, DL, PaddedVT, MOps1);
    Src2 = DAG.getNode(ISD::CONCAT_VECTORS, DL, PaddedVT, MOps2);

    // Readjust mask for new input vector length.
    SmallVector<int, 8> MappedOps(PaddedMaskNumElts, -1);
    for (unsigned i = 0; i != MaskNumElts; ++i) {
      int Idx = Mask[i];
      if (Idx >= (int)SrcNumElts)
        Idx -= SrcNumElts - PaddedMaskNumElts;
      MappedOps[i] = Idx;
    }

    SDValue Result = DAG.getVectorShuffle(PaddedVT, DL, Src1, Src2, MappedOps);

    // If the concatenated vector was padded, extract a subvector with the
    // correct number of elements.
    if (MaskNumElts != PaddedMaskNumElts)
      Result = DAG.getNode(ISD::EXTRACT_SUBVECTOR, DL, VT, Result,
                           DAG.getVectorIdxConstant(0, DL));

    setValue(&I, Result);
    return;
  }

  if (SrcNumElts > MaskNumElts) {
    // Analyze the access pattern of the vector to see if we can extract
    // two subvectors and do the shuffle.
    int StartIdx[2] = { -1, -1 };  // StartIdx to extract from
    bool CanExtract = true;
    for (int Idx : Mask) {
      unsigned Input = 0;
      if (Idx < 0)
        continue;

      if (Idx >= (int)SrcNumElts) {
        Input = 1;
        Idx -= SrcNumElts;
      }

      // If all the indices come from the same MaskNumElts sized portion of
      // the sources we can use extract. Also make sure the extract wouldn't
      // extract past the end of the source.
      int NewStartIdx = alignDown(Idx, MaskNumElts);
      if (NewStartIdx + MaskNumElts > SrcNumElts ||
          (StartIdx[Input] >= 0 && StartIdx[Input] != NewStartIdx))
        CanExtract = false;
      // Make sure we always update StartIdx as we use it to track if all
      // elements are undef.
      StartIdx[Input] = NewStartIdx;
    }

    if (StartIdx[0] < 0 && StartIdx[1] < 0) {
      setValue(&I, DAG.getUNDEF(VT)); // Vectors are not used.
      return;
    }
    if (CanExtract) {
      // Extract appropriate subvector and generate a vector shuffle
      for (unsigned Input = 0; Input < 2; ++Input) {
        SDValue &Src = Input == 0 ? Src1 : Src2;
        if (StartIdx[Input] < 0)
          Src = DAG.getUNDEF(VT);
        else {
          Src = DAG.getNode(ISD::EXTRACT_SUBVECTOR, DL, VT, Src,
                            DAG.getVectorIdxConstant(StartIdx[Input], DL));
        }
      }

      // Calculate new mask.
      SmallVector<int, 8> MappedOps(Mask.begin(), Mask.end());
      for (int &Idx : MappedOps) {
        if (Idx >= (int)SrcNumElts)
          Idx -= SrcNumElts + StartIdx[1] - MaskNumElts;
        else if (Idx >= 0)
          Idx -= StartIdx[0];
      }

      setValue(&I, DAG.getVectorShuffle(VT, DL, Src1, Src2, MappedOps));
      return;
    }
  }

  // We can't use either concat vectors or extract subvectors so fall back to
  // replacing the shuffle with extract and build vector.
  // to insert and build vector.
  EVT EltVT = VT.getVectorElementType();
  SmallVector<SDValue,8> Ops;
  for (int Idx : Mask) {
    SDValue Res;

    if (Idx < 0) {
      Res = DAG.getUNDEF(EltVT);
    } else {
      SDValue &Src = Idx < (int)SrcNumElts ? Src1 : Src2;
      if (Idx >= (int)SrcNumElts) Idx -= SrcNumElts;

      Res = DAG.getNode(ISD::EXTRACT_VECTOR_ELT, DL, EltVT, Src,
                        DAG.getVectorIdxConstant(Idx, DL));
    }

    Ops.push_back(Res);
  }

  setValue(&I, DAG.getBuildVector(VT, DL, Ops));
}

void SelectionDAGBuilder::visitInsertValue(const User &I) {
  ArrayRef<unsigned> Indices;
  if (const InsertValueInst *IV = dyn_cast<InsertValueInst>(&I))
    Indices = IV->getIndices();
  else
    Indices = cast<ConstantExpr>(&I)->getIndices();

  const Value *Op0 = I.getOperand(0);
  const Value *Op1 = I.getOperand(1);
  Type *AggTy = I.getType();
  Type *ValTy = Op1->getType();
  bool IntoUndef = isa<UndefValue>(Op0);
  bool FromUndef = isa<UndefValue>(Op1);

  unsigned LinearIndex = ComputeLinearIndex(AggTy, Indices);

  const TargetLowering &TLI = DAG.getTargetLoweringInfo();
  SmallVector<EVT, 4> AggValueVTs;
  ComputeValueVTs(TLI, DAG.getDataLayout(), AggTy, AggValueVTs);
  SmallVector<EVT, 4> ValValueVTs;
  ComputeValueVTs(TLI, DAG.getDataLayout(), ValTy, ValValueVTs);

  unsigned NumAggValues = AggValueVTs.size();
  unsigned NumValValues = ValValueVTs.size();
  SmallVector<SDValue, 4> Values(NumAggValues);

  // Ignore an insertvalue that produces an empty object
  if (!NumAggValues) {
    setValue(&I, DAG.getUNDEF(MVT(MVT::Other)));
    return;
  }

  SDValue Agg = getValue(Op0);
  unsigned i = 0;
  // Copy the beginning value(s) from the original aggregate.
  for (; i != LinearIndex; ++i)
    Values[i] = IntoUndef ? DAG.getUNDEF(AggValueVTs[i]) :
                SDValue(Agg.getNode(), Agg.getResNo() + i);
  // Copy values from the inserted value(s).
  if (NumValValues) {
    SDValue Val = getValue(Op1);
    for (; i != LinearIndex + NumValValues; ++i)
      Values[i] = FromUndef ? DAG.getUNDEF(AggValueVTs[i]) :
                  SDValue(Val.getNode(), Val.getResNo() + i - LinearIndex);
  }
  // Copy remaining value(s) from the original aggregate.
  for (; i != NumAggValues; ++i)
    Values[i] = IntoUndef ? DAG.getUNDEF(AggValueVTs[i]) :
                SDValue(Agg.getNode(), Agg.getResNo() + i);

  setValue(&I, DAG.getNode(ISD::MERGE_VALUES, getCurSDLoc(),
                           DAG.getVTList(AggValueVTs), Values));
}

void SelectionDAGBuilder::visitExtractValue(const User &I) {
  ArrayRef<unsigned> Indices;
  if (const ExtractValueInst *EV = dyn_cast<ExtractValueInst>(&I))
    Indices = EV->getIndices();
  else
    Indices = cast<ConstantExpr>(&I)->getIndices();

  const Value *Op0 = I.getOperand(0);
  Type *AggTy = Op0->getType();
  Type *ValTy = I.getType();
  bool OutOfUndef = isa<UndefValue>(Op0);

  unsigned LinearIndex = ComputeLinearIndex(AggTy, Indices);

  const TargetLowering &TLI = DAG.getTargetLoweringInfo();
  SmallVector<EVT, 4> ValValueVTs;
  ComputeValueVTs(TLI, DAG.getDataLayout(), ValTy, ValValueVTs);

  unsigned NumValValues = ValValueVTs.size();

  // Ignore a extractvalue that produces an empty object
  if (!NumValValues) {
    setValue(&I, DAG.getUNDEF(MVT(MVT::Other)));
    return;
  }

  SmallVector<SDValue, 4> Values(NumValValues);

  SDValue Agg = getValue(Op0);
  // Copy out the selected value(s).
  for (unsigned i = LinearIndex; i != LinearIndex + NumValValues; ++i)
    Values[i - LinearIndex] =
      OutOfUndef ?
        DAG.getUNDEF(Agg.getNode()->getValueType(Agg.getResNo() + i)) :
        SDValue(Agg.getNode(), Agg.getResNo() + i);

  setValue(&I, DAG.getNode(ISD::MERGE_VALUES, getCurSDLoc(),
                           DAG.getVTList(ValValueVTs), Values));
}

void SelectionDAGBuilder::visitGetElementPtr(const User &I) {
  Value *Op0 = I.getOperand(0);
  // Note that the pointer operand may be a vector of pointers. Take the scalar
  // element which holds a pointer.
  unsigned AS = Op0->getType()->getScalarType()->getPointerAddressSpace();
  SDValue N = getValue(Op0);
  SDLoc dl = getCurSDLoc();
  auto &TLI = DAG.getTargetLoweringInfo();

  // Normalize Vector GEP - all scalar operands should be converted to the
  // splat vector.
  bool IsVectorGEP = I.getType()->isVectorTy();
  ElementCount VectorElementCount =
      IsVectorGEP ? cast<VectorType>(I.getType())->getElementCount()
                  : ElementCount::getFixed(0);

  if (IsVectorGEP && !N.getValueType().isVector()) {
    LLVMContext &Context = *DAG.getContext();
    EVT VT = EVT::getVectorVT(Context, N.getValueType(), VectorElementCount);
    if (VectorElementCount.isScalable())
      N = DAG.getSplatVector(VT, dl, N);
    else
      N = DAG.getSplatBuildVector(VT, dl, N);
  }

  for (gep_type_iterator GTI = gep_type_begin(&I), E = gep_type_end(&I);
       GTI != E; ++GTI) {
    const Value *Idx = GTI.getOperand();
    if (StructType *StTy = GTI.getStructTypeOrNull()) {
      unsigned Field = cast<Constant>(Idx)->getUniqueInteger().getZExtValue();
      if (Field) {
        // N = N + Offset
        uint64_t Offset = DL->getStructLayout(StTy)->getElementOffset(Field);

        // In an inbounds GEP with an offset that is nonnegative even when
        // interpreted as signed, assume there is no unsigned overflow.
        SDNodeFlags Flags;
        if (int64_t(Offset) >= 0 && cast<GEPOperator>(I).isInBounds())
          Flags.setNoUnsignedWrap(true);

        N = DAG.getNode(ISD::ADD, dl, N.getValueType(), N,
                        DAG.getConstant(Offset, dl, N.getValueType()), Flags);
      }
    } else {
      // IdxSize is the width of the arithmetic according to IR semantics.
      // In SelectionDAG, we may prefer to do arithmetic in a wider bitwidth
      // (and fix up the result later).
      unsigned IdxSize = DAG.getDataLayout().getIndexSizeInBits(AS);
      MVT IdxTy = MVT::getIntegerVT(IdxSize);
      TypeSize ElementSize = DL->getTypeAllocSize(GTI.getIndexedType());
      // We intentionally mask away the high bits here; ElementSize may not
      // fit in IdxTy.
      APInt ElementMul(IdxSize, ElementSize.getKnownMinSize());
      bool ElementScalable = ElementSize.isScalable();

      // If this is a scalar constant or a splat vector of constants,
      // handle it quickly.
      const auto *C = dyn_cast<Constant>(Idx);
      if (C && isa<VectorType>(C->getType()))
        C = C->getSplatValue();

      const auto *CI = dyn_cast_or_null<ConstantInt>(C);
      if (CI && CI->isZero())
        continue;
      if (CI && !ElementScalable) {
        APInt Offs = ElementMul * CI->getValue().sextOrTrunc(IdxSize);
        LLVMContext &Context = *DAG.getContext();
        SDValue OffsVal;
        if (IsVectorGEP)
          OffsVal = DAG.getConstant(
              Offs, dl, EVT::getVectorVT(Context, IdxTy, VectorElementCount));
        else
          OffsVal = DAG.getConstant(Offs, dl, IdxTy);

        // In an inbounds GEP with an offset that is nonnegative even when
        // interpreted as signed, assume there is no unsigned overflow.
        SDNodeFlags Flags;
        if (Offs.isNonNegative() && cast<GEPOperator>(I).isInBounds())
          Flags.setNoUnsignedWrap(true);

        OffsVal = DAG.getSExtOrTrunc(OffsVal, dl, N.getValueType());

        N = DAG.getNode(ISD::ADD, dl, N.getValueType(), N, OffsVal, Flags);
        continue;
      }

      // N = N + Idx * ElementMul;
      SDValue IdxN = getValue(Idx);

      if (!IdxN.getValueType().isVector() && IsVectorGEP) {
        EVT VT = EVT::getVectorVT(*Context, IdxN.getValueType(),
                                  VectorElementCount);
        if (VectorElementCount.isScalable())
          IdxN = DAG.getSplatVector(VT, dl, IdxN);
        else
          IdxN = DAG.getSplatBuildVector(VT, dl, IdxN);
      }

      // If the index is smaller or larger than intptr_t, truncate or extend
      // it.
      IdxN = DAG.getSExtOrTrunc(IdxN, dl, N.getValueType());

      if (ElementScalable) {
        EVT VScaleTy = N.getValueType().getScalarType();
        SDValue VScale = DAG.getNode(
            ISD::VSCALE, dl, VScaleTy,
            DAG.getConstant(ElementMul.getZExtValue(), dl, VScaleTy));
        if (IsVectorGEP)
          VScale = DAG.getSplatVector(N.getValueType(), dl, VScale);
        IdxN = DAG.getNode(ISD::MUL, dl, N.getValueType(), IdxN, VScale);
      } else {
        // If this is a multiply by a power of two, turn it into a shl
        // immediately.  This is a very common case.
        if (ElementMul != 1) {
          if (ElementMul.isPowerOf2()) {
            unsigned Amt = ElementMul.logBase2();
            IdxN = DAG.getNode(ISD::SHL, dl,
                               N.getValueType(), IdxN,
                               DAG.getConstant(Amt, dl, IdxN.getValueType()));
          } else {
            SDValue Scale = DAG.getConstant(ElementMul.getZExtValue(), dl,
                                            IdxN.getValueType());
            IdxN = DAG.getNode(ISD::MUL, dl,
                               N.getValueType(), IdxN, Scale);
          }
        }
      }

      N = DAG.getNode(ISD::ADD, dl,
                      N.getValueType(), N, IdxN);
    }
  }

  MVT PtrTy = TLI.getPointerTy(DAG.getDataLayout(), AS);
  MVT PtrMemTy = TLI.getPointerMemTy(DAG.getDataLayout(), AS);
  if (IsVectorGEP) {
    PtrTy = MVT::getVectorVT(PtrTy, VectorElementCount);
    PtrMemTy = MVT::getVectorVT(PtrMemTy, VectorElementCount);
  }

  if (PtrMemTy != PtrTy && !cast<GEPOperator>(I).isInBounds())
    N = DAG.getPtrExtendInReg(N, dl, PtrMemTy);

  setValue(&I, N);
}

void SelectionDAGBuilder::visitAlloca(const AllocaInst &I) {
  // If this is a fixed sized alloca in the entry block of the function,
  // allocate it statically on the stack.
  if (FuncInfo.StaticAllocaMap.count(&I))
    return;   // getValue will auto-populate this.

  SDLoc dl = getCurSDLoc();
  Type *Ty = I.getAllocatedType();
  const TargetLowering &TLI = DAG.getTargetLoweringInfo();
  auto &DL = DAG.getDataLayout();
  uint64_t TySize = DL.getTypeAllocSize(Ty);
  MaybeAlign Alignment = std::max(DL.getPrefTypeAlign(Ty), I.getAlign());

  SDValue AllocSize = getValue(I.getArraySize());

  EVT IntPtr = TLI.getPointerTy(DAG.getDataLayout(), DL.getAllocaAddrSpace());
  if (AllocSize.getValueType() != IntPtr)
    AllocSize = DAG.getZExtOrTrunc(AllocSize, dl, IntPtr);

  AllocSize = DAG.getNode(ISD::MUL, dl, IntPtr,
                          AllocSize,
                          DAG.getConstant(TySize, dl, IntPtr));

  // Handle alignment.  If the requested alignment is less than or equal to
  // the stack alignment, ignore it.  If the size is greater than or equal to
  // the stack alignment, we note this in the DYNAMIC_STACKALLOC node.
  Align StackAlign = DAG.getSubtarget().getFrameLowering()->getStackAlign();
  if (*Alignment <= StackAlign)
    Alignment = None;

  const uint64_t StackAlignMask = StackAlign.value() - 1U;
  // Round the size of the allocation up to the stack alignment size
  // by add SA-1 to the size. This doesn't overflow because we're computing
  // an address inside an alloca.
  SDNodeFlags Flags;
  Flags.setNoUnsignedWrap(true);
  AllocSize = DAG.getNode(ISD::ADD, dl, AllocSize.getValueType(), AllocSize,
                          DAG.getConstant(StackAlignMask, dl, IntPtr), Flags);

  // Mask out the low bits for alignment purposes.
  AllocSize = DAG.getNode(ISD::AND, dl, AllocSize.getValueType(), AllocSize,
                          DAG.getConstant(~StackAlignMask, dl, IntPtr));

  SDValue Ops[] = {
      getRoot(), AllocSize,
      DAG.getConstant(Alignment ? Alignment->value() : 0, dl, IntPtr)};
  SDVTList VTs = DAG.getVTList(AllocSize.getValueType(), MVT::Other);
  SDValue DSA = DAG.getNode(ISD::DYNAMIC_STACKALLOC, dl, VTs, Ops);
  setValue(&I, DSA);
  DAG.setRoot(DSA.getValue(1));

  assert(FuncInfo.MF->getFrameInfo().hasVarSizedObjects());
}

void SelectionDAGBuilder::visitLoad(const LoadInst &I) {
  if (I.isAtomic())
    return visitAtomicLoad(I);

  const TargetLowering &TLI = DAG.getTargetLoweringInfo();
  const Value *SV = I.getOperand(0);
  if (TLI.supportSwiftError()) {
    // Swifterror values can come from either a function parameter with
    // swifterror attribute or an alloca with swifterror attribute.
    if (const Argument *Arg = dyn_cast<Argument>(SV)) {
      if (Arg->hasSwiftErrorAttr())
        return visitLoadFromSwiftError(I);
    }

    if (const AllocaInst *Alloca = dyn_cast<AllocaInst>(SV)) {
      if (Alloca->isSwiftError())
        return visitLoadFromSwiftError(I);
    }
  }

  SDValue Ptr = getValue(SV);

  Type *Ty = I.getType();
  Align Alignment = I.getAlign();

  AAMDNodes AAInfo;
  I.getAAMetadata(AAInfo);
  const MDNode *Ranges = I.getMetadata(LLVMContext::MD_range);

  SmallVector<EVT, 4> ValueVTs, MemVTs;
  SmallVector<uint64_t, 4> Offsets;
  ComputeValueVTs(TLI, DAG.getDataLayout(), Ty, ValueVTs, &MemVTs, &Offsets);
  unsigned NumValues = ValueVTs.size();
  if (NumValues == 0)
    return;

  bool isVolatile = I.isVolatile();

  SDValue Root;
  bool ConstantMemory = false;
  if (isVolatile)
    // Serialize volatile loads with other side effects.
    Root = getRoot();
  else if (NumValues > MaxParallelChains)
    Root = getMemoryRoot();
  else if (AA &&
           AA->pointsToConstantMemory(MemoryLocation(
               SV,
               LocationSize::precise(DAG.getDataLayout().getTypeStoreSize(Ty)),
               AAInfo))) {
    // Do not serialize (non-volatile) loads of constant memory with anything.
    Root = DAG.getEntryNode();
    ConstantMemory = true;
  } else {
    // Do not serialize non-volatile loads against each other.
    Root = DAG.getRoot();
  }

  SDLoc dl = getCurSDLoc();

  if (isVolatile)
    Root = TLI.prepareVolatileOrAtomicLoad(Root, dl, DAG);

  // An aggregate load cannot wrap around the address space, so offsets to its
  // parts don't wrap either.
  SDNodeFlags Flags;
  Flags.setNoUnsignedWrap(true);

  SmallVector<SDValue, 4> Values(NumValues);
  SmallVector<SDValue, 4> Chains(std::min(MaxParallelChains, NumValues));
  EVT PtrVT = Ptr.getValueType();

  MachineMemOperand::Flags MMOFlags
    = TLI.getLoadMemOperandFlags(I, DAG.getDataLayout());

  unsigned ChainI = 0;
  for (unsigned i = 0; i != NumValues; ++i, ++ChainI) {
    // Serializing loads here may result in excessive register pressure, and
    // TokenFactor places arbitrary choke points on the scheduler. SD scheduling
    // could recover a bit by hoisting nodes upward in the chain by recognizing
    // they are side-effect free or do not alias. The optimizer should really
    // avoid this case by converting large object/array copies to llvm.memcpy
    // (MaxParallelChains should always remain as failsafe).
    if (ChainI == MaxParallelChains) {
      assert(PendingLoads.empty() && "PendingLoads must be serialized first");
      SDValue Chain = DAG.getNode(ISD::TokenFactor, dl, MVT::Other,
                                  makeArrayRef(Chains.data(), ChainI));
      Root = Chain;
      ChainI = 0;
    }
    SDValue A = DAG.getNode(ISD::ADD, dl,
                            PtrVT, Ptr,
                            DAG.getConstant(Offsets[i], dl, PtrVT),
                            Flags);

    SDValue L = DAG.getLoad(MemVTs[i], dl, Root, A,
                            MachinePointerInfo(SV, Offsets[i]), Alignment,
                            MMOFlags, AAInfo, Ranges);
    Chains[ChainI] = L.getValue(1);

    if (MemVTs[i] != ValueVTs[i])
      L = DAG.getZExtOrTrunc(L, dl, ValueVTs[i]);

    Values[i] = L;
  }

  if (!ConstantMemory) {
    SDValue Chain = DAG.getNode(ISD::TokenFactor, dl, MVT::Other,
                                makeArrayRef(Chains.data(), ChainI));
    if (isVolatile)
      DAG.setRoot(Chain);
    else
      PendingLoads.push_back(Chain);
  }

  setValue(&I, DAG.getNode(ISD::MERGE_VALUES, dl,
                           DAG.getVTList(ValueVTs), Values));
}

void SelectionDAGBuilder::visitStoreToSwiftError(const StoreInst &I) {
  assert(DAG.getTargetLoweringInfo().supportSwiftError() &&
         "call visitStoreToSwiftError when backend supports swifterror");

  SmallVector<EVT, 4> ValueVTs;
  SmallVector<uint64_t, 4> Offsets;
  const Value *SrcV = I.getOperand(0);
  ComputeValueVTs(DAG.getTargetLoweringInfo(), DAG.getDataLayout(),
                  SrcV->getType(), ValueVTs, &Offsets);
  assert(ValueVTs.size() == 1 && Offsets[0] == 0 &&
         "expect a single EVT for swifterror");

  SDValue Src = getValue(SrcV);
  // Create a virtual register, then update the virtual register.
  Register VReg =
      SwiftError.getOrCreateVRegDefAt(&I, FuncInfo.MBB, I.getPointerOperand());
  // Chain, DL, Reg, N or Chain, DL, Reg, N, Glue
  // Chain can be getRoot or getControlRoot.
  SDValue CopyNode = DAG.getCopyToReg(getRoot(), getCurSDLoc(), VReg,
                                      SDValue(Src.getNode(), Src.getResNo()));
  DAG.setRoot(CopyNode);
}

void SelectionDAGBuilder::visitLoadFromSwiftError(const LoadInst &I) {
  assert(DAG.getTargetLoweringInfo().supportSwiftError() &&
         "call visitLoadFromSwiftError when backend supports swifterror");

  assert(!I.isVolatile() &&
         !I.hasMetadata(LLVMContext::MD_nontemporal) &&
         !I.hasMetadata(LLVMContext::MD_invariant_load) &&
         "Support volatile, non temporal, invariant for load_from_swift_error");

  const Value *SV = I.getOperand(0);
  Type *Ty = I.getType();
  AAMDNodes AAInfo;
  I.getAAMetadata(AAInfo);
  assert(
      (!AA ||
       !AA->pointsToConstantMemory(MemoryLocation(
           SV, LocationSize::precise(DAG.getDataLayout().getTypeStoreSize(Ty)),
           AAInfo))) &&
      "load_from_swift_error should not be constant memory");

  SmallVector<EVT, 4> ValueVTs;
  SmallVector<uint64_t, 4> Offsets;
  ComputeValueVTs(DAG.getTargetLoweringInfo(), DAG.getDataLayout(), Ty,
                  ValueVTs, &Offsets);
  assert(ValueVTs.size() == 1 && Offsets[0] == 0 &&
         "expect a single EVT for swifterror");

  // Chain, DL, Reg, VT, Glue or Chain, DL, Reg, VT
  SDValue L = DAG.getCopyFromReg(
      getRoot(), getCurSDLoc(),
      SwiftError.getOrCreateVRegUseAt(&I, FuncInfo.MBB, SV), ValueVTs[0]);

  setValue(&I, L);
}

void SelectionDAGBuilder::visitStore(const StoreInst &I) {
  if (I.isAtomic())
    return visitAtomicStore(I);

  const Value *SrcV = I.getOperand(0);
  const Value *PtrV = I.getOperand(1);

  const TargetLowering &TLI = DAG.getTargetLoweringInfo();
  if (TLI.supportSwiftError()) {
    // Swifterror values can come from either a function parameter with
    // swifterror attribute or an alloca with swifterror attribute.
    if (const Argument *Arg = dyn_cast<Argument>(PtrV)) {
      if (Arg->hasSwiftErrorAttr())
        return visitStoreToSwiftError(I);
    }

    if (const AllocaInst *Alloca = dyn_cast<AllocaInst>(PtrV)) {
      if (Alloca->isSwiftError())
        return visitStoreToSwiftError(I);
    }
  }

  SmallVector<EVT, 4> ValueVTs, MemVTs;
  SmallVector<uint64_t, 4> Offsets;
  ComputeValueVTs(DAG.getTargetLoweringInfo(), DAG.getDataLayout(),
                  SrcV->getType(), ValueVTs, &MemVTs, &Offsets);
  unsigned NumValues = ValueVTs.size();
  if (NumValues == 0)
    return;

  // Get the lowered operands. Note that we do this after
  // checking if NumResults is zero, because with zero results
  // the operands won't have values in the map.
  SDValue Src = getValue(SrcV);
  SDValue Ptr = getValue(PtrV);

  SDValue Root = I.isVolatile() ? getRoot() : getMemoryRoot();
  SmallVector<SDValue, 4> Chains(std::min(MaxParallelChains, NumValues));
  SDLoc dl = getCurSDLoc();
  Align Alignment = I.getAlign();
  AAMDNodes AAInfo;
  I.getAAMetadata(AAInfo);

  auto MMOFlags = TLI.getStoreMemOperandFlags(I, DAG.getDataLayout());

  // An aggregate load cannot wrap around the address space, so offsets to its
  // parts don't wrap either.
  SDNodeFlags Flags;
  Flags.setNoUnsignedWrap(true);

  unsigned ChainI = 0;
  for (unsigned i = 0; i != NumValues; ++i, ++ChainI) {
    // See visitLoad comments.
    if (ChainI == MaxParallelChains) {
      SDValue Chain = DAG.getNode(ISD::TokenFactor, dl, MVT::Other,
                                  makeArrayRef(Chains.data(), ChainI));
      Root = Chain;
      ChainI = 0;
    }
    SDValue Add =
        DAG.getMemBasePlusOffset(Ptr, TypeSize::Fixed(Offsets[i]), dl, Flags);
    SDValue Val = SDValue(Src.getNode(), Src.getResNo() + i);
    if (MemVTs[i] != ValueVTs[i])
      Val = DAG.getPtrExtOrTrunc(Val, dl, MemVTs[i]);
    SDValue St =
        DAG.getStore(Root, dl, Val, Add, MachinePointerInfo(PtrV, Offsets[i]),
                     Alignment, MMOFlags, AAInfo);
    Chains[ChainI] = St;
  }

  SDValue StoreNode = DAG.getNode(ISD::TokenFactor, dl, MVT::Other,
                                  makeArrayRef(Chains.data(), ChainI));
  DAG.setRoot(StoreNode);
}

void SelectionDAGBuilder::visitMaskedStore(const CallInst &I,
                                           bool IsCompressing) {
  SDLoc sdl = getCurSDLoc();

  auto getMaskedStoreOps = [&](Value *&Ptr, Value *&Mask, Value *&Src0,
                               MaybeAlign &Alignment) {
    // llvm.masked.store.*(Src0, Ptr, alignment, Mask)
    Src0 = I.getArgOperand(0);
    Ptr = I.getArgOperand(1);
    Alignment = cast<ConstantInt>(I.getArgOperand(2))->getMaybeAlignValue();
    Mask = I.getArgOperand(3);
  };
  auto getCompressingStoreOps = [&](Value *&Ptr, Value *&Mask, Value *&Src0,
                                    MaybeAlign &Alignment) {
    // llvm.masked.compressstore.*(Src0, Ptr, Mask)
    Src0 = I.getArgOperand(0);
    Ptr = I.getArgOperand(1);
    Mask = I.getArgOperand(2);
    Alignment = None;
  };

  Value  *PtrOperand, *MaskOperand, *Src0Operand;
  MaybeAlign Alignment;
  if (IsCompressing)
    getCompressingStoreOps(PtrOperand, MaskOperand, Src0Operand, Alignment);
  else
    getMaskedStoreOps(PtrOperand, MaskOperand, Src0Operand, Alignment);

  SDValue Ptr = getValue(PtrOperand);
  SDValue Src0 = getValue(Src0Operand);
  SDValue Mask = getValue(MaskOperand);
  SDValue Offset = DAG.getUNDEF(Ptr.getValueType());

  EVT VT = Src0.getValueType();
  if (!Alignment)
    Alignment = DAG.getEVTAlign(VT);

  AAMDNodes AAInfo;
  I.getAAMetadata(AAInfo);

  MachineMemOperand *MMO = DAG.getMachineFunction().getMachineMemOperand(
      MachinePointerInfo(PtrOperand), MachineMemOperand::MOStore,
      // TODO: Make MachineMemOperands aware of scalable
      // vectors.
      VT.getStoreSize().getKnownMinSize(), *Alignment, AAInfo);
  SDValue StoreNode =
      DAG.getMaskedStore(getMemoryRoot(), sdl, Src0, Ptr, Offset, Mask, VT, MMO,
                         ISD::UNINDEXED, false /* Truncating */, IsCompressing);
  DAG.setRoot(StoreNode);
  setValue(&I, StoreNode);
}

// Get a uniform base for the Gather/Scatter intrinsic.
// The first argument of the Gather/Scatter intrinsic is a vector of pointers.
// We try to represent it as a base pointer + vector of indices.
// Usually, the vector of pointers comes from a 'getelementptr' instruction.
// The first operand of the GEP may be a single pointer or a vector of pointers
// Example:
//   %gep.ptr = getelementptr i32, <8 x i32*> %vptr, <8 x i32> %ind
//  or
//   %gep.ptr = getelementptr i32, i32* %ptr,        <8 x i32> %ind
// %res = call <8 x i32> @llvm.masked.gather.v8i32(<8 x i32*> %gep.ptr, ..
//
// When the first GEP operand is a single pointer - it is the uniform base we
// are looking for. If first operand of the GEP is a splat vector - we
// extract the splat value and use it as a uniform base.
// In all other cases the function returns 'false'.
static bool getUniformBase(const Value *Ptr, SDValue &Base, SDValue &Index,
                           ISD::MemIndexType &IndexType, SDValue &Scale,
                           SelectionDAGBuilder *SDB, const BasicBlock *CurBB) {
  SelectionDAG& DAG = SDB->DAG;
  const TargetLowering &TLI = DAG.getTargetLoweringInfo();
  const DataLayout &DL = DAG.getDataLayout();

  assert(Ptr->getType()->isVectorTy() && "Uexpected pointer type");

  // Handle splat constant pointer.
  if (auto *C = dyn_cast<Constant>(Ptr)) {
    C = C->getSplatValue();
    if (!C)
      return false;

    Base = SDB->getValue(C);

    unsigned NumElts = cast<FixedVectorType>(Ptr->getType())->getNumElements();
    EVT VT = EVT::getVectorVT(*DAG.getContext(), TLI.getPointerTy(DL), NumElts);
    Index = DAG.getConstant(0, SDB->getCurSDLoc(), VT);
    IndexType = ISD::SIGNED_SCALED;
    Scale = DAG.getTargetConstant(1, SDB->getCurSDLoc(), TLI.getPointerTy(DL));
    return true;
  }

  const GetElementPtrInst *GEP = dyn_cast<GetElementPtrInst>(Ptr);
  if (!GEP || GEP->getParent() != CurBB)
    return false;

  if (GEP->getNumOperands() != 2)
    return false;

  const Value *BasePtr = GEP->getPointerOperand();
  const Value *IndexVal = GEP->getOperand(GEP->getNumOperands() - 1);

  // Make sure the base is scalar and the index is a vector.
  if (BasePtr->getType()->isVectorTy() || !IndexVal->getType()->isVectorTy())
    return false;

  Base = SDB->getValue(BasePtr);
  Index = SDB->getValue(IndexVal);
  IndexType = ISD::SIGNED_SCALED;
  Scale = DAG.getTargetConstant(
              DL.getTypeAllocSize(GEP->getResultElementType()),
              SDB->getCurSDLoc(), TLI.getPointerTy(DL));
  return true;
}

void SelectionDAGBuilder::visitMaskedScatter(const CallInst &I) {
  SDLoc sdl = getCurSDLoc();

  // llvm.masked.scatter.*(Src0, Ptrs, alignment, Mask)
  const Value *Ptr = I.getArgOperand(1);
  SDValue Src0 = getValue(I.getArgOperand(0));
  SDValue Mask = getValue(I.getArgOperand(3));
  EVT VT = Src0.getValueType();
  Align Alignment = cast<ConstantInt>(I.getArgOperand(2))
                        ->getMaybeAlignValue()
                        .getValueOr(DAG.getEVTAlign(VT));
  const TargetLowering &TLI = DAG.getTargetLoweringInfo();

  AAMDNodes AAInfo;
  I.getAAMetadata(AAInfo);

  SDValue Base;
  SDValue Index;
  ISD::MemIndexType IndexType;
  SDValue Scale;
  bool UniformBase = getUniformBase(Ptr, Base, Index, IndexType, Scale, this,
                                    I.getParent());

  unsigned AS = Ptr->getType()->getScalarType()->getPointerAddressSpace();
  MachineMemOperand *MMO = DAG.getMachineFunction().getMachineMemOperand(
      MachinePointerInfo(AS), MachineMemOperand::MOStore,
      // TODO: Make MachineMemOperands aware of scalable
      // vectors.
      MemoryLocation::UnknownSize, Alignment, AAInfo);
  if (!UniformBase) {
    Base = DAG.getConstant(0, sdl, TLI.getPointerTy(DAG.getDataLayout()));
    Index = getValue(Ptr);
    IndexType = ISD::SIGNED_UNSCALED;
    Scale = DAG.getTargetConstant(1, sdl, TLI.getPointerTy(DAG.getDataLayout()));
  }

  EVT IdxVT = Index.getValueType();
  EVT EltTy = IdxVT.getVectorElementType();
  if (TLI.shouldExtendGSIndex(IdxVT, EltTy)) {
    EVT NewIdxVT = IdxVT.changeVectorElementType(EltTy);
    Index = DAG.getNode(ISD::SIGN_EXTEND, sdl, NewIdxVT, Index);
  }

  SDValue Ops[] = { getMemoryRoot(), Src0, Mask, Base, Index, Scale };
  SDValue Scatter = DAG.getMaskedScatter(DAG.getVTList(MVT::Other), VT, sdl,
                                         Ops, MMO, IndexType, false);
  DAG.setRoot(Scatter);
  setValue(&I, Scatter);
}

void SelectionDAGBuilder::visitMaskedLoad(const CallInst &I, bool IsExpanding) {
  SDLoc sdl = getCurSDLoc();

  auto getMaskedLoadOps = [&](Value *&Ptr, Value *&Mask, Value *&Src0,
                              MaybeAlign &Alignment) {
    // @llvm.masked.load.*(Ptr, alignment, Mask, Src0)
    Ptr = I.getArgOperand(0);
    Alignment = cast<ConstantInt>(I.getArgOperand(1))->getMaybeAlignValue();
    Mask = I.getArgOperand(2);
    Src0 = I.getArgOperand(3);
  };
  auto getExpandingLoadOps = [&](Value *&Ptr, Value *&Mask, Value *&Src0,
                                 MaybeAlign &Alignment) {
    // @llvm.masked.expandload.*(Ptr, Mask, Src0)
    Ptr = I.getArgOperand(0);
    Alignment = None;
    Mask = I.getArgOperand(1);
    Src0 = I.getArgOperand(2);
  };

  Value  *PtrOperand, *MaskOperand, *Src0Operand;
  MaybeAlign Alignment;
  if (IsExpanding)
    getExpandingLoadOps(PtrOperand, MaskOperand, Src0Operand, Alignment);
  else
    getMaskedLoadOps(PtrOperand, MaskOperand, Src0Operand, Alignment);

  SDValue Ptr = getValue(PtrOperand);
  SDValue Src0 = getValue(Src0Operand);
  SDValue Mask = getValue(MaskOperand);
  SDValue Offset = DAG.getUNDEF(Ptr.getValueType());

  EVT VT = Src0.getValueType();
  if (!Alignment)
    Alignment = DAG.getEVTAlign(VT);

  AAMDNodes AAInfo;
  I.getAAMetadata(AAInfo);
  const MDNode *Ranges = I.getMetadata(LLVMContext::MD_range);

  // Do not serialize masked loads of constant memory with anything.
  MemoryLocation ML;
  if (VT.isScalableVector())
    ML = MemoryLocation::getAfter(PtrOperand);
  else
    ML = MemoryLocation(PtrOperand, LocationSize::precise(
                           DAG.getDataLayout().getTypeStoreSize(I.getType())),
                           AAInfo);
  bool AddToChain = !AA || !AA->pointsToConstantMemory(ML);

  SDValue InChain = AddToChain ? DAG.getRoot() : DAG.getEntryNode();

  MachineMemOperand *MMO = DAG.getMachineFunction().getMachineMemOperand(
      MachinePointerInfo(PtrOperand), MachineMemOperand::MOLoad,
      // TODO: Make MachineMemOperands aware of scalable
      // vectors.
      VT.getStoreSize().getKnownMinSize(), *Alignment, AAInfo, Ranges);

  SDValue Load =
      DAG.getMaskedLoad(VT, sdl, InChain, Ptr, Offset, Mask, Src0, VT, MMO,
                        ISD::UNINDEXED, ISD::NON_EXTLOAD, IsExpanding);
  if (AddToChain)
    PendingLoads.push_back(Load.getValue(1));
  setValue(&I, Load);
}

void SelectionDAGBuilder::visitMaskedGather(const CallInst &I) {
  SDLoc sdl = getCurSDLoc();

  // @llvm.masked.gather.*(Ptrs, alignment, Mask, Src0)
  const Value *Ptr = I.getArgOperand(0);
  SDValue Src0 = getValue(I.getArgOperand(3));
  SDValue Mask = getValue(I.getArgOperand(2));

  const TargetLowering &TLI = DAG.getTargetLoweringInfo();
  EVT VT = TLI.getValueType(DAG.getDataLayout(), I.getType());
  Align Alignment = cast<ConstantInt>(I.getArgOperand(1))
                        ->getMaybeAlignValue()
                        .getValueOr(DAG.getEVTAlign(VT));

  AAMDNodes AAInfo;
  I.getAAMetadata(AAInfo);
  const MDNode *Ranges = I.getMetadata(LLVMContext::MD_range);

  SDValue Root = DAG.getRoot();
  SDValue Base;
  SDValue Index;
  ISD::MemIndexType IndexType;
  SDValue Scale;
  bool UniformBase = getUniformBase(Ptr, Base, Index, IndexType, Scale, this,
                                    I.getParent());
  unsigned AS = Ptr->getType()->getScalarType()->getPointerAddressSpace();
  MachineMemOperand *MMO = DAG.getMachineFunction().getMachineMemOperand(
      MachinePointerInfo(AS), MachineMemOperand::MOLoad,
      // TODO: Make MachineMemOperands aware of scalable
      // vectors.
      MemoryLocation::UnknownSize, Alignment, AAInfo, Ranges);

  if (!UniformBase) {
    Base = DAG.getConstant(0, sdl, TLI.getPointerTy(DAG.getDataLayout()));
    Index = getValue(Ptr);
    IndexType = ISD::SIGNED_UNSCALED;
    Scale = DAG.getTargetConstant(1, sdl, TLI.getPointerTy(DAG.getDataLayout()));
  }

  EVT IdxVT = Index.getValueType();
  EVT EltTy = IdxVT.getVectorElementType();
  if (TLI.shouldExtendGSIndex(IdxVT, EltTy)) {
    EVT NewIdxVT = IdxVT.changeVectorElementType(EltTy);
    Index = DAG.getNode(ISD::SIGN_EXTEND, sdl, NewIdxVT, Index);
  }

  SDValue Ops[] = { Root, Src0, Mask, Base, Index, Scale };
  SDValue Gather = DAG.getMaskedGather(DAG.getVTList(VT, MVT::Other), VT, sdl,
                                       Ops, MMO, IndexType, ISD::NON_EXTLOAD);

  PendingLoads.push_back(Gather.getValue(1));
  setValue(&I, Gather);
}

void SelectionDAGBuilder::visitAtomicCmpXchg(const AtomicCmpXchgInst &I) {
  SDLoc dl = getCurSDLoc();
  AtomicOrdering SuccessOrdering = I.getSuccessOrdering();
  AtomicOrdering FailureOrdering = I.getFailureOrdering();
  SyncScope::ID SSID = I.getSyncScopeID();

  SDValue InChain = getRoot();

  MVT MemVT = getValue(I.getCompareOperand()).getSimpleValueType();
  SDVTList VTs = DAG.getVTList(MemVT, MVT::i1, MVT::Other);

  const TargetLowering &TLI = DAG.getTargetLoweringInfo();
  auto Flags = TLI.getAtomicMemOperandFlags(I, DAG.getDataLayout());

  MachineFunction &MF = DAG.getMachineFunction();
  MachineMemOperand *MMO = MF.getMachineMemOperand(
      MachinePointerInfo(I.getPointerOperand()), Flags, MemVT.getStoreSize(),
      DAG.getEVTAlign(MemVT), AAMDNodes(), nullptr, SSID, SuccessOrdering,
      FailureOrdering);

  SDValue L = DAG.getAtomicCmpSwap(ISD::ATOMIC_CMP_SWAP_WITH_SUCCESS,
                                   dl, MemVT, VTs, InChain,
                                   getValue(I.getPointerOperand()),
                                   getValue(I.getCompareOperand()),
                                   getValue(I.getNewValOperand()), MMO);

  SDValue OutChain = L.getValue(2);

  setValue(&I, L);
  DAG.setRoot(OutChain);
}

void SelectionDAGBuilder::visitAtomicRMW(const AtomicRMWInst &I) {
  SDLoc dl = getCurSDLoc();
  ISD::NodeType NT;
  switch (I.getOperation()) {
  default: llvm_unreachable("Unknown atomicrmw operation");
  case AtomicRMWInst::Xchg: NT = ISD::ATOMIC_SWAP; break;
  case AtomicRMWInst::Add:  NT = ISD::ATOMIC_LOAD_ADD; break;
  case AtomicRMWInst::Sub:  NT = ISD::ATOMIC_LOAD_SUB; break;
  case AtomicRMWInst::And:  NT = ISD::ATOMIC_LOAD_AND; break;
  case AtomicRMWInst::Nand: NT = ISD::ATOMIC_LOAD_NAND; break;
  case AtomicRMWInst::Or:   NT = ISD::ATOMIC_LOAD_OR; break;
  case AtomicRMWInst::Xor:  NT = ISD::ATOMIC_LOAD_XOR; break;
  case AtomicRMWInst::Max:  NT = ISD::ATOMIC_LOAD_MAX; break;
  case AtomicRMWInst::Min:  NT = ISD::ATOMIC_LOAD_MIN; break;
  case AtomicRMWInst::UMax: NT = ISD::ATOMIC_LOAD_UMAX; break;
  case AtomicRMWInst::UMin: NT = ISD::ATOMIC_LOAD_UMIN; break;
  case AtomicRMWInst::FAdd: NT = ISD::ATOMIC_LOAD_FADD; break;
  case AtomicRMWInst::FSub: NT = ISD::ATOMIC_LOAD_FSUB; break;
  }
  AtomicOrdering Ordering = I.getOrdering();
  SyncScope::ID SSID = I.getSyncScopeID();

  SDValue InChain = getRoot();

  auto MemVT = getValue(I.getValOperand()).getSimpleValueType();
  const TargetLowering &TLI = DAG.getTargetLoweringInfo();
  auto Flags = TLI.getAtomicMemOperandFlags(I, DAG.getDataLayout());

  MachineFunction &MF = DAG.getMachineFunction();
  MachineMemOperand *MMO = MF.getMachineMemOperand(
      MachinePointerInfo(I.getPointerOperand()), Flags, MemVT.getStoreSize(),
      DAG.getEVTAlign(MemVT), AAMDNodes(), nullptr, SSID, Ordering);

  SDValue L =
    DAG.getAtomic(NT, dl, MemVT, InChain,
                  getValue(I.getPointerOperand()), getValue(I.getValOperand()),
                  MMO);

  SDValue OutChain = L.getValue(1);

  setValue(&I, L);
  DAG.setRoot(OutChain);
}

void SelectionDAGBuilder::visitFence(const FenceInst &I) {
  SDLoc dl = getCurSDLoc();
  const TargetLowering &TLI = DAG.getTargetLoweringInfo();
  SDValue Ops[3];
  Ops[0] = getRoot();
  Ops[1] = DAG.getTargetConstant((unsigned)I.getOrdering(), dl,
                                 TLI.getFenceOperandTy(DAG.getDataLayout()));
  Ops[2] = DAG.getTargetConstant(I.getSyncScopeID(), dl,
                                 TLI.getFenceOperandTy(DAG.getDataLayout()));
  DAG.setRoot(DAG.getNode(ISD::ATOMIC_FENCE, dl, MVT::Other, Ops));
}

void SelectionDAGBuilder::visitAtomicLoad(const LoadInst &I) {
  SDLoc dl = getCurSDLoc();
  AtomicOrdering Order = I.getOrdering();
  SyncScope::ID SSID = I.getSyncScopeID();

  SDValue InChain = getRoot();

  const TargetLowering &TLI = DAG.getTargetLoweringInfo();
  EVT VT = TLI.getValueType(DAG.getDataLayout(), I.getType());
  EVT MemVT = TLI.getMemValueType(DAG.getDataLayout(), I.getType());

  if (!TLI.supportsUnalignedAtomics() &&
      I.getAlignment() < MemVT.getSizeInBits() / 8)
    report_fatal_error("Cannot generate unaligned atomic load");

  auto Flags = TLI.getLoadMemOperandFlags(I, DAG.getDataLayout());

  MachineMemOperand *MMO = DAG.getMachineFunction().getMachineMemOperand(
      MachinePointerInfo(I.getPointerOperand()), Flags, MemVT.getStoreSize(),
      I.getAlign(), AAMDNodes(), nullptr, SSID, Order);

  InChain = TLI.prepareVolatileOrAtomicLoad(InChain, dl, DAG);

  SDValue Ptr = getValue(I.getPointerOperand());

  if (TLI.lowerAtomicLoadAsLoadSDNode(I)) {
    // TODO: Once this is better exercised by tests, it should be merged with
    // the normal path for loads to prevent future divergence.
    SDValue L = DAG.getLoad(MemVT, dl, InChain, Ptr, MMO);
    if (MemVT != VT)
      L = DAG.getPtrExtOrTrunc(L, dl, VT);

    setValue(&I, L);
    SDValue OutChain = L.getValue(1);
    if (!I.isUnordered())
      DAG.setRoot(OutChain);
    else
      PendingLoads.push_back(OutChain);
    return;
  }

  SDValue L = DAG.getAtomic(ISD::ATOMIC_LOAD, dl, MemVT, MemVT, InChain,
                            Ptr, MMO);

  SDValue OutChain = L.getValue(1);
  if (MemVT != VT)
    L = DAG.getPtrExtOrTrunc(L, dl, VT);

  setValue(&I, L);
  DAG.setRoot(OutChain);
}

void SelectionDAGBuilder::visitAtomicStore(const StoreInst &I) {
  SDLoc dl = getCurSDLoc();

  AtomicOrdering Ordering = I.getOrdering();
  SyncScope::ID SSID = I.getSyncScopeID();

  SDValue InChain = getRoot();

  const TargetLowering &TLI = DAG.getTargetLoweringInfo();
  EVT MemVT =
      TLI.getMemValueType(DAG.getDataLayout(), I.getValueOperand()->getType());

  if (I.getAlignment() < MemVT.getSizeInBits() / 8)
    report_fatal_error("Cannot generate unaligned atomic store");

  auto Flags = TLI.getStoreMemOperandFlags(I, DAG.getDataLayout());

  MachineFunction &MF = DAG.getMachineFunction();
  MachineMemOperand *MMO = MF.getMachineMemOperand(
      MachinePointerInfo(I.getPointerOperand()), Flags, MemVT.getStoreSize(),
      I.getAlign(), AAMDNodes(), nullptr, SSID, Ordering);

  SDValue Val = getValue(I.getValueOperand());
  if (Val.getValueType() != MemVT)
    Val = DAG.getPtrExtOrTrunc(Val, dl, MemVT);
  SDValue Ptr = getValue(I.getPointerOperand());

  if (TLI.lowerAtomicStoreAsStoreSDNode(I)) {
    // TODO: Once this is better exercised by tests, it should be merged with
    // the normal path for stores to prevent future divergence.
    SDValue S = DAG.getStore(InChain, dl, Val, Ptr, MMO);
    DAG.setRoot(S);
    return;
  }
  SDValue OutChain = DAG.getAtomic(ISD::ATOMIC_STORE, dl, MemVT, InChain,
                                   Ptr, Val, MMO);


  DAG.setRoot(OutChain);
}

/// visitTargetIntrinsic - Lower a call of a target intrinsic to an INTRINSIC
/// node.
void SelectionDAGBuilder::visitTargetIntrinsic(const CallInst &I,
                                               unsigned Intrinsic) {
  // Ignore the callsite's attributes. A specific call site may be marked with
  // readnone, but the lowering code will expect the chain based on the
  // definition.
  const Function *F = I.getCalledFunction();
  bool HasChain = !F->doesNotAccessMemory();
  bool OnlyLoad = HasChain && F->onlyReadsMemory();

  // Build the operand list.
  SmallVector<SDValue, 8> Ops;
  if (HasChain) {  // If this intrinsic has side-effects, chainify it.
    if (OnlyLoad) {
      // We don't need to serialize loads against other loads.
      Ops.push_back(DAG.getRoot());
    } else {
      Ops.push_back(getRoot());
    }
  }

  // Info is set by getTgtMemInstrinsic
  TargetLowering::IntrinsicInfo Info;
  const TargetLowering &TLI = DAG.getTargetLoweringInfo();
  bool IsTgtIntrinsic = TLI.getTgtMemIntrinsic(Info, I,
                                               DAG.getMachineFunction(),
                                               Intrinsic);

  // Add the intrinsic ID as an integer operand if it's not a target intrinsic.
  if (!IsTgtIntrinsic || Info.opc == ISD::INTRINSIC_VOID ||
      Info.opc == ISD::INTRINSIC_W_CHAIN)
    Ops.push_back(DAG.getTargetConstant(Intrinsic, getCurSDLoc(),
                                        TLI.getPointerTy(DAG.getDataLayout())));

  // Add all operands of the call to the operand list.
  for (unsigned i = 0, e = I.getNumArgOperands(); i != e; ++i) {
    const Value *Arg = I.getArgOperand(i);
    if (!I.paramHasAttr(i, Attribute::ImmArg)) {
      Ops.push_back(getValue(Arg));
      continue;
    }

    // Use TargetConstant instead of a regular constant for immarg.
    EVT VT = TLI.getValueType(*DL, Arg->getType(), true);
    if (const ConstantInt *CI = dyn_cast<ConstantInt>(Arg)) {
      assert(CI->getBitWidth() <= 64 &&
             "large intrinsic immediates not handled");
      Ops.push_back(DAG.getTargetConstant(*CI, SDLoc(), VT));
    } else {
      Ops.push_back(
          DAG.getTargetConstantFP(*cast<ConstantFP>(Arg), SDLoc(), VT));
    }
  }

  SmallVector<EVT, 4> ValueVTs;
  ComputeValueVTs(TLI, DAG.getDataLayout(), I.getType(), ValueVTs);

  if (HasChain)
    ValueVTs.push_back(MVT::Other);

  SDVTList VTs = DAG.getVTList(ValueVTs);

  // Propagate fast-math-flags from IR to node(s).
  SDNodeFlags Flags;
  if (auto *FPMO = dyn_cast<FPMathOperator>(&I))
    Flags.copyFMF(*FPMO);
  SelectionDAG::FlagInserter FlagsInserter(DAG, Flags);

  // Create the node.
  SDValue Result;
  if (IsTgtIntrinsic) {
    // This is target intrinsic that touches memory
    AAMDNodes AAInfo;
    I.getAAMetadata(AAInfo);
    Result =
        DAG.getMemIntrinsicNode(Info.opc, getCurSDLoc(), VTs, Ops, Info.memVT,
                                MachinePointerInfo(Info.ptrVal, Info.offset),
                                Info.align, Info.flags, Info.size, AAInfo);
  } else if (!HasChain) {
    Result = DAG.getNode(ISD::INTRINSIC_WO_CHAIN, getCurSDLoc(), VTs, Ops);
  } else if (!I.getType()->isVoidTy()) {
    Result = DAG.getNode(ISD::INTRINSIC_W_CHAIN, getCurSDLoc(), VTs, Ops);
  } else {
    Result = DAG.getNode(ISD::INTRINSIC_VOID, getCurSDLoc(), VTs, Ops);
  }

  if (HasChain) {
    SDValue Chain = Result.getValue(Result.getNode()->getNumValues()-1);
    if (OnlyLoad)
      PendingLoads.push_back(Chain);
    else
      DAG.setRoot(Chain);
  }

  if (!I.getType()->isVoidTy()) {
    if (VectorType *PTy = dyn_cast<VectorType>(I.getType())) {
      EVT VT = TLI.getValueType(DAG.getDataLayout(), PTy);
      Result = DAG.getNode(ISD::BITCAST, getCurSDLoc(), VT, Result);
    } else
      Result = lowerRangeToAssertZExt(DAG, I, Result);

    MaybeAlign Alignment = I.getRetAlign();
    if (!Alignment)
      Alignment = F->getAttributes().getRetAlignment();
    // Insert `assertalign` node if there's an alignment.
    if (InsertAssertAlign && Alignment) {
      Result =
          DAG.getAssertAlign(getCurSDLoc(), Result, Alignment.valueOrOne());
    }

    setValue(&I, Result);
  }
}

/// GetSignificand - Get the significand and build it into a floating-point
/// number with exponent of 1:
///
///   Op = (Op & 0x007fffff) | 0x3f800000;
///
/// where Op is the hexadecimal representation of floating point value.
static SDValue GetSignificand(SelectionDAG &DAG, SDValue Op, const SDLoc &dl) {
  SDValue t1 = DAG.getNode(ISD::AND, dl, MVT::i32, Op,
                           DAG.getConstant(0x007fffff, dl, MVT::i32));
  SDValue t2 = DAG.getNode(ISD::OR, dl, MVT::i32, t1,
                           DAG.getConstant(0x3f800000, dl, MVT::i32));
  return DAG.getNode(ISD::BITCAST, dl, MVT::f32, t2);
}

/// GetExponent - Get the exponent:
///
///   (float)(int)(((Op & 0x7f800000) >> 23) - 127);
///
/// where Op is the hexadecimal representation of floating point value.
static SDValue GetExponent(SelectionDAG &DAG, SDValue Op,
                           const TargetLowering &TLI, const SDLoc &dl) {
  SDValue t0 = DAG.getNode(ISD::AND, dl, MVT::i32, Op,
                           DAG.getConstant(0x7f800000, dl, MVT::i32));
  SDValue t1 = DAG.getNode(
      ISD::SRL, dl, MVT::i32, t0,
      DAG.getConstant(23, dl, TLI.getPointerTy(DAG.getDataLayout())));
  SDValue t2 = DAG.getNode(ISD::SUB, dl, MVT::i32, t1,
                           DAG.getConstant(127, dl, MVT::i32));
  return DAG.getNode(ISD::SINT_TO_FP, dl, MVT::f32, t2);
}

/// getF32Constant - Get 32-bit floating point constant.
static SDValue getF32Constant(SelectionDAG &DAG, unsigned Flt,
                              const SDLoc &dl) {
  return DAG.getConstantFP(APFloat(APFloat::IEEEsingle(), APInt(32, Flt)), dl,
                           MVT::f32);
}

static SDValue getLimitedPrecisionExp2(SDValue t0, const SDLoc &dl,
                                       SelectionDAG &DAG) {
  // TODO: What fast-math-flags should be set on the floating-point nodes?

  //   IntegerPartOfX = ((int32_t)(t0);
  SDValue IntegerPartOfX = DAG.getNode(ISD::FP_TO_SINT, dl, MVT::i32, t0);

  //   FractionalPartOfX = t0 - (float)IntegerPartOfX;
  SDValue t1 = DAG.getNode(ISD::SINT_TO_FP, dl, MVT::f32, IntegerPartOfX);
  SDValue X = DAG.getNode(ISD::FSUB, dl, MVT::f32, t0, t1);

  //   IntegerPartOfX <<= 23;
  IntegerPartOfX = DAG.getNode(
      ISD::SHL, dl, MVT::i32, IntegerPartOfX,
      DAG.getConstant(23, dl, DAG.getTargetLoweringInfo().getPointerTy(
                                  DAG.getDataLayout())));

  SDValue TwoToFractionalPartOfX;
  if (LimitFloatPrecision <= 6) {
    // For floating-point precision of 6:
    //
    //   TwoToFractionalPartOfX =
    //     0.997535578f +
    //       (0.735607626f + 0.252464424f * x) * x;
    //
    // error 0.0144103317, which is 6 bits
    SDValue t2 = DAG.getNode(ISD::FMUL, dl, MVT::f32, X,
                             getF32Constant(DAG, 0x3e814304, dl));
    SDValue t3 = DAG.getNode(ISD::FADD, dl, MVT::f32, t2,
                             getF32Constant(DAG, 0x3f3c50c8, dl));
    SDValue t4 = DAG.getNode(ISD::FMUL, dl, MVT::f32, t3, X);
    TwoToFractionalPartOfX = DAG.getNode(ISD::FADD, dl, MVT::f32, t4,
                                         getF32Constant(DAG, 0x3f7f5e7e, dl));
  } else if (LimitFloatPrecision <= 12) {
    // For floating-point precision of 12:
    //
    //   TwoToFractionalPartOfX =
    //     0.999892986f +
    //       (0.696457318f +
    //         (0.224338339f + 0.792043434e-1f * x) * x) * x;
    //
    // error 0.000107046256, which is 13 to 14 bits
    SDValue t2 = DAG.getNode(ISD::FMUL, dl, MVT::f32, X,
                             getF32Constant(DAG, 0x3da235e3, dl));
    SDValue t3 = DAG.getNode(ISD::FADD, dl, MVT::f32, t2,
                             getF32Constant(DAG, 0x3e65b8f3, dl));
    SDValue t4 = DAG.getNode(ISD::FMUL, dl, MVT::f32, t3, X);
    SDValue t5 = DAG.getNode(ISD::FADD, dl, MVT::f32, t4,
                             getF32Constant(DAG, 0x3f324b07, dl));
    SDValue t6 = DAG.getNode(ISD::FMUL, dl, MVT::f32, t5, X);
    TwoToFractionalPartOfX = DAG.getNode(ISD::FADD, dl, MVT::f32, t6,
                                         getF32Constant(DAG, 0x3f7ff8fd, dl));
  } else { // LimitFloatPrecision <= 18
    // For floating-point precision of 18:
    //
    //   TwoToFractionalPartOfX =
    //     0.999999982f +
    //       (0.693148872f +
    //         (0.240227044f +
    //           (0.554906021e-1f +
    //             (0.961591928e-2f +
    //               (0.136028312e-2f + 0.157059148e-3f *x)*x)*x)*x)*x)*x;
    // error 2.47208000*10^(-7), which is better than 18 bits
    SDValue t2 = DAG.getNode(ISD::FMUL, dl, MVT::f32, X,
                             getF32Constant(DAG, 0x3924b03e, dl));
    SDValue t3 = DAG.getNode(ISD::FADD, dl, MVT::f32, t2,
                             getF32Constant(DAG, 0x3ab24b87, dl));
    SDValue t4 = DAG.getNode(ISD::FMUL, dl, MVT::f32, t3, X);
    SDValue t5 = DAG.getNode(ISD::FADD, dl, MVT::f32, t4,
                             getF32Constant(DAG, 0x3c1d8c17, dl));
    SDValue t6 = DAG.getNode(ISD::FMUL, dl, MVT::f32, t5, X);
    SDValue t7 = DAG.getNode(ISD::FADD, dl, MVT::f32, t6,
                             getF32Constant(DAG, 0x3d634a1d, dl));
    SDValue t8 = DAG.getNode(ISD::FMUL, dl, MVT::f32, t7, X);
    SDValue t9 = DAG.getNode(ISD::FADD, dl, MVT::f32, t8,
                             getF32Constant(DAG, 0x3e75fe14, dl));
    SDValue t10 = DAG.getNode(ISD::FMUL, dl, MVT::f32, t9, X);
    SDValue t11 = DAG.getNode(ISD::FADD, dl, MVT::f32, t10,
                              getF32Constant(DAG, 0x3f317234, dl));
    SDValue t12 = DAG.getNode(ISD::FMUL, dl, MVT::f32, t11, X);
    TwoToFractionalPartOfX = DAG.getNode(ISD::FADD, dl, MVT::f32, t12,
                                         getF32Constant(DAG, 0x3f800000, dl));
  }

  // Add the exponent into the result in integer domain.
  SDValue t13 = DAG.getNode(ISD::BITCAST, dl, MVT::i32, TwoToFractionalPartOfX);
  return DAG.getNode(ISD::BITCAST, dl, MVT::f32,
                     DAG.getNode(ISD::ADD, dl, MVT::i32, t13, IntegerPartOfX));
}

/// expandExp - Lower an exp intrinsic. Handles the special sequences for
/// limited-precision mode.
static SDValue expandExp(const SDLoc &dl, SDValue Op, SelectionDAG &DAG,
                         const TargetLowering &TLI, SDNodeFlags Flags) {
  if (Op.getValueType() == MVT::f32 &&
      LimitFloatPrecision > 0 && LimitFloatPrecision <= 18) {

    // Put the exponent in the right bit position for later addition to the
    // final result:
    //
    // t0 = Op * log2(e)

    // TODO: What fast-math-flags should be set here?
    SDValue t0 = DAG.getNode(ISD::FMUL, dl, MVT::f32, Op,
                             DAG.getConstantFP(numbers::log2ef, dl, MVT::f32));
    return getLimitedPrecisionExp2(t0, dl, DAG);
  }

  // No special expansion.
  return DAG.getNode(ISD::FEXP, dl, Op.getValueType(), Op, Flags);
}

/// expandLog - Lower a log intrinsic. Handles the special sequences for
/// limited-precision mode.
static SDValue expandLog(const SDLoc &dl, SDValue Op, SelectionDAG &DAG,
                         const TargetLowering &TLI, SDNodeFlags Flags) {
  // TODO: What fast-math-flags should be set on the floating-point nodes?

  if (Op.getValueType() == MVT::f32 &&
      LimitFloatPrecision > 0 && LimitFloatPrecision <= 18) {
    SDValue Op1 = DAG.getNode(ISD::BITCAST, dl, MVT::i32, Op);

    // Scale the exponent by log(2).
    SDValue Exp = GetExponent(DAG, Op1, TLI, dl);
    SDValue LogOfExponent =
        DAG.getNode(ISD::FMUL, dl, MVT::f32, Exp,
                    DAG.getConstantFP(numbers::ln2f, dl, MVT::f32));

    // Get the significand and build it into a floating-point number with
    // exponent of 1.
    SDValue X = GetSignificand(DAG, Op1, dl);

    SDValue LogOfMantissa;
    if (LimitFloatPrecision <= 6) {
      // For floating-point precision of 6:
      //
      //   LogofMantissa =
      //     -1.1609546f +
      //       (1.4034025f - 0.23903021f * x) * x;
      //
      // error 0.0034276066, which is better than 8 bits
      SDValue t0 = DAG.getNode(ISD::FMUL, dl, MVT::f32, X,
                               getF32Constant(DAG, 0xbe74c456, dl));
      SDValue t1 = DAG.getNode(ISD::FADD, dl, MVT::f32, t0,
                               getF32Constant(DAG, 0x3fb3a2b1, dl));
      SDValue t2 = DAG.getNode(ISD::FMUL, dl, MVT::f32, t1, X);
      LogOfMantissa = DAG.getNode(ISD::FSUB, dl, MVT::f32, t2,
                                  getF32Constant(DAG, 0x3f949a29, dl));
    } else if (LimitFloatPrecision <= 12) {
      // For floating-point precision of 12:
      //
      //   LogOfMantissa =
      //     -1.7417939f +
      //       (2.8212026f +
      //         (-1.4699568f +
      //           (0.44717955f - 0.56570851e-1f * x) * x) * x) * x;
      //
      // error 0.000061011436, which is 14 bits
      SDValue t0 = DAG.getNode(ISD::FMUL, dl, MVT::f32, X,
                               getF32Constant(DAG, 0xbd67b6d6, dl));
      SDValue t1 = DAG.getNode(ISD::FADD, dl, MVT::f32, t0,
                               getF32Constant(DAG, 0x3ee4f4b8, dl));
      SDValue t2 = DAG.getNode(ISD::FMUL, dl, MVT::f32, t1, X);
      SDValue t3 = DAG.getNode(ISD::FSUB, dl, MVT::f32, t2,
                               getF32Constant(DAG, 0x3fbc278b, dl));
      SDValue t4 = DAG.getNode(ISD::FMUL, dl, MVT::f32, t3, X);
      SDValue t5 = DAG.getNode(ISD::FADD, dl, MVT::f32, t4,
                               getF32Constant(DAG, 0x40348e95, dl));
      SDValue t6 = DAG.getNode(ISD::FMUL, dl, MVT::f32, t5, X);
      LogOfMantissa = DAG.getNode(ISD::FSUB, dl, MVT::f32, t6,
                                  getF32Constant(DAG, 0x3fdef31a, dl));
    } else { // LimitFloatPrecision <= 18
      // For floating-point precision of 18:
      //
      //   LogOfMantissa =
      //     -2.1072184f +
      //       (4.2372794f +
      //         (-3.7029485f +
      //           (2.2781945f +
      //             (-0.87823314f +
      //               (0.19073739f - 0.17809712e-1f * x) * x) * x) * x) * x)*x;
      //
      // error 0.0000023660568, which is better than 18 bits
      SDValue t0 = DAG.getNode(ISD::FMUL, dl, MVT::f32, X,
                               getF32Constant(DAG, 0xbc91e5ac, dl));
      SDValue t1 = DAG.getNode(ISD::FADD, dl, MVT::f32, t0,
                               getF32Constant(DAG, 0x3e4350aa, dl));
      SDValue t2 = DAG.getNode(ISD::FMUL, dl, MVT::f32, t1, X);
      SDValue t3 = DAG.getNode(ISD::FSUB, dl, MVT::f32, t2,
                               getF32Constant(DAG, 0x3f60d3e3, dl));
      SDValue t4 = DAG.getNode(ISD::FMUL, dl, MVT::f32, t3, X);
      SDValue t5 = DAG.getNode(ISD::FADD, dl, MVT::f32, t4,
                               getF32Constant(DAG, 0x4011cdf0, dl));
      SDValue t6 = DAG.getNode(ISD::FMUL, dl, MVT::f32, t5, X);
      SDValue t7 = DAG.getNode(ISD::FSUB, dl, MVT::f32, t6,
                               getF32Constant(DAG, 0x406cfd1c, dl));
      SDValue t8 = DAG.getNode(ISD::FMUL, dl, MVT::f32, t7, X);
      SDValue t9 = DAG.getNode(ISD::FADD, dl, MVT::f32, t8,
                               getF32Constant(DAG, 0x408797cb, dl));
      SDValue t10 = DAG.getNode(ISD::FMUL, dl, MVT::f32, t9, X);
      LogOfMantissa = DAG.getNode(ISD::FSUB, dl, MVT::f32, t10,
                                  getF32Constant(DAG, 0x4006dcab, dl));
    }

    return DAG.getNode(ISD::FADD, dl, MVT::f32, LogOfExponent, LogOfMantissa);
  }

  // No special expansion.
  return DAG.getNode(ISD::FLOG, dl, Op.getValueType(), Op, Flags);
}

/// expandLog2 - Lower a log2 intrinsic. Handles the special sequences for
/// limited-precision mode.
static SDValue expandLog2(const SDLoc &dl, SDValue Op, SelectionDAG &DAG,
                          const TargetLowering &TLI, SDNodeFlags Flags) {
  // TODO: What fast-math-flags should be set on the floating-point nodes?

  if (Op.getValueType() == MVT::f32 &&
      LimitFloatPrecision > 0 && LimitFloatPrecision <= 18) {
    SDValue Op1 = DAG.getNode(ISD::BITCAST, dl, MVT::i32, Op);

    // Get the exponent.
    SDValue LogOfExponent = GetExponent(DAG, Op1, TLI, dl);

    // Get the significand and build it into a floating-point number with
    // exponent of 1.
    SDValue X = GetSignificand(DAG, Op1, dl);

    // Different possible minimax approximations of significand in
    // floating-point for various degrees of accuracy over [1,2].
    SDValue Log2ofMantissa;
    if (LimitFloatPrecision <= 6) {
      // For floating-point precision of 6:
      //
      //   Log2ofMantissa = -1.6749035f + (2.0246817f - .34484768f * x) * x;
      //
      // error 0.0049451742, which is more than 7 bits
      SDValue t0 = DAG.getNode(ISD::FMUL, dl, MVT::f32, X,
                               getF32Constant(DAG, 0xbeb08fe0, dl));
      SDValue t1 = DAG.getNode(ISD::FADD, dl, MVT::f32, t0,
                               getF32Constant(DAG, 0x40019463, dl));
      SDValue t2 = DAG.getNode(ISD::FMUL, dl, MVT::f32, t1, X);
      Log2ofMantissa = DAG.getNode(ISD::FSUB, dl, MVT::f32, t2,
                                   getF32Constant(DAG, 0x3fd6633d, dl));
    } else if (LimitFloatPrecision <= 12) {
      // For floating-point precision of 12:
      //
      //   Log2ofMantissa =
      //     -2.51285454f +
      //       (4.07009056f +
      //         (-2.12067489f +
      //           (.645142248f - 0.816157886e-1f * x) * x) * x) * x;
      //
      // error 0.0000876136000, which is better than 13 bits
      SDValue t0 = DAG.getNode(ISD::FMUL, dl, MVT::f32, X,
                               getF32Constant(DAG, 0xbda7262e, dl));
      SDValue t1 = DAG.getNode(ISD::FADD, dl, MVT::f32, t0,
                               getF32Constant(DAG, 0x3f25280b, dl));
      SDValue t2 = DAG.getNode(ISD::FMUL, dl, MVT::f32, t1, X);
      SDValue t3 = DAG.getNode(ISD::FSUB, dl, MVT::f32, t2,
                               getF32Constant(DAG, 0x4007b923, dl));
      SDValue t4 = DAG.getNode(ISD::FMUL, dl, MVT::f32, t3, X);
      SDValue t5 = DAG.getNode(ISD::FADD, dl, MVT::f32, t4,
                               getF32Constant(DAG, 0x40823e2f, dl));
      SDValue t6 = DAG.getNode(ISD::FMUL, dl, MVT::f32, t5, X);
      Log2ofMantissa = DAG.getNode(ISD::FSUB, dl, MVT::f32, t6,
                                   getF32Constant(DAG, 0x4020d29c, dl));
    } else { // LimitFloatPrecision <= 18
      // For floating-point precision of 18:
      //
      //   Log2ofMantissa =
      //     -3.0400495f +
      //       (6.1129976f +
      //         (-5.3420409f +
      //           (3.2865683f +
      //             (-1.2669343f +
      //               (0.27515199f -
      //                 0.25691327e-1f * x) * x) * x) * x) * x) * x;
      //
      // error 0.0000018516, which is better than 18 bits
      SDValue t0 = DAG.getNode(ISD::FMUL, dl, MVT::f32, X,
                               getF32Constant(DAG, 0xbcd2769e, dl));
      SDValue t1 = DAG.getNode(ISD::FADD, dl, MVT::f32, t0,
                               getF32Constant(DAG, 0x3e8ce0b9, dl));
      SDValue t2 = DAG.getNode(ISD::FMUL, dl, MVT::f32, t1, X);
      SDValue t3 = DAG.getNode(ISD::FSUB, dl, MVT::f32, t2,
                               getF32Constant(DAG, 0x3fa22ae7, dl));
      SDValue t4 = DAG.getNode(ISD::FMUL, dl, MVT::f32, t3, X);
      SDValue t5 = DAG.getNode(ISD::FADD, dl, MVT::f32, t4,
                               getF32Constant(DAG, 0x40525723, dl));
      SDValue t6 = DAG.getNode(ISD::FMUL, dl, MVT::f32, t5, X);
      SDValue t7 = DAG.getNode(ISD::FSUB, dl, MVT::f32, t6,
                               getF32Constant(DAG, 0x40aaf200, dl));
      SDValue t8 = DAG.getNode(ISD::FMUL, dl, MVT::f32, t7, X);
      SDValue t9 = DAG.getNode(ISD::FADD, dl, MVT::f32, t8,
                               getF32Constant(DAG, 0x40c39dad, dl));
      SDValue t10 = DAG.getNode(ISD::FMUL, dl, MVT::f32, t9, X);
      Log2ofMantissa = DAG.getNode(ISD::FSUB, dl, MVT::f32, t10,
                                   getF32Constant(DAG, 0x4042902c, dl));
    }

    return DAG.getNode(ISD::FADD, dl, MVT::f32, LogOfExponent, Log2ofMantissa);
  }

  // No special expansion.
  return DAG.getNode(ISD::FLOG2, dl, Op.getValueType(), Op, Flags);
}

/// expandLog10 - Lower a log10 intrinsic. Handles the special sequences for
/// limited-precision mode.
static SDValue expandLog10(const SDLoc &dl, SDValue Op, SelectionDAG &DAG,
                           const TargetLowering &TLI, SDNodeFlags Flags) {
  // TODO: What fast-math-flags should be set on the floating-point nodes?

  if (Op.getValueType() == MVT::f32 &&
      LimitFloatPrecision > 0 && LimitFloatPrecision <= 18) {
    SDValue Op1 = DAG.getNode(ISD::BITCAST, dl, MVT::i32, Op);

    // Scale the exponent by log10(2) [0.30102999f].
    SDValue Exp = GetExponent(DAG, Op1, TLI, dl);
    SDValue LogOfExponent = DAG.getNode(ISD::FMUL, dl, MVT::f32, Exp,
                                        getF32Constant(DAG, 0x3e9a209a, dl));

    // Get the significand and build it into a floating-point number with
    // exponent of 1.
    SDValue X = GetSignificand(DAG, Op1, dl);

    SDValue Log10ofMantissa;
    if (LimitFloatPrecision <= 6) {
      // For floating-point precision of 6:
      //
      //   Log10ofMantissa =
      //     -0.50419619f +
      //       (0.60948995f - 0.10380950f * x) * x;
      //
      // error 0.0014886165, which is 6 bits
      SDValue t0 = DAG.getNode(ISD::FMUL, dl, MVT::f32, X,
                               getF32Constant(DAG, 0xbdd49a13, dl));
      SDValue t1 = DAG.getNode(ISD::FADD, dl, MVT::f32, t0,
                               getF32Constant(DAG, 0x3f1c0789, dl));
      SDValue t2 = DAG.getNode(ISD::FMUL, dl, MVT::f32, t1, X);
      Log10ofMantissa = DAG.getNode(ISD::FSUB, dl, MVT::f32, t2,
                                    getF32Constant(DAG, 0x3f011300, dl));
    } else if (LimitFloatPrecision <= 12) {
      // For floating-point precision of 12:
      //
      //   Log10ofMantissa =
      //     -0.64831180f +
      //       (0.91751397f +
      //         (-0.31664806f + 0.47637168e-1f * x) * x) * x;
      //
      // error 0.00019228036, which is better than 12 bits
      SDValue t0 = DAG.getNode(ISD::FMUL, dl, MVT::f32, X,
                               getF32Constant(DAG, 0x3d431f31, dl));
      SDValue t1 = DAG.getNode(ISD::FSUB, dl, MVT::f32, t0,
                               getF32Constant(DAG, 0x3ea21fb2, dl));
      SDValue t2 = DAG.getNode(ISD::FMUL, dl, MVT::f32, t1, X);
      SDValue t3 = DAG.getNode(ISD::FADD, dl, MVT::f32, t2,
                               getF32Constant(DAG, 0x3f6ae232, dl));
      SDValue t4 = DAG.getNode(ISD::FMUL, dl, MVT::f32, t3, X);
      Log10ofMantissa = DAG.getNode(ISD::FSUB, dl, MVT::f32, t4,
                                    getF32Constant(DAG, 0x3f25f7c3, dl));
    } else { // LimitFloatPrecision <= 18
      // For floating-point precision of 18:
      //
      //   Log10ofMantissa =
      //     -0.84299375f +
      //       (1.5327582f +
      //         (-1.0688956f +
      //           (0.49102474f +
      //             (-0.12539807f + 0.13508273e-1f * x) * x) * x) * x) * x;
      //
      // error 0.0000037995730, which is better than 18 bits
      SDValue t0 = DAG.getNode(ISD::FMUL, dl, MVT::f32, X,
                               getF32Constant(DAG, 0x3c5d51ce, dl));
      SDValue t1 = DAG.getNode(ISD::FSUB, dl, MVT::f32, t0,
                               getF32Constant(DAG, 0x3e00685a, dl));
      SDValue t2 = DAG.getNode(ISD::FMUL, dl, MVT::f32, t1, X);
      SDValue t3 = DAG.getNode(ISD::FADD, dl, MVT::f32, t2,
                               getF32Constant(DAG, 0x3efb6798, dl));
      SDValue t4 = DAG.getNode(ISD::FMUL, dl, MVT::f32, t3, X);
      SDValue t5 = DAG.getNode(ISD::FSUB, dl, MVT::f32, t4,
                               getF32Constant(DAG, 0x3f88d192, dl));
      SDValue t6 = DAG.getNode(ISD::FMUL, dl, MVT::f32, t5, X);
      SDValue t7 = DAG.getNode(ISD::FADD, dl, MVT::f32, t6,
                               getF32Constant(DAG, 0x3fc4316c, dl));
      SDValue t8 = DAG.getNode(ISD::FMUL, dl, MVT::f32, t7, X);
      Log10ofMantissa = DAG.getNode(ISD::FSUB, dl, MVT::f32, t8,
                                    getF32Constant(DAG, 0x3f57ce70, dl));
    }

    return DAG.getNode(ISD::FADD, dl, MVT::f32, LogOfExponent, Log10ofMantissa);
  }

  // No special expansion.
  return DAG.getNode(ISD::FLOG10, dl, Op.getValueType(), Op, Flags);
}

/// expandExp2 - Lower an exp2 intrinsic. Handles the special sequences for
/// limited-precision mode.
static SDValue expandExp2(const SDLoc &dl, SDValue Op, SelectionDAG &DAG,
                          const TargetLowering &TLI, SDNodeFlags Flags) {
  if (Op.getValueType() == MVT::f32 &&
      LimitFloatPrecision > 0 && LimitFloatPrecision <= 18)
    return getLimitedPrecisionExp2(Op, dl, DAG);

  // No special expansion.
  return DAG.getNode(ISD::FEXP2, dl, Op.getValueType(), Op, Flags);
}

/// visitPow - Lower a pow intrinsic. Handles the special sequences for
/// limited-precision mode with x == 10.0f.
static SDValue expandPow(const SDLoc &dl, SDValue LHS, SDValue RHS,
                         SelectionDAG &DAG, const TargetLowering &TLI,
                         SDNodeFlags Flags) {
  bool IsExp10 = false;
  if (LHS.getValueType() == MVT::f32 && RHS.getValueType() == MVT::f32 &&
      LimitFloatPrecision > 0 && LimitFloatPrecision <= 18) {
    if (ConstantFPSDNode *LHSC = dyn_cast<ConstantFPSDNode>(LHS)) {
      APFloat Ten(10.0f);
      IsExp10 = LHSC->isExactlyValue(Ten);
    }
  }

  // TODO: What fast-math-flags should be set on the FMUL node?
  if (IsExp10) {
    // Put the exponent in the right bit position for later addition to the
    // final result:
    //
    //   #define LOG2OF10 3.3219281f
    //   t0 = Op * LOG2OF10;
    SDValue t0 = DAG.getNode(ISD::FMUL, dl, MVT::f32, RHS,
                             getF32Constant(DAG, 0x40549a78, dl));
    return getLimitedPrecisionExp2(t0, dl, DAG);
  }

  // No special expansion.
  return DAG.getNode(ISD::FPOW, dl, LHS.getValueType(), LHS, RHS, Flags);
}

/// ExpandPowI - Expand a llvm.powi intrinsic.
static SDValue ExpandPowI(const SDLoc &DL, SDValue LHS, SDValue RHS,
                          SelectionDAG &DAG) {
  // If RHS is a constant, we can expand this out to a multiplication tree,
  // otherwise we end up lowering to a call to __powidf2 (for example).  When
  // optimizing for size, we only want to do this if the expansion would produce
  // a small number of multiplies, otherwise we do the full expansion.
  if (ConstantSDNode *RHSC = dyn_cast<ConstantSDNode>(RHS)) {
    // Get the exponent as a positive value.
    unsigned Val = RHSC->getSExtValue();
    if ((int)Val < 0) Val = -Val;

    // powi(x, 0) -> 1.0
    if (Val == 0)
      return DAG.getConstantFP(1.0, DL, LHS.getValueType());

    bool OptForSize = DAG.shouldOptForSize();
    if (!OptForSize ||
        // If optimizing for size, don't insert too many multiplies.
        // This inserts up to 5 multiplies.
        countPopulation(Val) + Log2_32(Val) < 7) {
      // We use the simple binary decomposition method to generate the multiply
      // sequence.  There are more optimal ways to do this (for example,
      // powi(x,15) generates one more multiply than it should), but this has
      // the benefit of being both really simple and much better than a libcall.
      SDValue Res;  // Logically starts equal to 1.0
      SDValue CurSquare = LHS;
      // TODO: Intrinsics should have fast-math-flags that propagate to these
      // nodes.
      while (Val) {
        if (Val & 1) {
          if (Res.getNode())
            Res = DAG.getNode(ISD::FMUL, DL,Res.getValueType(), Res, CurSquare);
          else
            Res = CurSquare;  // 1.0*CurSquare.
        }

        CurSquare = DAG.getNode(ISD::FMUL, DL, CurSquare.getValueType(),
                                CurSquare, CurSquare);
        Val >>= 1;
      }

      // If the original was negative, invert the result, producing 1/(x*x*x).
      if (RHSC->getSExtValue() < 0)
        Res = DAG.getNode(ISD::FDIV, DL, LHS.getValueType(),
                          DAG.getConstantFP(1.0, DL, LHS.getValueType()), Res);
      return Res;
    }
  }

  // Otherwise, expand to a libcall.
  return DAG.getNode(ISD::FPOWI, DL, LHS.getValueType(), LHS, RHS);
}

static SDValue expandDivFix(unsigned Opcode, const SDLoc &DL,
                            SDValue LHS, SDValue RHS, SDValue Scale,
                            SelectionDAG &DAG, const TargetLowering &TLI) {
  EVT VT = LHS.getValueType();
  bool Signed = Opcode == ISD::SDIVFIX || Opcode == ISD::SDIVFIXSAT;
  bool Saturating = Opcode == ISD::SDIVFIXSAT || Opcode == ISD::UDIVFIXSAT;
  LLVMContext &Ctx = *DAG.getContext();

  // If the type is legal but the operation isn't, this node might survive all
  // the way to operation legalization. If we end up there and we do not have
  // the ability to widen the type (if VT*2 is not legal), we cannot expand the
  // node.

  // Coax the legalizer into expanding the node during type legalization instead
  // by bumping the size by one bit. This will force it to Promote, enabling the
  // early expansion and avoiding the need to expand later.

  // We don't have to do this if Scale is 0; that can always be expanded, unless
  // it's a saturating signed operation. Those can experience true integer
  // division overflow, a case which we must avoid.

  // FIXME: We wouldn't have to do this (or any of the early
  // expansion/promotion) if it was possible to expand a libcall of an
  // illegal type during operation legalization. But it's not, so things
  // get a bit hacky.
  unsigned ScaleInt = cast<ConstantSDNode>(Scale)->getZExtValue();
  if ((ScaleInt > 0 || (Saturating && Signed)) &&
      (TLI.isTypeLegal(VT) ||
       (VT.isVector() && TLI.isTypeLegal(VT.getVectorElementType())))) {
    TargetLowering::LegalizeAction Action = TLI.getFixedPointOperationAction(
        Opcode, VT, ScaleInt);
    if (Action != TargetLowering::Legal && Action != TargetLowering::Custom) {
      EVT PromVT;
      if (VT.isScalarInteger())
        PromVT = EVT::getIntegerVT(Ctx, VT.getSizeInBits() + 1);
      else if (VT.isVector()) {
        PromVT = VT.getVectorElementType();
        PromVT = EVT::getIntegerVT(Ctx, PromVT.getSizeInBits() + 1);
        PromVT = EVT::getVectorVT(Ctx, PromVT, VT.getVectorElementCount());
      } else
        llvm_unreachable("Wrong VT for DIVFIX?");
      if (Signed) {
        LHS = DAG.getSExtOrTrunc(LHS, DL, PromVT);
        RHS = DAG.getSExtOrTrunc(RHS, DL, PromVT);
      } else {
        LHS = DAG.getZExtOrTrunc(LHS, DL, PromVT);
        RHS = DAG.getZExtOrTrunc(RHS, DL, PromVT);
      }
      EVT ShiftTy = TLI.getShiftAmountTy(PromVT, DAG.getDataLayout());
      // For saturating operations, we need to shift up the LHS to get the
      // proper saturation width, and then shift down again afterwards.
      if (Saturating)
        LHS = DAG.getNode(ISD::SHL, DL, PromVT, LHS,
                          DAG.getConstant(1, DL, ShiftTy));
      SDValue Res = DAG.getNode(Opcode, DL, PromVT, LHS, RHS, Scale);
      if (Saturating)
        Res = DAG.getNode(Signed ? ISD::SRA : ISD::SRL, DL, PromVT, Res,
                          DAG.getConstant(1, DL, ShiftTy));
      return DAG.getZExtOrTrunc(Res, DL, VT);
    }
  }

  return DAG.getNode(Opcode, DL, VT, LHS, RHS, Scale);
}

// getUnderlyingArgRegs - Find underlying registers used for a truncated,
// bitcasted, or split argument. Returns a list of <Register, size in bits>
static void
getUnderlyingArgRegs(SmallVectorImpl<std::pair<unsigned, TypeSize>> &Regs,
                     const SDValue &N) {
  switch (N.getOpcode()) {
  case ISD::CopyFromReg: {
    SDValue Op = N.getOperand(1);
    Regs.emplace_back(cast<RegisterSDNode>(Op)->getReg(),
                      Op.getValueType().getSizeInBits());
    return;
  }
  case ISD::BITCAST:
  case ISD::AssertZext:
  case ISD::AssertSext:
  case ISD::TRUNCATE:
    getUnderlyingArgRegs(Regs, N.getOperand(0));
    return;
  case ISD::BUILD_PAIR:
  case ISD::BUILD_VECTOR:
  case ISD::CONCAT_VECTORS:
    for (SDValue Op : N->op_values())
      getUnderlyingArgRegs(Regs, Op);
    return;
  default:
    return;
  }
}

/// If the DbgValueInst is a dbg_value of a function argument, create the
/// corresponding DBG_VALUE machine instruction for it now.  At the end of
/// instruction selection, they will be inserted to the entry BB.
/// We don't currently support this for variadic dbg_values, as they shouldn't
/// appear for function arguments or in the prologue.
bool SelectionDAGBuilder::EmitFuncArgumentDbgValue(
    const Value *V, DILocalVariable *Variable, DIExpression *Expr,
    DILocation *DL, bool IsDbgDeclare, const SDValue &N) {
  const Argument *Arg = dyn_cast<Argument>(V);
  if (!Arg)
    return false;

  if (!IsDbgDeclare) {
    // ArgDbgValues are hoisted to the beginning of the entry block. So we
    // should only emit as ArgDbgValue if the dbg.value intrinsic is found in
    // the entry block.
    bool IsInEntryBlock = FuncInfo.MBB == &FuncInfo.MF->front();
    if (!IsInEntryBlock)
      return false;

    // ArgDbgValues are hoisted to the beginning of the entry block.  So we
    // should only emit as ArgDbgValue if the dbg.value intrinsic describes a
    // variable that also is a param.
    //
    // Although, if we are at the top of the entry block already, we can still
    // emit using ArgDbgValue. This might catch some situations when the
    // dbg.value refers to an argument that isn't used in the entry block, so
    // any CopyToReg node would be optimized out and the only way to express
    // this DBG_VALUE is by using the physical reg (or FI) as done in this
    // method.  ArgDbgValues are hoisted to the beginning of the entry block. So
    // we should only emit as ArgDbgValue if the Variable is an argument to the
    // current function, and the dbg.value intrinsic is found in the entry
    // block.
    bool VariableIsFunctionInputArg = Variable->isParameter() &&
        !DL->getInlinedAt();
    bool IsInPrologue = SDNodeOrder == LowestSDNodeOrder;
    if (!IsInPrologue && !VariableIsFunctionInputArg)
      return false;

    // Here we assume that a function argument on IR level only can be used to
    // describe one input parameter on source level. If we for example have
    // source code like this
    //
    //    struct A { long x, y; };
    //    void foo(struct A a, long b) {
    //      ...
    //      b = a.x;
    //      ...
    //    }
    //
    // and IR like this
    //
    //  define void @foo(i32 %a1, i32 %a2, i32 %b)  {
    //  entry:
    //    call void @llvm.dbg.value(metadata i32 %a1, "a", DW_OP_LLVM_fragment
    //    call void @llvm.dbg.value(metadata i32 %a2, "a", DW_OP_LLVM_fragment
    //    call void @llvm.dbg.value(metadata i32 %b, "b",
    //    ...
    //    call void @llvm.dbg.value(metadata i32 %a1, "b"
    //    ...
    //
    // then the last dbg.value is describing a parameter "b" using a value that
    // is an argument. But since we already has used %a1 to describe a parameter
    // we should not handle that last dbg.value here (that would result in an
    // incorrect hoisting of the DBG_VALUE to the function entry).
    // Notice that we allow one dbg.value per IR level argument, to accommodate
    // for the situation with fragments above.
    if (VariableIsFunctionInputArg) {
      unsigned ArgNo = Arg->getArgNo();
      if (ArgNo >= FuncInfo.DescribedArgs.size())
        FuncInfo.DescribedArgs.resize(ArgNo + 1, false);
      else if (!IsInPrologue && FuncInfo.DescribedArgs.test(ArgNo))
        return false;
      FuncInfo.DescribedArgs.set(ArgNo);
    }
  }

  MachineFunction &MF = DAG.getMachineFunction();
  const TargetInstrInfo *TII = DAG.getSubtarget().getInstrInfo();

  bool IsIndirect = false;
  Optional<MachineOperand> Op;
  // Some arguments' frame index is recorded during argument lowering.
  int FI = FuncInfo.getArgumentFrameIndex(Arg);
  if (FI != std::numeric_limits<int>::max())
    Op = MachineOperand::CreateFI(FI);

  SmallVector<std::pair<unsigned, TypeSize>, 8> ArgRegsAndSizes;
  if (!Op && N.getNode()) {
    getUnderlyingArgRegs(ArgRegsAndSizes, N);
    Register Reg;
    if (ArgRegsAndSizes.size() == 1)
      Reg = ArgRegsAndSizes.front().first;

    if (Reg && Reg.isVirtual()) {
      MachineRegisterInfo &RegInfo = MF.getRegInfo();
      Register PR = RegInfo.getLiveInPhysReg(Reg);
      if (PR)
        Reg = PR;
    }
    if (Reg) {
      Op = MachineOperand::CreateReg(Reg, false);
      IsIndirect = IsDbgDeclare;
    }
  }

  if (!Op && N.getNode()) {
    // Check if frame index is available.
    SDValue LCandidate = peekThroughBitcasts(N);
    if (LoadSDNode *LNode = dyn_cast<LoadSDNode>(LCandidate.getNode()))
      if (FrameIndexSDNode *FINode =
          dyn_cast<FrameIndexSDNode>(LNode->getBasePtr().getNode()))
        Op = MachineOperand::CreateFI(FINode->getIndex());
  }

  if (!Op) {
    // Create a DBG_VALUE for each decomposed value in ArgRegs to cover Reg
    auto splitMultiRegDbgValue = [&](ArrayRef<std::pair<unsigned, TypeSize>>
                                         SplitRegs) {
      unsigned Offset = 0;
      for (auto RegAndSize : SplitRegs) {
        // If the expression is already a fragment, the current register
        // offset+size might extend beyond the fragment. In this case, only
        // the register bits that are inside the fragment are relevant.
        int RegFragmentSizeInBits = RegAndSize.second;
        if (auto ExprFragmentInfo = Expr->getFragmentInfo()) {
          uint64_t ExprFragmentSizeInBits = ExprFragmentInfo->SizeInBits;
          // The register is entirely outside the expression fragment,
          // so is irrelevant for debug info.
          if (Offset >= ExprFragmentSizeInBits)
            break;
          // The register is partially outside the expression fragment, only
          // the low bits within the fragment are relevant for debug info.
          if (Offset + RegFragmentSizeInBits > ExprFragmentSizeInBits) {
            RegFragmentSizeInBits = ExprFragmentSizeInBits - Offset;
          }
        }

        auto FragmentExpr = DIExpression::createFragmentExpression(
            Expr, Offset, RegFragmentSizeInBits);
        Offset += RegAndSize.second;
        // If a valid fragment expression cannot be created, the variable's
        // correct value cannot be determined and so it is set as Undef.
        if (!FragmentExpr) {
          SDDbgValue *SDV = DAG.getConstantDbgValue(
              Variable, Expr, UndefValue::get(V->getType()), DL, SDNodeOrder);
          DAG.AddDbgValue(SDV, false);
          continue;
        }
        FuncInfo.ArgDbgValues.push_back(
          BuildMI(MF, DL, TII->get(TargetOpcode::DBG_VALUE), IsDbgDeclare,
                  RegAndSize.first, Variable, *FragmentExpr));
      }
    };

    // Check if ValueMap has reg number.
    DenseMap<const Value *, Register>::const_iterator
      VMI = FuncInfo.ValueMap.find(V);
    if (VMI != FuncInfo.ValueMap.end()) {
      const auto &TLI = DAG.getTargetLoweringInfo();
      RegsForValue RFV(V->getContext(), TLI, DAG.getDataLayout(), VMI->second,
                       V->getType(), None);
      if (RFV.occupiesMultipleRegs()) {
        splitMultiRegDbgValue(RFV.getRegsAndSizes());
        return true;
      }

      Op = MachineOperand::CreateReg(VMI->second, false);
      IsIndirect = IsDbgDeclare;
    } else if (ArgRegsAndSizes.size() > 1) {
      // This was split due to the calling convention, and no virtual register
      // mapping exists for the value.
      splitMultiRegDbgValue(ArgRegsAndSizes);
      return true;
    }
  }

  if (!Op)
    return false;

  assert(Variable->isValidLocationForIntrinsic(DL) &&
         "Expected inlined-at fields to agree");
  IsIndirect = (Op->isReg()) ? IsIndirect : true;
  FuncInfo.ArgDbgValues.push_back(
      BuildMI(MF, DL, TII->get(TargetOpcode::DBG_VALUE), IsIndirect,
              *Op, Variable, Expr));

  return true;
}

/// Return the appropriate SDDbgValue based on N.
SDDbgValue *SelectionDAGBuilder::getDbgValue(SDValue N,
                                             DILocalVariable *Variable,
                                             DIExpression *Expr,
                                             const DebugLoc &dl,
                                             unsigned DbgSDNodeOrder) {
  if (auto *FISDN = dyn_cast<FrameIndexSDNode>(N.getNode())) {
    // Construct a FrameIndexDbgValue for FrameIndexSDNodes so we can describe
    // stack slot locations.
    //
    // Consider "int x = 0; int *px = &x;". There are two kinds of interesting
    // debug values here after optimization:
    //
    //   dbg.value(i32* %px, !"int *px", !DIExpression()), and
    //   dbg.value(i32* %px, !"int x", !DIExpression(DW_OP_deref))
    //
    // Both describe the direct values of their associated variables.
    return DAG.getFrameIndexDbgValue(Variable, Expr, FISDN->getIndex(),
                                     /*IsIndirect*/ false, dl, DbgSDNodeOrder);
  }
  return DAG.getDbgValue(Variable, Expr, N.getNode(), N.getResNo(),
                         /*IsIndirect*/ false, dl, DbgSDNodeOrder);
}

static unsigned FixedPointIntrinsicToOpcode(unsigned Intrinsic) {
  switch (Intrinsic) {
  case Intrinsic::smul_fix:
    return ISD::SMULFIX;
  case Intrinsic::umul_fix:
    return ISD::UMULFIX;
  case Intrinsic::smul_fix_sat:
    return ISD::SMULFIXSAT;
  case Intrinsic::umul_fix_sat:
    return ISD::UMULFIXSAT;
  case Intrinsic::sdiv_fix:
    return ISD::SDIVFIX;
  case Intrinsic::udiv_fix:
    return ISD::UDIVFIX;
  case Intrinsic::sdiv_fix_sat:
    return ISD::SDIVFIXSAT;
  case Intrinsic::udiv_fix_sat:
    return ISD::UDIVFIXSAT;
  default:
    llvm_unreachable("Unhandled fixed point intrinsic");
  }
}

void SelectionDAGBuilder::lowerCallToExternalSymbol(const CallInst &I,
                                           const char *FunctionName) {
  assert(FunctionName && "FunctionName must not be nullptr");
  SDValue Callee = DAG.getExternalSymbol(
      FunctionName,
      DAG.getTargetLoweringInfo().getPointerTy(DAG.getDataLayout()));
  LowerCallTo(I, Callee, I.isTailCall());
}

/// Given a @llvm.call.preallocated.setup, return the corresponding
/// preallocated call.
static const CallBase *FindPreallocatedCall(const Value *PreallocatedSetup) {
  assert(cast<CallBase>(PreallocatedSetup)
                 ->getCalledFunction()
                 ->getIntrinsicID() == Intrinsic::call_preallocated_setup &&
         "expected call_preallocated_setup Value");
  for (auto *U : PreallocatedSetup->users()) {
    auto *UseCall = cast<CallBase>(U);
    const Function *Fn = UseCall->getCalledFunction();
    if (!Fn || Fn->getIntrinsicID() != Intrinsic::call_preallocated_arg) {
      return UseCall;
    }
  }
  llvm_unreachable("expected corresponding call to preallocated setup/arg");
}

/// Lower the call to the specified intrinsic function.
void SelectionDAGBuilder::visitIntrinsicCall(const CallInst &I,
                                             unsigned Intrinsic) {
  const TargetLowering &TLI = DAG.getTargetLoweringInfo();
  SDLoc sdl = getCurSDLoc();
  DebugLoc dl = getCurDebugLoc();
  SDValue Res;

  SDNodeFlags Flags;
  if (auto *FPOp = dyn_cast<FPMathOperator>(&I))
    Flags.copyFMF(*FPOp);

  switch (Intrinsic) {
  default:
    // By default, turn this into a target intrinsic node.
    visitTargetIntrinsic(I, Intrinsic);
    return;
  case Intrinsic::vscale: {
    match(&I, m_VScale(DAG.getDataLayout()));
    EVT VT = TLI.getValueType(DAG.getDataLayout(), I.getType());
    setValue(&I,
             DAG.getVScale(getCurSDLoc(), VT, APInt(VT.getSizeInBits(), 1)));
    return;
  }
  case Intrinsic::vastart:  visitVAStart(I); return;
  case Intrinsic::vaend:    visitVAEnd(I); return;
  case Intrinsic::vacopy:   visitVACopy(I); return;
  case Intrinsic::returnaddress:
    setValue(&I, DAG.getNode(ISD::RETURNADDR, sdl,
                             TLI.getPointerTy(DAG.getDataLayout()),
                             getValue(I.getArgOperand(0))));
    return;
  case Intrinsic::addressofreturnaddress:
    setValue(&I, DAG.getNode(ISD::ADDROFRETURNADDR, sdl,
                             TLI.getPointerTy(DAG.getDataLayout())));
    return;
  case Intrinsic::sponentry:
    setValue(&I, DAG.getNode(ISD::SPONENTRY, sdl,
                             TLI.getFrameIndexTy(DAG.getDataLayout())));
    return;
  case Intrinsic::frameaddress:
    setValue(&I, DAG.getNode(ISD::FRAMEADDR, sdl,
                             TLI.getFrameIndexTy(DAG.getDataLayout()),
                             getValue(I.getArgOperand(0))));
    return;
  case Intrinsic::read_volatile_register:
  case Intrinsic::read_register: {
    Value *Reg = I.getArgOperand(0);
    SDValue Chain = getRoot();
    SDValue RegName =
        DAG.getMDNode(cast<MDNode>(cast<MetadataAsValue>(Reg)->getMetadata()));
    EVT VT = TLI.getValueType(DAG.getDataLayout(), I.getType());
    Res = DAG.getNode(ISD::READ_REGISTER, sdl,
      DAG.getVTList(VT, MVT::Other), Chain, RegName);
    setValue(&I, Res);
    DAG.setRoot(Res.getValue(1));
    return;
  }
  case Intrinsic::write_register: {
    Value *Reg = I.getArgOperand(0);
    Value *RegValue = I.getArgOperand(1);
    SDValue Chain = getRoot();
    SDValue RegName =
        DAG.getMDNode(cast<MDNode>(cast<MetadataAsValue>(Reg)->getMetadata()));
    DAG.setRoot(DAG.getNode(ISD::WRITE_REGISTER, sdl, MVT::Other, Chain,
                            RegName, getValue(RegValue)));
    return;
  }
  case Intrinsic::memcpy: {
    const auto &MCI = cast<MemCpyInst>(I);
    SDValue Op1 = getValue(I.getArgOperand(0));
    SDValue Op2 = getValue(I.getArgOperand(1));
    SDValue Op3 = getValue(I.getArgOperand(2));
    // @llvm.memcpy defines 0 and 1 to both mean no alignment.
    Align DstAlign = MCI.getDestAlign().valueOrOne();
    Align SrcAlign = MCI.getSourceAlign().valueOrOne();
    Align Alignment = commonAlignment(DstAlign, SrcAlign);
    bool isVol = MCI.isVolatile();
    bool isTC = I.isTailCall() && isInTailCallPosition(I, DAG.getTarget());
    // FIXME: Support passing different dest/src alignments to the memcpy DAG
    // node.
    SDValue Root = isVol ? getRoot() : getMemoryRoot();
    SDValue MC = DAG.getMemcpy(Root, sdl, Op1, Op2, Op3, Alignment, isVol,
                               /* AlwaysInline */ false, isTC,
                               MachinePointerInfo(I.getArgOperand(0)),
                               MachinePointerInfo(I.getArgOperand(1)));
    updateDAGForMaybeTailCall(MC);
    return;
  }
  case Intrinsic::memcpy_inline: {
    const auto &MCI = cast<MemCpyInlineInst>(I);
    SDValue Dst = getValue(I.getArgOperand(0));
    SDValue Src = getValue(I.getArgOperand(1));
    SDValue Size = getValue(I.getArgOperand(2));
    assert(isa<ConstantSDNode>(Size) && "memcpy_inline needs constant size");
    // @llvm.memcpy.inline defines 0 and 1 to both mean no alignment.
    Align DstAlign = MCI.getDestAlign().valueOrOne();
    Align SrcAlign = MCI.getSourceAlign().valueOrOne();
    Align Alignment = commonAlignment(DstAlign, SrcAlign);
    bool isVol = MCI.isVolatile();
    bool isTC = I.isTailCall() && isInTailCallPosition(I, DAG.getTarget());
    // FIXME: Support passing different dest/src alignments to the memcpy DAG
    // node.
    SDValue MC = DAG.getMemcpy(getRoot(), sdl, Dst, Src, Size, Alignment, isVol,
                               /* AlwaysInline */ true, isTC,
                               MachinePointerInfo(I.getArgOperand(0)),
                               MachinePointerInfo(I.getArgOperand(1)));
    updateDAGForMaybeTailCall(MC);
    return;
  }
  case Intrinsic::memset: {
    const auto &MSI = cast<MemSetInst>(I);
    SDValue Op1 = getValue(I.getArgOperand(0));
    SDValue Op2 = getValue(I.getArgOperand(1));
    SDValue Op3 = getValue(I.getArgOperand(2));
    // @llvm.memset defines 0 and 1 to both mean no alignment.
    Align Alignment = MSI.getDestAlign().valueOrOne();
    bool isVol = MSI.isVolatile();
    bool isTC = I.isTailCall() && isInTailCallPosition(I, DAG.getTarget());
    SDValue Root = isVol ? getRoot() : getMemoryRoot();
    SDValue MS = DAG.getMemset(Root, sdl, Op1, Op2, Op3, Alignment, isVol, isTC,
                               MachinePointerInfo(I.getArgOperand(0)));
    updateDAGForMaybeTailCall(MS);
    return;
  }
  case Intrinsic::memmove: {
    const auto &MMI = cast<MemMoveInst>(I);
    SDValue Op1 = getValue(I.getArgOperand(0));
    SDValue Op2 = getValue(I.getArgOperand(1));
    SDValue Op3 = getValue(I.getArgOperand(2));
    // @llvm.memmove defines 0 and 1 to both mean no alignment.
    Align DstAlign = MMI.getDestAlign().valueOrOne();
    Align SrcAlign = MMI.getSourceAlign().valueOrOne();
    Align Alignment = commonAlignment(DstAlign, SrcAlign);
    bool isVol = MMI.isVolatile();
    bool isTC = I.isTailCall() && isInTailCallPosition(I, DAG.getTarget());
    // FIXME: Support passing different dest/src alignments to the memmove DAG
    // node.
    SDValue Root = isVol ? getRoot() : getMemoryRoot();
    SDValue MM = DAG.getMemmove(Root, sdl, Op1, Op2, Op3, Alignment, isVol,
                                isTC, MachinePointerInfo(I.getArgOperand(0)),
                                MachinePointerInfo(I.getArgOperand(1)));
    updateDAGForMaybeTailCall(MM);
    return;
  }
  case Intrinsic::memcpy_element_unordered_atomic: {
    const AtomicMemCpyInst &MI = cast<AtomicMemCpyInst>(I);
    SDValue Dst = getValue(MI.getRawDest());
    SDValue Src = getValue(MI.getRawSource());
    SDValue Length = getValue(MI.getLength());

    unsigned DstAlign = MI.getDestAlignment();
    unsigned SrcAlign = MI.getSourceAlignment();
    Type *LengthTy = MI.getLength()->getType();
    unsigned ElemSz = MI.getElementSizeInBytes();
    bool isTC = I.isTailCall() && isInTailCallPosition(I, DAG.getTarget());
    SDValue MC = DAG.getAtomicMemcpy(getRoot(), sdl, Dst, DstAlign, Src,
                                     SrcAlign, Length, LengthTy, ElemSz, isTC,
                                     MachinePointerInfo(MI.getRawDest()),
                                     MachinePointerInfo(MI.getRawSource()));
    updateDAGForMaybeTailCall(MC);
    return;
  }
  case Intrinsic::memmove_element_unordered_atomic: {
    auto &MI = cast<AtomicMemMoveInst>(I);
    SDValue Dst = getValue(MI.getRawDest());
    SDValue Src = getValue(MI.getRawSource());
    SDValue Length = getValue(MI.getLength());

    unsigned DstAlign = MI.getDestAlignment();
    unsigned SrcAlign = MI.getSourceAlignment();
    Type *LengthTy = MI.getLength()->getType();
    unsigned ElemSz = MI.getElementSizeInBytes();
    bool isTC = I.isTailCall() && isInTailCallPosition(I, DAG.getTarget());
    SDValue MC = DAG.getAtomicMemmove(getRoot(), sdl, Dst, DstAlign, Src,
                                      SrcAlign, Length, LengthTy, ElemSz, isTC,
                                      MachinePointerInfo(MI.getRawDest()),
                                      MachinePointerInfo(MI.getRawSource()));
    updateDAGForMaybeTailCall(MC);
    return;
  }
  case Intrinsic::memset_element_unordered_atomic: {
    auto &MI = cast<AtomicMemSetInst>(I);
    SDValue Dst = getValue(MI.getRawDest());
    SDValue Val = getValue(MI.getValue());
    SDValue Length = getValue(MI.getLength());

    unsigned DstAlign = MI.getDestAlignment();
    Type *LengthTy = MI.getLength()->getType();
    unsigned ElemSz = MI.getElementSizeInBytes();
    bool isTC = I.isTailCall() && isInTailCallPosition(I, DAG.getTarget());
    SDValue MC = DAG.getAtomicMemset(getRoot(), sdl, Dst, DstAlign, Val, Length,
                                     LengthTy, ElemSz, isTC,
                                     MachinePointerInfo(MI.getRawDest()));
    updateDAGForMaybeTailCall(MC);
    return;
  }
  case Intrinsic::call_preallocated_setup: {
    const CallBase *PreallocatedCall = FindPreallocatedCall(&I);
    SDValue SrcValue = DAG.getSrcValue(PreallocatedCall);
    SDValue Res = DAG.getNode(ISD::PREALLOCATED_SETUP, sdl, MVT::Other,
                              getRoot(), SrcValue);
    setValue(&I, Res);
    DAG.setRoot(Res);
    return;
  }
  case Intrinsic::call_preallocated_arg: {
    const CallBase *PreallocatedCall = FindPreallocatedCall(I.getOperand(0));
    SDValue SrcValue = DAG.getSrcValue(PreallocatedCall);
    SDValue Ops[3];
    Ops[0] = getRoot();
    Ops[1] = SrcValue;
    Ops[2] = DAG.getTargetConstant(*cast<ConstantInt>(I.getArgOperand(1)), sdl,
                                   MVT::i32); // arg index
    SDValue Res = DAG.getNode(
        ISD::PREALLOCATED_ARG, sdl,
        DAG.getVTList(TLI.getPointerTy(DAG.getDataLayout()), MVT::Other), Ops);
    setValue(&I, Res);
    DAG.setRoot(Res.getValue(1));
    return;
  }
  case Intrinsic::dbg_addr:
  case Intrinsic::dbg_declare: {
    // Assume dbg.addr and dbg.declare can not currently use DIArgList, i.e.
    // they are non-variadic.
    const auto &DI = cast<DbgVariableIntrinsic>(I);
    assert(!DI.hasArgList() && "Only dbg.value should currently use DIArgList");
    DILocalVariable *Variable = DI.getVariable();
    DIExpression *Expression = DI.getExpression();
    dropDanglingDebugInfo(Variable, Expression);
    assert(Variable && "Missing variable");
    LLVM_DEBUG(dbgs() << "SelectionDAG visiting debug intrinsic: " << DI
                      << "\n");
    // Check if address has undef value.
    const Value *Address = DI.getVariableLocationOp(0);
    if (!Address || isa<UndefValue>(Address) ||
        (Address->use_empty() && !isa<Argument>(Address))) {
      LLVM_DEBUG(dbgs() << "Dropping debug info for " << DI
                        << " (bad/undef/unused-arg address)\n");
      return;
    }

    bool isParameter = Variable->isParameter() || isa<Argument>(Address);

    // Check if this variable can be described by a frame index, typically
    // either as a static alloca or a byval parameter.
    int FI = std::numeric_limits<int>::max();
    if (const auto *AI =
            dyn_cast<AllocaInst>(Address->stripInBoundsConstantOffsets())) {
      if (AI->isStaticAlloca()) {
        auto I = FuncInfo.StaticAllocaMap.find(AI);
        if (I != FuncInfo.StaticAllocaMap.end())
          FI = I->second;
      }
    } else if (const auto *Arg = dyn_cast<Argument>(
                   Address->stripInBoundsConstantOffsets())) {
      FI = FuncInfo.getArgumentFrameIndex(Arg);
    }

    // llvm.dbg.addr is control dependent and always generates indirect
    // DBG_VALUE instructions. llvm.dbg.declare is handled as a frame index in
    // the MachineFunction variable table.
    if (FI != std::numeric_limits<int>::max()) {
      if (Intrinsic == Intrinsic::dbg_addr) {
        SDDbgValue *SDV = DAG.getFrameIndexDbgValue(
            Variable, Expression, FI, getRoot().getNode(), /*IsIndirect*/ true,
            dl, SDNodeOrder);
        DAG.AddDbgValue(SDV, isParameter);
      } else {
        LLVM_DEBUG(dbgs() << "Skipping " << DI
                          << " (variable info stashed in MF side table)\n");
      }
      return;
    }

    SDValue &N = NodeMap[Address];
    if (!N.getNode() && isa<Argument>(Address))
      // Check unused arguments map.
      N = UnusedArgNodeMap[Address];
    SDDbgValue *SDV;
    if (N.getNode()) {
      if (const BitCastInst *BCI = dyn_cast<BitCastInst>(Address))
        Address = BCI->getOperand(0);
      // Parameters are handled specially.
      auto FINode = dyn_cast<FrameIndexSDNode>(N.getNode());
      if (isParameter && FINode) {
        // Byval parameter. We have a frame index at this point.
        SDV =
            DAG.getFrameIndexDbgValue(Variable, Expression, FINode->getIndex(),
                                      /*IsIndirect*/ true, dl, SDNodeOrder);
      } else if (isa<Argument>(Address)) {
        // Address is an argument, so try to emit its dbg value using
        // virtual register info from the FuncInfo.ValueMap.
        EmitFuncArgumentDbgValue(Address, Variable, Expression, dl, true, N);
        return;
      } else {
        SDV = DAG.getDbgValue(Variable, Expression, N.getNode(), N.getResNo(),
                              true, dl, SDNodeOrder);
      }
      DAG.AddDbgValue(SDV, isParameter);
    } else {
      // If Address is an argument then try to emit its dbg value using
      // virtual register info from the FuncInfo.ValueMap.
      if (!EmitFuncArgumentDbgValue(Address, Variable, Expression, dl, true,
                                    N)) {
        LLVM_DEBUG(dbgs() << "Dropping debug info for " << DI
                          << " (could not emit func-arg dbg_value)\n");
      }
    }
    return;
  }
  case Intrinsic::dbg_label: {
    const DbgLabelInst &DI = cast<DbgLabelInst>(I);
    DILabel *Label = DI.getLabel();
    assert(Label && "Missing label");

    SDDbgLabel *SDV;
    SDV = DAG.getDbgLabel(Label, dl, SDNodeOrder);
    DAG.AddDbgLabel(SDV);
    return;
  }
  case Intrinsic::dbg_value: {
    const DbgValueInst &DI = cast<DbgValueInst>(I);
    assert(DI.getVariable() && "Missing variable");

    DILocalVariable *Variable = DI.getVariable();
    DIExpression *Expression = DI.getExpression();
    dropDanglingDebugInfo(Variable, Expression);
    SmallVector<Value *, 4> Values(DI.getValues());
    if (Values.empty())
      return;

    if (std::count(Values.begin(), Values.end(), nullptr))
      return;

    bool IsVariadic = DI.hasArgList();
    if (!handleDebugValue(Values, Variable, Expression, dl, DI.getDebugLoc(),
                          SDNodeOrder, IsVariadic))
      addDanglingDebugInfo(&DI, dl, SDNodeOrder);
    return;
  }

  case Intrinsic::eh_typeid_for: {
    // Find the type id for the given typeinfo.
    GlobalValue *GV = ExtractTypeInfo(I.getArgOperand(0));
    unsigned TypeID = DAG.getMachineFunction().getTypeIDFor(GV);
    Res = DAG.getConstant(TypeID, sdl, MVT::i32);
    setValue(&I, Res);
    return;
  }

  case Intrinsic::eh_return_i32:
  case Intrinsic::eh_return_i64:
    DAG.getMachineFunction().setCallsEHReturn(true);
    DAG.setRoot(DAG.getNode(ISD::EH_RETURN, sdl,
                            MVT::Other,
                            getControlRoot(),
                            getValue(I.getArgOperand(0)),
                            getValue(I.getArgOperand(1))));
    return;
  case Intrinsic::eh_unwind_init:
    DAG.getMachineFunction().setCallsUnwindInit(true);
    return;
  case Intrinsic::eh_dwarf_cfa:
    setValue(&I, DAG.getNode(ISD::EH_DWARF_CFA, sdl,
                             TLI.getPointerTy(DAG.getDataLayout()),
                             getValue(I.getArgOperand(0))));
    return;
  case Intrinsic::eh_sjlj_callsite: {
    MachineModuleInfo &MMI = DAG.getMachineFunction().getMMI();
    ConstantInt *CI = dyn_cast<ConstantInt>(I.getArgOperand(0));
    assert(CI && "Non-constant call site value in eh.sjlj.callsite!");
    assert(MMI.getCurrentCallSite() == 0 && "Overlapping call sites!");

    MMI.setCurrentCallSite(CI->getZExtValue());
    return;
  }
  case Intrinsic::eh_sjlj_functioncontext: {
    // Get and store the index of the function context.
    MachineFrameInfo &MFI = DAG.getMachineFunction().getFrameInfo();
    AllocaInst *FnCtx =
      cast<AllocaInst>(I.getArgOperand(0)->stripPointerCasts());
    int FI = FuncInfo.StaticAllocaMap[FnCtx];
    MFI.setFunctionContextIndex(FI);
    return;
  }
  case Intrinsic::eh_sjlj_setjmp: {
    SDValue Ops[2];
    Ops[0] = getRoot();
    Ops[1] = getValue(I.getArgOperand(0));
    SDValue Op = DAG.getNode(ISD::EH_SJLJ_SETJMP, sdl,
                             DAG.getVTList(MVT::i32, MVT::Other), Ops);
    setValue(&I, Op.getValue(0));
    DAG.setRoot(Op.getValue(1));
    return;
  }
  case Intrinsic::eh_sjlj_longjmp:
    DAG.setRoot(DAG.getNode(ISD::EH_SJLJ_LONGJMP, sdl, MVT::Other,
                            getRoot(), getValue(I.getArgOperand(0))));
    return;
  case Intrinsic::eh_sjlj_setup_dispatch:
    DAG.setRoot(DAG.getNode(ISD::EH_SJLJ_SETUP_DISPATCH, sdl, MVT::Other,
                            getRoot()));
    return;
  case Intrinsic::masked_gather:
    visitMaskedGather(I);
    return;
  case Intrinsic::masked_load:
    visitMaskedLoad(I);
    return;
  case Intrinsic::masked_scatter:
    visitMaskedScatter(I);
    return;
  case Intrinsic::masked_store:
    visitMaskedStore(I);
    return;
  case Intrinsic::masked_expandload:
    visitMaskedLoad(I, true /* IsExpanding */);
    return;
  case Intrinsic::masked_compressstore:
    visitMaskedStore(I, true /* IsCompressing */);
    return;
  case Intrinsic::powi:
    setValue(&I, ExpandPowI(sdl, getValue(I.getArgOperand(0)),
                            getValue(I.getArgOperand(1)), DAG));
    return;
  case Intrinsic::log:
    setValue(&I, expandLog(sdl, getValue(I.getArgOperand(0)), DAG, TLI, Flags));
    return;
  case Intrinsic::log2:
    setValue(&I,
             expandLog2(sdl, getValue(I.getArgOperand(0)), DAG, TLI, Flags));
    return;
  case Intrinsic::log10:
    setValue(&I,
             expandLog10(sdl, getValue(I.getArgOperand(0)), DAG, TLI, Flags));
    return;
  case Intrinsic::exp:
    setValue(&I, expandExp(sdl, getValue(I.getArgOperand(0)), DAG, TLI, Flags));
    return;
  case Intrinsic::exp2:
    setValue(&I,
             expandExp2(sdl, getValue(I.getArgOperand(0)), DAG, TLI, Flags));
    return;
  case Intrinsic::pow:
    setValue(&I, expandPow(sdl, getValue(I.getArgOperand(0)),
                           getValue(I.getArgOperand(1)), DAG, TLI, Flags));
    return;
  case Intrinsic::sqrt:
  case Intrinsic::fabs:
  case Intrinsic::sin:
  case Intrinsic::cos:
  case Intrinsic::floor:
  case Intrinsic::ceil:
  case Intrinsic::trunc:
  case Intrinsic::rint:
  case Intrinsic::nearbyint:
  case Intrinsic::round:
  case Intrinsic::roundeven:
  case Intrinsic::canonicalize: {
    unsigned Opcode;
    switch (Intrinsic) {
    default: llvm_unreachable("Impossible intrinsic");  // Can't reach here.
    case Intrinsic::sqrt:      Opcode = ISD::FSQRT;      break;
    case Intrinsic::fabs:      Opcode = ISD::FABS;       break;
    case Intrinsic::sin:       Opcode = ISD::FSIN;       break;
    case Intrinsic::cos:       Opcode = ISD::FCOS;       break;
    case Intrinsic::floor:     Opcode = ISD::FFLOOR;     break;
    case Intrinsic::ceil:      Opcode = ISD::FCEIL;      break;
    case Intrinsic::trunc:     Opcode = ISD::FTRUNC;     break;
    case Intrinsic::rint:      Opcode = ISD::FRINT;      break;
    case Intrinsic::nearbyint: Opcode = ISD::FNEARBYINT; break;
    case Intrinsic::round:     Opcode = ISD::FROUND;     break;
    case Intrinsic::roundeven: Opcode = ISD::FROUNDEVEN; break;
    case Intrinsic::canonicalize: Opcode = ISD::FCANONICALIZE; break;
    }

    setValue(&I, DAG.getNode(Opcode, sdl,
                             getValue(I.getArgOperand(0)).getValueType(),
                             getValue(I.getArgOperand(0)), Flags));
    return;
  }
  case Intrinsic::lround:
  case Intrinsic::llround:
  case Intrinsic::lrint:
  case Intrinsic::llrint: {
    unsigned Opcode;
    switch (Intrinsic) {
    default: llvm_unreachable("Impossible intrinsic");  // Can't reach here.
    case Intrinsic::lround:  Opcode = ISD::LROUND;  break;
    case Intrinsic::llround: Opcode = ISD::LLROUND; break;
    case Intrinsic::lrint:   Opcode = ISD::LRINT;   break;
    case Intrinsic::llrint:  Opcode = ISD::LLRINT;  break;
    }

    EVT RetVT = TLI.getValueType(DAG.getDataLayout(), I.getType());
    setValue(&I, DAG.getNode(Opcode, sdl, RetVT,
                             getValue(I.getArgOperand(0))));
    return;
  }
  case Intrinsic::minnum:
    setValue(&I, DAG.getNode(ISD::FMINNUM, sdl,
                             getValue(I.getArgOperand(0)).getValueType(),
                             getValue(I.getArgOperand(0)),
                             getValue(I.getArgOperand(1)), Flags));
    return;
  case Intrinsic::maxnum:
    setValue(&I, DAG.getNode(ISD::FMAXNUM, sdl,
                             getValue(I.getArgOperand(0)).getValueType(),
                             getValue(I.getArgOperand(0)),
                             getValue(I.getArgOperand(1)), Flags));
    return;
  case Intrinsic::minimum:
    setValue(&I, DAG.getNode(ISD::FMINIMUM, sdl,
                             getValue(I.getArgOperand(0)).getValueType(),
                             getValue(I.getArgOperand(0)),
                             getValue(I.getArgOperand(1)), Flags));
    return;
  case Intrinsic::maximum:
    setValue(&I, DAG.getNode(ISD::FMAXIMUM, sdl,
                             getValue(I.getArgOperand(0)).getValueType(),
                             getValue(I.getArgOperand(0)),
                             getValue(I.getArgOperand(1)), Flags));
    return;
  case Intrinsic::copysign:
    setValue(&I, DAG.getNode(ISD::FCOPYSIGN, sdl,
                             getValue(I.getArgOperand(0)).getValueType(),
                             getValue(I.getArgOperand(0)),
                             getValue(I.getArgOperand(1)), Flags));
    return;
  case Intrinsic::fma:
    setValue(&I, DAG.getNode(
                     ISD::FMA, sdl, getValue(I.getArgOperand(0)).getValueType(),
                     getValue(I.getArgOperand(0)), getValue(I.getArgOperand(1)),
                     getValue(I.getArgOperand(2)), Flags));
    return;
#define INSTRUCTION(NAME, NARG, ROUND_MODE, INTRINSIC)                         \
  case Intrinsic::INTRINSIC:
#include "llvm/IR/ConstrainedOps.def"
    visitConstrainedFPIntrinsic(cast<ConstrainedFPIntrinsic>(I));
    return;
#define BEGIN_REGISTER_VP_INTRINSIC(VPID, ...) case Intrinsic::VPID:
#include "llvm/IR/VPIntrinsics.def"
    visitVectorPredicationIntrinsic(cast<VPIntrinsic>(I));
    return;
  case Intrinsic::fmuladd: {
    EVT VT = TLI.getValueType(DAG.getDataLayout(), I.getType());
    if (TM.Options.AllowFPOpFusion != FPOpFusion::Strict &&
        TLI.isFMAFasterThanFMulAndFAdd(DAG.getMachineFunction(), VT)) {
      setValue(&I, DAG.getNode(ISD::FMA, sdl,
                               getValue(I.getArgOperand(0)).getValueType(),
                               getValue(I.getArgOperand(0)),
                               getValue(I.getArgOperand(1)),
                               getValue(I.getArgOperand(2)), Flags));
    } else {
      // TODO: Intrinsic calls should have fast-math-flags.
      SDValue Mul = DAG.getNode(
          ISD::FMUL, sdl, getValue(I.getArgOperand(0)).getValueType(),
          getValue(I.getArgOperand(0)), getValue(I.getArgOperand(1)), Flags);
      SDValue Add = DAG.getNode(ISD::FADD, sdl,
                                getValue(I.getArgOperand(0)).getValueType(),
                                Mul, getValue(I.getArgOperand(2)), Flags);
      setValue(&I, Add);
    }
    return;
  }
  case Intrinsic::convert_to_fp16:
    setValue(&I, DAG.getNode(ISD::BITCAST, sdl, MVT::i16,
                             DAG.getNode(ISD::FP_ROUND, sdl, MVT::f16,
                                         getValue(I.getArgOperand(0)),
                                         DAG.getTargetConstant(0, sdl,
                                                               MVT::i32))));
    return;
  case Intrinsic::convert_from_fp16:
    setValue(&I, DAG.getNode(ISD::FP_EXTEND, sdl,
                             TLI.getValueType(DAG.getDataLayout(), I.getType()),
                             DAG.getNode(ISD::BITCAST, sdl, MVT::f16,
                                         getValue(I.getArgOperand(0)))));
    return;
  case Intrinsic::fptosi_sat: {
    EVT VT = TLI.getValueType(DAG.getDataLayout(), I.getType());
    setValue(&I, DAG.getNode(ISD::FP_TO_SINT_SAT, sdl, VT,
                             getValue(I.getArgOperand(0)),
                             DAG.getValueType(VT.getScalarType())));
    return;
  }
  case Intrinsic::fptoui_sat: {
    EVT VT = TLI.getValueType(DAG.getDataLayout(), I.getType());
    setValue(&I, DAG.getNode(ISD::FP_TO_UINT_SAT, sdl, VT,
                             getValue(I.getArgOperand(0)),
                             DAG.getValueType(VT.getScalarType())));
    return;
  }
  case Intrinsic::set_rounding:
    Res = DAG.getNode(ISD::SET_ROUNDING, sdl, MVT::Other,
                      {getRoot(), getValue(I.getArgOperand(0))});
    setValue(&I, Res);
    DAG.setRoot(Res.getValue(0));
    return;
  case Intrinsic::pcmarker: {
    SDValue Tmp = getValue(I.getArgOperand(0));
    DAG.setRoot(DAG.getNode(ISD::PCMARKER, sdl, MVT::Other, getRoot(), Tmp));
    return;
  }
  case Intrinsic::readcyclecounter: {
    SDValue Op = getRoot();
    Res = DAG.getNode(ISD::READCYCLECOUNTER, sdl,
                      DAG.getVTList(MVT::i64, MVT::Other), Op);
    setValue(&I, Res);
    DAG.setRoot(Res.getValue(1));
    return;
  }
  case Intrinsic::bitreverse:
    setValue(&I, DAG.getNode(ISD::BITREVERSE, sdl,
                             getValue(I.getArgOperand(0)).getValueType(),
                             getValue(I.getArgOperand(0))));
    return;
  case Intrinsic::bswap:
    setValue(&I, DAG.getNode(ISD::BSWAP, sdl,
                             getValue(I.getArgOperand(0)).getValueType(),
                             getValue(I.getArgOperand(0))));
    return;
  case Intrinsic::cttz: {
    SDValue Arg = getValue(I.getArgOperand(0));
    ConstantInt *CI = cast<ConstantInt>(I.getArgOperand(1));
    EVT Ty = Arg.getValueType();
    setValue(&I, DAG.getNode(CI->isZero() ? ISD::CTTZ : ISD::CTTZ_ZERO_UNDEF,
                             sdl, Ty, Arg));
    return;
  }
  case Intrinsic::ctlz: {
    SDValue Arg = getValue(I.getArgOperand(0));
    ConstantInt *CI = cast<ConstantInt>(I.getArgOperand(1));
    EVT Ty = Arg.getValueType();
    setValue(&I, DAG.getNode(CI->isZero() ? ISD::CTLZ : ISD::CTLZ_ZERO_UNDEF,
                             sdl, Ty, Arg));
    return;
  }
  case Intrinsic::ctpop: {
    SDValue Arg = getValue(I.getArgOperand(0));
    EVT Ty = Arg.getValueType();
    setValue(&I, DAG.getNode(ISD::CTPOP, sdl, Ty, Arg));
    return;
  }
  case Intrinsic::fshl:
  case Intrinsic::fshr: {
    bool IsFSHL = Intrinsic == Intrinsic::fshl;
    SDValue X = getValue(I.getArgOperand(0));
    SDValue Y = getValue(I.getArgOperand(1));
    SDValue Z = getValue(I.getArgOperand(2));
    EVT VT = X.getValueType();

    if (X == Y) {
      auto RotateOpcode = IsFSHL ? ISD::ROTL : ISD::ROTR;
      setValue(&I, DAG.getNode(RotateOpcode, sdl, VT, X, Z));
    } else {
      auto FunnelOpcode = IsFSHL ? ISD::FSHL : ISD::FSHR;
      setValue(&I, DAG.getNode(FunnelOpcode, sdl, VT, X, Y, Z));
    }
    return;
  }
  case Intrinsic::sadd_sat: {
    SDValue Op1 = getValue(I.getArgOperand(0));
    SDValue Op2 = getValue(I.getArgOperand(1));
    setValue(&I, DAG.getNode(ISD::SADDSAT, sdl, Op1.getValueType(), Op1, Op2));
    return;
  }
  case Intrinsic::uadd_sat: {
    SDValue Op1 = getValue(I.getArgOperand(0));
    SDValue Op2 = getValue(I.getArgOperand(1));
    setValue(&I, DAG.getNode(ISD::UADDSAT, sdl, Op1.getValueType(), Op1, Op2));
    return;
  }
  case Intrinsic::ssub_sat: {
    SDValue Op1 = getValue(I.getArgOperand(0));
    SDValue Op2 = getValue(I.getArgOperand(1));
    setValue(&I, DAG.getNode(ISD::SSUBSAT, sdl, Op1.getValueType(), Op1, Op2));
    return;
  }
  case Intrinsic::usub_sat: {
    SDValue Op1 = getValue(I.getArgOperand(0));
    SDValue Op2 = getValue(I.getArgOperand(1));
    setValue(&I, DAG.getNode(ISD::USUBSAT, sdl, Op1.getValueType(), Op1, Op2));
    return;
  }
  case Intrinsic::sshl_sat: {
    SDValue Op1 = getValue(I.getArgOperand(0));
    SDValue Op2 = getValue(I.getArgOperand(1));
    setValue(&I, DAG.getNode(ISD::SSHLSAT, sdl, Op1.getValueType(), Op1, Op2));
    return;
  }
  case Intrinsic::ushl_sat: {
    SDValue Op1 = getValue(I.getArgOperand(0));
    SDValue Op2 = getValue(I.getArgOperand(1));
    setValue(&I, DAG.getNode(ISD::USHLSAT, sdl, Op1.getValueType(), Op1, Op2));
    return;
  }
  case Intrinsic::smul_fix:
  case Intrinsic::umul_fix:
  case Intrinsic::smul_fix_sat:
  case Intrinsic::umul_fix_sat: {
    SDValue Op1 = getValue(I.getArgOperand(0));
    SDValue Op2 = getValue(I.getArgOperand(1));
    SDValue Op3 = getValue(I.getArgOperand(2));
    setValue(&I, DAG.getNode(FixedPointIntrinsicToOpcode(Intrinsic), sdl,
                             Op1.getValueType(), Op1, Op2, Op3));
    return;
  }
  case Intrinsic::sdiv_fix:
  case Intrinsic::udiv_fix:
  case Intrinsic::sdiv_fix_sat:
  case Intrinsic::udiv_fix_sat: {
    SDValue Op1 = getValue(I.getArgOperand(0));
    SDValue Op2 = getValue(I.getArgOperand(1));
    SDValue Op3 = getValue(I.getArgOperand(2));
    setValue(&I, expandDivFix(FixedPointIntrinsicToOpcode(Intrinsic), sdl,
                              Op1, Op2, Op3, DAG, TLI));
    return;
  }
  case Intrinsic::smax: {
    SDValue Op1 = getValue(I.getArgOperand(0));
    SDValue Op2 = getValue(I.getArgOperand(1));
    setValue(&I, DAG.getNode(ISD::SMAX, sdl, Op1.getValueType(), Op1, Op2));
    return;
  }
  case Intrinsic::smin: {
    SDValue Op1 = getValue(I.getArgOperand(0));
    SDValue Op2 = getValue(I.getArgOperand(1));
    setValue(&I, DAG.getNode(ISD::SMIN, sdl, Op1.getValueType(), Op1, Op2));
    return;
  }
  case Intrinsic::umax: {
    SDValue Op1 = getValue(I.getArgOperand(0));
    SDValue Op2 = getValue(I.getArgOperand(1));
    setValue(&I, DAG.getNode(ISD::UMAX, sdl, Op1.getValueType(), Op1, Op2));
    return;
  }
  case Intrinsic::umin: {
    SDValue Op1 = getValue(I.getArgOperand(0));
    SDValue Op2 = getValue(I.getArgOperand(1));
    setValue(&I, DAG.getNode(ISD::UMIN, sdl, Op1.getValueType(), Op1, Op2));
    return;
  }
  case Intrinsic::abs: {
    // TODO: Preserve "int min is poison" arg in SDAG?
    SDValue Op1 = getValue(I.getArgOperand(0));
    setValue(&I, DAG.getNode(ISD::ABS, sdl, Op1.getValueType(), Op1));
    return;
  }
  case Intrinsic::stacksave: {
    SDValue Op = getRoot();
    EVT VT = TLI.getValueType(DAG.getDataLayout(), I.getType());
    Res = DAG.getNode(ISD::STACKSAVE, sdl, DAG.getVTList(VT, MVT::Other), Op);
    setValue(&I, Res);
    DAG.setRoot(Res.getValue(1));
    return;
  }
  case Intrinsic::stackrestore:
    Res = getValue(I.getArgOperand(0));
    DAG.setRoot(DAG.getNode(ISD::STACKRESTORE, sdl, MVT::Other, getRoot(), Res));
    return;
  case Intrinsic::get_dynamic_area_offset: {
    SDValue Op = getRoot();
    EVT PtrTy = TLI.getFrameIndexTy(DAG.getDataLayout());
    EVT ResTy = TLI.getValueType(DAG.getDataLayout(), I.getType());
    // Result type for @llvm.get.dynamic.area.offset should match PtrTy for
    // target.
    if (PtrTy.getFixedSizeInBits() < ResTy.getFixedSizeInBits())
      report_fatal_error("Wrong result type for @llvm.get.dynamic.area.offset"
                         " intrinsic!");
    Res = DAG.getNode(ISD::GET_DYNAMIC_AREA_OFFSET, sdl, DAG.getVTList(ResTy),
                      Op);
    DAG.setRoot(Op);
    setValue(&I, Res);
    return;
  }
  case Intrinsic::stackguard: {
    MachineFunction &MF = DAG.getMachineFunction();
    const Module &M = *MF.getFunction().getParent();
    SDValue Chain = getRoot();
    if (TLI.useLoadStackGuardNode()) {
      Res = getLoadStackGuard(DAG, sdl, Chain);
    } else {
      EVT PtrTy = TLI.getValueType(DAG.getDataLayout(), I.getType());
      const Value *Global = TLI.getSDagStackGuard(M);
      Align Align = DL->getPrefTypeAlign(Global->getType());
      Res = DAG.getLoad(PtrTy, sdl, Chain, getValue(Global),
                        MachinePointerInfo(Global, 0), Align,
                        MachineMemOperand::MOVolatile);
    }
    if (TLI.useStackGuardXorFP())
      Res = TLI.emitStackGuardXorFP(DAG, Res, sdl);
    DAG.setRoot(Chain);
    setValue(&I, Res);
    return;
  }
  case Intrinsic::stackprotector: {
    // Emit code into the DAG to store the stack guard onto the stack.
    MachineFunction &MF = DAG.getMachineFunction();
    MachineFrameInfo &MFI = MF.getFrameInfo();
    SDValue Src, Chain = getRoot();

    if (TLI.useLoadStackGuardNode())
      Src = getLoadStackGuard(DAG, sdl, Chain);
    else
      Src = getValue(I.getArgOperand(0));   // The guard's value.

    AllocaInst *Slot = cast<AllocaInst>(I.getArgOperand(1));

    int FI = FuncInfo.StaticAllocaMap[Slot];
    MFI.setStackProtectorIndex(FI);
    EVT PtrTy = TLI.getFrameIndexTy(DAG.getDataLayout());

    SDValue FIN = DAG.getFrameIndex(FI, PtrTy);

    // Store the stack protector onto the stack.
    Res = DAG.getStore(
        Chain, sdl, Src, FIN,
        MachinePointerInfo::getFixedStack(DAG.getMachineFunction(), FI),
        MaybeAlign(), MachineMemOperand::MOVolatile);
    setValue(&I, Res);
    DAG.setRoot(Res);
    return;
  }
  case Intrinsic::objectsize:
    llvm_unreachable("llvm.objectsize.* should have been lowered already");

  case Intrinsic::is_constant:
    llvm_unreachable("llvm.is.constant.* should have been lowered already");

  case Intrinsic::annotation:
  case Intrinsic::ptr_annotation:
  case Intrinsic::launder_invariant_group:
  case Intrinsic::strip_invariant_group:
    // Drop the intrinsic, but forward the value
    setValue(&I, getValue(I.getOperand(0)));
    return;

  case Intrinsic::assume:
  case Intrinsic::experimental_noalias_scope_decl:
  case Intrinsic::var_annotation:
  case Intrinsic::sideeffect:
    // Discard annotate attributes, noalias scope declarations, assumptions, and
    // artificial side-effects.
    return;

  case Intrinsic::codeview_annotation: {
    // Emit a label associated with this metadata.
    MachineFunction &MF = DAG.getMachineFunction();
    MCSymbol *Label =
        MF.getMMI().getContext().createTempSymbol("annotation", true);
    Metadata *MD = cast<MetadataAsValue>(I.getArgOperand(0))->getMetadata();
    MF.addCodeViewAnnotation(Label, cast<MDNode>(MD));
    Res = DAG.getLabelNode(ISD::ANNOTATION_LABEL, sdl, getRoot(), Label);
    DAG.setRoot(Res);
    return;
  }

  case Intrinsic::init_trampoline: {
    const Function *F = cast<Function>(I.getArgOperand(1)->stripPointerCasts());

    SDValue Ops[6];
    Ops[0] = getRoot();
    Ops[1] = getValue(I.getArgOperand(0));
    Ops[2] = getValue(I.getArgOperand(1));
    Ops[3] = getValue(I.getArgOperand(2));
    Ops[4] = DAG.getSrcValue(I.getArgOperand(0));
    Ops[5] = DAG.getSrcValue(F);

    Res = DAG.getNode(ISD::INIT_TRAMPOLINE, sdl, MVT::Other, Ops);

    DAG.setRoot(Res);
    return;
  }
  case Intrinsic::adjust_trampoline:
    setValue(&I, DAG.getNode(ISD::ADJUST_TRAMPOLINE, sdl,
                             TLI.getPointerTy(DAG.getDataLayout()),
                             getValue(I.getArgOperand(0))));
    return;
  case Intrinsic::gcroot: {
    assert(DAG.getMachineFunction().getFunction().hasGC() &&
           "only valid in functions with gc specified, enforced by Verifier");
    assert(GFI && "implied by previous");
    const Value *Alloca = I.getArgOperand(0)->stripPointerCasts();
    const Constant *TypeMap = cast<Constant>(I.getArgOperand(1));

    FrameIndexSDNode *FI = cast<FrameIndexSDNode>(getValue(Alloca).getNode());
    GFI->addStackRoot(FI->getIndex(), TypeMap);
    return;
  }
  case Intrinsic::gcread:
  case Intrinsic::gcwrite:
    llvm_unreachable("GC failed to lower gcread/gcwrite intrinsics!");
  case Intrinsic::flt_rounds:
    Res = DAG.getNode(ISD::FLT_ROUNDS_, sdl, {MVT::i32, MVT::Other}, getRoot());
    setValue(&I, Res);
    DAG.setRoot(Res.getValue(1));
    return;

  case Intrinsic::expect:
    // Just replace __builtin_expect(exp, c) with EXP.
    setValue(&I, getValue(I.getArgOperand(0)));
    return;

  case Intrinsic::ubsantrap:
  case Intrinsic::debugtrap:
  case Intrinsic::trap: {
    StringRef TrapFuncName =
        I.getAttributes()
            .getAttribute(AttributeList::FunctionIndex, "trap-func-name")
            .getValueAsString();
    if (TrapFuncName.empty()) {
      switch (Intrinsic) {
      case Intrinsic::trap:
        DAG.setRoot(DAG.getNode(ISD::TRAP, sdl, MVT::Other, getRoot()));
        break;
      case Intrinsic::debugtrap:
        DAG.setRoot(DAG.getNode(ISD::DEBUGTRAP, sdl, MVT::Other, getRoot()));
        break;
      case Intrinsic::ubsantrap:
        DAG.setRoot(DAG.getNode(
            ISD::UBSANTRAP, sdl, MVT::Other, getRoot(),
            DAG.getTargetConstant(
                cast<ConstantInt>(I.getArgOperand(0))->getZExtValue(), sdl,
                MVT::i32)));
        break;
      default: llvm_unreachable("unknown trap intrinsic");
      }
      return;
    }
    TargetLowering::ArgListTy Args;
    if (Intrinsic == Intrinsic::ubsantrap) {
      Args.push_back(TargetLoweringBase::ArgListEntry());
      Args[0].Val = I.getArgOperand(0);
      Args[0].Node = getValue(Args[0].Val);
      Args[0].Ty = Args[0].Val->getType();
    }

    TargetLowering::CallLoweringInfo CLI(DAG);
    CLI.setDebugLoc(sdl).setChain(getRoot()).setLibCallee(
        CallingConv::C, I.getType(),
        DAG.getExternalSymbol(TrapFuncName.data(),
                              TLI.getPointerTy(DAG.getDataLayout())),
        std::move(Args));

    std::pair<SDValue, SDValue> Result = TLI.LowerCallTo(CLI);
    DAG.setRoot(Result.second);
    return;
  }

  case Intrinsic::uadd_with_overflow:
  case Intrinsic::sadd_with_overflow:
  case Intrinsic::usub_with_overflow:
  case Intrinsic::ssub_with_overflow:
  case Intrinsic::umul_with_overflow:
  case Intrinsic::smul_with_overflow: {
    ISD::NodeType Op;
    switch (Intrinsic) {
    default: llvm_unreachable("Impossible intrinsic");  // Can't reach here.
    case Intrinsic::uadd_with_overflow: Op = ISD::UADDO; break;
    case Intrinsic::sadd_with_overflow: Op = ISD::SADDO; break;
    case Intrinsic::usub_with_overflow: Op = ISD::USUBO; break;
    case Intrinsic::ssub_with_overflow: Op = ISD::SSUBO; break;
    case Intrinsic::umul_with_overflow: Op = ISD::UMULO; break;
    case Intrinsic::smul_with_overflow: Op = ISD::SMULO; break;
    }
    SDValue Op1 = getValue(I.getArgOperand(0));
    SDValue Op2 = getValue(I.getArgOperand(1));

    EVT ResultVT = Op1.getValueType();
    EVT OverflowVT = MVT::i1;
    if (ResultVT.isVector())
      OverflowVT = EVT::getVectorVT(
          *Context, OverflowVT, ResultVT.getVectorElementCount());

    SDVTList VTs = DAG.getVTList(ResultVT, OverflowVT);
    setValue(&I, DAG.getNode(Op, sdl, VTs, Op1, Op2));
    return;
  }
  case Intrinsic::prefetch: {
    SDValue Ops[5];
    unsigned rw = cast<ConstantInt>(I.getArgOperand(1))->getZExtValue();
    auto Flags = rw == 0 ? MachineMemOperand::MOLoad :MachineMemOperand::MOStore;
    Ops[0] = DAG.getRoot();
    Ops[1] = getValue(I.getArgOperand(0));
    Ops[2] = getValue(I.getArgOperand(1));
    Ops[3] = getValue(I.getArgOperand(2));
    Ops[4] = getValue(I.getArgOperand(3));
    SDValue Result = DAG.getMemIntrinsicNode(
        ISD::PREFETCH, sdl, DAG.getVTList(MVT::Other), Ops,
        EVT::getIntegerVT(*Context, 8), MachinePointerInfo(I.getArgOperand(0)),
        /* align */ None, Flags);

    // Chain the prefetch in parallell with any pending loads, to stay out of
    // the way of later optimizations.
    PendingLoads.push_back(Result);
    Result = getRoot();
    DAG.setRoot(Result);
    return;
  }
  case Intrinsic::lifetime_start:
  case Intrinsic::lifetime_end: {
    bool IsStart = (Intrinsic == Intrinsic::lifetime_start);
    // Stack coloring is not enabled in O0, discard region information.
    if (TM.getOptLevel() == CodeGenOpt::None)
      return;

    const int64_t ObjectSize =
        cast<ConstantInt>(I.getArgOperand(0))->getSExtValue();
    Value *const ObjectPtr = I.getArgOperand(1);
    SmallVector<const Value *, 4> Allocas;
    getUnderlyingObjects(ObjectPtr, Allocas);

    for (const Value *Alloca : Allocas) {
      const AllocaInst *LifetimeObject = dyn_cast_or_null<AllocaInst>(Alloca);

      // Could not find an Alloca.
      if (!LifetimeObject)
        continue;

      // First check that the Alloca is static, otherwise it won't have a
      // valid frame index.
      auto SI = FuncInfo.StaticAllocaMap.find(LifetimeObject);
      if (SI == FuncInfo.StaticAllocaMap.end())
        return;

      const int FrameIndex = SI->second;
      int64_t Offset;
      if (GetPointerBaseWithConstantOffset(
              ObjectPtr, Offset, DAG.getDataLayout()) != LifetimeObject)
        Offset = -1; // Cannot determine offset from alloca to lifetime object.
      Res = DAG.getLifetimeNode(IsStart, sdl, getRoot(), FrameIndex, ObjectSize,
                                Offset);
      DAG.setRoot(Res);
    }
    return;
  }
  case Intrinsic::pseudoprobe: {
    auto Guid = cast<ConstantInt>(I.getArgOperand(0))->getZExtValue();
    auto Index = cast<ConstantInt>(I.getArgOperand(1))->getZExtValue();
    auto Attr = cast<ConstantInt>(I.getArgOperand(2))->getZExtValue();
    Res = DAG.getPseudoProbeNode(sdl, getRoot(), Guid, Index, Attr);
    DAG.setRoot(Res);
    return;
  }
  case Intrinsic::invariant_start:
    // Discard region information.
    setValue(&I, DAG.getUNDEF(TLI.getPointerTy(DAG.getDataLayout())));
    return;
  case Intrinsic::invariant_end:
    // Discard region information.
    return;
  case Intrinsic::clear_cache:
    /// FunctionName may be null.
    if (const char *FunctionName = TLI.getClearCacheBuiltinName())
      lowerCallToExternalSymbol(I, FunctionName);
    return;
  case Intrinsic::donothing:
  case Intrinsic::seh_try_begin:
  case Intrinsic::seh_scope_begin:
  case Intrinsic::seh_try_end:
  case Intrinsic::seh_scope_end:
    // ignore
    return;
  case Intrinsic::experimental_stackmap:
    visitStackmap(I);
    return;
  case Intrinsic::experimental_patchpoint_void:
  case Intrinsic::experimental_patchpoint_i64:
    visitPatchpoint(I);
    return;
  case Intrinsic::experimental_gc_statepoint:
    LowerStatepoint(cast<GCStatepointInst>(I));
    return;
  case Intrinsic::experimental_gc_result:
    visitGCResult(cast<GCResultInst>(I));
    return;
  case Intrinsic::experimental_gc_relocate:
    visitGCRelocate(cast<GCRelocateInst>(I));
    return;
  case Intrinsic::instrprof_increment:
    llvm_unreachable("instrprof failed to lower an increment");
  case Intrinsic::instrprof_value_profile:
    llvm_unreachable("instrprof failed to lower a value profiling call");
  case Intrinsic::localescape: {
    MachineFunction &MF = DAG.getMachineFunction();
    const TargetInstrInfo *TII = DAG.getSubtarget().getInstrInfo();

    // Directly emit some LOCAL_ESCAPE machine instrs. Label assignment emission
    // is the same on all targets.
    for (unsigned Idx = 0, E = I.getNumArgOperands(); Idx < E; ++Idx) {
      Value *Arg = I.getArgOperand(Idx)->stripPointerCasts();
      if (isa<ConstantPointerNull>(Arg))
        continue; // Skip null pointers. They represent a hole in index space.
      AllocaInst *Slot = cast<AllocaInst>(Arg);
      assert(FuncInfo.StaticAllocaMap.count(Slot) &&
             "can only escape static allocas");
      int FI = FuncInfo.StaticAllocaMap[Slot];
      MCSymbol *FrameAllocSym =
          MF.getMMI().getContext().getOrCreateFrameAllocSymbol(
              GlobalValue::dropLLVMManglingEscape(MF.getName()), Idx);
      BuildMI(*FuncInfo.MBB, FuncInfo.InsertPt, dl,
              TII->get(TargetOpcode::LOCAL_ESCAPE))
          .addSym(FrameAllocSym)
          .addFrameIndex(FI);
    }

    return;
  }

  case Intrinsic::localrecover: {
    // i8* @llvm.localrecover(i8* %fn, i8* %fp, i32 %idx)
    MachineFunction &MF = DAG.getMachineFunction();

    // Get the symbol that defines the frame offset.
    auto *Fn = cast<Function>(I.getArgOperand(0)->stripPointerCasts());
    auto *Idx = cast<ConstantInt>(I.getArgOperand(2));
    unsigned IdxVal =
        unsigned(Idx->getLimitedValue(std::numeric_limits<int>::max()));
    MCSymbol *FrameAllocSym =
        MF.getMMI().getContext().getOrCreateFrameAllocSymbol(
            GlobalValue::dropLLVMManglingEscape(Fn->getName()), IdxVal);

    Value *FP = I.getArgOperand(1);
    SDValue FPVal = getValue(FP);
    EVT PtrVT = FPVal.getValueType();

    // Create a MCSymbol for the label to avoid any target lowering
    // that would make this PC relative.
    SDValue OffsetSym = DAG.getMCSymbol(FrameAllocSym, PtrVT);
    SDValue OffsetVal =
        DAG.getNode(ISD::LOCAL_RECOVER, sdl, PtrVT, OffsetSym);

    // Add the offset to the FP.
    SDValue Add = DAG.getMemBasePlusOffset(FPVal, OffsetVal, sdl);
    setValue(&I, Add);

    return;
  }

  case Intrinsic::eh_exceptionpointer:
  case Intrinsic::eh_exceptioncode: {
    // Get the exception pointer vreg, copy from it, and resize it to fit.
    const auto *CPI = cast<CatchPadInst>(I.getArgOperand(0));
    MVT PtrVT = TLI.getPointerTy(DAG.getDataLayout());
    const TargetRegisterClass *PtrRC = TLI.getRegClassFor(PtrVT);
    unsigned VReg = FuncInfo.getCatchPadExceptionPointerVReg(CPI, PtrRC);
    SDValue N =
        DAG.getCopyFromReg(DAG.getEntryNode(), getCurSDLoc(), VReg, PtrVT);
    if (Intrinsic == Intrinsic::eh_exceptioncode)
      N = DAG.getZExtOrTrunc(N, getCurSDLoc(), MVT::i32);
    setValue(&I, N);
    return;
  }
  case Intrinsic::xray_customevent: {
    // Here we want to make sure that the intrinsic behaves as if it has a
    // specific calling convention, and only for x86_64.
    // FIXME: Support other platforms later.
    const auto &Triple = DAG.getTarget().getTargetTriple();
    if (Triple.getArch() != Triple::x86_64)
      return;

    SDLoc DL = getCurSDLoc();
    SmallVector<SDValue, 8> Ops;

    // We want to say that we always want the arguments in registers.
    SDValue LogEntryVal = getValue(I.getArgOperand(0));
    SDValue StrSizeVal = getValue(I.getArgOperand(1));
    SDVTList NodeTys = DAG.getVTList(MVT::Other, MVT::Glue);
    SDValue Chain = getRoot();
    Ops.push_back(LogEntryVal);
    Ops.push_back(StrSizeVal);
    Ops.push_back(Chain);

    // We need to enforce the calling convention for the callsite, so that
    // argument ordering is enforced correctly, and that register allocation can
    // see that some registers may be assumed clobbered and have to preserve
    // them across calls to the intrinsic.
    MachineSDNode *MN = DAG.getMachineNode(TargetOpcode::PATCHABLE_EVENT_CALL,
                                           DL, NodeTys, Ops);
    SDValue patchableNode = SDValue(MN, 0);
    DAG.setRoot(patchableNode);
    setValue(&I, patchableNode);
    return;
  }
  case Intrinsic::xray_typedevent: {
    // Here we want to make sure that the intrinsic behaves as if it has a
    // specific calling convention, and only for x86_64.
    // FIXME: Support other platforms later.
    const auto &Triple = DAG.getTarget().getTargetTriple();
    if (Triple.getArch() != Triple::x86_64)
      return;

    SDLoc DL = getCurSDLoc();
    SmallVector<SDValue, 8> Ops;

    // We want to say that we always want the arguments in registers.
    // It's unclear to me how manipulating the selection DAG here forces callers
    // to provide arguments in registers instead of on the stack.
    SDValue LogTypeId = getValue(I.getArgOperand(0));
    SDValue LogEntryVal = getValue(I.getArgOperand(1));
    SDValue StrSizeVal = getValue(I.getArgOperand(2));
    SDVTList NodeTys = DAG.getVTList(MVT::Other, MVT::Glue);
    SDValue Chain = getRoot();
    Ops.push_back(LogTypeId);
    Ops.push_back(LogEntryVal);
    Ops.push_back(StrSizeVal);
    Ops.push_back(Chain);

    // We need to enforce the calling convention for the callsite, so that
    // argument ordering is enforced correctly, and that register allocation can
    // see that some registers may be assumed clobbered and have to preserve
    // them across calls to the intrinsic.
    MachineSDNode *MN = DAG.getMachineNode(
        TargetOpcode::PATCHABLE_TYPED_EVENT_CALL, DL, NodeTys, Ops);
    SDValue patchableNode = SDValue(MN, 0);
    DAG.setRoot(patchableNode);
    setValue(&I, patchableNode);
    return;
  }
  case Intrinsic::experimental_deoptimize:
    LowerDeoptimizeCall(&I);
    return;
  case Intrinsic::experimental_stepvector:
    visitStepVector(I);
    return;
  case Intrinsic::vector_reduce_fadd:
  case Intrinsic::vector_reduce_fmul:
  case Intrinsic::vector_reduce_add:
  case Intrinsic::vector_reduce_mul:
  case Intrinsic::vector_reduce_and:
  case Intrinsic::vector_reduce_or:
  case Intrinsic::vector_reduce_xor:
  case Intrinsic::vector_reduce_smax:
  case Intrinsic::vector_reduce_smin:
  case Intrinsic::vector_reduce_umax:
  case Intrinsic::vector_reduce_umin:
  case Intrinsic::vector_reduce_fmax:
  case Intrinsic::vector_reduce_fmin:
    visitVectorReduce(I, Intrinsic);
    return;

  case Intrinsic::icall_branch_funnel: {
    SmallVector<SDValue, 16> Ops;
    Ops.push_back(getValue(I.getArgOperand(0)));

    int64_t Offset;
    auto *Base = dyn_cast<GlobalObject>(GetPointerBaseWithConstantOffset(
        I.getArgOperand(1), Offset, DAG.getDataLayout()));
    if (!Base)
      report_fatal_error(
          "llvm.icall.branch.funnel operand must be a GlobalValue");
    Ops.push_back(DAG.getTargetGlobalAddress(Base, getCurSDLoc(), MVT::i64, 0));

    struct BranchFunnelTarget {
      int64_t Offset;
      SDValue Target;
    };
    SmallVector<BranchFunnelTarget, 8> Targets;

    for (unsigned Op = 1, N = I.getNumArgOperands(); Op != N; Op += 2) {
      auto *ElemBase = dyn_cast<GlobalObject>(GetPointerBaseWithConstantOffset(
          I.getArgOperand(Op), Offset, DAG.getDataLayout()));
      if (ElemBase != Base)
        report_fatal_error("all llvm.icall.branch.funnel operands must refer "
                           "to the same GlobalValue");

      SDValue Val = getValue(I.getArgOperand(Op + 1));
      auto *GA = dyn_cast<GlobalAddressSDNode>(Val);
      if (!GA)
        report_fatal_error(
            "llvm.icall.branch.funnel operand must be a GlobalValue");
      Targets.push_back({Offset, DAG.getTargetGlobalAddress(
                                     GA->getGlobal(), getCurSDLoc(),
                                     Val.getValueType(), GA->getOffset())});
    }
    llvm::sort(Targets,
               [](const BranchFunnelTarget &T1, const BranchFunnelTarget &T2) {
                 return T1.Offset < T2.Offset;
               });

    for (auto &T : Targets) {
      Ops.push_back(DAG.getTargetConstant(T.Offset, getCurSDLoc(), MVT::i32));
      Ops.push_back(T.Target);
    }

    Ops.push_back(DAG.getRoot()); // Chain
    SDValue N(DAG.getMachineNode(TargetOpcode::ICALL_BRANCH_FUNNEL,
                                 getCurSDLoc(), MVT::Other, Ops),
              0);
    DAG.setRoot(N);
    setValue(&I, N);
    HasTailCall = true;
    return;
  }

  case Intrinsic::wasm_landingpad_index:
    // Information this intrinsic contained has been transferred to
    // MachineFunction in SelectionDAGISel::PrepareEHLandingPad. We can safely
    // delete it now.
    return;

  case Intrinsic::aarch64_settag:
  case Intrinsic::aarch64_settag_zero: {
    const SelectionDAGTargetInfo &TSI = DAG.getSelectionDAGInfo();
    bool ZeroMemory = Intrinsic == Intrinsic::aarch64_settag_zero;
    SDValue Val = TSI.EmitTargetCodeForSetTag(
        DAG, getCurSDLoc(), getRoot(), getValue(I.getArgOperand(0)),
        getValue(I.getArgOperand(1)), MachinePointerInfo(I.getArgOperand(0)),
        ZeroMemory);
    DAG.setRoot(Val);
    setValue(&I, Val);
    return;
  }
  case Intrinsic::ptrmask: {
    SDValue Ptr = getValue(I.getOperand(0));
    SDValue Const = getValue(I.getOperand(1));

    EVT PtrVT = Ptr.getValueType();
    setValue(&I, DAG.getNode(ISD::AND, getCurSDLoc(), PtrVT, Ptr,
                             DAG.getZExtOrTrunc(Const, getCurSDLoc(), PtrVT)));
    return;
  }
  case Intrinsic::get_active_lane_mask: {
    auto DL = getCurSDLoc();
    SDValue Index = getValue(I.getOperand(0));
    SDValue TripCount = getValue(I.getOperand(1));
    Type *ElementTy = I.getOperand(0)->getType();
    EVT VT = TLI.getValueType(DAG.getDataLayout(), I.getType());
    unsigned VecWidth = VT.getVectorNumElements();

    SmallVector<SDValue, 16> OpsTripCount;
    SmallVector<SDValue, 16> OpsIndex;
    SmallVector<SDValue, 16> OpsStepConstants;
    for (unsigned i = 0; i < VecWidth; i++) {
      OpsTripCount.push_back(TripCount);
      OpsIndex.push_back(Index);
      OpsStepConstants.push_back(
          DAG.getConstant(i, DL, EVT::getEVT(ElementTy)));
    }

    EVT CCVT = EVT::getVectorVT(I.getContext(), MVT::i1, VecWidth);

    auto VecTy = EVT::getEVT(FixedVectorType::get(ElementTy, VecWidth));
    SDValue VectorIndex = DAG.getBuildVector(VecTy, DL, OpsIndex);
    SDValue VectorStep = DAG.getBuildVector(VecTy, DL, OpsStepConstants);
    SDValue VectorInduction = DAG.getNode(
       ISD::UADDO, DL, DAG.getVTList(VecTy, CCVT), VectorIndex, VectorStep);
    SDValue VectorTripCount = DAG.getBuildVector(VecTy, DL, OpsTripCount);
    SDValue SetCC = DAG.getSetCC(DL, CCVT, VectorInduction.getValue(0),
                                 VectorTripCount, ISD::CondCode::SETULT);
    setValue(&I, DAG.getNode(ISD::AND, DL, CCVT,
                             DAG.getNOT(DL, VectorInduction.getValue(1), CCVT),
                             SetCC));
    return;
  }
  case Intrinsic::experimental_vector_insert: {
    auto DL = getCurSDLoc();

    SDValue Vec = getValue(I.getOperand(0));
    SDValue SubVec = getValue(I.getOperand(1));
    SDValue Index = getValue(I.getOperand(2));

    // The intrinsic's index type is i64, but the SDNode requires an index type
    // suitable for the target. Convert the index as required.
    MVT VectorIdxTy = TLI.getVectorIdxTy(DAG.getDataLayout());
    if (Index.getValueType() != VectorIdxTy)
      Index = DAG.getVectorIdxConstant(
          cast<ConstantSDNode>(Index)->getZExtValue(), DL);

    EVT ResultVT = TLI.getValueType(DAG.getDataLayout(), I.getType());
    setValue(&I, DAG.getNode(ISD::INSERT_SUBVECTOR, DL, ResultVT, Vec, SubVec,
                             Index));
    return;
  }
  case Intrinsic::experimental_vector_extract: {
    auto DL = getCurSDLoc();

    SDValue Vec = getValue(I.getOperand(0));
    SDValue Index = getValue(I.getOperand(1));
    EVT ResultVT = TLI.getValueType(DAG.getDataLayout(), I.getType());

    // The intrinsic's index type is i64, but the SDNode requires an index type
    // suitable for the target. Convert the index as required.
    MVT VectorIdxTy = TLI.getVectorIdxTy(DAG.getDataLayout());
    if (Index.getValueType() != VectorIdxTy)
      Index = DAG.getVectorIdxConstant(
          cast<ConstantSDNode>(Index)->getZExtValue(), DL);

    setValue(&I, DAG.getNode(ISD::EXTRACT_SUBVECTOR, DL, ResultVT, Vec, Index));
    return;
  }
  case Intrinsic::experimental_vector_reverse:
    visitVectorReverse(I);
    return;
  case Intrinsic::experimental_vector_splice:
    visitVectorSplice(I);
    return;
  }
}

void SelectionDAGBuilder::visitConstrainedFPIntrinsic(
    const ConstrainedFPIntrinsic &FPI) {
  SDLoc sdl = getCurSDLoc();

  const TargetLowering &TLI = DAG.getTargetLoweringInfo();
  SmallVector<EVT, 4> ValueVTs;
  ComputeValueVTs(TLI, DAG.getDataLayout(), FPI.getType(), ValueVTs);
  ValueVTs.push_back(MVT::Other); // Out chain

  // We do not need to serialize constrained FP intrinsics against
  // each other or against (nonvolatile) loads, so they can be
  // chained like loads.
  SDValue Chain = DAG.getRoot();
  SmallVector<SDValue, 4> Opers;
  Opers.push_back(Chain);
  if (FPI.isUnaryOp()) {
    Opers.push_back(getValue(FPI.getArgOperand(0)));
  } else if (FPI.isTernaryOp()) {
    Opers.push_back(getValue(FPI.getArgOperand(0)));
    Opers.push_back(getValue(FPI.getArgOperand(1)));
    Opers.push_back(getValue(FPI.getArgOperand(2)));
  } else {
    Opers.push_back(getValue(FPI.getArgOperand(0)));
    Opers.push_back(getValue(FPI.getArgOperand(1)));
  }

  auto pushOutChain = [this](SDValue Result, fp::ExceptionBehavior EB) {
    assert(Result.getNode()->getNumValues() == 2);

    // Push node to the appropriate list so that future instructions can be
    // chained up correctly.
    SDValue OutChain = Result.getValue(1);
    switch (EB) {
    case fp::ExceptionBehavior::ebIgnore:
      // The only reason why ebIgnore nodes still need to be chained is that
      // they might depend on the current rounding mode, and therefore must
      // not be moved across instruction that may change that mode.
      LLVM_FALLTHROUGH;
    case fp::ExceptionBehavior::ebMayTrap:
      // These must not be moved across calls or instructions that may change
      // floating-point exception masks.
      PendingConstrainedFP.push_back(OutChain);
      break;
    case fp::ExceptionBehavior::ebStrict:
      // These must not be moved across calls or instructions that may change
      // floating-point exception masks or read floating-point exception flags.
      // In addition, they cannot be optimized out even if unused.
      PendingConstrainedFPStrict.push_back(OutChain);
      break;
    }
  };

  SDVTList VTs = DAG.getVTList(ValueVTs);
  fp::ExceptionBehavior EB = FPI.getExceptionBehavior().getValue();

  SDNodeFlags Flags;
  if (EB == fp::ExceptionBehavior::ebIgnore)
    Flags.setNoFPExcept(true);

  if (auto *FPOp = dyn_cast<FPMathOperator>(&FPI))
    Flags.copyFMF(*FPOp);

  unsigned Opcode;
  switch (FPI.getIntrinsicID()) {
  default: llvm_unreachable("Impossible intrinsic");  // Can't reach here.
#define DAG_INSTRUCTION(NAME, NARG, ROUND_MODE, INTRINSIC, DAGN)               \
  case Intrinsic::INTRINSIC:                                                   \
    Opcode = ISD::STRICT_##DAGN;                                               \
    break;
#include "llvm/IR/ConstrainedOps.def"
  case Intrinsic::experimental_constrained_fmuladd: {
    Opcode = ISD::STRICT_FMA;
    // Break fmuladd into fmul and fadd.
    if (TM.Options.AllowFPOpFusion == FPOpFusion::Strict ||
        !TLI.isFMAFasterThanFMulAndFAdd(DAG.getMachineFunction(),
                                        ValueVTs[0])) {
      Opers.pop_back();
      SDValue Mul = DAG.getNode(ISD::STRICT_FMUL, sdl, VTs, Opers, Flags);
      pushOutChain(Mul, EB);
      Opcode = ISD::STRICT_FADD;
      Opers.clear();
      Opers.push_back(Mul.getValue(1));
      Opers.push_back(Mul.getValue(0));
      Opers.push_back(getValue(FPI.getArgOperand(2)));
    }
    break;
  }
  }

  // A few strict DAG nodes carry additional operands that are not
  // set up by the default code above.
  switch (Opcode) {
  default: break;
  case ISD::STRICT_FP_ROUND:
    Opers.push_back(
        DAG.getTargetConstant(0, sdl, TLI.getPointerTy(DAG.getDataLayout())));
    break;
  case ISD::STRICT_FSETCC:
  case ISD::STRICT_FSETCCS: {
    auto *FPCmp = dyn_cast<ConstrainedFPCmpIntrinsic>(&FPI);
    ISD::CondCode Condition = getFCmpCondCode(FPCmp->getPredicate());
    if (TM.Options.NoNaNsFPMath)
      Condition = getFCmpCodeWithoutNaN(Condition);
    Opers.push_back(DAG.getCondCode(Condition));
    break;
  }
  }

  SDValue Result = DAG.getNode(Opcode, sdl, VTs, Opers, Flags);
  pushOutChain(Result, EB);

  SDValue FPResult = Result.getValue(0);
  setValue(&FPI, FPResult);
}

static unsigned getISDForVPIntrinsic(const VPIntrinsic &VPIntrin) {
  Optional<unsigned> ResOPC;
  switch (VPIntrin.getIntrinsicID()) {
#define BEGIN_REGISTER_VP_INTRINSIC(INTRIN, ...) case Intrinsic::INTRIN:
#define BEGIN_REGISTER_VP_SDNODE(VPSDID, ...) ResOPC = ISD::VPSDID;
#define END_REGISTER_VP_INTRINSIC(...) break;
#include "llvm/IR/VPIntrinsics.def"
  }

  if (!ResOPC.hasValue())
    llvm_unreachable(
        "Inconsistency: no SDNode available for this VPIntrinsic!");

  return ResOPC.getValue();
}

void SelectionDAGBuilder::visitVectorPredicationIntrinsic(
    const VPIntrinsic &VPIntrin) {
  unsigned Opcode = getISDForVPIntrinsic(VPIntrin);

  SmallVector<EVT, 4> ValueVTs;
  const TargetLowering &TLI = DAG.getTargetLoweringInfo();
  ComputeValueVTs(TLI, DAG.getDataLayout(), VPIntrin.getType(), ValueVTs);
  SDVTList VTs = DAG.getVTList(ValueVTs);

  // Request operands.
  SmallVector<SDValue, 7> OpValues;
  for (int i = 0; i < (int)VPIntrin.getNumArgOperands(); ++i)
    OpValues.push_back(getValue(VPIntrin.getArgOperand(i)));

  SDLoc DL = getCurSDLoc();
  SDValue Result = DAG.getNode(Opcode, DL, VTs, OpValues);
  setValue(&VPIntrin, Result);
}

SDValue SelectionDAGBuilder::lowerStartEH(SDValue Chain,
                                          const BasicBlock *EHPadBB,
                                          MCSymbol *&BeginLabel) {
  MachineFunction &MF = DAG.getMachineFunction();
  MachineModuleInfo &MMI = MF.getMMI();

  // Insert a label before the invoke call to mark the try range.  This can be
  // used to detect deletion of the invoke via the MachineModuleInfo.
  BeginLabel = MMI.getContext().createTempSymbol();

  // For SjLj, keep track of which landing pads go with which invokes
  // so as to maintain the ordering of pads in the LSDA.
  unsigned CallSiteIndex = MMI.getCurrentCallSite();
  if (CallSiteIndex) {
    MF.setCallSiteBeginLabel(BeginLabel, CallSiteIndex);
    LPadToCallSiteMap[FuncInfo.MBBMap[EHPadBB]].push_back(CallSiteIndex);

    // Now that the call site is handled, stop tracking it.
    MMI.setCurrentCallSite(0);
  }

  return DAG.getEHLabel(getCurSDLoc(), Chain, BeginLabel);
}
<<<<<<< HEAD

SDValue SelectionDAGBuilder::lowerEndEH(SDValue Chain, const InvokeInst *II,
                                        const BasicBlock *EHPadBB,
                                        MCSymbol *BeginLabel) {
  assert(BeginLabel && "BeginLabel should've been set");

  MachineFunction &MF = DAG.getMachineFunction();
  MachineModuleInfo &MMI = MF.getMMI();

  // Insert a label at the end of the invoke call to mark the try range.  This
  // can be used to detect deletion of the invoke via the MachineModuleInfo.
  MCSymbol *EndLabel = MMI.getContext().createTempSymbol();
  Chain = DAG.getEHLabel(getCurSDLoc(), Chain, EndLabel);

  // Inform MachineModuleInfo of range.
  auto Pers = classifyEHPersonality(FuncInfo.Fn->getPersonalityFn());
  // There is a platform (e.g. wasm) that uses funclet style IR but does not
  // actually use outlined funclets and their LSDA info style.
  if (MF.hasEHFunclets() && isFuncletEHPersonality(Pers)) {
    assert(II && "II should've been set");
    WinEHFuncInfo *EHInfo = MF.getWinEHFuncInfo();
    EHInfo->addIPToStateRange(II, BeginLabel, EndLabel);
  } else if (!isScopedEHPersonality(Pers)) {
    assert(EHPadBB);
    MF.addInvoke(FuncInfo.MBBMap[EHPadBB], BeginLabel, EndLabel);
  }

=======

SDValue SelectionDAGBuilder::lowerEndEH(SDValue Chain, const InvokeInst *II,
                                        const BasicBlock *EHPadBB,
                                        MCSymbol *BeginLabel) {
  assert(BeginLabel && "BeginLabel should've been set");

  MachineFunction &MF = DAG.getMachineFunction();
  MachineModuleInfo &MMI = MF.getMMI();

  // Insert a label at the end of the invoke call to mark the try range.  This
  // can be used to detect deletion of the invoke via the MachineModuleInfo.
  MCSymbol *EndLabel = MMI.getContext().createTempSymbol();
  Chain = DAG.getEHLabel(getCurSDLoc(), Chain, EndLabel);

  // Inform MachineModuleInfo of range.
  auto Pers = classifyEHPersonality(FuncInfo.Fn->getPersonalityFn());
  // There is a platform (e.g. wasm) that uses funclet style IR but does not
  // actually use outlined funclets and their LSDA info style.
  if (MF.hasEHFunclets() && isFuncletEHPersonality(Pers)) {
    assert(II && "II should've been set");
    WinEHFuncInfo *EHInfo = MF.getWinEHFuncInfo();
    EHInfo->addIPToStateRange(II, BeginLabel, EndLabel);
  } else if (!isScopedEHPersonality(Pers)) {
    assert(EHPadBB);
    MF.addInvoke(FuncInfo.MBBMap[EHPadBB], BeginLabel, EndLabel);
  }

>>>>>>> 86645b40
  return Chain;
}

std::pair<SDValue, SDValue>
SelectionDAGBuilder::lowerInvokable(TargetLowering::CallLoweringInfo &CLI,
                                    const BasicBlock *EHPadBB) {
  MCSymbol *BeginLabel = nullptr;

  if (EHPadBB) {
    // Both PendingLoads and PendingExports must be flushed here;
    // this call might not return.
    (void)getRoot();
    DAG.setRoot(lowerStartEH(getControlRoot(), EHPadBB, BeginLabel));
    CLI.setChain(getRoot());
  }

  const TargetLowering &TLI = DAG.getTargetLoweringInfo();
  std::pair<SDValue, SDValue> Result = TLI.LowerCallTo(CLI);

  assert((CLI.IsTailCall || Result.second.getNode()) &&
         "Non-null chain expected with non-tail call!");
  assert((Result.second.getNode() || !Result.first.getNode()) &&
         "Null value expected with tail call!");

  if (!Result.second.getNode()) {
    // As a special case, a null chain means that a tail call has been emitted
    // and the DAG root is already updated.
    HasTailCall = true;

    // Since there's no actual continuation from this block, nothing can be
    // relying on us setting vregs for them.
    PendingExports.clear();
  } else {
    DAG.setRoot(Result.second);
  }

  if (EHPadBB) {
    DAG.setRoot(lowerEndEH(getRoot(), cast_or_null<InvokeInst>(CLI.CB), EHPadBB,
                           BeginLabel));
  }

  return Result;
}

void SelectionDAGBuilder::LowerCallTo(const CallBase &CB, SDValue Callee,
                                      bool isTailCall,
                                      const BasicBlock *EHPadBB) {
  auto &DL = DAG.getDataLayout();
  FunctionType *FTy = CB.getFunctionType();
  Type *RetTy = CB.getType();

  TargetLowering::ArgListTy Args;
  Args.reserve(CB.arg_size());

  const Value *SwiftErrorVal = nullptr;
  const TargetLowering &TLI = DAG.getTargetLoweringInfo();

  if (isTailCall) {
    // Avoid emitting tail calls in functions with the disable-tail-calls
    // attribute.
    auto *Caller = CB.getParent()->getParent();
    if (Caller->getFnAttribute("disable-tail-calls").getValueAsString() ==
        "true")
      isTailCall = false;

    // We can't tail call inside a function with a swifterror argument. Lowering
    // does not support this yet. It would have to move into the swifterror
    // register before the call.
    if (TLI.supportSwiftError() &&
        Caller->getAttributes().hasAttrSomewhere(Attribute::SwiftError))
      isTailCall = false;
  }

  for (auto I = CB.arg_begin(), E = CB.arg_end(); I != E; ++I) {
    TargetLowering::ArgListEntry Entry;
    const Value *V = *I;

    // Skip empty types
    if (V->getType()->isEmptyTy())
      continue;

    SDValue ArgNode = getValue(V);
    Entry.Node = ArgNode; Entry.Ty = V->getType();

    Entry.setAttributes(&CB, I - CB.arg_begin());

    // Use swifterror virtual register as input to the call.
    if (Entry.IsSwiftError && TLI.supportSwiftError()) {
      SwiftErrorVal = V;
      // We find the virtual register for the actual swifterror argument.
      // Instead of using the Value, we use the virtual register instead.
      Entry.Node =
          DAG.getRegister(SwiftError.getOrCreateVRegUseAt(&CB, FuncInfo.MBB, V),
                          EVT(TLI.getPointerTy(DL)));
    }

    Args.push_back(Entry);

    // If we have an explicit sret argument that is an Instruction, (i.e., it
    // might point to function-local memory), we can't meaningfully tail-call.
    if (Entry.IsSRet && isa<Instruction>(V))
      isTailCall = false;
  }

  // If call site has a cfguardtarget operand bundle, create and add an
  // additional ArgListEntry.
  if (auto Bundle = CB.getOperandBundle(LLVMContext::OB_cfguardtarget)) {
    TargetLowering::ArgListEntry Entry;
    Value *V = Bundle->Inputs[0];
    SDValue ArgNode = getValue(V);
    Entry.Node = ArgNode;
    Entry.Ty = V->getType();
    Entry.IsCFGuardTarget = true;
    Args.push_back(Entry);
  }

  // Check if target-independent constraints permit a tail call here.
  // Target-dependent constraints are checked within TLI->LowerCallTo.
  if (isTailCall && !isInTailCallPosition(CB, DAG.getTarget()))
    isTailCall = false;

  // Disable tail calls if there is an swifterror argument. Targets have not
  // been updated to support tail calls.
  if (TLI.supportSwiftError() && SwiftErrorVal)
    isTailCall = false;

  TargetLowering::CallLoweringInfo CLI(DAG);
  CLI.setDebugLoc(getCurSDLoc())
      .setChain(getRoot())
      .setCallee(RetTy, FTy, Callee, std::move(Args), CB)
      .setTailCall(isTailCall)
      .setConvergent(CB.isConvergent())
      .setIsPreallocated(
          CB.countOperandBundlesOfType(LLVMContext::OB_preallocated) != 0);
  std::pair<SDValue, SDValue> Result = lowerInvokable(CLI, EHPadBB);

  if (Result.first.getNode()) {
    Result.first = lowerRangeToAssertZExt(DAG, CB, Result.first);
    setValue(&CB, Result.first);
  }

  // The last element of CLI.InVals has the SDValue for swifterror return.
  // Here we copy it to a virtual register and update SwiftErrorMap for
  // book-keeping.
  if (SwiftErrorVal && TLI.supportSwiftError()) {
    // Get the last element of InVals.
    SDValue Src = CLI.InVals.back();
    Register VReg =
        SwiftError.getOrCreateVRegDefAt(&CB, FuncInfo.MBB, SwiftErrorVal);
    SDValue CopyNode = CLI.DAG.getCopyToReg(Result.second, CLI.DL, VReg, Src);
    DAG.setRoot(CopyNode);
  }
}

static SDValue getMemCmpLoad(const Value *PtrVal, MVT LoadVT,
                             SelectionDAGBuilder &Builder) {
  // Check to see if this load can be trivially constant folded, e.g. if the
  // input is from a string literal.
  if (const Constant *LoadInput = dyn_cast<Constant>(PtrVal)) {
    // Cast pointer to the type we really want to load.
    Type *LoadTy =
        Type::getIntNTy(PtrVal->getContext(), LoadVT.getScalarSizeInBits());
    if (LoadVT.isVector())
      LoadTy = FixedVectorType::get(LoadTy, LoadVT.getVectorNumElements());

    LoadInput = ConstantExpr::getBitCast(const_cast<Constant *>(LoadInput),
                                         PointerType::getUnqual(LoadTy));

    if (const Constant *LoadCst = ConstantFoldLoadFromConstPtr(
            const_cast<Constant *>(LoadInput), LoadTy, *Builder.DL))
      return Builder.getValue(LoadCst);
  }

  // Otherwise, we have to emit the load.  If the pointer is to unfoldable but
  // still constant memory, the input chain can be the entry node.
  SDValue Root;
  bool ConstantMemory = false;

  // Do not serialize (non-volatile) loads of constant memory with anything.
  if (Builder.AA && Builder.AA->pointsToConstantMemory(PtrVal)) {
    Root = Builder.DAG.getEntryNode();
    ConstantMemory = true;
  } else {
    // Do not serialize non-volatile loads against each other.
    Root = Builder.DAG.getRoot();
  }

  SDValue Ptr = Builder.getValue(PtrVal);
  SDValue LoadVal =
      Builder.DAG.getLoad(LoadVT, Builder.getCurSDLoc(), Root, Ptr,
                          MachinePointerInfo(PtrVal), Align(1));

  if (!ConstantMemory)
    Builder.PendingLoads.push_back(LoadVal.getValue(1));
  return LoadVal;
}

/// Record the value for an instruction that produces an integer result,
/// converting the type where necessary.
void SelectionDAGBuilder::processIntegerCallValue(const Instruction &I,
                                                  SDValue Value,
                                                  bool IsSigned) {
  EVT VT = DAG.getTargetLoweringInfo().getValueType(DAG.getDataLayout(),
                                                    I.getType(), true);
  if (IsSigned)
    Value = DAG.getSExtOrTrunc(Value, getCurSDLoc(), VT);
  else
    Value = DAG.getZExtOrTrunc(Value, getCurSDLoc(), VT);
  setValue(&I, Value);
}

/// See if we can lower a memcmp/bcmp call into an optimized form. If so, return
/// true and lower it. Otherwise return false, and it will be lowered like a
/// normal call.
/// The caller already checked that \p I calls the appropriate LibFunc with a
/// correct prototype.
bool SelectionDAGBuilder::visitMemCmpBCmpCall(const CallInst &I) {
  const Value *LHS = I.getArgOperand(0), *RHS = I.getArgOperand(1);
  const Value *Size = I.getArgOperand(2);
  const ConstantInt *CSize = dyn_cast<ConstantInt>(Size);
  if (CSize && CSize->getZExtValue() == 0) {
    EVT CallVT = DAG.getTargetLoweringInfo().getValueType(DAG.getDataLayout(),
                                                          I.getType(), true);
    setValue(&I, DAG.getConstant(0, getCurSDLoc(), CallVT));
    return true;
  }

  const SelectionDAGTargetInfo &TSI = DAG.getSelectionDAGInfo();
  std::pair<SDValue, SDValue> Res = TSI.EmitTargetCodeForMemcmp(
      DAG, getCurSDLoc(), DAG.getRoot(), getValue(LHS), getValue(RHS),
      getValue(Size), MachinePointerInfo(LHS), MachinePointerInfo(RHS));
  if (Res.first.getNode()) {
    processIntegerCallValue(I, Res.first, true);
    PendingLoads.push_back(Res.second);
    return true;
  }

  // memcmp(S1,S2,2) != 0 -> (*(short*)LHS != *(short*)RHS)  != 0
  // memcmp(S1,S2,4) != 0 -> (*(int*)LHS != *(int*)RHS)  != 0
  if (!CSize || !isOnlyUsedInZeroEqualityComparison(&I))
    return false;

  // If the target has a fast compare for the given size, it will return a
  // preferred load type for that size. Require that the load VT is legal and
  // that the target supports unaligned loads of that type. Otherwise, return
  // INVALID.
  auto hasFastLoadsAndCompare = [&](unsigned NumBits) {
    const TargetLowering &TLI = DAG.getTargetLoweringInfo();
    MVT LVT = TLI.hasFastEqualityCompare(NumBits);
    if (LVT != MVT::INVALID_SIMPLE_VALUE_TYPE) {
      // TODO: Handle 5 byte compare as 4-byte + 1 byte.
      // TODO: Handle 8 byte compare on x86-32 as two 32-bit loads.
      // TODO: Check alignment of src and dest ptrs.
      unsigned DstAS = LHS->getType()->getPointerAddressSpace();
      unsigned SrcAS = RHS->getType()->getPointerAddressSpace();
      if (!TLI.isTypeLegal(LVT) ||
          !TLI.allowsMisalignedMemoryAccesses(LVT, SrcAS) ||
          !TLI.allowsMisalignedMemoryAccesses(LVT, DstAS))
        LVT = MVT::INVALID_SIMPLE_VALUE_TYPE;
    }

    return LVT;
  };

  // This turns into unaligned loads. We only do this if the target natively
  // supports the MVT we'll be loading or if it is small enough (<= 4) that
  // we'll only produce a small number of byte loads.
  MVT LoadVT;
  unsigned NumBitsToCompare = CSize->getZExtValue() * 8;
  switch (NumBitsToCompare) {
  default:
    return false;
  case 16:
    LoadVT = MVT::i16;
    break;
  case 32:
    LoadVT = MVT::i32;
    break;
  case 64:
  case 128:
  case 256:
    LoadVT = hasFastLoadsAndCompare(NumBitsToCompare);
    break;
  }

  if (LoadVT == MVT::INVALID_SIMPLE_VALUE_TYPE)
    return false;

  SDValue LoadL = getMemCmpLoad(LHS, LoadVT, *this);
  SDValue LoadR = getMemCmpLoad(RHS, LoadVT, *this);

  // Bitcast to a wide integer type if the loads are vectors.
  if (LoadVT.isVector()) {
    EVT CmpVT = EVT::getIntegerVT(LHS->getContext(), LoadVT.getSizeInBits());
    LoadL = DAG.getBitcast(CmpVT, LoadL);
    LoadR = DAG.getBitcast(CmpVT, LoadR);
  }

  SDValue Cmp = DAG.getSetCC(getCurSDLoc(), MVT::i1, LoadL, LoadR, ISD::SETNE);
  processIntegerCallValue(I, Cmp, false);
  return true;
}

/// See if we can lower a memchr call into an optimized form. If so, return
/// true and lower it. Otherwise return false, and it will be lowered like a
/// normal call.
/// The caller already checked that \p I calls the appropriate LibFunc with a
/// correct prototype.
bool SelectionDAGBuilder::visitMemChrCall(const CallInst &I) {
  const Value *Src = I.getArgOperand(0);
  const Value *Char = I.getArgOperand(1);
  const Value *Length = I.getArgOperand(2);

  const SelectionDAGTargetInfo &TSI = DAG.getSelectionDAGInfo();
  std::pair<SDValue, SDValue> Res =
    TSI.EmitTargetCodeForMemchr(DAG, getCurSDLoc(), DAG.getRoot(),
                                getValue(Src), getValue(Char), getValue(Length),
                                MachinePointerInfo(Src));
  if (Res.first.getNode()) {
    setValue(&I, Res.first);
    PendingLoads.push_back(Res.second);
    return true;
  }

  return false;
}

/// See if we can lower a mempcpy call into an optimized form. If so, return
/// true and lower it. Otherwise return false, and it will be lowered like a
/// normal call.
/// The caller already checked that \p I calls the appropriate LibFunc with a
/// correct prototype.
bool SelectionDAGBuilder::visitMemPCpyCall(const CallInst &I) {
  SDValue Dst = getValue(I.getArgOperand(0));
  SDValue Src = getValue(I.getArgOperand(1));
  SDValue Size = getValue(I.getArgOperand(2));

  Align DstAlign = DAG.InferPtrAlign(Dst).valueOrOne();
  Align SrcAlign = DAG.InferPtrAlign(Src).valueOrOne();
  // DAG::getMemcpy needs Alignment to be defined.
  Align Alignment = std::min(DstAlign, SrcAlign);

  bool isVol = false;
  SDLoc sdl = getCurSDLoc();

  // In the mempcpy context we need to pass in a false value for isTailCall
  // because the return pointer needs to be adjusted by the size of
  // the copied memory.
  SDValue Root = isVol ? getRoot() : getMemoryRoot();
  SDValue MC = DAG.getMemcpy(Root, sdl, Dst, Src, Size, Alignment, isVol, false,
                             /*isTailCall=*/false,
                             MachinePointerInfo(I.getArgOperand(0)),
                             MachinePointerInfo(I.getArgOperand(1)));
  assert(MC.getNode() != nullptr &&
         "** memcpy should not be lowered as TailCall in mempcpy context **");
  DAG.setRoot(MC);

  // Check if Size needs to be truncated or extended.
  Size = DAG.getSExtOrTrunc(Size, sdl, Dst.getValueType());

  // Adjust return pointer to point just past the last dst byte.
  SDValue DstPlusSize = DAG.getNode(ISD::ADD, sdl, Dst.getValueType(),
                                    Dst, Size);
  setValue(&I, DstPlusSize);
  return true;
}

/// See if we can lower a strcpy call into an optimized form.  If so, return
/// true and lower it, otherwise return false and it will be lowered like a
/// normal call.
/// The caller already checked that \p I calls the appropriate LibFunc with a
/// correct prototype.
bool SelectionDAGBuilder::visitStrCpyCall(const CallInst &I, bool isStpcpy) {
  const Value *Arg0 = I.getArgOperand(0), *Arg1 = I.getArgOperand(1);

  const SelectionDAGTargetInfo &TSI = DAG.getSelectionDAGInfo();
  std::pair<SDValue, SDValue> Res =
    TSI.EmitTargetCodeForStrcpy(DAG, getCurSDLoc(), getRoot(),
                                getValue(Arg0), getValue(Arg1),
                                MachinePointerInfo(Arg0),
                                MachinePointerInfo(Arg1), isStpcpy);
  if (Res.first.getNode()) {
    setValue(&I, Res.first);
    DAG.setRoot(Res.second);
    return true;
  }

  return false;
}

/// See if we can lower a strcmp call into an optimized form.  If so, return
/// true and lower it, otherwise return false and it will be lowered like a
/// normal call.
/// The caller already checked that \p I calls the appropriate LibFunc with a
/// correct prototype.
bool SelectionDAGBuilder::visitStrCmpCall(const CallInst &I) {
  const Value *Arg0 = I.getArgOperand(0), *Arg1 = I.getArgOperand(1);

  const SelectionDAGTargetInfo &TSI = DAG.getSelectionDAGInfo();
  std::pair<SDValue, SDValue> Res =
    TSI.EmitTargetCodeForStrcmp(DAG, getCurSDLoc(), DAG.getRoot(),
                                getValue(Arg0), getValue(Arg1),
                                MachinePointerInfo(Arg0),
                                MachinePointerInfo(Arg1));
  if (Res.first.getNode()) {
    processIntegerCallValue(I, Res.first, true);
    PendingLoads.push_back(Res.second);
    return true;
  }

  return false;
}

/// See if we can lower a strlen call into an optimized form.  If so, return
/// true and lower it, otherwise return false and it will be lowered like a
/// normal call.
/// The caller already checked that \p I calls the appropriate LibFunc with a
/// correct prototype.
bool SelectionDAGBuilder::visitStrLenCall(const CallInst &I) {
  const Value *Arg0 = I.getArgOperand(0);

  const SelectionDAGTargetInfo &TSI = DAG.getSelectionDAGInfo();
  std::pair<SDValue, SDValue> Res =
    TSI.EmitTargetCodeForStrlen(DAG, getCurSDLoc(), DAG.getRoot(),
                                getValue(Arg0), MachinePointerInfo(Arg0));
  if (Res.first.getNode()) {
    processIntegerCallValue(I, Res.first, false);
    PendingLoads.push_back(Res.second);
    return true;
  }

  return false;
}

/// See if we can lower a strnlen call into an optimized form.  If so, return
/// true and lower it, otherwise return false and it will be lowered like a
/// normal call.
/// The caller already checked that \p I calls the appropriate LibFunc with a
/// correct prototype.
bool SelectionDAGBuilder::visitStrNLenCall(const CallInst &I) {
  const Value *Arg0 = I.getArgOperand(0), *Arg1 = I.getArgOperand(1);

  const SelectionDAGTargetInfo &TSI = DAG.getSelectionDAGInfo();
  std::pair<SDValue, SDValue> Res =
    TSI.EmitTargetCodeForStrnlen(DAG, getCurSDLoc(), DAG.getRoot(),
                                 getValue(Arg0), getValue(Arg1),
                                 MachinePointerInfo(Arg0));
  if (Res.first.getNode()) {
    processIntegerCallValue(I, Res.first, false);
    PendingLoads.push_back(Res.second);
    return true;
  }

  return false;
}

/// See if we can lower a unary floating-point operation into an SDNode with
/// the specified Opcode.  If so, return true and lower it, otherwise return
/// false and it will be lowered like a normal call.
/// The caller already checked that \p I calls the appropriate LibFunc with a
/// correct prototype.
bool SelectionDAGBuilder::visitUnaryFloatCall(const CallInst &I,
                                              unsigned Opcode) {
  // We already checked this call's prototype; verify it doesn't modify errno.
  if (!I.onlyReadsMemory())
    return false;

  SDNodeFlags Flags;
  Flags.copyFMF(cast<FPMathOperator>(I));

  SDValue Tmp = getValue(I.getArgOperand(0));
  setValue(&I,
           DAG.getNode(Opcode, getCurSDLoc(), Tmp.getValueType(), Tmp, Flags));
  return true;
}

/// See if we can lower a binary floating-point operation into an SDNode with
/// the specified Opcode. If so, return true and lower it. Otherwise return
/// false, and it will be lowered like a normal call.
/// The caller already checked that \p I calls the appropriate LibFunc with a
/// correct prototype.
bool SelectionDAGBuilder::visitBinaryFloatCall(const CallInst &I,
                                               unsigned Opcode) {
  // We already checked this call's prototype; verify it doesn't modify errno.
  if (!I.onlyReadsMemory())
    return false;

  SDNodeFlags Flags;
  Flags.copyFMF(cast<FPMathOperator>(I));

  SDValue Tmp0 = getValue(I.getArgOperand(0));
  SDValue Tmp1 = getValue(I.getArgOperand(1));
  EVT VT = Tmp0.getValueType();
  setValue(&I, DAG.getNode(Opcode, getCurSDLoc(), VT, Tmp0, Tmp1, Flags));
  return true;
}

void SelectionDAGBuilder::visitCall(const CallInst &I) {
  // Handle inline assembly differently.
  if (I.isInlineAsm()) {
    visitInlineAsm(I);
    return;
  }

  if (Function *F = I.getCalledFunction()) {
    if (F->isDeclaration()) {
      // Is this an LLVM intrinsic or a target-specific intrinsic?
      unsigned IID = F->getIntrinsicID();
      if (!IID)
        if (const TargetIntrinsicInfo *II = TM.getIntrinsicInfo())
          IID = II->getIntrinsicID(F);

      if (IID) {
        visitIntrinsicCall(I, IID);
        return;
      }
    }

    // Check for well-known libc/libm calls.  If the function is internal, it
    // can't be a library call.  Don't do the check if marked as nobuiltin for
    // some reason or the call site requires strict floating point semantics.
    LibFunc Func;
    if (!I.isNoBuiltin() && !I.isStrictFP() && !F->hasLocalLinkage() &&
        F->hasName() && LibInfo->getLibFunc(*F, Func) &&
        LibInfo->hasOptimizedCodeGen(Func)) {
      switch (Func) {
      default: break;
      case LibFunc_bcmp:
        if (visitMemCmpBCmpCall(I))
          return;
        break;
      case LibFunc_copysign:
      case LibFunc_copysignf:
      case LibFunc_copysignl:
        // We already checked this call's prototype; verify it doesn't modify
        // errno.
        if (I.onlyReadsMemory()) {
          SDValue LHS = getValue(I.getArgOperand(0));
          SDValue RHS = getValue(I.getArgOperand(1));
          setValue(&I, DAG.getNode(ISD::FCOPYSIGN, getCurSDLoc(),
                                   LHS.getValueType(), LHS, RHS));
          return;
        }
        break;
      case LibFunc_fabs:
      case LibFunc_fabsf:
      case LibFunc_fabsl:
        if (visitUnaryFloatCall(I, ISD::FABS))
          return;
        break;
      case LibFunc_fmin:
      case LibFunc_fminf:
      case LibFunc_fminl:
        if (visitBinaryFloatCall(I, ISD::FMINNUM))
          return;
        break;
      case LibFunc_fmax:
      case LibFunc_fmaxf:
      case LibFunc_fmaxl:
        if (visitBinaryFloatCall(I, ISD::FMAXNUM))
          return;
        break;
      case LibFunc_sin:
      case LibFunc_sinf:
      case LibFunc_sinl:
        if (visitUnaryFloatCall(I, ISD::FSIN))
          return;
        break;
      case LibFunc_cos:
      case LibFunc_cosf:
      case LibFunc_cosl:
        if (visitUnaryFloatCall(I, ISD::FCOS))
          return;
        break;
      case LibFunc_sqrt:
      case LibFunc_sqrtf:
      case LibFunc_sqrtl:
      case LibFunc_sqrt_finite:
      case LibFunc_sqrtf_finite:
      case LibFunc_sqrtl_finite:
        if (visitUnaryFloatCall(I, ISD::FSQRT))
          return;
        break;
      case LibFunc_floor:
      case LibFunc_floorf:
      case LibFunc_floorl:
        if (visitUnaryFloatCall(I, ISD::FFLOOR))
          return;
        break;
      case LibFunc_nearbyint:
      case LibFunc_nearbyintf:
      case LibFunc_nearbyintl:
        if (visitUnaryFloatCall(I, ISD::FNEARBYINT))
          return;
        break;
      case LibFunc_ceil:
      case LibFunc_ceilf:
      case LibFunc_ceill:
        if (visitUnaryFloatCall(I, ISD::FCEIL))
          return;
        break;
      case LibFunc_rint:
      case LibFunc_rintf:
      case LibFunc_rintl:
        if (visitUnaryFloatCall(I, ISD::FRINT))
          return;
        break;
      case LibFunc_round:
      case LibFunc_roundf:
      case LibFunc_roundl:
        if (visitUnaryFloatCall(I, ISD::FROUND))
          return;
        break;
      case LibFunc_trunc:
      case LibFunc_truncf:
      case LibFunc_truncl:
        if (visitUnaryFloatCall(I, ISD::FTRUNC))
          return;
        break;
      case LibFunc_log2:
      case LibFunc_log2f:
      case LibFunc_log2l:
        if (visitUnaryFloatCall(I, ISD::FLOG2))
          return;
        break;
      case LibFunc_exp2:
      case LibFunc_exp2f:
      case LibFunc_exp2l:
        if (visitUnaryFloatCall(I, ISD::FEXP2))
          return;
        break;
      case LibFunc_memcmp:
        if (visitMemCmpBCmpCall(I))
          return;
        break;
      case LibFunc_mempcpy:
        if (visitMemPCpyCall(I))
          return;
        break;
      case LibFunc_memchr:
        if (visitMemChrCall(I))
          return;
        break;
      case LibFunc_strcpy:
        if (visitStrCpyCall(I, false))
          return;
        break;
      case LibFunc_stpcpy:
        if (visitStrCpyCall(I, true))
          return;
        break;
      case LibFunc_strcmp:
        if (visitStrCmpCall(I))
          return;
        break;
      case LibFunc_strlen:
        if (visitStrLenCall(I))
          return;
        break;
      case LibFunc_strnlen:
        if (visitStrNLenCall(I))
          return;
        break;
      }
    }
  }

  // Deopt bundles are lowered in LowerCallSiteWithDeoptBundle, and we don't
  // have to do anything here to lower funclet bundles.
  // CFGuardTarget bundles are lowered in LowerCallTo.
  assert(!I.hasOperandBundlesOtherThan(
             {LLVMContext::OB_deopt, LLVMContext::OB_funclet,
              LLVMContext::OB_cfguardtarget, LLVMContext::OB_preallocated,
              LLVMContext::OB_clang_arc_attachedcall}) &&
         "Cannot lower calls with arbitrary operand bundles!");

  SDValue Callee = getValue(I.getCalledOperand());

  if (I.countOperandBundlesOfType(LLVMContext::OB_deopt))
    LowerCallSiteWithDeoptBundle(&I, Callee, nullptr);
  else
    // Check if we can potentially perform a tail call. More detailed checking
    // is be done within LowerCallTo, after more information about the call is
    // known.
    LowerCallTo(I, Callee, I.isTailCall());
}

namespace {

/// AsmOperandInfo - This contains information for each constraint that we are
/// lowering.
class SDISelAsmOperandInfo : public TargetLowering::AsmOperandInfo {
public:
  /// CallOperand - If this is the result output operand or a clobber
  /// this is null, otherwise it is the incoming operand to the CallInst.
  /// This gets modified as the asm is processed.
  SDValue CallOperand;

  /// AssignedRegs - If this is a register or register class operand, this
  /// contains the set of register corresponding to the operand.
  RegsForValue AssignedRegs;

  explicit SDISelAsmOperandInfo(const TargetLowering::AsmOperandInfo &info)
    : TargetLowering::AsmOperandInfo(info), CallOperand(nullptr, 0) {
  }

  /// Whether or not this operand accesses memory
  bool hasMemory(const TargetLowering &TLI) const {
    // Indirect operand accesses access memory.
    if (isIndirect)
      return true;

    for (const auto &Code : Codes)
      if (TLI.getConstraintType(Code) == TargetLowering::C_Memory)
        return true;

    return false;
  }

  /// getCallOperandValEVT - Return the EVT of the Value* that this operand
  /// corresponds to.  If there is no Value* for this operand, it returns
  /// MVT::Other.
  EVT getCallOperandValEVT(LLVMContext &Context, const TargetLowering &TLI,
                           const DataLayout &DL) const {
    if (!CallOperandVal) return MVT::Other;

    if (isa<BasicBlock>(CallOperandVal))
      return TLI.getProgramPointerTy(DL);

    llvm::Type *OpTy = CallOperandVal->getType();

    // FIXME: code duplicated from TargetLowering::ParseConstraints().
    // If this is an indirect operand, the operand is a pointer to the
    // accessed type.
    if (isIndirect) {
      PointerType *PtrTy = dyn_cast<PointerType>(OpTy);
      if (!PtrTy)
        report_fatal_error("Indirect operand for inline asm not a pointer!");
      OpTy = PtrTy->getElementType();
    }

    // Look for vector wrapped in a struct. e.g. { <16 x i8> }.
    if (StructType *STy = dyn_cast<StructType>(OpTy))
      if (STy->getNumElements() == 1)
        OpTy = STy->getElementType(0);

    // If OpTy is not a single value, it may be a struct/union that we
    // can tile with integers.
    if (!OpTy->isSingleValueType() && OpTy->isSized()) {
      unsigned BitSize = DL.getTypeSizeInBits(OpTy);
      switch (BitSize) {
      default: break;
      case 1:
      case 8:
      case 16:
      case 32:
      case 64:
      case 128:
        OpTy = IntegerType::get(Context, BitSize);
        break;
      }
    }

    return TLI.getValueType(DL, OpTy, true);
  }
};


} // end anonymous namespace

/// Make sure that the output operand \p OpInfo and its corresponding input
/// operand \p MatchingOpInfo have compatible constraint types (otherwise error
/// out).
static void patchMatchingInput(const SDISelAsmOperandInfo &OpInfo,
                               SDISelAsmOperandInfo &MatchingOpInfo,
                               SelectionDAG &DAG) {
  if (OpInfo.ConstraintVT == MatchingOpInfo.ConstraintVT)
    return;

  const TargetRegisterInfo *TRI = DAG.getSubtarget().getRegisterInfo();
  const auto &TLI = DAG.getTargetLoweringInfo();

  std::pair<unsigned, const TargetRegisterClass *> MatchRC =
      TLI.getRegForInlineAsmConstraint(TRI, OpInfo.ConstraintCode,
                                       OpInfo.ConstraintVT);
  std::pair<unsigned, const TargetRegisterClass *> InputRC =
      TLI.getRegForInlineAsmConstraint(TRI, MatchingOpInfo.ConstraintCode,
                                       MatchingOpInfo.ConstraintVT);
  if ((OpInfo.ConstraintVT.isInteger() !=
       MatchingOpInfo.ConstraintVT.isInteger()) ||
      (MatchRC.second != InputRC.second)) {
    // FIXME: error out in a more elegant fashion
    report_fatal_error("Unsupported asm: input constraint"
                       " with a matching output constraint of"
                       " incompatible type!");
  }
  MatchingOpInfo.ConstraintVT = OpInfo.ConstraintVT;
}

/// Get a direct memory input to behave well as an indirect operand.
/// This may introduce stores, hence the need for a \p Chain.
/// \return The (possibly updated) chain.
static SDValue getAddressForMemoryInput(SDValue Chain, const SDLoc &Location,
                                        SDISelAsmOperandInfo &OpInfo,
                                        SelectionDAG &DAG) {
  const TargetLowering &TLI = DAG.getTargetLoweringInfo();

  // If we don't have an indirect input, put it in the constpool if we can,
  // otherwise spill it to a stack slot.
  // TODO: This isn't quite right. We need to handle these according to
  // the addressing mode that the constraint wants. Also, this may take
  // an additional register for the computation and we don't want that
  // either.

  // If the operand is a float, integer, or vector constant, spill to a
  // constant pool entry to get its address.
  const Value *OpVal = OpInfo.CallOperandVal;
  if (isa<ConstantFP>(OpVal) || isa<ConstantInt>(OpVal) ||
      isa<ConstantVector>(OpVal) || isa<ConstantDataVector>(OpVal)) {
    OpInfo.CallOperand = DAG.getConstantPool(
        cast<Constant>(OpVal), TLI.getPointerTy(DAG.getDataLayout()));
    return Chain;
  }

  // Otherwise, create a stack slot and emit a store to it before the asm.
  Type *Ty = OpVal->getType();
  auto &DL = DAG.getDataLayout();
  uint64_t TySize = DL.getTypeAllocSize(Ty);
  MachineFunction &MF = DAG.getMachineFunction();
  int SSFI = MF.getFrameInfo().CreateStackObject(
      TySize, DL.getPrefTypeAlign(Ty), false);
  SDValue StackSlot = DAG.getFrameIndex(SSFI, TLI.getFrameIndexTy(DL));
  Chain = DAG.getTruncStore(Chain, Location, OpInfo.CallOperand, StackSlot,
                            MachinePointerInfo::getFixedStack(MF, SSFI),
                            TLI.getMemValueType(DL, Ty));
  OpInfo.CallOperand = StackSlot;

  return Chain;
}

/// GetRegistersForValue - Assign registers (virtual or physical) for the
/// specified operand.  We prefer to assign virtual registers, to allow the
/// register allocator to handle the assignment process.  However, if the asm
/// uses features that we can't model on machineinstrs, we have SDISel do the
/// allocation.  This produces generally horrible, but correct, code.
///
///   OpInfo describes the operand
///   RefOpInfo describes the matching operand if any, the operand otherwise
static void GetRegistersForValue(SelectionDAG &DAG, const SDLoc &DL,
                                 SDISelAsmOperandInfo &OpInfo,
                                 SDISelAsmOperandInfo &RefOpInfo) {
  LLVMContext &Context = *DAG.getContext();
  const TargetLowering &TLI = DAG.getTargetLoweringInfo();

  MachineFunction &MF = DAG.getMachineFunction();
  SmallVector<unsigned, 4> Regs;
  const TargetRegisterInfo &TRI = *MF.getSubtarget().getRegisterInfo();

  // No work to do for memory operations.
  if (OpInfo.ConstraintType == TargetLowering::C_Memory)
    return;

  // If this is a constraint for a single physreg, or a constraint for a
  // register class, find it.
  unsigned AssignedReg;
  const TargetRegisterClass *RC;
  std::tie(AssignedReg, RC) = TLI.getRegForInlineAsmConstraint(
      &TRI, RefOpInfo.ConstraintCode, RefOpInfo.ConstraintVT);
  // RC is unset only on failure. Return immediately.
  if (!RC)
    return;

  // Get the actual register value type.  This is important, because the user
  // may have asked for (e.g.) the AX register in i32 type.  We need to
  // remember that AX is actually i16 to get the right extension.
  const MVT RegVT = *TRI.legalclasstypes_begin(*RC);

  if (OpInfo.ConstraintVT != MVT::Other) {
    // If this is an FP operand in an integer register (or visa versa), or more
    // generally if the operand value disagrees with the register class we plan
    // to stick it in, fix the operand type.
    //
    // If this is an input value, the bitcast to the new type is done now.
    // Bitcast for output value is done at the end of visitInlineAsm().
    if ((OpInfo.Type == InlineAsm::isOutput ||
         OpInfo.Type == InlineAsm::isInput) &&
        !TRI.isTypeLegalForClass(*RC, OpInfo.ConstraintVT)) {
      // Try to convert to the first EVT that the reg class contains.  If the
      // types are identical size, use a bitcast to convert (e.g. two differing
      // vector types).  Note: output bitcast is done at the end of
      // visitInlineAsm().
      if (RegVT.getSizeInBits() == OpInfo.ConstraintVT.getSizeInBits()) {
        // Exclude indirect inputs while they are unsupported because the code
        // to perform the load is missing and thus OpInfo.CallOperand still
        // refers to the input address rather than the pointed-to value.
        if (OpInfo.Type == InlineAsm::isInput && !OpInfo.isIndirect)
          OpInfo.CallOperand =
              DAG.getNode(ISD::BITCAST, DL, RegVT, OpInfo.CallOperand);
        OpInfo.ConstraintVT = RegVT;
        // If the operand is an FP value and we want it in integer registers,
        // use the corresponding integer type. This turns an f64 value into
        // i64, which can be passed with two i32 values on a 32-bit machine.
      } else if (RegVT.isInteger() && OpInfo.ConstraintVT.isFloatingPoint()) {
        MVT VT = MVT::getIntegerVT(OpInfo.ConstraintVT.getSizeInBits());
        if (OpInfo.Type == InlineAsm::isInput)
          OpInfo.CallOperand =
              DAG.getNode(ISD::BITCAST, DL, VT, OpInfo.CallOperand);
        OpInfo.ConstraintVT = VT;
      }
    }
  }

  // No need to allocate a matching input constraint since the constraint it's
  // matching to has already been allocated.
  if (OpInfo.isMatchingInputConstraint())
    return;

  EVT ValueVT = OpInfo.ConstraintVT;
  if (OpInfo.ConstraintVT == MVT::Other)
    ValueVT = RegVT;

  // Initialize NumRegs.
  unsigned NumRegs = 1;
  if (OpInfo.ConstraintVT != MVT::Other)
    NumRegs = TLI.getNumRegisters(Context, OpInfo.ConstraintVT);

  // If this is a constraint for a specific physical register, like {r17},
  // assign it now.

  // If this associated to a specific register, initialize iterator to correct
  // place. If virtual, make sure we have enough registers

  // Initialize iterator if necessary
  TargetRegisterClass::iterator I = RC->begin();
  MachineRegisterInfo &RegInfo = MF.getRegInfo();

  // Do not check for single registers.
  if (AssignedReg) {
      for (; *I != AssignedReg; ++I)
        assert(I != RC->end() && "AssignedReg should be member of RC");
  }

  for (; NumRegs; --NumRegs, ++I) {
    assert(I != RC->end() && "Ran out of registers to allocate!");
    Register R = AssignedReg ? Register(*I) : RegInfo.createVirtualRegister(RC);
    Regs.push_back(R);
  }

  OpInfo.AssignedRegs = RegsForValue(Regs, RegVT, ValueVT);
}

static unsigned
findMatchingInlineAsmOperand(unsigned OperandNo,
                             const std::vector<SDValue> &AsmNodeOperands) {
  // Scan until we find the definition we already emitted of this operand.
  unsigned CurOp = InlineAsm::Op_FirstOperand;
  for (; OperandNo; --OperandNo) {
    // Advance to the next operand.
    unsigned OpFlag =
        cast<ConstantSDNode>(AsmNodeOperands[CurOp])->getZExtValue();
    assert((InlineAsm::isRegDefKind(OpFlag) ||
            InlineAsm::isRegDefEarlyClobberKind(OpFlag) ||
            InlineAsm::isMemKind(OpFlag)) &&
           "Skipped past definitions?");
    CurOp += InlineAsm::getNumOperandRegisters(OpFlag) + 1;
  }
  return CurOp;
}

namespace {

class ExtraFlags {
  unsigned Flags = 0;

public:
  explicit ExtraFlags(const CallBase &Call) {
    const InlineAsm *IA = cast<InlineAsm>(Call.getCalledOperand());
    if (IA->hasSideEffects())
      Flags |= InlineAsm::Extra_HasSideEffects;
    if (IA->isAlignStack())
      Flags |= InlineAsm::Extra_IsAlignStack;
    if (Call.isConvergent())
      Flags |= InlineAsm::Extra_IsConvergent;
    Flags |= IA->getDialect() * InlineAsm::Extra_AsmDialect;
  }

  void update(const TargetLowering::AsmOperandInfo &OpInfo) {
    // Ideally, we would only check against memory constraints.  However, the
    // meaning of an Other constraint can be target-specific and we can't easily
    // reason about it.  Therefore, be conservative and set MayLoad/MayStore
    // for Other constraints as well.
    if (OpInfo.ConstraintType == TargetLowering::C_Memory ||
        OpInfo.ConstraintType == TargetLowering::C_Other) {
      if (OpInfo.Type == InlineAsm::isInput)
        Flags |= InlineAsm::Extra_MayLoad;
      else if (OpInfo.Type == InlineAsm::isOutput)
        Flags |= InlineAsm::Extra_MayStore;
      else if (OpInfo.Type == InlineAsm::isClobber)
        Flags |= (InlineAsm::Extra_MayLoad | InlineAsm::Extra_MayStore);
    }
  }

  unsigned get() const { return Flags; }
};

} // end anonymous namespace

/// visitInlineAsm - Handle a call to an InlineAsm object.
void SelectionDAGBuilder::visitInlineAsm(const CallBase &Call,
                                         const BasicBlock *EHPadBB) {
  const InlineAsm *IA = cast<InlineAsm>(Call.getCalledOperand());

  /// ConstraintOperands - Information about all of the constraints.
  SmallVector<SDISelAsmOperandInfo, 16> ConstraintOperands;

  const TargetLowering &TLI = DAG.getTargetLoweringInfo();
  TargetLowering::AsmOperandInfoVector TargetConstraints = TLI.ParseConstraints(
      DAG.getDataLayout(), DAG.getSubtarget().getRegisterInfo(), Call);

  // First Pass: Calculate HasSideEffects and ExtraFlags (AlignStack,
  // AsmDialect, MayLoad, MayStore).
  bool HasSideEffect = IA->hasSideEffects();
  ExtraFlags ExtraInfo(Call);

  unsigned ArgNo = 0;   // ArgNo - The argument of the CallInst.
  unsigned ResNo = 0;   // ResNo - The result number of the next output.
  unsigned NumMatchingOps = 0;
  for (auto &T : TargetConstraints) {
    ConstraintOperands.push_back(SDISelAsmOperandInfo(T));
    SDISelAsmOperandInfo &OpInfo = ConstraintOperands.back();

    // Compute the value type for each operand.
    if (OpInfo.Type == InlineAsm::isInput ||
        (OpInfo.Type == InlineAsm::isOutput && OpInfo.isIndirect)) {
      OpInfo.CallOperandVal = Call.getArgOperand(ArgNo++);

      // Process the call argument. BasicBlocks are labels, currently appearing
      // only in asm's.
      if (isa<CallBrInst>(Call) &&
          ArgNo - 1 >= (cast<CallBrInst>(&Call)->getNumArgOperands() -
                        cast<CallBrInst>(&Call)->getNumIndirectDests() -
                        NumMatchingOps) &&
          (NumMatchingOps == 0 ||
           ArgNo - 1 < (cast<CallBrInst>(&Call)->getNumArgOperands() -
                        NumMatchingOps))) {
        const auto *BA = cast<BlockAddress>(OpInfo.CallOperandVal);
        EVT VT = TLI.getValueType(DAG.getDataLayout(), BA->getType(), true);
        OpInfo.CallOperand = DAG.getTargetBlockAddress(BA, VT);
      } else if (const auto *BB = dyn_cast<BasicBlock>(OpInfo.CallOperandVal)) {
        OpInfo.CallOperand = DAG.getBasicBlock(FuncInfo.MBBMap[BB]);
      } else {
        OpInfo.CallOperand = getValue(OpInfo.CallOperandVal);
      }

      EVT VT = OpInfo.getCallOperandValEVT(*DAG.getContext(), TLI,
                                           DAG.getDataLayout());
      OpInfo.ConstraintVT = VT.isSimple() ? VT.getSimpleVT() : MVT::Other;
    } else if (OpInfo.Type == InlineAsm::isOutput && !OpInfo.isIndirect) {
      // The return value of the call is this value.  As such, there is no
      // corresponding argument.
      assert(!Call.getType()->isVoidTy() && "Bad inline asm!");
      if (StructType *STy = dyn_cast<StructType>(Call.getType())) {
        OpInfo.ConstraintVT = TLI.getSimpleValueType(
            DAG.getDataLayout(), STy->getElementType(ResNo));
      } else {
        assert(ResNo == 0 && "Asm only has one result!");
        OpInfo.ConstraintVT =
            TLI.getSimpleValueType(DAG.getDataLayout(), Call.getType());
      }
      ++ResNo;
    } else {
      OpInfo.ConstraintVT = MVT::Other;
    }

    if (OpInfo.hasMatchingInput())
      ++NumMatchingOps;

    if (!HasSideEffect)
      HasSideEffect = OpInfo.hasMemory(TLI);

    // Determine if this InlineAsm MayLoad or MayStore based on the constraints.
    // FIXME: Could we compute this on OpInfo rather than T?

    // Compute the constraint code and ConstraintType to use.
    TLI.ComputeConstraintToUse(T, SDValue());

    if (T.ConstraintType == TargetLowering::C_Immediate &&
        OpInfo.CallOperand && !isa<ConstantSDNode>(OpInfo.CallOperand))
      // We've delayed emitting a diagnostic like the "n" constraint because
      // inlining could cause an integer showing up.
      return emitInlineAsmError(Call, "constraint '" + Twine(T.ConstraintCode) +
                                          "' expects an integer constant "
                                          "expression");

    ExtraInfo.update(T);
  }

  // We won't need to flush pending loads if this asm doesn't touch
  // memory and is nonvolatile.
  SDValue Flag, Chain = (HasSideEffect) ? getRoot() : DAG.getRoot();

  bool EmitEHLabels = isa<InvokeInst>(Call) && IA->canThrow();
  if (EmitEHLabels) {
    assert(EHPadBB && "InvokeInst must have an EHPadBB");
  }
  bool IsCallBr = isa<CallBrInst>(Call);

  if (IsCallBr || EmitEHLabels) {
    // If this is a callbr or invoke we need to flush pending exports since
    // inlineasm_br and invoke are terminators.
    // We need to do this before nodes are glued to the inlineasm_br node.
    Chain = getControlRoot();
  }

  MCSymbol *BeginLabel = nullptr;
  if (EmitEHLabels) {
    Chain = lowerStartEH(Chain, EHPadBB, BeginLabel);
  }

  // Second pass over the constraints: compute which constraint option to use.
  for (SDISelAsmOperandInfo &OpInfo : ConstraintOperands) {
    // If this is an output operand with a matching input operand, look up the
    // matching input. If their types mismatch, e.g. one is an integer, the
    // other is floating point, or their sizes are different, flag it as an
    // error.
    if (OpInfo.hasMatchingInput()) {
      SDISelAsmOperandInfo &Input = ConstraintOperands[OpInfo.MatchingInput];
      patchMatchingInput(OpInfo, Input, DAG);
    }

    // Compute the constraint code and ConstraintType to use.
    TLI.ComputeConstraintToUse(OpInfo, OpInfo.CallOperand, &DAG);

    if (OpInfo.ConstraintType == TargetLowering::C_Memory &&
        OpInfo.Type == InlineAsm::isClobber)
      continue;

    // If this is a memory input, and if the operand is not indirect, do what we
    // need to provide an address for the memory input.
    if (OpInfo.ConstraintType == TargetLowering::C_Memory &&
        !OpInfo.isIndirect) {
      assert((OpInfo.isMultipleAlternative ||
              (OpInfo.Type == InlineAsm::isInput)) &&
             "Can only indirectify direct input operands!");

      // Memory operands really want the address of the value.
      Chain = getAddressForMemoryInput(Chain, getCurSDLoc(), OpInfo, DAG);

      // There is no longer a Value* corresponding to this operand.
      OpInfo.CallOperandVal = nullptr;

      // It is now an indirect operand.
      OpInfo.isIndirect = true;
    }

  }

  // AsmNodeOperands - The operands for the ISD::INLINEASM node.
  std::vector<SDValue> AsmNodeOperands;
  AsmNodeOperands.push_back(SDValue());  // reserve space for input chain
  AsmNodeOperands.push_back(DAG.getTargetExternalSymbol(
      IA->getAsmString().c_str(), TLI.getProgramPointerTy(DAG.getDataLayout())));

  // If we have a !srcloc metadata node associated with it, we want to attach
  // this to the ultimately generated inline asm machineinstr.  To do this, we
  // pass in the third operand as this (potentially null) inline asm MDNode.
  const MDNode *SrcLoc = Call.getMetadata("srcloc");
  AsmNodeOperands.push_back(DAG.getMDNode(SrcLoc));

  // Remember the HasSideEffect, AlignStack, AsmDialect, MayLoad and MayStore
  // bits as operand 3.
  AsmNodeOperands.push_back(DAG.getTargetConstant(
      ExtraInfo.get(), getCurSDLoc(), TLI.getPointerTy(DAG.getDataLayout())));

  // Third pass: Loop over operands to prepare DAG-level operands.. As part of
  // this, assign virtual and physical registers for inputs and otput.
  for (SDISelAsmOperandInfo &OpInfo : ConstraintOperands) {
    // Assign Registers.
    SDISelAsmOperandInfo &RefOpInfo =
        OpInfo.isMatchingInputConstraint()
            ? ConstraintOperands[OpInfo.getMatchedOperand()]
            : OpInfo;
    GetRegistersForValue(DAG, getCurSDLoc(), OpInfo, RefOpInfo);

    auto DetectWriteToReservedRegister = [&]() {
      const MachineFunction &MF = DAG.getMachineFunction();
      const TargetRegisterInfo &TRI = *MF.getSubtarget().getRegisterInfo();
      for (unsigned Reg : OpInfo.AssignedRegs.Regs) {
        if (Register::isPhysicalRegister(Reg) &&
            TRI.isInlineAsmReadOnlyReg(MF, Reg)) {
          const char *RegName = TRI.getName(Reg);
          emitInlineAsmError(Call, "write to reserved register '" +
                                       Twine(RegName) + "'");
          return true;
        }
      }
      return false;
    };

    switch (OpInfo.Type) {
    case InlineAsm::isOutput:
      if (OpInfo.ConstraintType == TargetLowering::C_Memory) {
        unsigned ConstraintID =
            TLI.getInlineAsmMemConstraint(OpInfo.ConstraintCode);
        assert(ConstraintID != InlineAsm::Constraint_Unknown &&
               "Failed to convert memory constraint code to constraint id.");

        // Add information to the INLINEASM node to know about this output.
        unsigned OpFlags = InlineAsm::getFlagWord(InlineAsm::Kind_Mem, 1);
        OpFlags = InlineAsm::getFlagWordForMem(OpFlags, ConstraintID);
        AsmNodeOperands.push_back(DAG.getTargetConstant(OpFlags, getCurSDLoc(),
                                                        MVT::i32));
        AsmNodeOperands.push_back(OpInfo.CallOperand);
      } else {
        // Otherwise, this outputs to a register (directly for C_Register /
        // C_RegisterClass, and a target-defined fashion for
        // C_Immediate/C_Other). Find a register that we can use.
        if (OpInfo.AssignedRegs.Regs.empty()) {
          emitInlineAsmError(
              Call, "couldn't allocate output register for constraint '" +
                        Twine(OpInfo.ConstraintCode) + "'");
          return;
        }

        if (DetectWriteToReservedRegister())
          return;

        // Add information to the INLINEASM node to know that this register is
        // set.
        OpInfo.AssignedRegs.AddInlineAsmOperands(
            OpInfo.isEarlyClobber ? InlineAsm::Kind_RegDefEarlyClobber
                                  : InlineAsm::Kind_RegDef,
            false, 0, getCurSDLoc(), DAG, AsmNodeOperands);
      }
      break;

    case InlineAsm::isInput: {
      SDValue InOperandVal = OpInfo.CallOperand;

      if (OpInfo.isMatchingInputConstraint()) {
        // If this is required to match an output register we have already set,
        // just use its register.
        auto CurOp = findMatchingInlineAsmOperand(OpInfo.getMatchedOperand(),
                                                  AsmNodeOperands);
        unsigned OpFlag =
          cast<ConstantSDNode>(AsmNodeOperands[CurOp])->getZExtValue();
        if (InlineAsm::isRegDefKind(OpFlag) ||
            InlineAsm::isRegDefEarlyClobberKind(OpFlag)) {
          // Add (OpFlag&0xffff)>>3 registers to MatchedRegs.
          if (OpInfo.isIndirect) {
            // This happens on gcc/testsuite/gcc.dg/pr8788-1.c
            emitInlineAsmError(Call, "inline asm not supported yet: "
                                     "don't know how to handle tied "
                                     "indirect register inputs");
            return;
          }

          MVT RegVT = AsmNodeOperands[CurOp+1].getSimpleValueType();
          SmallVector<unsigned, 4> Regs;

          if (const TargetRegisterClass *RC = TLI.getRegClassFor(RegVT)) {
            unsigned NumRegs = InlineAsm::getNumOperandRegisters(OpFlag);
            MachineRegisterInfo &RegInfo =
                DAG.getMachineFunction().getRegInfo();
            for (unsigned i = 0; i != NumRegs; ++i)
              Regs.push_back(RegInfo.createVirtualRegister(RC));
          } else {
            emitInlineAsmError(Call,
                               "inline asm error: This value type register "
                               "class is not natively supported!");
            return;
          }

          RegsForValue MatchedRegs(Regs, RegVT, InOperandVal.getValueType());

          SDLoc dl = getCurSDLoc();
          // Use the produced MatchedRegs object to
          MatchedRegs.getCopyToRegs(InOperandVal, DAG, dl, Chain, &Flag, &Call);
          MatchedRegs.AddInlineAsmOperands(InlineAsm::Kind_RegUse,
                                           true, OpInfo.getMatchedOperand(), dl,
                                           DAG, AsmNodeOperands);
          break;
        }

        assert(InlineAsm::isMemKind(OpFlag) && "Unknown matching constraint!");
        assert(InlineAsm::getNumOperandRegisters(OpFlag) == 1 &&
               "Unexpected number of operands");
        // Add information to the INLINEASM node to know about this input.
        // See InlineAsm.h isUseOperandTiedToDef.
        OpFlag = InlineAsm::convertMemFlagWordToMatchingFlagWord(OpFlag);
        OpFlag = InlineAsm::getFlagWordForMatchingOp(OpFlag,
                                                    OpInfo.getMatchedOperand());
        AsmNodeOperands.push_back(DAG.getTargetConstant(
            OpFlag, getCurSDLoc(), TLI.getPointerTy(DAG.getDataLayout())));
        AsmNodeOperands.push_back(AsmNodeOperands[CurOp+1]);
        break;
      }

      // Treat indirect 'X' constraint as memory.
      if (OpInfo.ConstraintType == TargetLowering::C_Other &&
          OpInfo.isIndirect)
        OpInfo.ConstraintType = TargetLowering::C_Memory;

      if (OpInfo.ConstraintType == TargetLowering::C_Immediate ||
          OpInfo.ConstraintType == TargetLowering::C_Other) {
        std::vector<SDValue> Ops;
        TLI.LowerAsmOperandForConstraint(InOperandVal, OpInfo.ConstraintCode,
                                          Ops, DAG);
        if (Ops.empty()) {
          if (OpInfo.ConstraintType == TargetLowering::C_Immediate)
            if (isa<ConstantSDNode>(InOperandVal)) {
              emitInlineAsmError(Call, "value out of range for constraint '" +
                                           Twine(OpInfo.ConstraintCode) + "'");
              return;
            }

          emitInlineAsmError(Call,
                             "invalid operand for inline asm constraint '" +
                                 Twine(OpInfo.ConstraintCode) + "'");
          return;
        }

        // Add information to the INLINEASM node to know about this input.
        unsigned ResOpType =
          InlineAsm::getFlagWord(InlineAsm::Kind_Imm, Ops.size());
        AsmNodeOperands.push_back(DAG.getTargetConstant(
            ResOpType, getCurSDLoc(), TLI.getPointerTy(DAG.getDataLayout())));
        llvm::append_range(AsmNodeOperands, Ops);
        break;
      }

      if (OpInfo.ConstraintType == TargetLowering::C_Memory) {
        assert(OpInfo.isIndirect && "Operand must be indirect to be a mem!");
        assert(InOperandVal.getValueType() ==
                   TLI.getPointerTy(DAG.getDataLayout()) &&
               "Memory operands expect pointer values");

        unsigned ConstraintID =
            TLI.getInlineAsmMemConstraint(OpInfo.ConstraintCode);
        assert(ConstraintID != InlineAsm::Constraint_Unknown &&
               "Failed to convert memory constraint code to constraint id.");

        // Add information to the INLINEASM node to know about this input.
        unsigned ResOpType = InlineAsm::getFlagWord(InlineAsm::Kind_Mem, 1);
        ResOpType = InlineAsm::getFlagWordForMem(ResOpType, ConstraintID);
        AsmNodeOperands.push_back(DAG.getTargetConstant(ResOpType,
                                                        getCurSDLoc(),
                                                        MVT::i32));
        AsmNodeOperands.push_back(InOperandVal);
        break;
      }

      assert((OpInfo.ConstraintType == TargetLowering::C_RegisterClass ||
              OpInfo.ConstraintType == TargetLowering::C_Register) &&
             "Unknown constraint type!");

      // TODO: Support this.
      if (OpInfo.isIndirect) {
        emitInlineAsmError(
            Call, "Don't know how to handle indirect register inputs yet "
                  "for constraint '" +
                      Twine(OpInfo.ConstraintCode) + "'");
        return;
      }

      // Copy the input into the appropriate registers.
      if (OpInfo.AssignedRegs.Regs.empty()) {
        emitInlineAsmError(Call,
                           "couldn't allocate input reg for constraint '" +
                               Twine(OpInfo.ConstraintCode) + "'");
        return;
      }

      if (DetectWriteToReservedRegister())
        return;

      SDLoc dl = getCurSDLoc();

      OpInfo.AssignedRegs.getCopyToRegs(InOperandVal, DAG, dl, Chain, &Flag,
                                        &Call);

      OpInfo.AssignedRegs.AddInlineAsmOperands(InlineAsm::Kind_RegUse, false, 0,
                                               dl, DAG, AsmNodeOperands);
      break;
    }
    case InlineAsm::isClobber:
      // Add the clobbered value to the operand list, so that the register
      // allocator is aware that the physreg got clobbered.
      if (!OpInfo.AssignedRegs.Regs.empty())
        OpInfo.AssignedRegs.AddInlineAsmOperands(InlineAsm::Kind_Clobber,
                                                 false, 0, getCurSDLoc(), DAG,
                                                 AsmNodeOperands);
      break;
    }
  }

  // Finish up input operands.  Set the input chain and add the flag last.
  AsmNodeOperands[InlineAsm::Op_InputChain] = Chain;
  if (Flag.getNode()) AsmNodeOperands.push_back(Flag);

  unsigned ISDOpc = IsCallBr ? ISD::INLINEASM_BR : ISD::INLINEASM;
  Chain = DAG.getNode(ISDOpc, getCurSDLoc(),
                      DAG.getVTList(MVT::Other, MVT::Glue), AsmNodeOperands);
  Flag = Chain.getValue(1);

  // Do additional work to generate outputs.

  SmallVector<EVT, 1> ResultVTs;
  SmallVector<SDValue, 1> ResultValues;
  SmallVector<SDValue, 8> OutChains;

  llvm::Type *CallResultType = Call.getType();
  ArrayRef<Type *> ResultTypes;
  if (StructType *StructResult = dyn_cast<StructType>(CallResultType))
    ResultTypes = StructResult->elements();
  else if (!CallResultType->isVoidTy())
    ResultTypes = makeArrayRef(CallResultType);

  auto CurResultType = ResultTypes.begin();
  auto handleRegAssign = [&](SDValue V) {
    assert(CurResultType != ResultTypes.end() && "Unexpected value");
    assert((*CurResultType)->isSized() && "Unexpected unsized type");
    EVT ResultVT = TLI.getValueType(DAG.getDataLayout(), *CurResultType);
    ++CurResultType;
    // If the type of the inline asm call site return value is different but has
    // same size as the type of the asm output bitcast it.  One example of this
    // is for vectors with different width / number of elements.  This can
    // happen for register classes that can contain multiple different value
    // types.  The preg or vreg allocated may not have the same VT as was
    // expected.
    //
    // This can also happen for a return value that disagrees with the register
    // class it is put in, eg. a double in a general-purpose register on a
    // 32-bit machine.
    if (ResultVT != V.getValueType() &&
        ResultVT.getSizeInBits() == V.getValueSizeInBits())
      V = DAG.getNode(ISD::BITCAST, getCurSDLoc(), ResultVT, V);
    else if (ResultVT != V.getValueType() && ResultVT.isInteger() &&
             V.getValueType().isInteger()) {
      // If a result value was tied to an input value, the computed result
      // may have a wider width than the expected result.  Extract the
      // relevant portion.
      V = DAG.getNode(ISD::TRUNCATE, getCurSDLoc(), ResultVT, V);
    }
    assert(ResultVT == V.getValueType() && "Asm result value mismatch!");
    ResultVTs.push_back(ResultVT);
    ResultValues.push_back(V);
  };

  // Deal with output operands.
  for (SDISelAsmOperandInfo &OpInfo : ConstraintOperands) {
    if (OpInfo.Type == InlineAsm::isOutput) {
      SDValue Val;
      // Skip trivial output operands.
      if (OpInfo.AssignedRegs.Regs.empty())
        continue;

      switch (OpInfo.ConstraintType) {
      case TargetLowering::C_Register:
      case TargetLowering::C_RegisterClass:
        Val = OpInfo.AssignedRegs.getCopyFromRegs(DAG, FuncInfo, getCurSDLoc(),
                                                  Chain, &Flag, &Call);
        break;
      case TargetLowering::C_Immediate:
      case TargetLowering::C_Other:
        Val = TLI.LowerAsmOutputForConstraint(Chain, Flag, getCurSDLoc(),
                                              OpInfo, DAG);
        break;
      case TargetLowering::C_Memory:
        break; // Already handled.
      case TargetLowering::C_Unknown:
        assert(false && "Unexpected unknown constraint");
      }

      // Indirect output manifest as stores. Record output chains.
      if (OpInfo.isIndirect) {
        const Value *Ptr = OpInfo.CallOperandVal;
        assert(Ptr && "Expected value CallOperandVal for indirect asm operand");
        SDValue Store = DAG.getStore(Chain, getCurSDLoc(), Val, getValue(Ptr),
                                     MachinePointerInfo(Ptr));
        OutChains.push_back(Store);
      } else {
        // generate CopyFromRegs to associated registers.
        assert(!Call.getType()->isVoidTy() && "Bad inline asm!");
        if (Val.getOpcode() == ISD::MERGE_VALUES) {
          for (const SDValue &V : Val->op_values())
            handleRegAssign(V);
        } else
          handleRegAssign(Val);
      }
    }
  }

  // Set results.
  if (!ResultValues.empty()) {
    assert(CurResultType == ResultTypes.end() &&
           "Mismatch in number of ResultTypes");
    assert(ResultValues.size() == ResultTypes.size() &&
           "Mismatch in number of output operands in asm result");

    SDValue V = DAG.getNode(ISD::MERGE_VALUES, getCurSDLoc(),
                            DAG.getVTList(ResultVTs), ResultValues);
    setValue(&Call, V);
  }

  // Collect store chains.
  if (!OutChains.empty())
    Chain = DAG.getNode(ISD::TokenFactor, getCurSDLoc(), MVT::Other, OutChains);

  if (EmitEHLabels) {
    Chain = lowerEndEH(Chain, cast<InvokeInst>(&Call), EHPadBB, BeginLabel);
  }

  // Only Update Root if inline assembly has a memory effect.
  if (ResultValues.empty() || HasSideEffect || !OutChains.empty() || IsCallBr ||
      EmitEHLabels)
    DAG.setRoot(Chain);
}

void SelectionDAGBuilder::emitInlineAsmError(const CallBase &Call,
                                             const Twine &Message) {
  LLVMContext &Ctx = *DAG.getContext();
  Ctx.emitError(&Call, Message);

  // Make sure we leave the DAG in a valid state
  const TargetLowering &TLI = DAG.getTargetLoweringInfo();
  SmallVector<EVT, 1> ValueVTs;
  ComputeValueVTs(TLI, DAG.getDataLayout(), Call.getType(), ValueVTs);

  if (ValueVTs.empty())
    return;

  SmallVector<SDValue, 1> Ops;
  for (unsigned i = 0, e = ValueVTs.size(); i != e; ++i)
    Ops.push_back(DAG.getUNDEF(ValueVTs[i]));

  setValue(&Call, DAG.getMergeValues(Ops, getCurSDLoc()));
}

void SelectionDAGBuilder::visitVAStart(const CallInst &I) {
  DAG.setRoot(DAG.getNode(ISD::VASTART, getCurSDLoc(),
                          MVT::Other, getRoot(),
                          getValue(I.getArgOperand(0)),
                          DAG.getSrcValue(I.getArgOperand(0))));
}

void SelectionDAGBuilder::visitVAArg(const VAArgInst &I) {
  const TargetLowering &TLI = DAG.getTargetLoweringInfo();
  const DataLayout &DL = DAG.getDataLayout();
  SDValue V = DAG.getVAArg(
      TLI.getMemValueType(DAG.getDataLayout(), I.getType()), getCurSDLoc(),
      getRoot(), getValue(I.getOperand(0)), DAG.getSrcValue(I.getOperand(0)),
      DL.getABITypeAlign(I.getType()).value());
  DAG.setRoot(V.getValue(1));

  if (I.getType()->isPointerTy())
    V = DAG.getPtrExtOrTrunc(
        V, getCurSDLoc(), TLI.getValueType(DAG.getDataLayout(), I.getType()));
  setValue(&I, V);
}

void SelectionDAGBuilder::visitVAEnd(const CallInst &I) {
  DAG.setRoot(DAG.getNode(ISD::VAEND, getCurSDLoc(),
                          MVT::Other, getRoot(),
                          getValue(I.getArgOperand(0)),
                          DAG.getSrcValue(I.getArgOperand(0))));
}

void SelectionDAGBuilder::visitVACopy(const CallInst &I) {
  DAG.setRoot(DAG.getNode(ISD::VACOPY, getCurSDLoc(),
                          MVT::Other, getRoot(),
                          getValue(I.getArgOperand(0)),
                          getValue(I.getArgOperand(1)),
                          DAG.getSrcValue(I.getArgOperand(0)),
                          DAG.getSrcValue(I.getArgOperand(1))));
}

SDValue SelectionDAGBuilder::lowerRangeToAssertZExt(SelectionDAG &DAG,
                                                    const Instruction &I,
                                                    SDValue Op) {
  const MDNode *Range = I.getMetadata(LLVMContext::MD_range);
  if (!Range)
    return Op;

  ConstantRange CR = getConstantRangeFromMetadata(*Range);
  if (CR.isFullSet() || CR.isEmptySet() || CR.isUpperWrapped())
    return Op;

  APInt Lo = CR.getUnsignedMin();
  if (!Lo.isMinValue())
    return Op;

  APInt Hi = CR.getUnsignedMax();
  unsigned Bits = std::max(Hi.getActiveBits(),
                           static_cast<unsigned>(IntegerType::MIN_INT_BITS));

  EVT SmallVT = EVT::getIntegerVT(*DAG.getContext(), Bits);

  SDLoc SL = getCurSDLoc();

  SDValue ZExt = DAG.getNode(ISD::AssertZext, SL, Op.getValueType(), Op,
                             DAG.getValueType(SmallVT));
  unsigned NumVals = Op.getNode()->getNumValues();
  if (NumVals == 1)
    return ZExt;

  SmallVector<SDValue, 4> Ops;

  Ops.push_back(ZExt);
  for (unsigned I = 1; I != NumVals; ++I)
    Ops.push_back(Op.getValue(I));

  return DAG.getMergeValues(Ops, SL);
}

/// Populate a CallLowerinInfo (into \p CLI) based on the properties of
/// the call being lowered.
///
/// This is a helper for lowering intrinsics that follow a target calling
/// convention or require stack pointer adjustment. Only a subset of the
/// intrinsic's operands need to participate in the calling convention.
void SelectionDAGBuilder::populateCallLoweringInfo(
    TargetLowering::CallLoweringInfo &CLI, const CallBase *Call,
    unsigned ArgIdx, unsigned NumArgs, SDValue Callee, Type *ReturnTy,
    bool IsPatchPoint) {
  TargetLowering::ArgListTy Args;
  Args.reserve(NumArgs);

  // Populate the argument list.
  // Attributes for args start at offset 1, after the return attribute.
  for (unsigned ArgI = ArgIdx, ArgE = ArgIdx + NumArgs;
       ArgI != ArgE; ++ArgI) {
    const Value *V = Call->getOperand(ArgI);

    assert(!V->getType()->isEmptyTy() && "Empty type passed to intrinsic.");

    TargetLowering::ArgListEntry Entry;
    Entry.Node = getValue(V);
    Entry.Ty = V->getType();
    Entry.setAttributes(Call, ArgI);
    Args.push_back(Entry);
  }

  CLI.setDebugLoc(getCurSDLoc())
      .setChain(getRoot())
      .setCallee(Call->getCallingConv(), ReturnTy, Callee, std::move(Args))
      .setDiscardResult(Call->use_empty())
      .setIsPatchPoint(IsPatchPoint)
      .setIsPreallocated(
          Call->countOperandBundlesOfType(LLVMContext::OB_preallocated) != 0);
}

/// Add a stack map intrinsic call's live variable operands to a stackmap
/// or patchpoint target node's operand list.
///
/// Constants are converted to TargetConstants purely as an optimization to
/// avoid constant materialization and register allocation.
///
/// FrameIndex operands are converted to TargetFrameIndex so that ISEL does not
/// generate addess computation nodes, and so FinalizeISel can convert the
/// TargetFrameIndex into a DirectMemRefOp StackMap location. This avoids
/// address materialization and register allocation, but may also be required
/// for correctness. If a StackMap (or PatchPoint) intrinsic directly uses an
/// alloca in the entry block, then the runtime may assume that the alloca's
/// StackMap location can be read immediately after compilation and that the
/// location is valid at any point during execution (this is similar to the
/// assumption made by the llvm.gcroot intrinsic). If the alloca's location were
/// only available in a register, then the runtime would need to trap when
/// execution reaches the StackMap in order to read the alloca's location.
static void addStackMapLiveVars(const CallBase &Call, unsigned StartIdx,
                                const SDLoc &DL, SmallVectorImpl<SDValue> &Ops,
                                SelectionDAGBuilder &Builder) {
  for (unsigned i = StartIdx, e = Call.arg_size(); i != e; ++i) {
    SDValue OpVal = Builder.getValue(Call.getArgOperand(i));
    if (ConstantSDNode *C = dyn_cast<ConstantSDNode>(OpVal)) {
      Ops.push_back(
        Builder.DAG.getTargetConstant(StackMaps::ConstantOp, DL, MVT::i64));
      Ops.push_back(
        Builder.DAG.getTargetConstant(C->getSExtValue(), DL, MVT::i64));
    } else if (FrameIndexSDNode *FI = dyn_cast<FrameIndexSDNode>(OpVal)) {
      const TargetLowering &TLI = Builder.DAG.getTargetLoweringInfo();
      Ops.push_back(Builder.DAG.getTargetFrameIndex(
          FI->getIndex(), TLI.getFrameIndexTy(Builder.DAG.getDataLayout())));
    } else
      Ops.push_back(OpVal);
  }
}

/// Lower llvm.experimental.stackmap directly to its target opcode.
void SelectionDAGBuilder::visitStackmap(const CallInst &CI) {
  // void @llvm.experimental.stackmap(i32 <id>, i32 <numShadowBytes>,
  //                                  [live variables...])

  assert(CI.getType()->isVoidTy() && "Stackmap cannot return a value.");

  SDValue Chain, InFlag, Callee, NullPtr;
  SmallVector<SDValue, 32> Ops;

  SDLoc DL = getCurSDLoc();
  Callee = getValue(CI.getCalledOperand());
  NullPtr = DAG.getIntPtrConstant(0, DL, true);

  // The stackmap intrinsic only records the live variables (the arguments
  // passed to it) and emits NOPS (if requested). Unlike the patchpoint
  // intrinsic, this won't be lowered to a function call. This means we don't
  // have to worry about calling conventions and target specific lowering code.
  // Instead we perform the call lowering right here.
  //
  // chain, flag = CALLSEQ_START(chain, 0, 0)
  // chain, flag = STACKMAP(id, nbytes, ..., chain, flag)
  // chain, flag = CALLSEQ_END(chain, 0, 0, flag)
  //
  Chain = DAG.getCALLSEQ_START(getRoot(), 0, 0, DL);
  InFlag = Chain.getValue(1);

  // Add the <id> and <numBytes> constants.
  SDValue IDVal = getValue(CI.getOperand(PatchPointOpers::IDPos));
  Ops.push_back(DAG.getTargetConstant(
                  cast<ConstantSDNode>(IDVal)->getZExtValue(), DL, MVT::i64));
  SDValue NBytesVal = getValue(CI.getOperand(PatchPointOpers::NBytesPos));
  Ops.push_back(DAG.getTargetConstant(
                  cast<ConstantSDNode>(NBytesVal)->getZExtValue(), DL,
                  MVT::i32));

  // Push live variables for the stack map.
  addStackMapLiveVars(CI, 2, DL, Ops, *this);

  // We are not pushing any register mask info here on the operands list,
  // because the stackmap doesn't clobber anything.

  // Push the chain and the glue flag.
  Ops.push_back(Chain);
  Ops.push_back(InFlag);

  // Create the STACKMAP node.
  SDVTList NodeTys = DAG.getVTList(MVT::Other, MVT::Glue);
  SDNode *SM = DAG.getMachineNode(TargetOpcode::STACKMAP, DL, NodeTys, Ops);
  Chain = SDValue(SM, 0);
  InFlag = Chain.getValue(1);

  Chain = DAG.getCALLSEQ_END(Chain, NullPtr, NullPtr, InFlag, DL);

  // Stackmaps don't generate values, so nothing goes into the NodeMap.

  // Set the root to the target-lowered call chain.
  DAG.setRoot(Chain);

  // Inform the Frame Information that we have a stackmap in this function.
  FuncInfo.MF->getFrameInfo().setHasStackMap();
}

/// Lower llvm.experimental.patchpoint directly to its target opcode.
void SelectionDAGBuilder::visitPatchpoint(const CallBase &CB,
                                          const BasicBlock *EHPadBB) {
  // void|i64 @llvm.experimental.patchpoint.void|i64(i64 <id>,
  //                                                 i32 <numBytes>,
  //                                                 i8* <target>,
  //                                                 i32 <numArgs>,
  //                                                 [Args...],
  //                                                 [live variables...])

  CallingConv::ID CC = CB.getCallingConv();
  bool IsAnyRegCC = CC == CallingConv::AnyReg;
  bool HasDef = !CB.getType()->isVoidTy();
  SDLoc dl = getCurSDLoc();
  SDValue Callee = getValue(CB.getArgOperand(PatchPointOpers::TargetPos));

  // Handle immediate and symbolic callees.
  if (auto* ConstCallee = dyn_cast<ConstantSDNode>(Callee))
    Callee = DAG.getIntPtrConstant(ConstCallee->getZExtValue(), dl,
                                   /*isTarget=*/true);
  else if (auto* SymbolicCallee = dyn_cast<GlobalAddressSDNode>(Callee))
    Callee =  DAG.getTargetGlobalAddress(SymbolicCallee->getGlobal(),
                                         SDLoc(SymbolicCallee),
                                         SymbolicCallee->getValueType(0));

  // Get the real number of arguments participating in the call <numArgs>
  SDValue NArgVal = getValue(CB.getArgOperand(PatchPointOpers::NArgPos));
  unsigned NumArgs = cast<ConstantSDNode>(NArgVal)->getZExtValue();

  // Skip the four meta args: <id>, <numNopBytes>, <target>, <numArgs>
  // Intrinsics include all meta-operands up to but not including CC.
  unsigned NumMetaOpers = PatchPointOpers::CCPos;
  assert(CB.arg_size() >= NumMetaOpers + NumArgs &&
         "Not enough arguments provided to the patchpoint intrinsic");

  // For AnyRegCC the arguments are lowered later on manually.
  unsigned NumCallArgs = IsAnyRegCC ? 0 : NumArgs;
  Type *ReturnTy =
      IsAnyRegCC ? Type::getVoidTy(*DAG.getContext()) : CB.getType();

  TargetLowering::CallLoweringInfo CLI(DAG);
  populateCallLoweringInfo(CLI, &CB, NumMetaOpers, NumCallArgs, Callee,
                           ReturnTy, true);
  std::pair<SDValue, SDValue> Result = lowerInvokable(CLI, EHPadBB);

  SDNode *CallEnd = Result.second.getNode();
  if (HasDef && (CallEnd->getOpcode() == ISD::CopyFromReg))
    CallEnd = CallEnd->getOperand(0).getNode();

  /// Get a call instruction from the call sequence chain.
  /// Tail calls are not allowed.
  assert(CallEnd->getOpcode() == ISD::CALLSEQ_END &&
         "Expected a callseq node.");
  SDNode *Call = CallEnd->getOperand(0).getNode();
  bool HasGlue = Call->getGluedNode();

  // Replace the target specific call node with the patchable intrinsic.
  SmallVector<SDValue, 8> Ops;

  // Add the <id> and <numBytes> constants.
  SDValue IDVal = getValue(CB.getArgOperand(PatchPointOpers::IDPos));
  Ops.push_back(DAG.getTargetConstant(
                  cast<ConstantSDNode>(IDVal)->getZExtValue(), dl, MVT::i64));
  SDValue NBytesVal = getValue(CB.getArgOperand(PatchPointOpers::NBytesPos));
  Ops.push_back(DAG.getTargetConstant(
                  cast<ConstantSDNode>(NBytesVal)->getZExtValue(), dl,
                  MVT::i32));

  // Add the callee.
  Ops.push_back(Callee);

  // Adjust <numArgs> to account for any arguments that have been passed on the
  // stack instead.
  // Call Node: Chain, Target, {Args}, RegMask, [Glue]
  unsigned NumCallRegArgs = Call->getNumOperands() - (HasGlue ? 4 : 3);
  NumCallRegArgs = IsAnyRegCC ? NumArgs : NumCallRegArgs;
  Ops.push_back(DAG.getTargetConstant(NumCallRegArgs, dl, MVT::i32));

  // Add the calling convention
  Ops.push_back(DAG.getTargetConstant((unsigned)CC, dl, MVT::i32));

  // Add the arguments we omitted previously. The register allocator should
  // place these in any free register.
  if (IsAnyRegCC)
    for (unsigned i = NumMetaOpers, e = NumMetaOpers + NumArgs; i != e; ++i)
      Ops.push_back(getValue(CB.getArgOperand(i)));

  // Push the arguments from the call instruction up to the register mask.
  SDNode::op_iterator e = HasGlue ? Call->op_end()-2 : Call->op_end()-1;
  Ops.append(Call->op_begin() + 2, e);

  // Push live variables for the stack map.
  addStackMapLiveVars(CB, NumMetaOpers + NumArgs, dl, Ops, *this);

  // Push the register mask info.
  if (HasGlue)
    Ops.push_back(*(Call->op_end()-2));
  else
    Ops.push_back(*(Call->op_end()-1));

  // Push the chain (this is originally the first operand of the call, but
  // becomes now the last or second to last operand).
  Ops.push_back(*(Call->op_begin()));

  // Push the glue flag (last operand).
  if (HasGlue)
    Ops.push_back(*(Call->op_end()-1));

  SDVTList NodeTys;
  if (IsAnyRegCC && HasDef) {
    // Create the return types based on the intrinsic definition
    const TargetLowering &TLI = DAG.getTargetLoweringInfo();
    SmallVector<EVT, 3> ValueVTs;
    ComputeValueVTs(TLI, DAG.getDataLayout(), CB.getType(), ValueVTs);
    assert(ValueVTs.size() == 1 && "Expected only one return value type.");

    // There is always a chain and a glue type at the end
    ValueVTs.push_back(MVT::Other);
    ValueVTs.push_back(MVT::Glue);
    NodeTys = DAG.getVTList(ValueVTs);
  } else
    NodeTys = DAG.getVTList(MVT::Other, MVT::Glue);

  // Replace the target specific call node with a PATCHPOINT node.
  MachineSDNode *MN = DAG.getMachineNode(TargetOpcode::PATCHPOINT,
                                         dl, NodeTys, Ops);

  // Update the NodeMap.
  if (HasDef) {
    if (IsAnyRegCC)
      setValue(&CB, SDValue(MN, 0));
    else
      setValue(&CB, Result.first);
  }

  // Fixup the consumers of the intrinsic. The chain and glue may be used in the
  // call sequence. Furthermore the location of the chain and glue can change
  // when the AnyReg calling convention is used and the intrinsic returns a
  // value.
  if (IsAnyRegCC && HasDef) {
    SDValue From[] = {SDValue(Call, 0), SDValue(Call, 1)};
    SDValue To[] = {SDValue(MN, 1), SDValue(MN, 2)};
    DAG.ReplaceAllUsesOfValuesWith(From, To, 2);
  } else
    DAG.ReplaceAllUsesWith(Call, MN);
  DAG.DeleteNode(Call);

  // Inform the Frame Information that we have a patchpoint in this function.
  FuncInfo.MF->getFrameInfo().setHasPatchPoint();
}

void SelectionDAGBuilder::visitVectorReduce(const CallInst &I,
                                            unsigned Intrinsic) {
  const TargetLowering &TLI = DAG.getTargetLoweringInfo();
  SDValue Op1 = getValue(I.getArgOperand(0));
  SDValue Op2;
  if (I.getNumArgOperands() > 1)
    Op2 = getValue(I.getArgOperand(1));
  SDLoc dl = getCurSDLoc();
  EVT VT = TLI.getValueType(DAG.getDataLayout(), I.getType());
  SDValue Res;
  SDNodeFlags SDFlags;
  if (auto *FPMO = dyn_cast<FPMathOperator>(&I))
    SDFlags.copyFMF(*FPMO);

  switch (Intrinsic) {
  case Intrinsic::vector_reduce_fadd:
    if (SDFlags.hasAllowReassociation())
      Res = DAG.getNode(ISD::FADD, dl, VT, Op1,
                        DAG.getNode(ISD::VECREDUCE_FADD, dl, VT, Op2, SDFlags),
                        SDFlags);
    else
      Res = DAG.getNode(ISD::VECREDUCE_SEQ_FADD, dl, VT, Op1, Op2, SDFlags);
    break;
  case Intrinsic::vector_reduce_fmul:
    if (SDFlags.hasAllowReassociation())
      Res = DAG.getNode(ISD::FMUL, dl, VT, Op1,
                        DAG.getNode(ISD::VECREDUCE_FMUL, dl, VT, Op2, SDFlags),
                        SDFlags);
    else
      Res = DAG.getNode(ISD::VECREDUCE_SEQ_FMUL, dl, VT, Op1, Op2, SDFlags);
    break;
  case Intrinsic::vector_reduce_add:
    Res = DAG.getNode(ISD::VECREDUCE_ADD, dl, VT, Op1);
    break;
  case Intrinsic::vector_reduce_mul:
    Res = DAG.getNode(ISD::VECREDUCE_MUL, dl, VT, Op1);
    break;
  case Intrinsic::vector_reduce_and:
    Res = DAG.getNode(ISD::VECREDUCE_AND, dl, VT, Op1);
    break;
  case Intrinsic::vector_reduce_or:
    Res = DAG.getNode(ISD::VECREDUCE_OR, dl, VT, Op1);
    break;
  case Intrinsic::vector_reduce_xor:
    Res = DAG.getNode(ISD::VECREDUCE_XOR, dl, VT, Op1);
    break;
  case Intrinsic::vector_reduce_smax:
    Res = DAG.getNode(ISD::VECREDUCE_SMAX, dl, VT, Op1);
    break;
  case Intrinsic::vector_reduce_smin:
    Res = DAG.getNode(ISD::VECREDUCE_SMIN, dl, VT, Op1);
    break;
  case Intrinsic::vector_reduce_umax:
    Res = DAG.getNode(ISD::VECREDUCE_UMAX, dl, VT, Op1);
    break;
  case Intrinsic::vector_reduce_umin:
    Res = DAG.getNode(ISD::VECREDUCE_UMIN, dl, VT, Op1);
    break;
  case Intrinsic::vector_reduce_fmax:
    Res = DAG.getNode(ISD::VECREDUCE_FMAX, dl, VT, Op1, SDFlags);
    break;
  case Intrinsic::vector_reduce_fmin:
    Res = DAG.getNode(ISD::VECREDUCE_FMIN, dl, VT, Op1, SDFlags);
    break;
  default:
    llvm_unreachable("Unhandled vector reduce intrinsic");
  }
  setValue(&I, Res);
}

/// Returns an AttributeList representing the attributes applied to the return
/// value of the given call.
static AttributeList getReturnAttrs(TargetLowering::CallLoweringInfo &CLI) {
  SmallVector<Attribute::AttrKind, 2> Attrs;
  if (CLI.RetSExt)
    Attrs.push_back(Attribute::SExt);
  if (CLI.RetZExt)
    Attrs.push_back(Attribute::ZExt);
  if (CLI.IsInReg)
    Attrs.push_back(Attribute::InReg);

  return AttributeList::get(CLI.RetTy->getContext(), AttributeList::ReturnIndex,
                            Attrs);
}

/// TargetLowering::LowerCallTo - This is the default LowerCallTo
/// implementation, which just calls LowerCall.
/// FIXME: When all targets are
/// migrated to using LowerCall, this hook should be integrated into SDISel.
std::pair<SDValue, SDValue>
TargetLowering::LowerCallTo(TargetLowering::CallLoweringInfo &CLI) const {
  // Handle the incoming return values from the call.
  CLI.Ins.clear();
  Type *OrigRetTy = CLI.RetTy;
  SmallVector<EVT, 4> RetTys;
  SmallVector<uint64_t, 4> Offsets;
  auto &DL = CLI.DAG.getDataLayout();
  ComputeValueVTs(*this, DL, CLI.RetTy, RetTys, &Offsets);

  if (CLI.IsPostTypeLegalization) {
    // If we are lowering a libcall after legalization, split the return type.
    SmallVector<EVT, 4> OldRetTys;
    SmallVector<uint64_t, 4> OldOffsets;
    RetTys.swap(OldRetTys);
    Offsets.swap(OldOffsets);

    for (size_t i = 0, e = OldRetTys.size(); i != e; ++i) {
      EVT RetVT = OldRetTys[i];
      uint64_t Offset = OldOffsets[i];
      MVT RegisterVT = getRegisterType(CLI.RetTy->getContext(), RetVT);
      unsigned NumRegs = getNumRegisters(CLI.RetTy->getContext(), RetVT);
      unsigned RegisterVTByteSZ = RegisterVT.getSizeInBits() / 8;
      RetTys.append(NumRegs, RegisterVT);
      for (unsigned j = 0; j != NumRegs; ++j)
        Offsets.push_back(Offset + j * RegisterVTByteSZ);
    }
  }

  SmallVector<ISD::OutputArg, 4> Outs;
  GetReturnInfo(CLI.CallConv, CLI.RetTy, getReturnAttrs(CLI), Outs, *this, DL);

  bool CanLowerReturn =
      this->CanLowerReturn(CLI.CallConv, CLI.DAG.getMachineFunction(),
                           CLI.IsVarArg, Outs, CLI.RetTy->getContext());

  SDValue DemoteStackSlot;
  int DemoteStackIdx = -100;
  if (!CanLowerReturn) {
    // FIXME: equivalent assert?
    // assert(!CS.hasInAllocaArgument() &&
    //        "sret demotion is incompatible with inalloca");
    uint64_t TySize = DL.getTypeAllocSize(CLI.RetTy);
    Align Alignment = DL.getPrefTypeAlign(CLI.RetTy);
    MachineFunction &MF = CLI.DAG.getMachineFunction();
    DemoteStackIdx =
        MF.getFrameInfo().CreateStackObject(TySize, Alignment, false);
    Type *StackSlotPtrType = PointerType::get(CLI.RetTy,
                                              DL.getAllocaAddrSpace());

    DemoteStackSlot = CLI.DAG.getFrameIndex(DemoteStackIdx, getFrameIndexTy(DL));
    ArgListEntry Entry;
    Entry.Node = DemoteStackSlot;
    Entry.Ty = StackSlotPtrType;
    Entry.IsSExt = false;
    Entry.IsZExt = false;
    Entry.IsInReg = false;
    Entry.IsSRet = true;
    Entry.IsNest = false;
    Entry.IsByVal = false;
    Entry.IsByRef = false;
    Entry.IsReturned = false;
    Entry.IsSwiftSelf = false;
    Entry.IsSwiftAsync = false;
    Entry.IsSwiftError = false;
    Entry.IsCFGuardTarget = false;
    Entry.Alignment = Alignment;
    CLI.getArgs().insert(CLI.getArgs().begin(), Entry);
    CLI.NumFixedArgs += 1;
    CLI.RetTy = Type::getVoidTy(CLI.RetTy->getContext());

    // sret demotion isn't compatible with tail-calls, since the sret argument
    // points into the callers stack frame.
    CLI.IsTailCall = false;
  } else {
    bool NeedsRegBlock = functionArgumentNeedsConsecutiveRegisters(
        CLI.RetTy, CLI.CallConv, CLI.IsVarArg);
    for (unsigned I = 0, E = RetTys.size(); I != E; ++I) {
      ISD::ArgFlagsTy Flags;
      if (NeedsRegBlock) {
        Flags.setInConsecutiveRegs();
        if (I == RetTys.size() - 1)
          Flags.setInConsecutiveRegsLast();
      }
      EVT VT = RetTys[I];
      MVT RegisterVT = getRegisterTypeForCallingConv(CLI.RetTy->getContext(),
                                                     CLI.CallConv, VT);
      unsigned NumRegs = getNumRegistersForCallingConv(CLI.RetTy->getContext(),
                                                       CLI.CallConv, VT);
      for (unsigned i = 0; i != NumRegs; ++i) {
        ISD::InputArg MyFlags;
        MyFlags.Flags = Flags;
        MyFlags.VT = RegisterVT;
        MyFlags.ArgVT = VT;
        MyFlags.Used = CLI.IsReturnValueUsed;
        if (CLI.RetTy->isPointerTy()) {
          MyFlags.Flags.setPointer();
          MyFlags.Flags.setPointerAddrSpace(
              cast<PointerType>(CLI.RetTy)->getAddressSpace());
        }
        if (CLI.RetSExt)
          MyFlags.Flags.setSExt();
        if (CLI.RetZExt)
          MyFlags.Flags.setZExt();
        if (CLI.IsInReg)
          MyFlags.Flags.setInReg();
        CLI.Ins.push_back(MyFlags);
      }
    }
  }

  // We push in swifterror return as the last element of CLI.Ins.
  ArgListTy &Args = CLI.getArgs();
  if (supportSwiftError()) {
    for (unsigned i = 0, e = Args.size(); i != e; ++i) {
      if (Args[i].IsSwiftError) {
        ISD::InputArg MyFlags;
        MyFlags.VT = getPointerTy(DL);
        MyFlags.ArgVT = EVT(getPointerTy(DL));
        MyFlags.Flags.setSwiftError();
        CLI.Ins.push_back(MyFlags);
      }
    }
  }

  // Handle all of the outgoing arguments.
  CLI.Outs.clear();
  CLI.OutVals.clear();
  for (unsigned i = 0, e = Args.size(); i != e; ++i) {
    SmallVector<EVT, 4> ValueVTs;
    ComputeValueVTs(*this, DL, Args[i].Ty, ValueVTs);
    // FIXME: Split arguments if CLI.IsPostTypeLegalization
    Type *FinalType = Args[i].Ty;
    if (Args[i].IsByVal)
      FinalType = Args[i].IndirectType;
    bool NeedsRegBlock = functionArgumentNeedsConsecutiveRegisters(
        FinalType, CLI.CallConv, CLI.IsVarArg);
    for (unsigned Value = 0, NumValues = ValueVTs.size(); Value != NumValues;
         ++Value) {
      EVT VT = ValueVTs[Value];
      Type *ArgTy = VT.getTypeForEVT(CLI.RetTy->getContext());
      SDValue Op = SDValue(Args[i].Node.getNode(),
                           Args[i].Node.getResNo() + Value);
      ISD::ArgFlagsTy Flags;

      // Certain targets (such as MIPS), may have a different ABI alignment
      // for a type depending on the context. Give the target a chance to
      // specify the alignment it wants.
      const Align OriginalAlignment(getABIAlignmentForCallingConv(ArgTy, DL));
      Flags.setOrigAlign(OriginalAlignment);

      if (Args[i].Ty->isPointerTy()) {
        Flags.setPointer();
        Flags.setPointerAddrSpace(
            cast<PointerType>(Args[i].Ty)->getAddressSpace());
      }
      if (Args[i].IsZExt)
        Flags.setZExt();
      if (Args[i].IsSExt)
        Flags.setSExt();
      if (Args[i].IsInReg) {
        // If we are using vectorcall calling convention, a structure that is
        // passed InReg - is surely an HVA
        if (CLI.CallConv == CallingConv::X86_VectorCall &&
            isa<StructType>(FinalType)) {
          // The first value of a structure is marked
          if (0 == Value)
            Flags.setHvaStart();
          Flags.setHva();
        }
        // Set InReg Flag
        Flags.setInReg();
      }
      if (Args[i].IsSRet)
        Flags.setSRet();
      if (Args[i].IsSwiftSelf)
        Flags.setSwiftSelf();
      if (Args[i].IsSwiftAsync)
        Flags.setSwiftAsync();
      if (Args[i].IsSwiftError)
        Flags.setSwiftError();
      if (Args[i].IsCFGuardTarget)
        Flags.setCFGuardTarget();
      if (Args[i].IsByVal)
        Flags.setByVal();
      if (Args[i].IsByRef)
        Flags.setByRef();
      if (Args[i].IsPreallocated) {
        Flags.setPreallocated();
        // Set the byval flag for CCAssignFn callbacks that don't know about
        // preallocated.  This way we can know how many bytes we should've
        // allocated and how many bytes a callee cleanup function will pop.  If
        // we port preallocated to more targets, we'll have to add custom
        // preallocated handling in the various CC lowering callbacks.
        Flags.setByVal();
      }
      if (Args[i].IsInAlloca) {
        Flags.setInAlloca();
        // Set the byval flag for CCAssignFn callbacks that don't know about
        // inalloca.  This way we can know how many bytes we should've allocated
        // and how many bytes a callee cleanup function will pop.  If we port
        // inalloca to more targets, we'll have to add custom inalloca handling
        // in the various CC lowering callbacks.
        Flags.setByVal();
      }
      Align MemAlign;
      if (Args[i].IsByVal || Args[i].IsInAlloca || Args[i].IsPreallocated) {
        Type *ElementTy = Args[i].IndirectType;
        assert(ElementTy && "Indirect type not set in ArgListEntry");

        unsigned FrameSize = DL.getTypeAllocSize(ElementTy);
        Flags.setByValSize(FrameSize);

        // info is not there but there are cases it cannot get right.
        if (auto MA = Args[i].Alignment)
          MemAlign = *MA;
        else
          MemAlign = Align(getByValTypeAlignment(ElementTy, DL));
      } else if (auto MA = Args[i].Alignment) {
        MemAlign = *MA;
      } else {
        MemAlign = OriginalAlignment;
      }
      Flags.setMemAlign(MemAlign);
      if (Args[i].IsNest)
        Flags.setNest();
      if (NeedsRegBlock)
        Flags.setInConsecutiveRegs();

      MVT PartVT = getRegisterTypeForCallingConv(CLI.RetTy->getContext(),
                                                 CLI.CallConv, VT);
      unsigned NumParts = getNumRegistersForCallingConv(CLI.RetTy->getContext(),
                                                        CLI.CallConv, VT);
      SmallVector<SDValue, 4> Parts(NumParts);
      ISD::NodeType ExtendKind = ISD::ANY_EXTEND;

      if (Args[i].IsSExt)
        ExtendKind = ISD::SIGN_EXTEND;
      else if (Args[i].IsZExt)
        ExtendKind = ISD::ZERO_EXTEND;

      // Conservatively only handle 'returned' on non-vectors that can be lowered,
      // for now.
      if (Args[i].IsReturned && !Op.getValueType().isVector() &&
          CanLowerReturn) {
        assert((CLI.RetTy == Args[i].Ty ||
                (CLI.RetTy->isPointerTy() && Args[i].Ty->isPointerTy() &&
                 CLI.RetTy->getPointerAddressSpace() ==
                     Args[i].Ty->getPointerAddressSpace())) &&
               RetTys.size() == NumValues && "unexpected use of 'returned'");
        // Before passing 'returned' to the target lowering code, ensure that
        // either the register MVT and the actual EVT are the same size or that
        // the return value and argument are extended in the same way; in these
        // cases it's safe to pass the argument register value unchanged as the
        // return register value (although it's at the target's option whether
        // to do so)
        // TODO: allow code generation to take advantage of partially preserved
        // registers rather than clobbering the entire register when the
        // parameter extension method is not compatible with the return
        // extension method
        if ((NumParts * PartVT.getSizeInBits() == VT.getSizeInBits()) ||
            (ExtendKind != ISD::ANY_EXTEND && CLI.RetSExt == Args[i].IsSExt &&
             CLI.RetZExt == Args[i].IsZExt))
          Flags.setReturned();
      }

      getCopyToParts(CLI.DAG, CLI.DL, Op, &Parts[0], NumParts, PartVT, CLI.CB,
                     CLI.CallConv, ExtendKind);

      for (unsigned j = 0; j != NumParts; ++j) {
        // if it isn't first piece, alignment must be 1
        // For scalable vectors the scalable part is currently handled
        // by individual targets, so we just use the known minimum size here.
        ISD::OutputArg MyFlags(Flags, Parts[j].getValueType(), VT,
                    i < CLI.NumFixedArgs, i,
                    j*Parts[j].getValueType().getStoreSize().getKnownMinSize());
        if (NumParts > 1 && j == 0)
          MyFlags.Flags.setSplit();
        else if (j != 0) {
          MyFlags.Flags.setOrigAlign(Align(1));
          if (j == NumParts - 1)
            MyFlags.Flags.setSplitEnd();
        }

        CLI.Outs.push_back(MyFlags);
        CLI.OutVals.push_back(Parts[j]);
      }

      if (NeedsRegBlock && Value == NumValues - 1)
        CLI.Outs[CLI.Outs.size() - 1].Flags.setInConsecutiveRegsLast();
    }
  }

  SmallVector<SDValue, 4> InVals;
  CLI.Chain = LowerCall(CLI, InVals);

  // Update CLI.InVals to use outside of this function.
  CLI.InVals = InVals;

  // Verify that the target's LowerCall behaved as expected.
  assert(CLI.Chain.getNode() && CLI.Chain.getValueType() == MVT::Other &&
         "LowerCall didn't return a valid chain!");
  assert((!CLI.IsTailCall || InVals.empty()) &&
         "LowerCall emitted a return value for a tail call!");
  assert((CLI.IsTailCall || InVals.size() == CLI.Ins.size()) &&
         "LowerCall didn't emit the correct number of values!");

  // For a tail call, the return value is merely live-out and there aren't
  // any nodes in the DAG representing it. Return a special value to
  // indicate that a tail call has been emitted and no more Instructions
  // should be processed in the current block.
  if (CLI.IsTailCall) {
    CLI.DAG.setRoot(CLI.Chain);
    return std::make_pair(SDValue(), SDValue());
  }

#ifndef NDEBUG
  for (unsigned i = 0, e = CLI.Ins.size(); i != e; ++i) {
    assert(InVals[i].getNode() && "LowerCall emitted a null value!");
    assert(EVT(CLI.Ins[i].VT) == InVals[i].getValueType() &&
           "LowerCall emitted a value with the wrong type!");
  }
#endif

  SmallVector<SDValue, 4> ReturnValues;
  if (!CanLowerReturn) {
    // The instruction result is the result of loading from the
    // hidden sret parameter.
    SmallVector<EVT, 1> PVTs;
    Type *PtrRetTy = OrigRetTy->getPointerTo(DL.getAllocaAddrSpace());

    ComputeValueVTs(*this, DL, PtrRetTy, PVTs);
    assert(PVTs.size() == 1 && "Pointers should fit in one register");
    EVT PtrVT = PVTs[0];

    unsigned NumValues = RetTys.size();
    ReturnValues.resize(NumValues);
    SmallVector<SDValue, 4> Chains(NumValues);

    // An aggregate return value cannot wrap around the address space, so
    // offsets to its parts don't wrap either.
    SDNodeFlags Flags;
    Flags.setNoUnsignedWrap(true);

    MachineFunction &MF = CLI.DAG.getMachineFunction();
    Align HiddenSRetAlign = MF.getFrameInfo().getObjectAlign(DemoteStackIdx);
    for (unsigned i = 0; i < NumValues; ++i) {
      SDValue Add = CLI.DAG.getNode(ISD::ADD, CLI.DL, PtrVT, DemoteStackSlot,
                                    CLI.DAG.getConstant(Offsets[i], CLI.DL,
                                                        PtrVT), Flags);
      SDValue L = CLI.DAG.getLoad(
          RetTys[i], CLI.DL, CLI.Chain, Add,
          MachinePointerInfo::getFixedStack(CLI.DAG.getMachineFunction(),
                                            DemoteStackIdx, Offsets[i]),
          HiddenSRetAlign);
      ReturnValues[i] = L;
      Chains[i] = L.getValue(1);
    }

    CLI.Chain = CLI.DAG.getNode(ISD::TokenFactor, CLI.DL, MVT::Other, Chains);
  } else {
    // Collect the legal value parts into potentially illegal values
    // that correspond to the original function's return values.
    Optional<ISD::NodeType> AssertOp;
    if (CLI.RetSExt)
      AssertOp = ISD::AssertSext;
    else if (CLI.RetZExt)
      AssertOp = ISD::AssertZext;
    unsigned CurReg = 0;
    for (unsigned I = 0, E = RetTys.size(); I != E; ++I) {
      EVT VT = RetTys[I];
      MVT RegisterVT = getRegisterTypeForCallingConv(CLI.RetTy->getContext(),
                                                     CLI.CallConv, VT);
      unsigned NumRegs = getNumRegistersForCallingConv(CLI.RetTy->getContext(),
                                                       CLI.CallConv, VT);

      ReturnValues.push_back(getCopyFromParts(CLI.DAG, CLI.DL, &InVals[CurReg],
                                              NumRegs, RegisterVT, VT, nullptr,
                                              CLI.CallConv, AssertOp));
      CurReg += NumRegs;
    }

    // For a function returning void, there is no return value. We can't create
    // such a node, so we just return a null return value in that case. In
    // that case, nothing will actually look at the value.
    if (ReturnValues.empty())
      return std::make_pair(SDValue(), CLI.Chain);
  }

  SDValue Res = CLI.DAG.getNode(ISD::MERGE_VALUES, CLI.DL,
                                CLI.DAG.getVTList(RetTys), ReturnValues);
  return std::make_pair(Res, CLI.Chain);
}

/// Places new result values for the node in Results (their number
/// and types must exactly match those of the original return values of
/// the node), or leaves Results empty, which indicates that the node is not
/// to be custom lowered after all.
void TargetLowering::LowerOperationWrapper(SDNode *N,
                                           SmallVectorImpl<SDValue> &Results,
                                           SelectionDAG &DAG) const {
  SDValue Res = LowerOperation(SDValue(N, 0), DAG);

  if (!Res.getNode())
    return;

  // If the original node has one result, take the return value from
  // LowerOperation as is. It might not be result number 0.
  if (N->getNumValues() == 1) {
    Results.push_back(Res);
    return;
  }

  // If the original node has multiple results, then the return node should
  // have the same number of results.
  assert((N->getNumValues() == Res->getNumValues()) &&
      "Lowering returned the wrong number of results!");

  // Places new result values base on N result number.
  for (unsigned I = 0, E = N->getNumValues(); I != E; ++I)
    Results.push_back(Res.getValue(I));
}

SDValue TargetLowering::LowerOperation(SDValue Op, SelectionDAG &DAG) const {
  llvm_unreachable("LowerOperation not implemented for this target!");
}

void
SelectionDAGBuilder::CopyValueToVirtualRegister(const Value *V, unsigned Reg) {
  SDValue Op = getNonRegisterValue(V);
  assert((Op.getOpcode() != ISD::CopyFromReg ||
          cast<RegisterSDNode>(Op.getOperand(1))->getReg() != Reg) &&
         "Copy from a reg to the same reg!");
  assert(!Register::isPhysicalRegister(Reg) && "Is a physreg");

  const TargetLowering &TLI = DAG.getTargetLoweringInfo();
  // If this is an InlineAsm we have to match the registers required, not the
  // notional registers required by the type.

  RegsForValue RFV(V->getContext(), TLI, DAG.getDataLayout(), Reg, V->getType(),
                   None); // This is not an ABI copy.
  SDValue Chain = DAG.getEntryNode();

  ISD::NodeType ExtendType = (FuncInfo.PreferredExtendType.find(V) ==
                              FuncInfo.PreferredExtendType.end())
                                 ? ISD::ANY_EXTEND
                                 : FuncInfo.PreferredExtendType[V];
  RFV.getCopyToRegs(Op, DAG, getCurSDLoc(), Chain, nullptr, V, ExtendType);
  PendingExports.push_back(Chain);
}

#include "llvm/CodeGen/SelectionDAGISel.h"

/// isOnlyUsedInEntryBlock - If the specified argument is only used in the
/// entry block, return true.  This includes arguments used by switches, since
/// the switch may expand into multiple basic blocks.
static bool isOnlyUsedInEntryBlock(const Argument *A, bool FastISel) {
  // With FastISel active, we may be splitting blocks, so force creation
  // of virtual registers for all non-dead arguments.
  if (FastISel)
    return A->use_empty();

  const BasicBlock &Entry = A->getParent()->front();
  for (const User *U : A->users())
    if (cast<Instruction>(U)->getParent() != &Entry || isa<SwitchInst>(U))
      return false;  // Use not in entry block.

  return true;
}

using ArgCopyElisionMapTy =
    DenseMap<const Argument *,
             std::pair<const AllocaInst *, const StoreInst *>>;

/// Scan the entry block of the function in FuncInfo for arguments that look
/// like copies into a local alloca. Record any copied arguments in
/// ArgCopyElisionCandidates.
static void
findArgumentCopyElisionCandidates(const DataLayout &DL,
                                  FunctionLoweringInfo *FuncInfo,
                                  ArgCopyElisionMapTy &ArgCopyElisionCandidates) {
  // Record the state of every static alloca used in the entry block. Argument
  // allocas are all used in the entry block, so we need approximately as many
  // entries as we have arguments.
  enum StaticAllocaInfo { Unknown, Clobbered, Elidable };
  SmallDenseMap<const AllocaInst *, StaticAllocaInfo, 8> StaticAllocas;
  unsigned NumArgs = FuncInfo->Fn->arg_size();
  StaticAllocas.reserve(NumArgs * 2);

  auto GetInfoIfStaticAlloca = [&](const Value *V) -> StaticAllocaInfo * {
    if (!V)
      return nullptr;
    V = V->stripPointerCasts();
    const auto *AI = dyn_cast<AllocaInst>(V);
    if (!AI || !AI->isStaticAlloca() || !FuncInfo->StaticAllocaMap.count(AI))
      return nullptr;
    auto Iter = StaticAllocas.insert({AI, Unknown});
    return &Iter.first->second;
  };

  // Look for stores of arguments to static allocas. Look through bitcasts and
  // GEPs to handle type coercions, as long as the alloca is fully initialized
  // by the store. Any non-store use of an alloca escapes it and any subsequent
  // unanalyzed store might write it.
  // FIXME: Handle structs initialized with multiple stores.
  for (const Instruction &I : FuncInfo->Fn->getEntryBlock()) {
    // Look for stores, and handle non-store uses conservatively.
    const auto *SI = dyn_cast<StoreInst>(&I);
    if (!SI) {
      // We will look through cast uses, so ignore them completely.
      if (I.isCast())
        continue;
      // Ignore debug info and pseudo op intrinsics, they don't escape or store
      // to allocas.
      if (I.isDebugOrPseudoInst())
        continue;
      // This is an unknown instruction. Assume it escapes or writes to all
      // static alloca operands.
      for (const Use &U : I.operands()) {
        if (StaticAllocaInfo *Info = GetInfoIfStaticAlloca(U))
          *Info = StaticAllocaInfo::Clobbered;
      }
      continue;
    }

    // If the stored value is a static alloca, mark it as escaped.
    if (StaticAllocaInfo *Info = GetInfoIfStaticAlloca(SI->getValueOperand()))
      *Info = StaticAllocaInfo::Clobbered;

    // Check if the destination is a static alloca.
    const Value *Dst = SI->getPointerOperand()->stripPointerCasts();
    StaticAllocaInfo *Info = GetInfoIfStaticAlloca(Dst);
    if (!Info)
      continue;
    const AllocaInst *AI = cast<AllocaInst>(Dst);

    // Skip allocas that have been initialized or clobbered.
    if (*Info != StaticAllocaInfo::Unknown)
      continue;

    // Check if the stored value is an argument, and that this store fully
    // initializes the alloca. Don't elide copies from the same argument twice.
    const Value *Val = SI->getValueOperand()->stripPointerCasts();
    const auto *Arg = dyn_cast<Argument>(Val);
    if (!Arg || Arg->hasPassPointeeByValueCopyAttr() ||
        Arg->getType()->isEmptyTy() ||
        DL.getTypeStoreSize(Arg->getType()) !=
            DL.getTypeAllocSize(AI->getAllocatedType()) ||
        ArgCopyElisionCandidates.count(Arg)) {
      *Info = StaticAllocaInfo::Clobbered;
      continue;
    }

    LLVM_DEBUG(dbgs() << "Found argument copy elision candidate: " << *AI
                      << '\n');

    // Mark this alloca and store for argument copy elision.
    *Info = StaticAllocaInfo::Elidable;
    ArgCopyElisionCandidates.insert({Arg, {AI, SI}});

    // Stop scanning if we've seen all arguments. This will happen early in -O0
    // builds, which is useful, because -O0 builds have large entry blocks and
    // many allocas.
    if (ArgCopyElisionCandidates.size() == NumArgs)
      break;
  }
}

/// Try to elide argument copies from memory into a local alloca. Succeeds if
/// ArgVal is a load from a suitable fixed stack object.
static void tryToElideArgumentCopy(
    FunctionLoweringInfo &FuncInfo, SmallVectorImpl<SDValue> &Chains,
    DenseMap<int, int> &ArgCopyElisionFrameIndexMap,
    SmallPtrSetImpl<const Instruction *> &ElidedArgCopyInstrs,
    ArgCopyElisionMapTy &ArgCopyElisionCandidates, const Argument &Arg,
    SDValue ArgVal, bool &ArgHasUses) {
  // Check if this is a load from a fixed stack object.
  auto *LNode = dyn_cast<LoadSDNode>(ArgVal);
  if (!LNode)
    return;
  auto *FINode = dyn_cast<FrameIndexSDNode>(LNode->getBasePtr().getNode());
  if (!FINode)
    return;

  // Check that the fixed stack object is the right size and alignment.
  // Look at the alignment that the user wrote on the alloca instead of looking
  // at the stack object.
  auto ArgCopyIter = ArgCopyElisionCandidates.find(&Arg);
  assert(ArgCopyIter != ArgCopyElisionCandidates.end());
  const AllocaInst *AI = ArgCopyIter->second.first;
  int FixedIndex = FINode->getIndex();
  int &AllocaIndex = FuncInfo.StaticAllocaMap[AI];
  int OldIndex = AllocaIndex;
  MachineFrameInfo &MFI = FuncInfo.MF->getFrameInfo();
  if (MFI.getObjectSize(FixedIndex) != MFI.getObjectSize(OldIndex)) {
    LLVM_DEBUG(
        dbgs() << "  argument copy elision failed due to bad fixed stack "
                  "object size\n");
    return;
  }
  Align RequiredAlignment = AI->getAlign();
  if (MFI.getObjectAlign(FixedIndex) < RequiredAlignment) {
    LLVM_DEBUG(dbgs() << "  argument copy elision failed: alignment of alloca "
                         "greater than stack argument alignment ("
                      << DebugStr(RequiredAlignment) << " vs "
                      << DebugStr(MFI.getObjectAlign(FixedIndex)) << ")\n");
    return;
  }

  // Perform the elision. Delete the old stack object and replace its only use
  // in the variable info map. Mark the stack object as mutable.
  LLVM_DEBUG({
    dbgs() << "Eliding argument copy from " << Arg << " to " << *AI << '\n'
           << "  Replacing frame index " << OldIndex << " with " << FixedIndex
           << '\n';
  });
  MFI.RemoveStackObject(OldIndex);
  MFI.setIsImmutableObjectIndex(FixedIndex, false);
  AllocaIndex = FixedIndex;
  ArgCopyElisionFrameIndexMap.insert({OldIndex, FixedIndex});
  Chains.push_back(ArgVal.getValue(1));

  // Avoid emitting code for the store implementing the copy.
  const StoreInst *SI = ArgCopyIter->second.second;
  ElidedArgCopyInstrs.insert(SI);

  // Check for uses of the argument again so that we can avoid exporting ArgVal
  // if it is't used by anything other than the store.
  for (const Value *U : Arg.users()) {
    if (U != SI) {
      ArgHasUses = true;
      break;
    }
  }
}

void SelectionDAGISel::LowerArguments(const Function &F) {
  SelectionDAG &DAG = SDB->DAG;
  SDLoc dl = SDB->getCurSDLoc();
  const DataLayout &DL = DAG.getDataLayout();
  SmallVector<ISD::InputArg, 16> Ins;

  // In Naked functions we aren't going to save any registers.
  if (F.hasFnAttribute(Attribute::Naked))
    return;

  if (!FuncInfo->CanLowerReturn) {
    // Put in an sret pointer parameter before all the other parameters.
    SmallVector<EVT, 1> ValueVTs;
    ComputeValueVTs(*TLI, DAG.getDataLayout(),
                    F.getReturnType()->getPointerTo(
                        DAG.getDataLayout().getAllocaAddrSpace()),
                    ValueVTs);

    // NOTE: Assuming that a pointer will never break down to more than one VT
    // or one register.
    ISD::ArgFlagsTy Flags;
    Flags.setSRet();
    MVT RegisterVT = TLI->getRegisterType(*DAG.getContext(), ValueVTs[0]);
    ISD::InputArg RetArg(Flags, RegisterVT, ValueVTs[0], true,
                         ISD::InputArg::NoArgIndex, 0);
    Ins.push_back(RetArg);
  }

  // Look for stores of arguments to static allocas. Mark such arguments with a
  // flag to ask the target to give us the memory location of that argument if
  // available.
  ArgCopyElisionMapTy ArgCopyElisionCandidates;
  findArgumentCopyElisionCandidates(DL, FuncInfo.get(),
                                    ArgCopyElisionCandidates);

  // Set up the incoming argument description vector.
  for (const Argument &Arg : F.args()) {
    unsigned ArgNo = Arg.getArgNo();
    SmallVector<EVT, 4> ValueVTs;
    ComputeValueVTs(*TLI, DAG.getDataLayout(), Arg.getType(), ValueVTs);
    bool isArgValueUsed = !Arg.use_empty();
    unsigned PartBase = 0;
    Type *FinalType = Arg.getType();
    if (Arg.hasAttribute(Attribute::ByVal))
      FinalType = Arg.getParamByValType();
    bool NeedsRegBlock = TLI->functionArgumentNeedsConsecutiveRegisters(
        FinalType, F.getCallingConv(), F.isVarArg());
    for (unsigned Value = 0, NumValues = ValueVTs.size();
         Value != NumValues; ++Value) {
      EVT VT = ValueVTs[Value];
      Type *ArgTy = VT.getTypeForEVT(*DAG.getContext());
      ISD::ArgFlagsTy Flags;


      if (Arg.getType()->isPointerTy()) {
        Flags.setPointer();
        Flags.setPointerAddrSpace(
            cast<PointerType>(Arg.getType())->getAddressSpace());
      }
      if (Arg.hasAttribute(Attribute::ZExt))
        Flags.setZExt();
      if (Arg.hasAttribute(Attribute::SExt))
        Flags.setSExt();
      if (Arg.hasAttribute(Attribute::InReg)) {
        // If we are using vectorcall calling convention, a structure that is
        // passed InReg - is surely an HVA
        if (F.getCallingConv() == CallingConv::X86_VectorCall &&
            isa<StructType>(Arg.getType())) {
          // The first value of a structure is marked
          if (0 == Value)
            Flags.setHvaStart();
          Flags.setHva();
        }
        // Set InReg Flag
        Flags.setInReg();
      }
      if (Arg.hasAttribute(Attribute::StructRet))
        Flags.setSRet();
      if (Arg.hasAttribute(Attribute::SwiftSelf))
        Flags.setSwiftSelf();
      if (Arg.hasAttribute(Attribute::SwiftAsync))
        Flags.setSwiftAsync();
      if (Arg.hasAttribute(Attribute::SwiftError))
        Flags.setSwiftError();
      if (Arg.hasAttribute(Attribute::ByVal))
        Flags.setByVal();
      if (Arg.hasAttribute(Attribute::ByRef))
        Flags.setByRef();
      if (Arg.hasAttribute(Attribute::InAlloca)) {
        Flags.setInAlloca();
        // Set the byval flag for CCAssignFn callbacks that don't know about
        // inalloca.  This way we can know how many bytes we should've allocated
        // and how many bytes a callee cleanup function will pop.  If we port
        // inalloca to more targets, we'll have to add custom inalloca handling
        // in the various CC lowering callbacks.
        Flags.setByVal();
      }
      if (Arg.hasAttribute(Attribute::Preallocated)) {
        Flags.setPreallocated();
        // Set the byval flag for CCAssignFn callbacks that don't know about
        // preallocated.  This way we can know how many bytes we should've
        // allocated and how many bytes a callee cleanup function will pop.  If
        // we port preallocated to more targets, we'll have to add custom
        // preallocated handling in the various CC lowering callbacks.
        Flags.setByVal();
      }

      // Certain targets (such as MIPS), may have a different ABI alignment
      // for a type depending on the context. Give the target a chance to
      // specify the alignment it wants.
      const Align OriginalAlignment(
          TLI->getABIAlignmentForCallingConv(ArgTy, DL));
      Flags.setOrigAlign(OriginalAlignment);

      Align MemAlign;
      Type *ArgMemTy = nullptr;
      if (Flags.isByVal() || Flags.isInAlloca() || Flags.isPreallocated() ||
          Flags.isByRef()) {
        if (!ArgMemTy)
          ArgMemTy = Arg.getPointeeInMemoryValueType();

        uint64_t MemSize = DL.getTypeAllocSize(ArgMemTy);

        // For in-memory arguments, size and alignment should be passed from FE.
        // BE will guess if this info is not there but there are cases it cannot
        // get right.
        if (auto ParamAlign = Arg.getParamStackAlign())
          MemAlign = *ParamAlign;
        else if ((ParamAlign = Arg.getParamAlign()))
          MemAlign = *ParamAlign;
        else
          MemAlign = Align(TLI->getByValTypeAlignment(ArgMemTy, DL));
        if (Flags.isByRef())
          Flags.setByRefSize(MemSize);
        else
          Flags.setByValSize(MemSize);
      } else if (auto ParamAlign = Arg.getParamStackAlign()) {
        MemAlign = *ParamAlign;
      } else {
        MemAlign = OriginalAlignment;
      }
      Flags.setMemAlign(MemAlign);

      if (Arg.hasAttribute(Attribute::Nest))
        Flags.setNest();
      if (NeedsRegBlock)
        Flags.setInConsecutiveRegs();
      if (ArgCopyElisionCandidates.count(&Arg))
        Flags.setCopyElisionCandidate();
      if (Arg.hasAttribute(Attribute::Returned))
        Flags.setReturned();

      MVT RegisterVT = TLI->getRegisterTypeForCallingConv(
          *CurDAG->getContext(), F.getCallingConv(), VT);
      unsigned NumRegs = TLI->getNumRegistersForCallingConv(
          *CurDAG->getContext(), F.getCallingConv(), VT);
      for (unsigned i = 0; i != NumRegs; ++i) {
        // For scalable vectors, use the minimum size; individual targets
        // are responsible for handling scalable vector arguments and
        // return values.
        ISD::InputArg MyFlags(Flags, RegisterVT, VT, isArgValueUsed,
                 ArgNo, PartBase+i*RegisterVT.getStoreSize().getKnownMinSize());
        if (NumRegs > 1 && i == 0)
          MyFlags.Flags.setSplit();
        // if it isn't first piece, alignment must be 1
        else if (i > 0) {
          MyFlags.Flags.setOrigAlign(Align(1));
          if (i == NumRegs - 1)
            MyFlags.Flags.setSplitEnd();
        }
        Ins.push_back(MyFlags);
      }
      if (NeedsRegBlock && Value == NumValues - 1)
        Ins[Ins.size() - 1].Flags.setInConsecutiveRegsLast();
      PartBase += VT.getStoreSize().getKnownMinSize();
    }
  }

  // Call the target to set up the argument values.
  SmallVector<SDValue, 8> InVals;
  SDValue NewRoot = TLI->LowerFormalArguments(
      DAG.getRoot(), F.getCallingConv(), F.isVarArg(), Ins, dl, DAG, InVals);

  // Verify that the target's LowerFormalArguments behaved as expected.
  assert(NewRoot.getNode() && NewRoot.getValueType() == MVT::Other &&
         "LowerFormalArguments didn't return a valid chain!");
  assert(InVals.size() == Ins.size() &&
         "LowerFormalArguments didn't emit the correct number of values!");
  LLVM_DEBUG({
    for (unsigned i = 0, e = Ins.size(); i != e; ++i) {
      assert(InVals[i].getNode() &&
             "LowerFormalArguments emitted a null value!");
      assert(EVT(Ins[i].VT) == InVals[i].getValueType() &&
             "LowerFormalArguments emitted a value with the wrong type!");
    }
  });

  // Update the DAG with the new chain value resulting from argument lowering.
  DAG.setRoot(NewRoot);

  // Set up the argument values.
  unsigned i = 0;
  if (!FuncInfo->CanLowerReturn) {
    // Create a virtual register for the sret pointer, and put in a copy
    // from the sret argument into it.
    SmallVector<EVT, 1> ValueVTs;
    ComputeValueVTs(*TLI, DAG.getDataLayout(),
                    F.getReturnType()->getPointerTo(
                        DAG.getDataLayout().getAllocaAddrSpace()),
                    ValueVTs);
    MVT VT = ValueVTs[0].getSimpleVT();
    MVT RegVT = TLI->getRegisterType(*CurDAG->getContext(), VT);
    Optional<ISD::NodeType> AssertOp = None;
    SDValue ArgValue = getCopyFromParts(DAG, dl, &InVals[0], 1, RegVT, VT,
                                        nullptr, F.getCallingConv(), AssertOp);

    MachineFunction& MF = SDB->DAG.getMachineFunction();
    MachineRegisterInfo& RegInfo = MF.getRegInfo();
    Register SRetReg =
        RegInfo.createVirtualRegister(TLI->getRegClassFor(RegVT));
    FuncInfo->DemoteRegister = SRetReg;
    NewRoot =
        SDB->DAG.getCopyToReg(NewRoot, SDB->getCurSDLoc(), SRetReg, ArgValue);
    DAG.setRoot(NewRoot);

    // i indexes lowered arguments.  Bump it past the hidden sret argument.
    ++i;
  }

  SmallVector<SDValue, 4> Chains;
  DenseMap<int, int> ArgCopyElisionFrameIndexMap;
  for (const Argument &Arg : F.args()) {
    SmallVector<SDValue, 4> ArgValues;
    SmallVector<EVT, 4> ValueVTs;
    ComputeValueVTs(*TLI, DAG.getDataLayout(), Arg.getType(), ValueVTs);
    unsigned NumValues = ValueVTs.size();
    if (NumValues == 0)
      continue;

    bool ArgHasUses = !Arg.use_empty();

    // Elide the copying store if the target loaded this argument from a
    // suitable fixed stack object.
    if (Ins[i].Flags.isCopyElisionCandidate()) {
      tryToElideArgumentCopy(*FuncInfo, Chains, ArgCopyElisionFrameIndexMap,
                             ElidedArgCopyInstrs, ArgCopyElisionCandidates, Arg,
                             InVals[i], ArgHasUses);
    }

    // If this argument is unused then remember its value. It is used to generate
    // debugging information.
    bool isSwiftErrorArg =
        TLI->supportSwiftError() &&
        Arg.hasAttribute(Attribute::SwiftError);
    if (!ArgHasUses && !isSwiftErrorArg) {
      SDB->setUnusedArgValue(&Arg, InVals[i]);

      // Also remember any frame index for use in FastISel.
      if (FrameIndexSDNode *FI =
          dyn_cast<FrameIndexSDNode>(InVals[i].getNode()))
        FuncInfo->setArgumentFrameIndex(&Arg, FI->getIndex());
    }

    for (unsigned Val = 0; Val != NumValues; ++Val) {
      EVT VT = ValueVTs[Val];
      MVT PartVT = TLI->getRegisterTypeForCallingConv(*CurDAG->getContext(),
                                                      F.getCallingConv(), VT);
      unsigned NumParts = TLI->getNumRegistersForCallingConv(
          *CurDAG->getContext(), F.getCallingConv(), VT);

      // Even an apparent 'unused' swifterror argument needs to be returned. So
      // we do generate a copy for it that can be used on return from the
      // function.
      if (ArgHasUses || isSwiftErrorArg) {
        Optional<ISD::NodeType> AssertOp;
        if (Arg.hasAttribute(Attribute::SExt))
          AssertOp = ISD::AssertSext;
        else if (Arg.hasAttribute(Attribute::ZExt))
          AssertOp = ISD::AssertZext;

        ArgValues.push_back(getCopyFromParts(DAG, dl, &InVals[i], NumParts,
                                             PartVT, VT, nullptr,
                                             F.getCallingConv(), AssertOp));
      }

      i += NumParts;
    }

    // We don't need to do anything else for unused arguments.
    if (ArgValues.empty())
      continue;

    // Note down frame index.
    if (FrameIndexSDNode *FI =
        dyn_cast<FrameIndexSDNode>(ArgValues[0].getNode()))
      FuncInfo->setArgumentFrameIndex(&Arg, FI->getIndex());

    SDValue Res = DAG.getMergeValues(makeArrayRef(ArgValues.data(), NumValues),
                                     SDB->getCurSDLoc());

    SDB->setValue(&Arg, Res);
    if (!TM.Options.EnableFastISel && Res.getOpcode() == ISD::BUILD_PAIR) {
      // We want to associate the argument with the frame index, among
      // involved operands, that correspond to the lowest address. The
      // getCopyFromParts function, called earlier, is swapping the order of
      // the operands to BUILD_PAIR depending on endianness. The result of
      // that swapping is that the least significant bits of the argument will
      // be in the first operand of the BUILD_PAIR node, and the most
      // significant bits will be in the second operand.
      unsigned LowAddressOp = DAG.getDataLayout().isBigEndian() ? 1 : 0;
      if (LoadSDNode *LNode =
          dyn_cast<LoadSDNode>(Res.getOperand(LowAddressOp).getNode()))
        if (FrameIndexSDNode *FI =
            dyn_cast<FrameIndexSDNode>(LNode->getBasePtr().getNode()))
          FuncInfo->setArgumentFrameIndex(&Arg, FI->getIndex());
    }

    // Analyses past this point are naive and don't expect an assertion.
    if (Res.getOpcode() == ISD::AssertZext)
      Res = Res.getOperand(0);

    // Update the SwiftErrorVRegDefMap.
    if (Res.getOpcode() == ISD::CopyFromReg && isSwiftErrorArg) {
      unsigned Reg = cast<RegisterSDNode>(Res.getOperand(1))->getReg();
      if (Register::isVirtualRegister(Reg))
        SwiftError->setCurrentVReg(FuncInfo->MBB, SwiftError->getFunctionArg(),
                                   Reg);
    }

    // If this argument is live outside of the entry block, insert a copy from
    // wherever we got it to the vreg that other BB's will reference it as.
    if (Res.getOpcode() == ISD::CopyFromReg) {
      // If we can, though, try to skip creating an unnecessary vreg.
      // FIXME: This isn't very clean... it would be nice to make this more
      // general.
      unsigned Reg = cast<RegisterSDNode>(Res.getOperand(1))->getReg();
      if (Register::isVirtualRegister(Reg)) {
        FuncInfo->ValueMap[&Arg] = Reg;
        continue;
      }
    }
    if (!isOnlyUsedInEntryBlock(&Arg, TM.Options.EnableFastISel)) {
      FuncInfo->InitializeRegForValue(&Arg);
      SDB->CopyToExportRegsIfNeeded(&Arg);
    }
  }

  if (!Chains.empty()) {
    Chains.push_back(NewRoot);
    NewRoot = DAG.getNode(ISD::TokenFactor, dl, MVT::Other, Chains);
  }

  DAG.setRoot(NewRoot);

  assert(i == InVals.size() && "Argument register count mismatch!");

  // If any argument copy elisions occurred and we have debug info, update the
  // stale frame indices used in the dbg.declare variable info table.
  MachineFunction::VariableDbgInfoMapTy &DbgDeclareInfo = MF->getVariableDbgInfo();
  if (!DbgDeclareInfo.empty() && !ArgCopyElisionFrameIndexMap.empty()) {
    for (MachineFunction::VariableDbgInfo &VI : DbgDeclareInfo) {
      auto I = ArgCopyElisionFrameIndexMap.find(VI.Slot);
      if (I != ArgCopyElisionFrameIndexMap.end())
        VI.Slot = I->second;
    }
  }

  // Finally, if the target has anything special to do, allow it to do so.
  emitFunctionEntryCode();
}

/// Handle PHI nodes in successor blocks.  Emit code into the SelectionDAG to
/// ensure constants are generated when needed.  Remember the virtual registers
/// that need to be added to the Machine PHI nodes as input.  We cannot just
/// directly add them, because expansion might result in multiple MBB's for one
/// BB.  As such, the start of the BB might correspond to a different MBB than
/// the end.
void
SelectionDAGBuilder::HandlePHINodesInSuccessorBlocks(const BasicBlock *LLVMBB) {
  const Instruction *TI = LLVMBB->getTerminator();

  SmallPtrSet<MachineBasicBlock *, 4> SuccsHandled;

  // Check PHI nodes in successors that expect a value to be available from this
  // block.
  for (unsigned succ = 0, e = TI->getNumSuccessors(); succ != e; ++succ) {
    const BasicBlock *SuccBB = TI->getSuccessor(succ);
    if (!isa<PHINode>(SuccBB->begin())) continue;
    MachineBasicBlock *SuccMBB = FuncInfo.MBBMap[SuccBB];

    // If this terminator has multiple identical successors (common for
    // switches), only handle each succ once.
    if (!SuccsHandled.insert(SuccMBB).second)
      continue;

    MachineBasicBlock::iterator MBBI = SuccMBB->begin();

    // At this point we know that there is a 1-1 correspondence between LLVM PHI
    // nodes and Machine PHI nodes, but the incoming operands have not been
    // emitted yet.
    for (const PHINode &PN : SuccBB->phis()) {
      // Ignore dead phi's.
      if (PN.use_empty())
        continue;

      // Skip empty types
      if (PN.getType()->isEmptyTy())
        continue;

      unsigned Reg;
      const Value *PHIOp = PN.getIncomingValueForBlock(LLVMBB);

      if (const Constant *C = dyn_cast<Constant>(PHIOp)) {
        unsigned &RegOut = ConstantsOut[C];
        if (RegOut == 0) {
          RegOut = FuncInfo.CreateRegs(C);
          CopyValueToVirtualRegister(C, RegOut);
        }
        Reg = RegOut;
      } else {
        DenseMap<const Value *, Register>::iterator I =
          FuncInfo.ValueMap.find(PHIOp);
        if (I != FuncInfo.ValueMap.end())
          Reg = I->second;
        else {
          assert(isa<AllocaInst>(PHIOp) &&
                 FuncInfo.StaticAllocaMap.count(cast<AllocaInst>(PHIOp)) &&
                 "Didn't codegen value into a register!??");
          Reg = FuncInfo.CreateRegs(PHIOp);
          CopyValueToVirtualRegister(PHIOp, Reg);
        }
      }

      // Remember that this register needs to added to the machine PHI node as
      // the input for this MBB.
      SmallVector<EVT, 4> ValueVTs;
      const TargetLowering &TLI = DAG.getTargetLoweringInfo();
      ComputeValueVTs(TLI, DAG.getDataLayout(), PN.getType(), ValueVTs);
      for (unsigned vti = 0, vte = ValueVTs.size(); vti != vte; ++vti) {
        EVT VT = ValueVTs[vti];
        unsigned NumRegisters = TLI.getNumRegisters(*DAG.getContext(), VT);
        for (unsigned i = 0, e = NumRegisters; i != e; ++i)
          FuncInfo.PHINodesToUpdate.push_back(
              std::make_pair(&*MBBI++, Reg + i));
        Reg += NumRegisters;
      }
    }
  }

  ConstantsOut.clear();
}

/// Add a successor MBB to ParentMBB< creating a new MachineBB for BB if SuccMBB
/// is 0.
MachineBasicBlock *
SelectionDAGBuilder::StackProtectorDescriptor::
AddSuccessorMBB(const BasicBlock *BB,
                MachineBasicBlock *ParentMBB,
                bool IsLikely,
                MachineBasicBlock *SuccMBB) {
  // If SuccBB has not been created yet, create it.
  if (!SuccMBB) {
    MachineFunction *MF = ParentMBB->getParent();
    MachineFunction::iterator BBI(ParentMBB);
    SuccMBB = MF->CreateMachineBasicBlock(BB);
    MF->insert(++BBI, SuccMBB);
  }
  // Add it as a successor of ParentMBB.
  ParentMBB->addSuccessor(
      SuccMBB, BranchProbabilityInfo::getBranchProbStackProtector(IsLikely));
  return SuccMBB;
}

MachineBasicBlock *SelectionDAGBuilder::NextBlock(MachineBasicBlock *MBB) {
  MachineFunction::iterator I(MBB);
  if (++I == FuncInfo.MF->end())
    return nullptr;
  return &*I;
}

/// During lowering new call nodes can be created (such as memset, etc.).
/// Those will become new roots of the current DAG, but complications arise
/// when they are tail calls. In such cases, the call lowering will update
/// the root, but the builder still needs to know that a tail call has been
/// lowered in order to avoid generating an additional return.
void SelectionDAGBuilder::updateDAGForMaybeTailCall(SDValue MaybeTC) {
  // If the node is null, we do have a tail call.
  if (MaybeTC.getNode() != nullptr)
    DAG.setRoot(MaybeTC);
  else
    HasTailCall = true;
}

void SelectionDAGBuilder::lowerWorkItem(SwitchWorkListItem W, Value *Cond,
                                        MachineBasicBlock *SwitchMBB,
                                        MachineBasicBlock *DefaultMBB) {
  MachineFunction *CurMF = FuncInfo.MF;
  MachineBasicBlock *NextMBB = nullptr;
  MachineFunction::iterator BBI(W.MBB);
  if (++BBI != FuncInfo.MF->end())
    NextMBB = &*BBI;

  unsigned Size = W.LastCluster - W.FirstCluster + 1;

  BranchProbabilityInfo *BPI = FuncInfo.BPI;

  if (Size == 2 && W.MBB == SwitchMBB) {
    // If any two of the cases has the same destination, and if one value
    // is the same as the other, but has one bit unset that the other has set,
    // use bit manipulation to do two compares at once.  For example:
    // "if (X == 6 || X == 4)" -> "if ((X|2) == 6)"
    // TODO: This could be extended to merge any 2 cases in switches with 3
    // cases.
    // TODO: Handle cases where W.CaseBB != SwitchBB.
    CaseCluster &Small = *W.FirstCluster;
    CaseCluster &Big = *W.LastCluster;

    if (Small.Low == Small.High && Big.Low == Big.High &&
        Small.MBB == Big.MBB) {
      const APInt &SmallValue = Small.Low->getValue();
      const APInt &BigValue = Big.Low->getValue();

      // Check that there is only one bit different.
      APInt CommonBit = BigValue ^ SmallValue;
      if (CommonBit.isPowerOf2()) {
        SDValue CondLHS = getValue(Cond);
        EVT VT = CondLHS.getValueType();
        SDLoc DL = getCurSDLoc();

        SDValue Or = DAG.getNode(ISD::OR, DL, VT, CondLHS,
                                 DAG.getConstant(CommonBit, DL, VT));
        SDValue Cond = DAG.getSetCC(
            DL, MVT::i1, Or, DAG.getConstant(BigValue | SmallValue, DL, VT),
            ISD::SETEQ);

        // Update successor info.
        // Both Small and Big will jump to Small.BB, so we sum up the
        // probabilities.
        addSuccessorWithProb(SwitchMBB, Small.MBB, Small.Prob + Big.Prob);
        if (BPI)
          addSuccessorWithProb(
              SwitchMBB, DefaultMBB,
              // The default destination is the first successor in IR.
              BPI->getEdgeProbability(SwitchMBB->getBasicBlock(), (unsigned)0));
        else
          addSuccessorWithProb(SwitchMBB, DefaultMBB);

        // Insert the true branch.
        SDValue BrCond =
            DAG.getNode(ISD::BRCOND, DL, MVT::Other, getControlRoot(), Cond,
                        DAG.getBasicBlock(Small.MBB));
        // Insert the false branch.
        BrCond = DAG.getNode(ISD::BR, DL, MVT::Other, BrCond,
                             DAG.getBasicBlock(DefaultMBB));

        DAG.setRoot(BrCond);
        return;
      }
    }
  }

  if (TM.getOptLevel() != CodeGenOpt::None) {
    // Here, we order cases by probability so the most likely case will be
    // checked first. However, two clusters can have the same probability in
    // which case their relative ordering is non-deterministic. So we use Low
    // as a tie-breaker as clusters are guaranteed to never overlap.
    llvm::sort(W.FirstCluster, W.LastCluster + 1,
               [](const CaseCluster &a, const CaseCluster &b) {
      return a.Prob != b.Prob ?
             a.Prob > b.Prob :
             a.Low->getValue().slt(b.Low->getValue());
    });

    // Rearrange the case blocks so that the last one falls through if possible
    // without changing the order of probabilities.
    for (CaseClusterIt I = W.LastCluster; I > W.FirstCluster; ) {
      --I;
      if (I->Prob > W.LastCluster->Prob)
        break;
      if (I->Kind == CC_Range && I->MBB == NextMBB) {
        std::swap(*I, *W.LastCluster);
        break;
      }
    }
  }

  // Compute total probability.
  BranchProbability DefaultProb = W.DefaultProb;
  BranchProbability UnhandledProbs = DefaultProb;
  for (CaseClusterIt I = W.FirstCluster; I <= W.LastCluster; ++I)
    UnhandledProbs += I->Prob;

  MachineBasicBlock *CurMBB = W.MBB;
  for (CaseClusterIt I = W.FirstCluster, E = W.LastCluster; I <= E; ++I) {
    bool FallthroughUnreachable = false;
    MachineBasicBlock *Fallthrough;
    if (I == W.LastCluster) {
      // For the last cluster, fall through to the default destination.
      Fallthrough = DefaultMBB;
      FallthroughUnreachable = isa<UnreachableInst>(
          DefaultMBB->getBasicBlock()->getFirstNonPHIOrDbg());
    } else {
      Fallthrough = CurMF->CreateMachineBasicBlock(CurMBB->getBasicBlock());
      CurMF->insert(BBI, Fallthrough);
      // Put Cond in a virtual register to make it available from the new blocks.
      ExportFromCurrentBlock(Cond);
    }
    UnhandledProbs -= I->Prob;

    switch (I->Kind) {
      case CC_JumpTable: {
        // FIXME: Optimize away range check based on pivot comparisons.
        JumpTableHeader *JTH = &SL->JTCases[I->JTCasesIndex].first;
        SwitchCG::JumpTable *JT = &SL->JTCases[I->JTCasesIndex].second;

        // The jump block hasn't been inserted yet; insert it here.
        MachineBasicBlock *JumpMBB = JT->MBB;
        CurMF->insert(BBI, JumpMBB);

        auto JumpProb = I->Prob;
        auto FallthroughProb = UnhandledProbs;

        // If the default statement is a target of the jump table, we evenly
        // distribute the default probability to successors of CurMBB. Also
        // update the probability on the edge from JumpMBB to Fallthrough.
        for (MachineBasicBlock::succ_iterator SI = JumpMBB->succ_begin(),
                                              SE = JumpMBB->succ_end();
             SI != SE; ++SI) {
          if (*SI == DefaultMBB) {
            JumpProb += DefaultProb / 2;
            FallthroughProb -= DefaultProb / 2;
            JumpMBB->setSuccProbability(SI, DefaultProb / 2);
            JumpMBB->normalizeSuccProbs();
            break;
          }
        }

        if (FallthroughUnreachable) {
          // Skip the range check if the fallthrough block is unreachable.
          JTH->OmitRangeCheck = true;
        }

        if (!JTH->OmitRangeCheck)
          addSuccessorWithProb(CurMBB, Fallthrough, FallthroughProb);
        addSuccessorWithProb(CurMBB, JumpMBB, JumpProb);
        CurMBB->normalizeSuccProbs();

        // The jump table header will be inserted in our current block, do the
        // range check, and fall through to our fallthrough block.
        JTH->HeaderBB = CurMBB;
        JT->Default = Fallthrough; // FIXME: Move Default to JumpTableHeader.

        // If we're in the right place, emit the jump table header right now.
        if (CurMBB == SwitchMBB) {
          visitJumpTableHeader(*JT, *JTH, SwitchMBB);
          JTH->Emitted = true;
        }
        break;
      }
      case CC_BitTests: {
        // FIXME: Optimize away range check based on pivot comparisons.
        BitTestBlock *BTB = &SL->BitTestCases[I->BTCasesIndex];

        // The bit test blocks haven't been inserted yet; insert them here.
        for (BitTestCase &BTC : BTB->Cases)
          CurMF->insert(BBI, BTC.ThisBB);

        // Fill in fields of the BitTestBlock.
        BTB->Parent = CurMBB;
        BTB->Default = Fallthrough;

        BTB->DefaultProb = UnhandledProbs;
        // If the cases in bit test don't form a contiguous range, we evenly
        // distribute the probability on the edge to Fallthrough to two
        // successors of CurMBB.
        if (!BTB->ContiguousRange) {
          BTB->Prob += DefaultProb / 2;
          BTB->DefaultProb -= DefaultProb / 2;
        }

        if (FallthroughUnreachable) {
          // Skip the range check if the fallthrough block is unreachable.
          BTB->OmitRangeCheck = true;
        }

        // If we're in the right place, emit the bit test header right now.
        if (CurMBB == SwitchMBB) {
          visitBitTestHeader(*BTB, SwitchMBB);
          BTB->Emitted = true;
        }
        break;
      }
      case CC_Range: {
        const Value *RHS, *LHS, *MHS;
        ISD::CondCode CC;
        if (I->Low == I->High) {
          // Check Cond == I->Low.
          CC = ISD::SETEQ;
          LHS = Cond;
          RHS=I->Low;
          MHS = nullptr;
        } else {
          // Check I->Low <= Cond <= I->High.
          CC = ISD::SETLE;
          LHS = I->Low;
          MHS = Cond;
          RHS = I->High;
        }

        // If Fallthrough is unreachable, fold away the comparison.
        if (FallthroughUnreachable)
          CC = ISD::SETTRUE;

        // The false probability is the sum of all unhandled cases.
        CaseBlock CB(CC, LHS, RHS, MHS, I->MBB, Fallthrough, CurMBB,
                     getCurSDLoc(), I->Prob, UnhandledProbs);

        if (CurMBB == SwitchMBB)
          visitSwitchCase(CB, SwitchMBB);
        else
          SL->SwitchCases.push_back(CB);

        break;
      }
    }
    CurMBB = Fallthrough;
  }
}

unsigned SelectionDAGBuilder::caseClusterRank(const CaseCluster &CC,
                                              CaseClusterIt First,
                                              CaseClusterIt Last) {
  return std::count_if(First, Last + 1, [&](const CaseCluster &X) {
    if (X.Prob != CC.Prob)
      return X.Prob > CC.Prob;

    // Ties are broken by comparing the case value.
    return X.Low->getValue().slt(CC.Low->getValue());
  });
}

void SelectionDAGBuilder::splitWorkItem(SwitchWorkList &WorkList,
                                        const SwitchWorkListItem &W,
                                        Value *Cond,
                                        MachineBasicBlock *SwitchMBB) {
  assert(W.FirstCluster->Low->getValue().slt(W.LastCluster->Low->getValue()) &&
         "Clusters not sorted?");

  assert(W.LastCluster - W.FirstCluster + 1 >= 2 && "Too small to split!");

  // Balance the tree based on branch probabilities to create a near-optimal (in
  // terms of search time given key frequency) binary search tree. See e.g. Kurt
  // Mehlhorn "Nearly Optimal Binary Search Trees" (1975).
  CaseClusterIt LastLeft = W.FirstCluster;
  CaseClusterIt FirstRight = W.LastCluster;
  auto LeftProb = LastLeft->Prob + W.DefaultProb / 2;
  auto RightProb = FirstRight->Prob + W.DefaultProb / 2;

  // Move LastLeft and FirstRight towards each other from opposite directions to
  // find a partitioning of the clusters which balances the probability on both
  // sides. If LeftProb and RightProb are equal, alternate which side is
  // taken to ensure 0-probability nodes are distributed evenly.
  unsigned I = 0;
  while (LastLeft + 1 < FirstRight) {
    if (LeftProb < RightProb || (LeftProb == RightProb && (I & 1)))
      LeftProb += (++LastLeft)->Prob;
    else
      RightProb += (--FirstRight)->Prob;
    I++;
  }

  while (true) {
    // Our binary search tree differs from a typical BST in that ours can have up
    // to three values in each leaf. The pivot selection above doesn't take that
    // into account, which means the tree might require more nodes and be less
    // efficient. We compensate for this here.

    unsigned NumLeft = LastLeft - W.FirstCluster + 1;
    unsigned NumRight = W.LastCluster - FirstRight + 1;

    if (std::min(NumLeft, NumRight) < 3 && std::max(NumLeft, NumRight) > 3) {
      // If one side has less than 3 clusters, and the other has more than 3,
      // consider taking a cluster from the other side.

      if (NumLeft < NumRight) {
        // Consider moving the first cluster on the right to the left side.
        CaseCluster &CC = *FirstRight;
        unsigned RightSideRank = caseClusterRank(CC, FirstRight, W.LastCluster);
        unsigned LeftSideRank = caseClusterRank(CC, W.FirstCluster, LastLeft);
        if (LeftSideRank <= RightSideRank) {
          // Moving the cluster to the left does not demote it.
          ++LastLeft;
          ++FirstRight;
          continue;
        }
      } else {
        assert(NumRight < NumLeft);
        // Consider moving the last element on the left to the right side.
        CaseCluster &CC = *LastLeft;
        unsigned LeftSideRank = caseClusterRank(CC, W.FirstCluster, LastLeft);
        unsigned RightSideRank = caseClusterRank(CC, FirstRight, W.LastCluster);
        if (RightSideRank <= LeftSideRank) {
          // Moving the cluster to the right does not demot it.
          --LastLeft;
          --FirstRight;
          continue;
        }
      }
    }
    break;
  }

  assert(LastLeft + 1 == FirstRight);
  assert(LastLeft >= W.FirstCluster);
  assert(FirstRight <= W.LastCluster);

  // Use the first element on the right as pivot since we will make less-than
  // comparisons against it.
  CaseClusterIt PivotCluster = FirstRight;
  assert(PivotCluster > W.FirstCluster);
  assert(PivotCluster <= W.LastCluster);

  CaseClusterIt FirstLeft = W.FirstCluster;
  CaseClusterIt LastRight = W.LastCluster;

  const ConstantInt *Pivot = PivotCluster->Low;

  // New blocks will be inserted immediately after the current one.
  MachineFunction::iterator BBI(W.MBB);
  ++BBI;

  // We will branch to the LHS if Value < Pivot. If LHS is a single cluster,
  // we can branch to its destination directly if it's squeezed exactly in
  // between the known lower bound and Pivot - 1.
  MachineBasicBlock *LeftMBB;
  if (FirstLeft == LastLeft && FirstLeft->Kind == CC_Range &&
      FirstLeft->Low == W.GE &&
      (FirstLeft->High->getValue() + 1LL) == Pivot->getValue()) {
    LeftMBB = FirstLeft->MBB;
  } else {
    LeftMBB = FuncInfo.MF->CreateMachineBasicBlock(W.MBB->getBasicBlock());
    FuncInfo.MF->insert(BBI, LeftMBB);
    WorkList.push_back(
        {LeftMBB, FirstLeft, LastLeft, W.GE, Pivot, W.DefaultProb / 2});
    // Put Cond in a virtual register to make it available from the new blocks.
    ExportFromCurrentBlock(Cond);
  }

  // Similarly, we will branch to the RHS if Value >= Pivot. If RHS is a
  // single cluster, RHS.Low == Pivot, and we can branch to its destination
  // directly if RHS.High equals the current upper bound.
  MachineBasicBlock *RightMBB;
  if (FirstRight == LastRight && FirstRight->Kind == CC_Range &&
      W.LT && (FirstRight->High->getValue() + 1ULL) == W.LT->getValue()) {
    RightMBB = FirstRight->MBB;
  } else {
    RightMBB = FuncInfo.MF->CreateMachineBasicBlock(W.MBB->getBasicBlock());
    FuncInfo.MF->insert(BBI, RightMBB);
    WorkList.push_back(
        {RightMBB, FirstRight, LastRight, Pivot, W.LT, W.DefaultProb / 2});
    // Put Cond in a virtual register to make it available from the new blocks.
    ExportFromCurrentBlock(Cond);
  }

  // Create the CaseBlock record that will be used to lower the branch.
  CaseBlock CB(ISD::SETLT, Cond, Pivot, nullptr, LeftMBB, RightMBB, W.MBB,
               getCurSDLoc(), LeftProb, RightProb);

  if (W.MBB == SwitchMBB)
    visitSwitchCase(CB, SwitchMBB);
  else
    SL->SwitchCases.push_back(CB);
}

// Scale CaseProb after peeling a case with the probablity of PeeledCaseProb
// from the swith statement.
static BranchProbability scaleCaseProbality(BranchProbability CaseProb,
                                            BranchProbability PeeledCaseProb) {
  if (PeeledCaseProb == BranchProbability::getOne())
    return BranchProbability::getZero();
  BranchProbability SwitchProb = PeeledCaseProb.getCompl();

  uint32_t Numerator = CaseProb.getNumerator();
  uint32_t Denominator = SwitchProb.scale(CaseProb.getDenominator());
  return BranchProbability(Numerator, std::max(Numerator, Denominator));
}

// Try to peel the top probability case if it exceeds the threshold.
// Return current MachineBasicBlock for the switch statement if the peeling
// does not occur.
// If the peeling is performed, return the newly created MachineBasicBlock
// for the peeled switch statement. Also update Clusters to remove the peeled
// case. PeeledCaseProb is the BranchProbability for the peeled case.
MachineBasicBlock *SelectionDAGBuilder::peelDominantCaseCluster(
    const SwitchInst &SI, CaseClusterVector &Clusters,
    BranchProbability &PeeledCaseProb) {
  MachineBasicBlock *SwitchMBB = FuncInfo.MBB;
  // Don't perform if there is only one cluster or optimizing for size.
  if (SwitchPeelThreshold > 100 || !FuncInfo.BPI || Clusters.size() < 2 ||
      TM.getOptLevel() == CodeGenOpt::None ||
      SwitchMBB->getParent()->getFunction().hasMinSize())
    return SwitchMBB;

  BranchProbability TopCaseProb = BranchProbability(SwitchPeelThreshold, 100);
  unsigned PeeledCaseIndex = 0;
  bool SwitchPeeled = false;
  for (unsigned Index = 0; Index < Clusters.size(); ++Index) {
    CaseCluster &CC = Clusters[Index];
    if (CC.Prob < TopCaseProb)
      continue;
    TopCaseProb = CC.Prob;
    PeeledCaseIndex = Index;
    SwitchPeeled = true;
  }
  if (!SwitchPeeled)
    return SwitchMBB;

  LLVM_DEBUG(dbgs() << "Peeled one top case in switch stmt, prob: "
                    << TopCaseProb << "\n");

  // Record the MBB for the peeled switch statement.
  MachineFunction::iterator BBI(SwitchMBB);
  ++BBI;
  MachineBasicBlock *PeeledSwitchMBB =
      FuncInfo.MF->CreateMachineBasicBlock(SwitchMBB->getBasicBlock());
  FuncInfo.MF->insert(BBI, PeeledSwitchMBB);

  ExportFromCurrentBlock(SI.getCondition());
  auto PeeledCaseIt = Clusters.begin() + PeeledCaseIndex;
  SwitchWorkListItem W = {SwitchMBB, PeeledCaseIt, PeeledCaseIt,
                          nullptr,   nullptr,      TopCaseProb.getCompl()};
  lowerWorkItem(W, SI.getCondition(), SwitchMBB, PeeledSwitchMBB);

  Clusters.erase(PeeledCaseIt);
  for (CaseCluster &CC : Clusters) {
    LLVM_DEBUG(
        dbgs() << "Scale the probablity for one cluster, before scaling: "
               << CC.Prob << "\n");
    CC.Prob = scaleCaseProbality(CC.Prob, TopCaseProb);
    LLVM_DEBUG(dbgs() << "After scaling: " << CC.Prob << "\n");
  }
  PeeledCaseProb = TopCaseProb;
  return PeeledSwitchMBB;
}

void SelectionDAGBuilder::visitSwitch(const SwitchInst &SI) {
  // Extract cases from the switch.
  BranchProbabilityInfo *BPI = FuncInfo.BPI;
  CaseClusterVector Clusters;
  Clusters.reserve(SI.getNumCases());
  for (auto I : SI.cases()) {
    MachineBasicBlock *Succ = FuncInfo.MBBMap[I.getCaseSuccessor()];
    const ConstantInt *CaseVal = I.getCaseValue();
    BranchProbability Prob =
        BPI ? BPI->getEdgeProbability(SI.getParent(), I.getSuccessorIndex())
            : BranchProbability(1, SI.getNumCases() + 1);
    Clusters.push_back(CaseCluster::range(CaseVal, CaseVal, Succ, Prob));
  }

  MachineBasicBlock *DefaultMBB = FuncInfo.MBBMap[SI.getDefaultDest()];

  // Cluster adjacent cases with the same destination. We do this at all
  // optimization levels because it's cheap to do and will make codegen faster
  // if there are many clusters.
  sortAndRangeify(Clusters);

  // The branch probablity of the peeled case.
  BranchProbability PeeledCaseProb = BranchProbability::getZero();
  MachineBasicBlock *PeeledSwitchMBB =
      peelDominantCaseCluster(SI, Clusters, PeeledCaseProb);

  // If there is only the default destination, jump there directly.
  MachineBasicBlock *SwitchMBB = FuncInfo.MBB;
  if (Clusters.empty()) {
    assert(PeeledSwitchMBB == SwitchMBB);
    SwitchMBB->addSuccessor(DefaultMBB);
    if (DefaultMBB != NextBlock(SwitchMBB)) {
      DAG.setRoot(DAG.getNode(ISD::BR, getCurSDLoc(), MVT::Other,
                              getControlRoot(), DAG.getBasicBlock(DefaultMBB)));
    }
    return;
  }

  SL->findJumpTables(Clusters, &SI, DefaultMBB, DAG.getPSI(), DAG.getBFI());
  SL->findBitTestClusters(Clusters, &SI);

  LLVM_DEBUG({
    dbgs() << "Case clusters: ";
    for (const CaseCluster &C : Clusters) {
      if (C.Kind == CC_JumpTable)
        dbgs() << "JT:";
      if (C.Kind == CC_BitTests)
        dbgs() << "BT:";

      C.Low->getValue().print(dbgs(), true);
      if (C.Low != C.High) {
        dbgs() << '-';
        C.High->getValue().print(dbgs(), true);
      }
      dbgs() << ' ';
    }
    dbgs() << '\n';
  });

  assert(!Clusters.empty());
  SwitchWorkList WorkList;
  CaseClusterIt First = Clusters.begin();
  CaseClusterIt Last = Clusters.end() - 1;
  auto DefaultProb = getEdgeProbability(PeeledSwitchMBB, DefaultMBB);
  // Scale the branchprobability for DefaultMBB if the peel occurs and
  // DefaultMBB is not replaced.
  if (PeeledCaseProb != BranchProbability::getZero() &&
      DefaultMBB == FuncInfo.MBBMap[SI.getDefaultDest()])
    DefaultProb = scaleCaseProbality(DefaultProb, PeeledCaseProb);
  WorkList.push_back(
      {PeeledSwitchMBB, First, Last, nullptr, nullptr, DefaultProb});

  while (!WorkList.empty()) {
    SwitchWorkListItem W = WorkList.pop_back_val();
    unsigned NumClusters = W.LastCluster - W.FirstCluster + 1;

    if (NumClusters > 3 && TM.getOptLevel() != CodeGenOpt::None &&
        !DefaultMBB->getParent()->getFunction().hasMinSize()) {
      // For optimized builds, lower large range as a balanced binary tree.
      splitWorkItem(WorkList, W, SI.getCondition(), SwitchMBB);
      continue;
    }

    lowerWorkItem(W, SI.getCondition(), SwitchMBB, DefaultMBB);
  }
}

void SelectionDAGBuilder::visitStepVector(const CallInst &I) {
  const TargetLowering &TLI = DAG.getTargetLoweringInfo();
  auto DL = getCurSDLoc();
  EVT ResultVT = TLI.getValueType(DAG.getDataLayout(), I.getType());
  EVT OpVT =
      TLI.getTypeToTransformTo(*DAG.getContext(), ResultVT.getScalarType());
  SDValue Step = DAG.getConstant(1, DL, OpVT);
  setValue(&I, DAG.getStepVector(DL, ResultVT, Step));
}

void SelectionDAGBuilder::visitVectorReverse(const CallInst &I) {
  const TargetLowering &TLI = DAG.getTargetLoweringInfo();
  EVT VT = TLI.getValueType(DAG.getDataLayout(), I.getType());

  SDLoc DL = getCurSDLoc();
  SDValue V = getValue(I.getOperand(0));
  assert(VT == V.getValueType() && "Malformed vector.reverse!");

  if (VT.isScalableVector()) {
    setValue(&I, DAG.getNode(ISD::VECTOR_REVERSE, DL, VT, V));
    return;
  }

  // Use VECTOR_SHUFFLE for the fixed-length vector
  // to maintain existing behavior.
  SmallVector<int, 8> Mask;
  unsigned NumElts = VT.getVectorMinNumElements();
  for (unsigned i = 0; i != NumElts; ++i)
    Mask.push_back(NumElts - 1 - i);

  setValue(&I, DAG.getVectorShuffle(VT, DL, V, DAG.getUNDEF(VT), Mask));
}

void SelectionDAGBuilder::visitFreeze(const FreezeInst &I) {
  SmallVector<EVT, 4> ValueVTs;
  ComputeValueVTs(DAG.getTargetLoweringInfo(), DAG.getDataLayout(), I.getType(),
                  ValueVTs);
  unsigned NumValues = ValueVTs.size();
  if (NumValues == 0) return;

  SmallVector<SDValue, 4> Values(NumValues);
  SDValue Op = getValue(I.getOperand(0));

  for (unsigned i = 0; i != NumValues; ++i)
    Values[i] = DAG.getNode(ISD::FREEZE, getCurSDLoc(), ValueVTs[i],
                            SDValue(Op.getNode(), Op.getResNo() + i));

  setValue(&I, DAG.getNode(ISD::MERGE_VALUES, getCurSDLoc(),
                           DAG.getVTList(ValueVTs), Values));
}

void SelectionDAGBuilder::visitVectorSplice(const CallInst &I) {
  const TargetLowering &TLI = DAG.getTargetLoweringInfo();
  EVT VT = TLI.getValueType(DAG.getDataLayout(), I.getType());

  SDLoc DL = getCurSDLoc();
  SDValue V1 = getValue(I.getOperand(0));
  SDValue V2 = getValue(I.getOperand(1));
  int64_t Imm = cast<ConstantInt>(I.getOperand(2))->getSExtValue();

  // VECTOR_SHUFFLE doesn't support a scalable mask so use a dedicated node.
  if (VT.isScalableVector()) {
    MVT IdxVT = TLI.getVectorIdxTy(DAG.getDataLayout());
    setValue(&I, DAG.getNode(ISD::VECTOR_SPLICE, DL, VT, V1, V2,
                             DAG.getConstant(Imm, DL, IdxVT)));
    return;
  }

  unsigned NumElts = VT.getVectorNumElements();

  if ((-Imm > NumElts) || (Imm >= NumElts)) {
    // Result is undefined if immediate is out-of-bounds.
    setValue(&I, DAG.getUNDEF(VT));
    return;
  }

  uint64_t Idx = (NumElts + Imm) % NumElts;

  // Use VECTOR_SHUFFLE to maintain original behaviour for fixed-length vectors.
  SmallVector<int, 8> Mask;
  for (unsigned i = 0; i < NumElts; ++i)
    Mask.push_back(Idx + i);
  setValue(&I, DAG.getVectorShuffle(VT, DL, V1, V2, Mask));
}<|MERGE_RESOLUTION|>--- conflicted
+++ resolved
@@ -7318,7 +7318,6 @@
 
   return DAG.getEHLabel(getCurSDLoc(), Chain, BeginLabel);
 }
-<<<<<<< HEAD
 
 SDValue SelectionDAGBuilder::lowerEndEH(SDValue Chain, const InvokeInst *II,
                                         const BasicBlock *EHPadBB,
@@ -7346,35 +7345,6 @@
     MF.addInvoke(FuncInfo.MBBMap[EHPadBB], BeginLabel, EndLabel);
   }
 
-=======
-
-SDValue SelectionDAGBuilder::lowerEndEH(SDValue Chain, const InvokeInst *II,
-                                        const BasicBlock *EHPadBB,
-                                        MCSymbol *BeginLabel) {
-  assert(BeginLabel && "BeginLabel should've been set");
-
-  MachineFunction &MF = DAG.getMachineFunction();
-  MachineModuleInfo &MMI = MF.getMMI();
-
-  // Insert a label at the end of the invoke call to mark the try range.  This
-  // can be used to detect deletion of the invoke via the MachineModuleInfo.
-  MCSymbol *EndLabel = MMI.getContext().createTempSymbol();
-  Chain = DAG.getEHLabel(getCurSDLoc(), Chain, EndLabel);
-
-  // Inform MachineModuleInfo of range.
-  auto Pers = classifyEHPersonality(FuncInfo.Fn->getPersonalityFn());
-  // There is a platform (e.g. wasm) that uses funclet style IR but does not
-  // actually use outlined funclets and their LSDA info style.
-  if (MF.hasEHFunclets() && isFuncletEHPersonality(Pers)) {
-    assert(II && "II should've been set");
-    WinEHFuncInfo *EHInfo = MF.getWinEHFuncInfo();
-    EHInfo->addIPToStateRange(II, BeginLabel, EndLabel);
-  } else if (!isScopedEHPersonality(Pers)) {
-    assert(EHPadBB);
-    MF.addInvoke(FuncInfo.MBBMap[EHPadBB], BeginLabel, EndLabel);
-  }
-
->>>>>>> 86645b40
   return Chain;
 }
 
