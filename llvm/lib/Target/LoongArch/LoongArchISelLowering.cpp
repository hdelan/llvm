--- conflicted
+++ resolved
@@ -37,23 +37,17 @@
     addRegisterClass(MVT::f32, &LoongArch::FPR32RegClass);
   if (Subtarget.hasBasicD())
     addRegisterClass(MVT::f64, &LoongArch::FPR64RegClass);
-<<<<<<< HEAD
-=======
 
   setLoadExtAction({ISD::EXTLOAD, ISD::SEXTLOAD, ISD::ZEXTLOAD}, GRLenVT,
                    MVT::i1, Promote);
->>>>>>> 3de04b6d
 
   // TODO: add necessary setOperationAction calls later.
   setOperationAction(ISD::SHL_PARTS, GRLenVT, Custom);
   setOperationAction(ISD::SRA_PARTS, GRLenVT, Custom);
   setOperationAction(ISD::SRL_PARTS, GRLenVT, Custom);
 
-<<<<<<< HEAD
-=======
   setOperationAction(ISD::GlobalAddress, GRLenVT, Custom);
 
->>>>>>> 3de04b6d
   if (Subtarget.is64Bit()) {
     setOperationAction(ISD::SHL, MVT::i32, Custom);
     setOperationAction(ISD::SRA, MVT::i32, Custom);
@@ -72,10 +66,7 @@
     setOperationAction(ISD::SELECT_CC, MVT::f64, Expand);
   }
 
-<<<<<<< HEAD
-=======
   setOperationAction(ISD::BR_CC, GRLenVT, Expand);
->>>>>>> 3de04b6d
   setOperationAction(ISD::SELECT_CC, GRLenVT, Expand);
   setOperationAction(ISD::SIGN_EXTEND_INREG, MVT::i1, Expand);
 
@@ -99,11 +90,8 @@
   switch (Op.getOpcode()) {
   default:
     report_fatal_error("unimplemented operand");
-<<<<<<< HEAD
-=======
   case ISD::GlobalAddress:
     return lowerGlobalAddress(Op, DAG);
->>>>>>> 3de04b6d
   case ISD::SHL_PARTS:
     return lowerShiftLeftParts(Op, DAG);
   case ISD::SRA_PARTS:
@@ -120,8 +108,6 @@
   }
 }
 
-<<<<<<< HEAD
-=======
 SDValue LoongArchTargetLowering::lowerGlobalAddress(SDValue Op,
                                                     SelectionDAG &DAG) const {
   SDLoc DL(Op);
@@ -140,7 +126,6 @@
   report_fatal_error("Unable to lowerGlobalAddress");
 }
 
->>>>>>> 3de04b6d
 SDValue LoongArchTargetLowering::lowerShiftLeftParts(SDValue Op,
                                                      SelectionDAG &DAG) const {
   SDLoc DL(Op);
