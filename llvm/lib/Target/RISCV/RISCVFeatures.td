--- conflicted
+++ resolved
@@ -213,12 +213,8 @@
 
 def FeatureStdExtZtso
     : RISCVExtension<"ztso", 1, 0,
-<<<<<<< HEAD
-                     "'Ztso' (Memory Model - Total Store Order)">;
-=======
                      "'Ztso' (Memory Model - Total Store Order)">,
       RISCVExtensionBitmask<0, 47>;
->>>>>>> 9c4aab8c
 def HasStdExtZtso : Predicate<"Subtarget->hasStdExtZtso()">,
                     AssemblerPredicate<(all_of FeatureStdExtZtso),
                         "'Ztso' (Memory Model - Total Store Order)">;
