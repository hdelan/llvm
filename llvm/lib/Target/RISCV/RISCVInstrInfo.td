//===-- RISCVInstrInfo.td - Target Description for RISCV ---*- tablegen -*-===//
//
// Part of the LLVM Project, under the Apache License v2.0 with LLVM Exceptions.
// See https://llvm.org/LICENSE.txt for license information.
// SPDX-License-Identifier: Apache-2.0 WITH LLVM-exception
//
//===----------------------------------------------------------------------===//
//
// This file describes the RISC-V instructions in TableGen format.
//
//===----------------------------------------------------------------------===//

//===----------------------------------------------------------------------===//
// RISC-V specific DAG Nodes.
//===----------------------------------------------------------------------===//

// Target-independent type requirements, but with target-specific formats.
def SDT_CallSeqStart : SDCallSeqStart<[SDTCisVT<0, i32>,
                                       SDTCisVT<1, i32>]>;
def SDT_CallSeqEnd   : SDCallSeqEnd<[SDTCisVT<0, i32>,
                                     SDTCisVT<1, i32>]>;

// Target-dependent type requirements.
def SDT_RISCVCall     : SDTypeProfile<0, -1, [SDTCisVT<0, XLenVT>]>;
def SDT_RISCVSelectCC : SDTypeProfile<1, 5, [SDTCisSameAs<1, 2>,
                                             SDTCisSameAs<0, 4>,
                                             SDTCisSameAs<4, 5>]>;
def SDT_RISCVBrCC : SDTypeProfile<0, 4, [SDTCisSameAs<0, 1>,
                                         SDTCisVT<2, OtherVT>,
                                         SDTCisVT<3, OtherVT>]>;
def SDT_RISCVReadCSR  : SDTypeProfile<1, 1, [SDTCisInt<0>, SDTCisInt<1>]>;
def SDT_RISCVWriteCSR : SDTypeProfile<0, 2, [SDTCisInt<0>, SDTCisInt<1>]>;
def SDT_RISCVSwapCSR  : SDTypeProfile<1, 2, [SDTCisInt<0>, SDTCisInt<1>,
                                             SDTCisInt<2>]>;
def SDT_RISCVReadCycleWide : SDTypeProfile<2, 0, [SDTCisVT<0, i32>,
                                                  SDTCisVT<1, i32>]>;
def SDT_RISCVIntUnaryOpW : SDTypeProfile<1, 1, [
  SDTCisSameAs<0, 1>, SDTCisVT<0, i64>
]>;
def SDT_RISCVIntBinOpW : SDTypeProfile<1, 2, [
  SDTCisSameAs<0, 1>, SDTCisSameAs<0, 2>, SDTCisVT<0, i64>
]>;
def SDT_RISCVIntShiftDOpW : SDTypeProfile<1, 3, [
  SDTCisSameAs<0, 1>, SDTCisSameAs<0, 2>, SDTCisVT<0, i64>, SDTCisVT<3, i64>
]>;

// Target-independent nodes, but with target-specific formats.
def callseq_start : SDNode<"ISD::CALLSEQ_START", SDT_CallSeqStart,
                           [SDNPHasChain, SDNPOutGlue]>;
def callseq_end   : SDNode<"ISD::CALLSEQ_END", SDT_CallSeqEnd,
                           [SDNPHasChain, SDNPOptInGlue, SDNPOutGlue]>;

// Target-dependent nodes.
def riscv_call      : SDNode<"RISCVISD::CALL", SDT_RISCVCall,
                             [SDNPHasChain, SDNPOptInGlue, SDNPOutGlue,
                              SDNPVariadic]>;
def riscv_ret_flag  : SDNode<"RISCVISD::RET_FLAG", SDTNone,
                             [SDNPHasChain, SDNPOptInGlue, SDNPVariadic]>;
def riscv_uret_flag : SDNode<"RISCVISD::URET_FLAG", SDTNone,
                             [SDNPHasChain, SDNPOptInGlue]>;
def riscv_sret_flag : SDNode<"RISCVISD::SRET_FLAG", SDTNone,
                             [SDNPHasChain, SDNPOptInGlue]>;
def riscv_mret_flag : SDNode<"RISCVISD::MRET_FLAG", SDTNone,
                             [SDNPHasChain, SDNPOptInGlue]>;
def riscv_selectcc  : SDNode<"RISCVISD::SELECT_CC", SDT_RISCVSelectCC>;
def riscv_brcc      : SDNode<"RISCVISD::BR_CC", SDT_RISCVBrCC,
                             [SDNPHasChain]>;
def riscv_tail      : SDNode<"RISCVISD::TAIL", SDT_RISCVCall,
                             [SDNPHasChain, SDNPOptInGlue, SDNPOutGlue,
                              SDNPVariadic]>;
def riscv_sllw      : SDNode<"RISCVISD::SLLW", SDT_RISCVIntBinOpW>;
def riscv_sraw      : SDNode<"RISCVISD::SRAW", SDT_RISCVIntBinOpW>;
def riscv_srlw      : SDNode<"RISCVISD::SRLW", SDT_RISCVIntBinOpW>;
def riscv_read_csr  : SDNode<"RISCVISD::READ_CSR", SDT_RISCVReadCSR,
                             [SDNPHasChain]>;
def riscv_write_csr : SDNode<"RISCVISD::WRITE_CSR", SDT_RISCVWriteCSR,
                             [SDNPHasChain]>;
def riscv_swap_csr  : SDNode<"RISCVISD::SWAP_CSR", SDT_RISCVSwapCSR,
                             [SDNPHasChain]>;

def riscv_read_cycle_wide : SDNode<"RISCVISD::READ_CYCLE_WIDE",
                                   SDT_RISCVReadCycleWide,
                                   [SDNPHasChain, SDNPSideEffect]>;

//===----------------------------------------------------------------------===//
// Operand and SDNode transformation definitions.
//===----------------------------------------------------------------------===//

class ImmXLenAsmOperand<string prefix, string suffix = ""> : AsmOperandClass {
  let Name = prefix # "ImmXLen" # suffix;
  let RenderMethod = "addImmOperands";
  let DiagnosticType = !strconcat("Invalid", Name);
}

class ImmAsmOperand<string prefix, int width, string suffix> : AsmOperandClass {
  let Name = prefix # "Imm" # width # suffix;
  let RenderMethod = "addImmOperands";
  let DiagnosticType = !strconcat("Invalid", Name);
}

def ImmZeroAsmOperand : AsmOperandClass {
  let Name = "ImmZero";
  let RenderMethod = "addImmOperands";
  let DiagnosticType = !strconcat("Invalid", Name);
}

class SImmAsmOperand<int width, string suffix = "">
    : ImmAsmOperand<"S", width, suffix> {
}

class UImmAsmOperand<int width, string suffix = "">
    : ImmAsmOperand<"U", width, suffix> {
}

def FenceArg : AsmOperandClass {
  let Name = "FenceArg";
  let RenderMethod = "addFenceArgOperands";
  let DiagnosticType = "InvalidFenceArg";
}

def fencearg : Operand<XLenVT> {
  let ParserMatchClass = FenceArg;
  let PrintMethod = "printFenceArg";
  let DecoderMethod = "decodeUImmOperand<4>";
  let OperandType = "OPERAND_UIMM4";
  let OperandNamespace = "RISCVOp";
}

def UImmLog2XLenAsmOperand : AsmOperandClass {
  let Name = "UImmLog2XLen";
  let RenderMethod = "addImmOperands";
  let DiagnosticType = "InvalidUImmLog2XLen";
}

def uimmlog2xlen : Operand<XLenVT>, ImmLeaf<XLenVT, [{
  if (Subtarget->is64Bit())
    return isUInt<6>(Imm);
  return isUInt<5>(Imm);
}]> {
  let ParserMatchClass = UImmLog2XLenAsmOperand;
  // TODO: should ensure invalid shamt is rejected when decoding.
  let DecoderMethod = "decodeUImmOperand<6>";
  let MCOperandPredicate = [{
    int64_t Imm;
    if (!MCOp.evaluateAsConstantImm(Imm))
      return false;
    if (STI.getTargetTriple().isArch64Bit())
      return isUInt<6>(Imm);
    return isUInt<5>(Imm);
  }];
  let OperandType = "OPERAND_UIMMLOG2XLEN";
  let OperandNamespace = "RISCVOp";
}

def uimm5 : Operand<XLenVT>, ImmLeaf<XLenVT, [{return isUInt<5>(Imm);}]> {
  let ParserMatchClass = UImmAsmOperand<5>;
  let DecoderMethod = "decodeUImmOperand<5>";
  let OperandType = "OPERAND_UIMM5";
  let OperandNamespace = "RISCVOp";
}

def simm12 : Operand<XLenVT>, ImmLeaf<XLenVT, [{return isInt<12>(Imm);}]> {
  let ParserMatchClass = SImmAsmOperand<12>;
  let EncoderMethod = "getImmOpValue";
  let DecoderMethod = "decodeSImmOperand<12>";
  let MCOperandPredicate = [{
    int64_t Imm;
    if (MCOp.evaluateAsConstantImm(Imm))
      return isInt<12>(Imm);
    return MCOp.isBareSymbolRef();
  }];
  let OperandType = "OPERAND_SIMM12";
  let OperandNamespace = "RISCVOp";
}

// A 13-bit signed immediate where the least significant bit is zero.
def simm13_lsb0 : Operand<OtherVT> {
  let ParserMatchClass = SImmAsmOperand<13, "Lsb0">;
  let PrintMethod = "printBranchOperand";
  let EncoderMethod = "getImmOpValueAsr1";
  let DecoderMethod = "decodeSImmOperandAndLsl1<13>";
  let MCOperandPredicate = [{
    int64_t Imm;
    if (MCOp.evaluateAsConstantImm(Imm))
      return isShiftedInt<12, 1>(Imm);
    return MCOp.isBareSymbolRef();
  }];
  let OperandType = "OPERAND_PCREL";
}

class UImm20Operand : Operand<XLenVT> {
  let EncoderMethod = "getImmOpValue";
  let DecoderMethod = "decodeUImmOperand<20>";
  let MCOperandPredicate = [{
    int64_t Imm;
    if (MCOp.evaluateAsConstantImm(Imm))
      return isUInt<20>(Imm);
    return MCOp.isBareSymbolRef();
  }];
  let OperandType = "OPERAND_UIMM20";
  let OperandNamespace = "RISCVOp";
}

def uimm20_lui : UImm20Operand {
  let ParserMatchClass = UImmAsmOperand<20, "LUI">;
}
def uimm20_auipc : UImm20Operand {
  let ParserMatchClass = UImmAsmOperand<20, "AUIPC">;
}

def Simm21Lsb0JALAsmOperand : SImmAsmOperand<21, "Lsb0JAL"> {
  let ParserMethod = "parseJALOffset";
}

// A 21-bit signed immediate where the least significant bit is zero.
def simm21_lsb0_jal : Operand<OtherVT> {
  let ParserMatchClass = Simm21Lsb0JALAsmOperand;
  let PrintMethod = "printBranchOperand";
  let EncoderMethod = "getImmOpValueAsr1";
  let DecoderMethod = "decodeSImmOperandAndLsl1<21>";
  let MCOperandPredicate = [{
    int64_t Imm;
    if (MCOp.evaluateAsConstantImm(Imm))
      return isShiftedInt<20, 1>(Imm);
    return MCOp.isBareSymbolRef();
  }];
  let OperandType = "OPERAND_PCREL";
}

def BareSymbol : AsmOperandClass {
  let Name = "BareSymbol";
  let RenderMethod = "addImmOperands";
  let DiagnosticType = "InvalidBareSymbol";
  let ParserMethod = "parseBareSymbol";
}

// A bare symbol.
def bare_symbol : Operand<XLenVT> {
  let ParserMatchClass = BareSymbol;
}

def CallSymbol : AsmOperandClass {
  let Name = "CallSymbol";
  let RenderMethod = "addImmOperands";
  let DiagnosticType = "InvalidCallSymbol";
  let ParserMethod = "parseCallSymbol";
}

// A bare symbol used in call/tail only.
def call_symbol : Operand<XLenVT> {
  let ParserMatchClass = CallSymbol;
}

def PseudoJumpSymbol : AsmOperandClass {
  let Name = "PseudoJumpSymbol";
  let RenderMethod = "addImmOperands";
  let DiagnosticType = "InvalidPseudoJumpSymbol";
  let ParserMethod = "parsePseudoJumpSymbol";
}

// A bare symbol used for pseudo jumps only.
def pseudo_jump_symbol : Operand<XLenVT> {
  let ParserMatchClass = PseudoJumpSymbol;
}

def TPRelAddSymbol : AsmOperandClass {
  let Name = "TPRelAddSymbol";
  let RenderMethod = "addImmOperands";
  let DiagnosticType = "InvalidTPRelAddSymbol";
  let ParserMethod = "parseOperandWithModifier";
}

// A bare symbol with the %tprel_add variant.
def tprel_add_symbol : Operand<XLenVT> {
  let ParserMatchClass = TPRelAddSymbol;
}

def CSRSystemRegister : AsmOperandClass {
  let Name = "CSRSystemRegister";
  let ParserMethod = "parseCSRSystemRegister";
  let DiagnosticType = "InvalidCSRSystemRegister";
}

def csr_sysreg : Operand<XLenVT> {
  let ParserMatchClass = CSRSystemRegister;
  let PrintMethod = "printCSRSystemRegister";
  let DecoderMethod = "decodeUImmOperand<12>";
  let OperandType = "OPERAND_UIMM12";
  let OperandNamespace = "RISCVOp";
}

// A parameterized register class alternative to i32imm/i64imm from Target.td.
def ixlenimm : Operand<XLenVT>;

def ixlenimm_li : Operand<XLenVT> {
  let ParserMatchClass = ImmXLenAsmOperand<"", "LI">;
}

// Standalone (codegen-only) immleaf patterns.

// A 12-bit signed immediate plus one where the imm range will be -2047~2048.
def simm12_plus1 : ImmLeaf<XLenVT,
  [{return (isInt<12>(Imm) && Imm != -2048) || Imm == 2048;}]>;

// A 6-bit constant greater than 32.
def uimm6gt32 : ImmLeaf<XLenVT, [{
  return isUInt<6>(Imm) && Imm > 32;
}]>;

// Addressing modes.
// Necessary because a frameindex can't be matched directly in a pattern.
def AddrFI : ComplexPattern<iPTR, 1, "SelectAddrFI", [frameindex], []>;
def BaseAddr : ComplexPattern<iPTR, 1, "SelectBaseAddr">;

// Return the negation of an immediate value.
def NegImm : SDNodeXForm<imm, [{
  return CurDAG->getTargetConstant(-N->getSExtValue(), SDLoc(N),
                                   N->getValueType(0));
}]>;

// Return an immediate value minus 32.
def ImmSub32 : SDNodeXForm<imm, [{
  return CurDAG->getTargetConstant(N->getSExtValue() - 32, SDLoc(N),
                                   N->getValueType(0));
}]>;

// Return an immediate value plus 32.
def ImmPlus32 : SDNodeXForm<imm, [{
  return CurDAG->getTargetConstant(N->getSExtValue() + 32, SDLoc(N),
                                   N->getValueType(0));
}]>;

// Return an immediate subtracted from XLen.
def ImmSubFromXLen : SDNodeXForm<imm, [{
  uint64_t XLen = Subtarget->getXLen();
  return CurDAG->getTargetConstant(XLen - N->getZExtValue(), SDLoc(N),
                                   N->getValueType(0));
}]>;

// Return an immediate subtracted from 32.
def ImmSubFrom32 : SDNodeXForm<imm, [{
  return CurDAG->getTargetConstant(32 - N->getZExtValue(), SDLoc(N),
                                   N->getValueType(0));
}]>;

// Check if an addition can be broken to a pair of ADDI.
def AddiPair : ComplexPattern<XLenVT, 1, "selectAddiPair">;

// Return imm/2.
def AddiPairImmA : SDNodeXForm<imm, [{
  return CurDAG->getTargetConstant(N->getSExtValue() / 2, SDLoc(N),
                                   N->getValueType(0));
}]>;

// Return imm - imm/2.
def AddiPairImmB : SDNodeXForm<imm, [{
  int64_t Imm = N->getSExtValue();
  return CurDAG->getTargetConstant(Imm - Imm / 2, SDLoc(N),
                                   N->getValueType(0));
}]>;

//===----------------------------------------------------------------------===//
// Instruction Formats
//===----------------------------------------------------------------------===//

include "RISCVInstrFormats.td"

//===----------------------------------------------------------------------===//
// Instruction Class Templates
//===----------------------------------------------------------------------===//

let hasSideEffects = 0, mayLoad = 0, mayStore = 0 in
class BranchCC_rri<bits<3> funct3, string opcodestr>
    : RVInstB<funct3, OPC_BRANCH, (outs),
              (ins GPR:$rs1, GPR:$rs2, simm13_lsb0:$imm12),
              opcodestr, "$rs1, $rs2, $imm12">,
      Sched<[WriteJmp, ReadJmp, ReadJmp]> {
  let isBranch = 1;
  let isTerminator = 1;
}

let hasSideEffects = 0, mayLoad = 1, mayStore = 0 in
class Load_ri<bits<3> funct3, string opcodestr>
    : RVInstI<funct3, OPC_LOAD, (outs GPR:$rd), (ins GPR:$rs1, simm12:$imm12),
              opcodestr, "$rd, ${imm12}(${rs1})">;

// Operands for stores are in the order srcreg, base, offset rather than
// reflecting the order these fields are specified in the instruction
// encoding.
let hasSideEffects = 0, mayLoad = 0, mayStore = 1 in
class Store_rri<bits<3> funct3, string opcodestr>
    : RVInstS<funct3, OPC_STORE, (outs),
              (ins GPR:$rs2, GPR:$rs1, simm12:$imm12),
              opcodestr, "$rs2, ${imm12}(${rs1})">;

let hasSideEffects = 0, mayLoad = 0, mayStore = 0 in
class ALU_ri<bits<3> funct3, string opcodestr>
    : RVInstI<funct3, OPC_OP_IMM, (outs GPR:$rd), (ins GPR:$rs1, simm12:$imm12),
              opcodestr, "$rd, $rs1, $imm12">,
      Sched<[WriteIALU, ReadIALU]>;

let hasSideEffects = 0, mayLoad = 0, mayStore = 0 in
class Shift_ri<bits<5> imm11_7, bits<3> funct3, string opcodestr>
    : RVInstIShift<imm11_7, funct3, OPC_OP_IMM, (outs GPR:$rd),
                   (ins GPR:$rs1, uimmlog2xlen:$shamt), opcodestr,
                   "$rd, $rs1, $shamt">,
      Sched<[WriteShiftImm, ReadShiftImm]>;

let hasSideEffects = 0, mayLoad = 0, mayStore = 0 in
class ALU_rr<bits<7> funct7, bits<3> funct3, string opcodestr>
    : RVInstR<funct7, funct3, OPC_OP, (outs GPR:$rd), (ins GPR:$rs1, GPR:$rs2),
              opcodestr, "$rd, $rs1, $rs2">;

let hasNoSchedulingInfo = 1,
    hasSideEffects = 1, mayLoad = 0, mayStore = 0 in
class CSR_ir<bits<3> funct3, string opcodestr>
    : RVInstI<funct3, OPC_SYSTEM, (outs GPR:$rd), (ins csr_sysreg:$imm12, GPR:$rs1),
              opcodestr, "$rd, $imm12, $rs1">, Sched<[WriteCSR, ReadCSR]>;

let hasNoSchedulingInfo = 1,
    hasSideEffects = 1, mayLoad = 0, mayStore = 0 in
class CSR_ii<bits<3> funct3, string opcodestr>
    : RVInstI<funct3, OPC_SYSTEM, (outs GPR:$rd),
              (ins csr_sysreg:$imm12, uimm5:$rs1),
              opcodestr, "$rd, $imm12, $rs1">, Sched<[WriteCSR]>;

let hasSideEffects = 0, mayLoad = 0, mayStore = 0 in
class ShiftW_ri<bits<7> imm11_5, bits<3> funct3, string opcodestr>
    : RVInstIShiftW<imm11_5, funct3, OPC_OP_IMM_32, (outs GPR:$rd),
                    (ins GPR:$rs1, uimm5:$shamt), opcodestr,
                    "$rd, $rs1, $shamt">,
      Sched<[WriteShiftImm32, ReadShiftImm32]>;

let hasSideEffects = 0, mayLoad = 0, mayStore = 0 in
class ALUW_rr<bits<7> funct7, bits<3> funct3, string opcodestr>
    : RVInstR<funct7, funct3, OPC_OP_32, (outs GPR:$rd),
              (ins GPR:$rs1, GPR:$rs2), opcodestr, "$rd, $rs1, $rs2">;

let hasSideEffects = 1, mayLoad = 0, mayStore = 0 in
class Priv<string opcodestr, bits<7> funct7>
    : RVInstR<funct7, 0b000, OPC_SYSTEM, (outs), (ins GPR:$rs1, GPR:$rs2),
              opcodestr, "">;

//===----------------------------------------------------------------------===//
// Instructions
//===----------------------------------------------------------------------===//

let hasSideEffects = 0, mayLoad = 0, mayStore = 0 in {
let isReMaterializable = 1, isAsCheapAsAMove = 1 in
def LUI : RVInstU<OPC_LUI, (outs GPR:$rd), (ins uimm20_lui:$imm20),
                  "lui", "$rd, $imm20">, Sched<[WriteIALU]>;

def AUIPC : RVInstU<OPC_AUIPC, (outs GPR:$rd), (ins uimm20_auipc:$imm20),
                    "auipc", "$rd, $imm20">, Sched<[WriteIALU]>;

let isCall = 1 in
def JAL : RVInstJ<OPC_JAL, (outs GPR:$rd), (ins simm21_lsb0_jal:$imm20),
                  "jal", "$rd, $imm20">, Sched<[WriteJal]>;

let isCall = 1 in
def JALR : RVInstI<0b000, OPC_JALR, (outs GPR:$rd),
                   (ins GPR:$rs1, simm12:$imm12),
                   "jalr", "$rd, ${imm12}(${rs1})">,
           Sched<[WriteJalr, ReadJalr]>;
} // hasSideEffects = 0, mayLoad = 0, mayStore = 0

def BEQ  : BranchCC_rri<0b000, "beq">;
def BNE  : BranchCC_rri<0b001, "bne">;
def BLT  : BranchCC_rri<0b100, "blt">;
def BGE  : BranchCC_rri<0b101, "bge">;
def BLTU : BranchCC_rri<0b110, "bltu">;
def BGEU : BranchCC_rri<0b111, "bgeu">;

def LB  : Load_ri<0b000, "lb">, Sched<[WriteLDB, ReadMemBase]>;
def LH  : Load_ri<0b001, "lh">, Sched<[WriteLDH, ReadMemBase]>;
def LW  : Load_ri<0b010, "lw">, Sched<[WriteLDW, ReadMemBase]>;
def LBU : Load_ri<0b100, "lbu">, Sched<[WriteLDB, ReadMemBase]>;
def LHU : Load_ri<0b101, "lhu">, Sched<[WriteLDH, ReadMemBase]>;

def SB : Store_rri<0b000, "sb">, Sched<[WriteSTB, ReadStoreData, ReadMemBase]>;
def SH : Store_rri<0b001, "sh">, Sched<[WriteSTH, ReadStoreData, ReadMemBase]>;
def SW : Store_rri<0b010, "sw">, Sched<[WriteSTW, ReadStoreData, ReadMemBase]>;

// ADDI isn't always rematerializable, but isReMaterializable will be used as
// a hint which is verified in isReallyTriviallyReMaterializable.
let isReMaterializable = 1, isAsCheapAsAMove = 1 in
def ADDI  : ALU_ri<0b000, "addi">;

def SLTI  : ALU_ri<0b010, "slti">;
def SLTIU : ALU_ri<0b011, "sltiu">;

let isReMaterializable = 1, isAsCheapAsAMove = 1 in {
def XORI  : ALU_ri<0b100, "xori">;
def ORI   : ALU_ri<0b110, "ori">;
}

def ANDI  : ALU_ri<0b111, "andi">;

def SLLI : Shift_ri<0b00000, 0b001, "slli">;
def SRLI : Shift_ri<0b00000, 0b101, "srli">;
def SRAI : Shift_ri<0b01000, 0b101, "srai">;

def ADD  : ALU_rr<0b0000000, 0b000, "add">, Sched<[WriteIALU, ReadIALU, ReadIALU]>;
def SUB  : ALU_rr<0b0100000, 0b000, "sub">, Sched<[WriteIALU, ReadIALU, ReadIALU]>;
def SLL  : ALU_rr<0b0000000, 0b001, "sll">, Sched<[WriteShiftReg, ReadShiftReg, ReadShiftReg]>;
def SLT  : ALU_rr<0b0000000, 0b010, "slt">, Sched<[WriteIALU, ReadIALU, ReadIALU]>;
def SLTU : ALU_rr<0b0000000, 0b011, "sltu">, Sched<[WriteIALU, ReadIALU, ReadIALU]>;
def XOR  : ALU_rr<0b0000000, 0b100, "xor">, Sched<[WriteIALU, ReadIALU, ReadIALU]>;
def SRL  : ALU_rr<0b0000000, 0b101, "srl">, Sched<[WriteShiftReg, ReadShiftReg, ReadShiftReg]>;
def SRA  : ALU_rr<0b0100000, 0b101, "sra">, Sched<[WriteShiftReg, ReadShiftReg, ReadShiftReg]>;
def OR   : ALU_rr<0b0000000, 0b110, "or">, Sched<[WriteIALU, ReadIALU, ReadIALU]>;
def AND  : ALU_rr<0b0000000, 0b111, "and">, Sched<[WriteIALU, ReadIALU, ReadIALU]>;

let hasSideEffects = 1, mayLoad = 0, mayStore = 0 in {
def FENCE : RVInstI<0b000, OPC_MISC_MEM, (outs),
                    (ins fencearg:$pred, fencearg:$succ),
                    "fence", "$pred, $succ">, Sched<[]> {
  bits<4> pred;
  bits<4> succ;

  let rs1 = 0;
  let rd = 0;
  let imm12 = {0b0000,pred,succ};
}

def FENCE_TSO : RVInstI<0b000, OPC_MISC_MEM, (outs), (ins), "fence.tso", "">, Sched<[]> {
  let rs1 = 0;
  let rd = 0;
  let imm12 = {0b1000,0b0011,0b0011};
}

def FENCE_I : RVInstI<0b001, OPC_MISC_MEM, (outs), (ins), "fence.i", "">, Sched<[]> {
  let rs1 = 0;
  let rd = 0;
  let imm12 = 0;
}

def ECALL : RVInstI<0b000, OPC_SYSTEM, (outs), (ins), "ecall", "">, Sched<[WriteJmp]> {
  let rs1 = 0;
  let rd = 0;
  let imm12 = 0;
}

def EBREAK : RVInstI<0b000, OPC_SYSTEM, (outs), (ins), "ebreak", "">,
             Sched<[]> {
  let rs1 = 0;
  let rd = 0;
  let imm12 = 1;
}

// This is a de facto standard (as set by GNU binutils) 32-bit unimplemented
// instruction (i.e., it should always trap, if your implementation has invalid
// instruction traps).
def UNIMP : RVInstI<0b001, OPC_SYSTEM, (outs), (ins), "unimp", "">,
            Sched<[]> {
  let rs1 = 0;
  let rd = 0;
  let imm12 = 0b110000000000;
}
} // hasSideEffects = 1, mayLoad = 0, mayStore = 0

def CSRRW : CSR_ir<0b001, "csrrw">;
def CSRRS : CSR_ir<0b010, "csrrs">;
def CSRRC : CSR_ir<0b011, "csrrc">;

def CSRRWI : CSR_ii<0b101, "csrrwi">;
def CSRRSI : CSR_ii<0b110, "csrrsi">;
def CSRRCI : CSR_ii<0b111, "csrrci">;

/// RV64I instructions

let Predicates = [IsRV64] in {
def LWU   : Load_ri<0b110, "lwu">, Sched<[WriteLDWU, ReadMemBase]>;
def LD    : Load_ri<0b011, "ld">, Sched<[WriteLDD, ReadMemBase]>;
def SD    : Store_rri<0b011, "sd">, Sched<[WriteSTD, ReadStoreData, ReadMemBase]>;

let hasSideEffects = 0, mayLoad = 0, mayStore = 0 in
def ADDIW : RVInstI<0b000, OPC_OP_IMM_32, (outs GPR:$rd),
                    (ins GPR:$rs1, simm12:$imm12),
                    "addiw", "$rd, $rs1, $imm12">,
            Sched<[WriteIALU32, ReadIALU32]>;

def SLLIW : ShiftW_ri<0b0000000, 0b001, "slliw">;
def SRLIW : ShiftW_ri<0b0000000, 0b101, "srliw">;
def SRAIW : ShiftW_ri<0b0100000, 0b101, "sraiw">;

def ADDW  : ALUW_rr<0b0000000, 0b000, "addw">,
            Sched<[WriteIALU32, ReadIALU32, ReadIALU32]>;
def SUBW  : ALUW_rr<0b0100000, 0b000, "subw">,
            Sched<[WriteIALU32, ReadIALU32, ReadIALU32]>;
def SLLW  : ALUW_rr<0b0000000, 0b001, "sllw">,
            Sched<[WriteShiftReg32, ReadShiftReg32, ReadShiftReg32]>;
def SRLW  : ALUW_rr<0b0000000, 0b101, "srlw">,
            Sched<[WriteShiftReg32, ReadShiftReg32, ReadShiftReg32]>;
def SRAW  : ALUW_rr<0b0100000, 0b101, "sraw">,
            Sched<[WriteShiftReg32, ReadShiftReg32, ReadShiftReg32]>;
} // Predicates = [IsRV64]

//===----------------------------------------------------------------------===//
// Privileged instructions
//===----------------------------------------------------------------------===//

let isBarrier = 1, isReturn = 1, isTerminator = 1 in {
def URET : Priv<"uret", 0b0000000>, Sched<[]> {
  let rd = 0;
  let rs1 = 0;
  let rs2 = 0b00010;
}

def SRET : Priv<"sret", 0b0001000>, Sched<[]> {
  let rd = 0;
  let rs1 = 0;
  let rs2 = 0b00010;
}

def MRET : Priv<"mret", 0b0011000>, Sched<[]> {
  let rd = 0;
  let rs1 = 0;
  let rs2 = 0b00010;
}
} // isBarrier = 1, isReturn = 1, isTerminator = 1

def WFI : Priv<"wfi", 0b0001000>, Sched<[]> {
  let rd = 0;
  let rs1 = 0;
  let rs2 = 0b00101;
}

let hasSideEffects = 1, mayLoad = 0, mayStore = 0 in
def SFENCE_VMA : RVInstR<0b0001001, 0b000, OPC_SYSTEM, (outs),
                         (ins GPR:$rs1, GPR:$rs2),
                         "sfence.vma", "$rs1, $rs2">, Sched<[]> {
  let rd = 0;
}

//===----------------------------------------------------------------------===//
// Debug instructions
//===----------------------------------------------------------------------===//

let isBarrier = 1, isReturn = 1, isTerminator = 1 in {
def DRET : Priv<"dret", 0b0111101>, Sched<[]> {
  let rd = 0;
  let rs1 = 0;
  let rs2 = 0b10010;
}
} // isBarrier = 1, isReturn = 1, isTerminator = 1

//===----------------------------------------------------------------------===//
// Assembler Pseudo Instructions (User-Level ISA, Version 2.2, Chapter 20)
//===----------------------------------------------------------------------===//

def : InstAlias<"nop",           (ADDI      X0,      X0,       0)>;

// Note that the size is 32 because up to 8 32-bit instructions are needed to
// generate an arbitrary 64-bit immediate. However, the size does not really
// matter since PseudoLI is currently only used in the AsmParser where it gets
// expanded to real instructions immediately.
let hasSideEffects = 0, mayLoad = 0, mayStore = 0, Size = 32,
    isCodeGenOnly = 0, isAsmParserOnly = 1 in
def PseudoLI : Pseudo<(outs GPR:$rd), (ins ixlenimm_li:$imm), [],
                      "li", "$rd, $imm">;

def PseudoLB  : PseudoLoad<"lb">;
def PseudoLBU : PseudoLoad<"lbu">;
def PseudoLH  : PseudoLoad<"lh">;
def PseudoLHU : PseudoLoad<"lhu">;
def PseudoLW  : PseudoLoad<"lw">;

def PseudoSB  : PseudoStore<"sb">;
def PseudoSH  : PseudoStore<"sh">;
def PseudoSW  : PseudoStore<"sw">;

let Predicates = [IsRV64] in {
def PseudoLWU : PseudoLoad<"lwu">;
def PseudoLD  : PseudoLoad<"ld">;
def PseudoSD  : PseudoStore<"sd">;
} // Predicates = [IsRV64]

def : InstAlias<"mv $rd, $rs",   (ADDI GPR:$rd, GPR:$rs,       0)>;
def : InstAlias<"not $rd, $rs",  (XORI GPR:$rd, GPR:$rs,      -1)>;
def : InstAlias<"neg $rd, $rs",  (SUB  GPR:$rd,      X0, GPR:$rs)>;

let Predicates = [IsRV64] in {
def : InstAlias<"negw $rd, $rs",   (SUBW  GPR:$rd,      X0, GPR:$rs)>;
def : InstAlias<"sext.w $rd, $rs", (ADDIW GPR:$rd, GPR:$rs,       0)>;
} // Predicates = [IsRV64]

def : InstAlias<"seqz $rd, $rs", (SLTIU GPR:$rd, GPR:$rs,       1)>;
def : InstAlias<"snez $rd, $rs", (SLTU  GPR:$rd,      X0, GPR:$rs)>;
def : InstAlias<"sltz $rd, $rs", (SLT   GPR:$rd, GPR:$rs,      X0)>;
def : InstAlias<"sgtz $rd, $rs", (SLT   GPR:$rd,      X0, GPR:$rs)>;

// sgt/sgtu are recognised by the GNU assembler but the canonical slt/sltu
// form will always be printed. Therefore, set a zero weight.
def : InstAlias<"sgt $rd, $rs, $rt", (SLT GPR:$rd, GPR:$rt, GPR:$rs), 0>;
def : InstAlias<"sgtu $rd, $rs, $rt", (SLTU GPR:$rd, GPR:$rt, GPR:$rs), 0>;

def : InstAlias<"beqz $rs, $offset",
                (BEQ GPR:$rs,      X0, simm13_lsb0:$offset)>;
def : InstAlias<"bnez $rs, $offset",
                (BNE GPR:$rs,      X0, simm13_lsb0:$offset)>;
def : InstAlias<"blez $rs, $offset",
                (BGE      X0, GPR:$rs, simm13_lsb0:$offset)>;
def : InstAlias<"bgez $rs, $offset",
                (BGE GPR:$rs,      X0, simm13_lsb0:$offset)>;
def : InstAlias<"bltz $rs, $offset",
                (BLT GPR:$rs,      X0, simm13_lsb0:$offset)>;
def : InstAlias<"bgtz $rs, $offset",
                (BLT      X0, GPR:$rs, simm13_lsb0:$offset)>;

// Always output the canonical mnemonic for the pseudo branch instructions.
// The GNU tools emit the canonical mnemonic for the branch pseudo instructions
// as well (e.g. "bgt" will be recognised by the assembler but never printed by
// objdump). Match this behaviour by setting a zero weight.
def : InstAlias<"bgt $rs, $rt, $offset",
                (BLT  GPR:$rt, GPR:$rs, simm13_lsb0:$offset), 0>;
def : InstAlias<"ble $rs, $rt, $offset",
                (BGE  GPR:$rt, GPR:$rs, simm13_lsb0:$offset), 0>;
def : InstAlias<"bgtu $rs, $rt, $offset",
                (BLTU GPR:$rt, GPR:$rs, simm13_lsb0:$offset), 0>;
def : InstAlias<"bleu $rs, $rt, $offset",
                (BGEU GPR:$rt, GPR:$rs, simm13_lsb0:$offset), 0>;

def : InstAlias<"j $offset",   (JAL X0, simm21_lsb0_jal:$offset)>;
def : InstAlias<"jal $offset", (JAL X1, simm21_lsb0_jal:$offset)>;

// Non-zero offset aliases of "jalr" are the lowest weight, followed by the
// two-register form, then the one-register forms and finally "ret".
def : InstAlias<"jr $rs",                (JALR      X0, GPR:$rs, 0), 3>;
def : InstAlias<"jr ${offset}(${rs})",   (JALR      X0, GPR:$rs, simm12:$offset)>;
def : InstAlias<"jalr $rs",              (JALR      X1, GPR:$rs, 0), 3>;
def : InstAlias<"jalr ${offset}(${rs})", (JALR      X1, GPR:$rs, simm12:$offset)>;
def : InstAlias<"jalr $rd, $rs",         (JALR GPR:$rd, GPR:$rs, 0), 2>;
def : InstAlias<"ret",                   (JALR      X0,      X1, 0), 4>;

// Non-canonical forms for jump targets also accepted by the assembler.
def : InstAlias<"jr $rs, $offset",        (JALR      X0, GPR:$rs, simm12:$offset), 0>;
def : InstAlias<"jalr $rs, $offset",      (JALR      X1, GPR:$rs, simm12:$offset), 0>;
def : InstAlias<"jalr $rd, $rs, $offset", (JALR GPR:$rd, GPR:$rs, simm12:$offset), 0>;

def : InstAlias<"fence", (FENCE 0xF, 0xF)>; // 0xF == iorw

def : InstAlias<"rdinstret $rd", (CSRRS GPR:$rd, INSTRET.Encoding, X0)>;
def : InstAlias<"rdcycle $rd",   (CSRRS GPR:$rd, CYCLE.Encoding, X0)>;
def : InstAlias<"rdtime $rd",    (CSRRS GPR:$rd, TIME.Encoding, X0)>;

let Predicates = [IsRV32] in {
def : InstAlias<"rdinstreth $rd", (CSRRS GPR:$rd, INSTRETH.Encoding, X0)>;
def : InstAlias<"rdcycleh $rd",   (CSRRS GPR:$rd, CYCLEH.Encoding, X0)>;
def : InstAlias<"rdtimeh $rd",    (CSRRS GPR:$rd, TIMEH.Encoding, X0)>;
} // Predicates = [IsRV32]

def : InstAlias<"csrr $rd, $csr", (CSRRS GPR:$rd, csr_sysreg:$csr,      X0)>;
def : InstAlias<"csrw $csr, $rs", (CSRRW      X0, csr_sysreg:$csr, GPR:$rs)>;
def : InstAlias<"csrs $csr, $rs", (CSRRS      X0, csr_sysreg:$csr, GPR:$rs)>;
def : InstAlias<"csrc $csr, $rs", (CSRRC      X0, csr_sysreg:$csr, GPR:$rs)>;

def : InstAlias<"csrwi $csr, $imm", (CSRRWI X0, csr_sysreg:$csr, uimm5:$imm)>;
def : InstAlias<"csrsi $csr, $imm", (CSRRSI X0, csr_sysreg:$csr, uimm5:$imm)>;
def : InstAlias<"csrci $csr, $imm", (CSRRCI X0, csr_sysreg:$csr, uimm5:$imm)>;

let EmitPriority = 0 in {
def : InstAlias<"csrw $csr, $imm", (CSRRWI X0, csr_sysreg:$csr, uimm5:$imm)>;
def : InstAlias<"csrs $csr, $imm", (CSRRSI X0, csr_sysreg:$csr, uimm5:$imm)>;
def : InstAlias<"csrc $csr, $imm", (CSRRCI X0, csr_sysreg:$csr, uimm5:$imm)>;

def : InstAlias<"csrrw $rd, $csr, $imm", (CSRRWI GPR:$rd, csr_sysreg:$csr, uimm5:$imm)>;
def : InstAlias<"csrrs $rd, $csr, $imm", (CSRRSI GPR:$rd, csr_sysreg:$csr, uimm5:$imm)>;
def : InstAlias<"csrrc $rd, $csr, $imm", (CSRRCI GPR:$rd, csr_sysreg:$csr, uimm5:$imm)>;
}

def : InstAlias<"sfence.vma",     (SFENCE_VMA      X0, X0)>;
def : InstAlias<"sfence.vma $rs", (SFENCE_VMA GPR:$rs, X0)>;

let EmitPriority = 0 in {
def : InstAlias<"lb $rd, (${rs1})",
                (LB  GPR:$rd, GPR:$rs1, 0)>;
def : InstAlias<"lh $rd, (${rs1})",
                (LH  GPR:$rd, GPR:$rs1, 0)>;
def : InstAlias<"lw $rd, (${rs1})",
                (LW  GPR:$rd, GPR:$rs1, 0)>;
def : InstAlias<"lbu $rd, (${rs1})",
                (LBU  GPR:$rd, GPR:$rs1, 0)>;
def : InstAlias<"lhu $rd, (${rs1})",
                (LHU  GPR:$rd, GPR:$rs1, 0)>;

def : InstAlias<"sb $rs2, (${rs1})",
                (SB  GPR:$rs2, GPR:$rs1, 0)>;
def : InstAlias<"sh $rs2, (${rs1})",
                (SH  GPR:$rs2, GPR:$rs1, 0)>;
def : InstAlias<"sw $rs2, (${rs1})",
                (SW  GPR:$rs2, GPR:$rs1, 0)>;

def : InstAlias<"add $rd, $rs1, $imm12",
                (ADDI  GPR:$rd, GPR:$rs1, simm12:$imm12)>;
def : InstAlias<"and $rd, $rs1, $imm12",
                (ANDI  GPR:$rd, GPR:$rs1, simm12:$imm12)>;
def : InstAlias<"xor $rd, $rs1, $imm12",
                (XORI  GPR:$rd, GPR:$rs1, simm12:$imm12)>;
def : InstAlias<"or $rd, $rs1, $imm12",
                (ORI  GPR:$rd, GPR:$rs1, simm12:$imm12)>;
def : InstAlias<"sll $rd, $rs1, $shamt",
                (SLLI  GPR:$rd, GPR:$rs1, uimmlog2xlen:$shamt)>;
def : InstAlias<"srl $rd, $rs1, $shamt",
                (SRLI  GPR:$rd, GPR:$rs1, uimmlog2xlen:$shamt)>;
def : InstAlias<"sra $rd, $rs1, $shamt",
                (SRAI  GPR:$rd, GPR:$rs1, uimmlog2xlen:$shamt)>;
let Predicates = [IsRV64] in {
def : InstAlias<"lwu $rd, (${rs1})",
                (LWU  GPR:$rd, GPR:$rs1, 0)>;
def : InstAlias<"ld $rd, (${rs1})",
                (LD  GPR:$rd, GPR:$rs1, 0)>;
def : InstAlias<"sd $rs2, (${rs1})",
                (SD  GPR:$rs2, GPR:$rs1, 0)>;

def : InstAlias<"addw $rd, $rs1, $imm12",
                (ADDIW  GPR:$rd, GPR:$rs1, simm12:$imm12)>;
def : InstAlias<"sllw $rd, $rs1, $shamt",
                (SLLIW  GPR:$rd, GPR:$rs1, uimm5:$shamt)>;
def : InstAlias<"srlw $rd, $rs1, $shamt",
                (SRLIW  GPR:$rd, GPR:$rs1, uimm5:$shamt)>;
def : InstAlias<"sraw $rd, $rs1, $shamt",
                (SRAIW  GPR:$rd, GPR:$rs1, uimm5:$shamt)>;
} // Predicates = [IsRV64]
def : InstAlias<"slt $rd, $rs1, $imm12",
                (SLTI  GPR:$rd, GPR:$rs1, simm12:$imm12)>;
def : InstAlias<"sltu $rd, $rs1, $imm12",
                (SLTIU  GPR:$rd, GPR:$rs1, simm12:$imm12)>;
}

def : MnemonicAlias<"move", "mv">;

// The SCALL and SBREAK instructions wererenamed to ECALL and EBREAK in
// version 2.1 of the user-level ISA. Like the GNU toolchain, we still accept
// the old name for backwards compatibility.
def : MnemonicAlias<"scall", "ecall">;
def : MnemonicAlias<"sbreak", "ebreak">;

// This alias was added to the spec in December 2020. Don't print it by default
// to allow assembly we print to be compatible with versions of GNU assembler
// that don't support this alias.
def : InstAlias<"zext.b $rd, $rs", (ANDI GPR:$rd, GPR:$rs, 0xFF), 0>;

//===----------------------------------------------------------------------===//
// Pseudo-instructions and codegen patterns
//
// Naming convention: For 'generic' pattern classes, we use the naming
// convention PatTy1Ty2. For pattern classes which offer a more complex
// expansion, prefix the class name, e.g. BccPat.
//===----------------------------------------------------------------------===//

/// Generic pattern classes

class PatGpr<SDPatternOperator OpNode, RVInst Inst>
    : Pat<(OpNode GPR:$rs1), (Inst GPR:$rs1)>;
class PatGprGpr<SDPatternOperator OpNode, RVInst Inst>
    : Pat<(OpNode GPR:$rs1, GPR:$rs2), (Inst GPR:$rs1, GPR:$rs2)>;

class PatGprImm<SDPatternOperator OpNode, RVInst Inst, ImmLeaf ImmType>
    : Pat<(XLenVT (OpNode (XLenVT GPR:$rs1), ImmType:$imm)),
          (Inst GPR:$rs1, ImmType:$imm)>;
class PatGprSimm12<SDPatternOperator OpNode, RVInstI Inst>
    : PatGprImm<OpNode, Inst, simm12>;
class PatGprUimmLog2XLen<SDPatternOperator OpNode, RVInstIShift Inst>
    : PatGprImm<OpNode, Inst, uimmlog2xlen>;

/// Predicates

def IsOrAdd: PatFrag<(ops node:$A, node:$B), (or node:$A, node:$B), [{
  return isOrEquivalentToAdd(N);
}]>;
def assertsexti32 : PatFrag<(ops node:$src), (assertsext node:$src), [{
  return cast<VTSDNode>(N->getOperand(1))->getVT().bitsLE(MVT::i32);
}]>;
def sexti32 : ComplexPattern<i64, 1, "selectSExti32">;
def assertzexti32 : PatFrag<(ops node:$src), (assertzext node:$src), [{
  return cast<VTSDNode>(N->getOperand(1))->getVT().bitsLE(MVT::i32);
}]>;
def zexti32 : ComplexPattern<i64, 1, "selectZExti32">;

// Check that it is a SLLIUW (Shift Logical Left Immediate Unsigned i32
// on RV64). Also used to optimize the same sequence without SLLIUW.
def SLLIUWPat : PatFrag<(ops node:$A, node:$B),
                        (and (shl node:$A, node:$B), imm), [{
  return MatchSLLIUW(N);
}]>;

def add_oneuse : PatFrag<(ops node:$A, node:$B), (add node:$A, node:$B), [{
  return N->hasOneUse();
}]>;

/// Simple arithmetic operations

def : PatGprGpr<add, ADD>;
def : PatGprSimm12<add, ADDI>;
def : PatGprGpr<sub, SUB>;
def : PatGprGpr<or, OR>;
def : PatGprSimm12<or, ORI>;
def : PatGprGpr<and, AND>;
def : PatGprSimm12<and, ANDI>;
def : PatGprGpr<xor, XOR>;
def : PatGprSimm12<xor, XORI>;
def : PatGprUimmLog2XLen<shl, SLLI>;
def : PatGprUimmLog2XLen<srl, SRLI>;
def : PatGprUimmLog2XLen<sra, SRAI>;

// Match both a plain shift and one where the shift amount is masked (this is
// typically introduced when the legalizer promotes the shift amount and
// zero-extends it). For RISC-V, the mask is unnecessary as shifts in the base
// ISA only read the least significant 5 bits (RV32I) or 6 bits (RV64I).
def shiftMaskXLen : ComplexPattern<XLenVT, 1, "selectShiftMaskXLen", [], [], 0>;
def shiftMask32   : ComplexPattern<i64, 1, "selectShiftMask32", [], [], 0>;

class shiftop<SDPatternOperator operator>
    : PatFrag<(ops node:$val, node:$count),
              (operator node:$val, (XLenVT (shiftMaskXLen node:$count)))>;
class shiftopw<SDPatternOperator operator>
    : PatFrag<(ops node:$val, node:$count),
              (operator node:$val, (i64 (shiftMask32 node:$count)))>;

def : PatGprGpr<shiftop<shl>, SLL>;
def : PatGprGpr<shiftop<srl>, SRL>;
def : PatGprGpr<shiftop<sra>, SRA>;

// This is a special case of the ADD instruction used to facilitate the use of a
// fourth operand to emit a relocation on a symbol relating to this instruction.
// The relocation does not affect any bits of the instruction itself but is used
// as a hint to the linker.
let hasSideEffects = 0, mayLoad = 0, mayStore = 0, isCodeGenOnly = 0 in
def PseudoAddTPRel : Pseudo<(outs GPR:$rd),
                            (ins GPR:$rs1, GPR:$rs2, tprel_add_symbol:$src), [],
                            "add", "$rd, $rs1, $rs2, $src">;

/// FrameIndex calculations

def : Pat<(add (XLenVT AddrFI:$Rs), simm12:$imm12),
          (ADDI (XLenVT AddrFI:$Rs), simm12:$imm12)>;
def : Pat<(IsOrAdd (XLenVT AddrFI:$Rs), simm12:$imm12),
          (ADDI (XLenVT AddrFI:$Rs), simm12:$imm12)>;

/// Setcc

def : PatGprGpr<setlt, SLT>;
def : PatGprSimm12<setlt, SLTI>;
def : PatGprGpr<setult, SLTU>;
def : PatGprSimm12<setult, SLTIU>;

// Define pattern expansions for setcc operations that aren't directly
// handled by a RISC-V instruction.
def : Pat<(seteq GPR:$rs1, 0), (SLTIU GPR:$rs1, 1)>;
def : Pat<(seteq GPR:$rs1, GPR:$rs2), (SLTIU (XOR GPR:$rs1, GPR:$rs2), 1)>;
def : Pat<(seteq GPR:$rs1, simm12_plus1:$imm12),
          (SLTIU (ADDI GPR:$rs1, (NegImm simm12_plus1:$imm12)), 1)>;
def : Pat<(setne GPR:$rs1, 0), (SLTU X0, GPR:$rs1)>;
def : Pat<(setne GPR:$rs1, GPR:$rs2), (SLTU X0, (XOR GPR:$rs1, GPR:$rs2))>;
def : Pat<(setne GPR:$rs1, simm12_plus1:$imm12),
          (SLTU X0, (ADDI GPR:$rs1, (NegImm simm12_plus1:$imm12)))>;
def : Pat<(setugt GPR:$rs1, GPR:$rs2), (SLTU GPR:$rs2, GPR:$rs1)>;
def : Pat<(setuge GPR:$rs1, GPR:$rs2), (XORI (SLTU GPR:$rs1, GPR:$rs2), 1)>;
def : Pat<(setule GPR:$rs1, GPR:$rs2), (XORI (SLTU GPR:$rs2, GPR:$rs1), 1)>;
def : Pat<(setgt GPR:$rs1, GPR:$rs2), (SLT GPR:$rs2, GPR:$rs1)>;
def : Pat<(setge GPR:$rs1, GPR:$rs2), (XORI (SLT GPR:$rs1, GPR:$rs2), 1)>;
def : Pat<(setle GPR:$rs1, GPR:$rs2), (XORI (SLT GPR:$rs2, GPR:$rs1), 1)>;

let usesCustomInserter = 1 in
class SelectCC_rrirr<RegisterClass valty, RegisterClass cmpty>
    : Pseudo<(outs valty:$dst),
             (ins cmpty:$lhs, cmpty:$rhs, ixlenimm:$imm,
              valty:$truev, valty:$falsev),
             [(set valty:$dst, (riscv_selectcc cmpty:$lhs, cmpty:$rhs,
              (XLenVT timm:$imm), valty:$truev, valty:$falsev))]>;

def Select_GPR_Using_CC_GPR : SelectCC_rrirr<GPR, GPR>;

/// Branches and jumps

// Match `riscv_brcc` and lower to the appropriate RISC-V branch instruction.
class BccPat<CondCode Cond, RVInstB Inst>
    : Pat<(riscv_brcc GPR:$rs1, GPR:$rs2, Cond, bb:$imm12),
          (Inst GPR:$rs1, GPR:$rs2, simm13_lsb0:$imm12)>;

def : BccPat<SETEQ, BEQ>;
def : BccPat<SETNE, BNE>;
def : BccPat<SETLT, BLT>;
def : BccPat<SETGE, BGE>;
def : BccPat<SETULT, BLTU>;
def : BccPat<SETUGE, BGEU>;

let isBarrier = 1, isBranch = 1, isTerminator = 1 in
def PseudoBR : Pseudo<(outs), (ins simm21_lsb0_jal:$imm20), [(br bb:$imm20)]>,
               PseudoInstExpansion<(JAL X0, simm21_lsb0_jal:$imm20)>;

let isBarrier = 1, isBranch = 1, isIndirectBranch = 1, isTerminator = 1 in
def PseudoBRIND : Pseudo<(outs), (ins GPR:$rs1, simm12:$imm12), []>,
                  PseudoInstExpansion<(JALR X0, GPR:$rs1, simm12:$imm12)>;

def : Pat<(brind GPR:$rs1), (PseudoBRIND GPR:$rs1, 0)>;
def : Pat<(brind (add GPR:$rs1, simm12:$imm12)),
          (PseudoBRIND GPR:$rs1, simm12:$imm12)>;

// PseudoCALLReg is a generic pseudo instruction for calls which will eventually
// expand to auipc and jalr while encoding, with any given register used as the
// destination.
// Define AsmString to print "call" when compile with -S flag.
// Define isCodeGenOnly = 0 to support parsing assembly "call" instruction.
let isCall = 1, isBarrier = 1, isCodeGenOnly = 0, hasSideEffects = 0,
    mayStore = 0, mayLoad = 0 in
def PseudoCALLReg : Pseudo<(outs GPR:$rd), (ins call_symbol:$func), []> {
  let AsmString = "call\t$rd, $func";
}

// PseudoCALL is a pseudo instruction which will eventually expand to auipc
// and jalr while encoding. This is desirable, as an auipc+jalr pair with
// R_RISCV_CALL and R_RISCV_RELAX relocations can be be relaxed by the linker
// if the offset fits in a signed 21-bit immediate.
// Define AsmString to print "call" when compile with -S flag.
// Define isCodeGenOnly = 0 to support parsing assembly "call" instruction.
let isCall = 1, Defs = [X1], isCodeGenOnly = 0 in
def PseudoCALL : Pseudo<(outs), (ins call_symbol:$func), []> {
  let AsmString = "call\t$func";
}

def : Pat<(riscv_call tglobaladdr:$func), (PseudoCALL tglobaladdr:$func)>;
def : Pat<(riscv_call texternalsym:$func), (PseudoCALL texternalsym:$func)>;

def : Pat<(riscv_uret_flag), (URET X0, X0)>;
def : Pat<(riscv_sret_flag), (SRET X0, X0)>;
def : Pat<(riscv_mret_flag), (MRET X0, X0)>;

let isCall = 1, Defs = [X1] in
def PseudoCALLIndirect : Pseudo<(outs), (ins GPR:$rs1),
                                [(riscv_call GPR:$rs1)]>,
                         PseudoInstExpansion<(JALR X1, GPR:$rs1, 0)>;

let isBarrier = 1, isReturn = 1, isTerminator = 1 in
def PseudoRET : Pseudo<(outs), (ins), [(riscv_ret_flag)]>,
                PseudoInstExpansion<(JALR X0, X1, 0)>;

// PseudoTAIL is a pseudo instruction similar to PseudoCALL and will eventually
// expand to auipc and jalr while encoding.
// Define AsmString to print "tail" when compile with -S flag.
let isCall = 1, isTerminator = 1, isReturn = 1, isBarrier = 1, Uses = [X2],
    isCodeGenOnly = 0 in
def PseudoTAIL : Pseudo<(outs), (ins call_symbol:$dst), []> {
  let AsmString = "tail\t$dst";
}

let isCall = 1, isTerminator = 1, isReturn = 1, isBarrier = 1, Uses = [X2] in
def PseudoTAILIndirect : Pseudo<(outs), (ins GPRTC:$rs1),
                                [(riscv_tail GPRTC:$rs1)]>,
                         PseudoInstExpansion<(JALR X0, GPR:$rs1, 0)>;

def : Pat<(riscv_tail (iPTR tglobaladdr:$dst)),
          (PseudoTAIL texternalsym:$dst)>;
def : Pat<(riscv_tail (iPTR texternalsym:$dst)),
          (PseudoTAIL texternalsym:$dst)>;

let isCall = 0, isBarrier = 1, isBranch = 1, isTerminator = 1,
    isCodeGenOnly = 0, hasSideEffects = 0, mayStore = 0, mayLoad = 0 in
def PseudoJump : Pseudo<(outs GPR:$rd), (ins pseudo_jump_symbol:$target), []> {
  let AsmString = "jump\t$target, $rd";
}

let hasSideEffects = 0, mayLoad = 0, mayStore = 0, isCodeGenOnly = 0,
    isAsmParserOnly = 1 in
def PseudoLLA : Pseudo<(outs GPR:$dst), (ins bare_symbol:$src), [],
                       "lla", "$dst, $src">;

let hasSideEffects = 0, mayLoad = 1, mayStore = 0, isCodeGenOnly = 0,
    isAsmParserOnly = 1 in
def PseudoLA : Pseudo<(outs GPR:$dst), (ins bare_symbol:$src), [],
                      "la", "$dst, $src">;

let hasSideEffects = 0, mayLoad = 1, mayStore = 0, isCodeGenOnly = 0,
    isAsmParserOnly = 1 in
def PseudoLA_TLS_IE : Pseudo<(outs GPR:$dst), (ins bare_symbol:$src), [],
                             "la.tls.ie", "$dst, $src">;

let hasSideEffects = 0, mayLoad = 1, mayStore = 0, isCodeGenOnly = 0,
    isAsmParserOnly = 1 in
def PseudoLA_TLS_GD : Pseudo<(outs GPR:$dst), (ins bare_symbol:$src), [],
                             "la.tls.gd", "$dst, $src">;


/// Sign/Zero Extends

// There are single-instruction versions of these in Zbb, so disable these
// Pseudos if that extension is present.
let hasSideEffects = 0, mayLoad = 0,
    mayStore = 0, isCodeGenOnly = 0, isAsmParserOnly = 1 in {
def PseudoSEXT_B : Pseudo<(outs GPR:$rd), (ins GPR:$rs), [], "sext.b", "$rd, $rs">;
def PseudoSEXT_H : Pseudo<(outs GPR:$rd), (ins GPR:$rs), [], "sext.h", "$rd, $rs">;
// rv64's sext.w is defined above, using InstAlias<"sext.w ...
// zext.b is defined above, using InstAlias<"zext.b ...
def PseudoZEXT_H : Pseudo<(outs GPR:$rd), (ins GPR:$rs), [], "zext.h", "$rd, $rs">;
} // hasSideEffects = 0, ...

let Predicates = [IsRV64], hasSideEffects = 0, mayLoad = 0, mayStore = 0,
  isCodeGenOnly = 0, isAsmParserOnly = 1 in {
def PseudoZEXT_W : Pseudo<(outs GPR:$rd), (ins GPR:$rs), [], "zext.w", "$rd, $rs">;
} // Predicates = [IsRV64], ...

/// Loads

multiclass LdPat<PatFrag LoadOp, RVInst Inst, ValueType vt = XLenVT> {
  def : Pat<(vt (LoadOp BaseAddr:$rs1)), (Inst BaseAddr:$rs1, 0)>;
  def : Pat<(vt (LoadOp (add BaseAddr:$rs1, simm12:$imm12))),
            (Inst BaseAddr:$rs1, simm12:$imm12)>;
  def : Pat<(vt (LoadOp (IsOrAdd AddrFI:$rs1, simm12:$imm12))),
            (Inst AddrFI:$rs1, simm12:$imm12)>;
}

defm : LdPat<sextloadi8, LB>;
defm : LdPat<extloadi8, LB>;
defm : LdPat<sextloadi16, LH>;
defm : LdPat<extloadi16, LH>;
defm : LdPat<load, LW, i32>, Requires<[IsRV32]>;
defm : LdPat<zextloadi8, LBU>;
defm : LdPat<zextloadi16, LHU>;

/// Stores

multiclass StPat<PatFrag StoreOp, RVInst Inst, RegisterClass StTy,
                 ValueType vt> {
  def : Pat<(StoreOp (vt StTy:$rs2), BaseAddr:$rs1),
            (Inst StTy:$rs2, BaseAddr:$rs1, 0)>;
  def : Pat<(StoreOp (vt StTy:$rs2), (add BaseAddr:$rs1, simm12:$imm12)),
            (Inst StTy:$rs2, BaseAddr:$rs1, simm12:$imm12)>;
  def : Pat<(StoreOp (vt StTy:$rs2), (IsOrAdd AddrFI:$rs1, simm12:$imm12)),
            (Inst StTy:$rs2, AddrFI:$rs1, simm12:$imm12)>;
}

defm : StPat<truncstorei8, SB, GPR, XLenVT>;
defm : StPat<truncstorei16, SH, GPR, XLenVT>;
defm : StPat<store, SW, GPR, i32>, Requires<[IsRV32]>;

/// Fences

// Refer to Table A.6 in the version 2.3 draft of the RISC-V Instruction Set
// Manual: Volume I.

// fence acquire -> fence r, rw
def : Pat<(atomic_fence (XLenVT 4), (timm)), (FENCE 0b10, 0b11)>;
// fence release -> fence rw, w
def : Pat<(atomic_fence (XLenVT 5), (timm)), (FENCE 0b11, 0b1)>;
// fence acq_rel -> fence.tso
def : Pat<(atomic_fence (XLenVT 6), (timm)), (FENCE_TSO)>;
// fence seq_cst -> fence rw, rw
def : Pat<(atomic_fence (XLenVT 7), (timm)), (FENCE 0b11, 0b11)>;

// Lowering for atomic load and store is defined in RISCVInstrInfoA.td.
// Although these are lowered to fence+load/store instructions defined in the
// base RV32I/RV64I ISA, this lowering is only used when the A extension is
// present. This is necessary as it isn't valid to mix __atomic_* libcalls
// with inline atomic operations for the same object.

/// Access to system registers

// Helpers for defining specific operations. They are defined for each system
// register separately. Side effect is not used because dependencies are
// expressed via use-def properties.

class ReadSysReg<SysReg SR, list<Register> Regs>
  : Pseudo<(outs GPR:$rd), (ins),
           [(set GPR:$rd, (riscv_read_csr (XLenVT SR.Encoding)))]>,
    PseudoInstExpansion<(CSRRS GPR:$rd, SR.Encoding, X0)> {
  let hasSideEffects = 0;
  let Uses = Regs;
}

class WriteSysReg<SysReg SR, list<Register> Regs>
  : Pseudo<(outs), (ins GPR:$val),
           [(riscv_write_csr (XLenVT SR.Encoding), GPR:$val)]>,
    PseudoInstExpansion<(CSRRW X0, SR.Encoding, GPR:$val)> {
  let hasSideEffects = 0;
  let Defs = Regs;
}

class WriteSysRegImm<SysReg SR, list<Register> Regs>
  : Pseudo<(outs), (ins uimm5:$val),
           [(riscv_write_csr (XLenVT SR.Encoding), uimm5:$val)]>,
    PseudoInstExpansion<(CSRRWI X0, SR.Encoding, uimm5:$val)> {
  let hasSideEffects = 0;
  let Defs = Regs;
}

class SwapSysReg<SysReg SR, list<Register> Regs>
  : Pseudo<(outs GPR:$rd), (ins GPR:$val),
           [(set GPR:$rd, (riscv_swap_csr (XLenVT SR.Encoding), GPR:$val))]>,
    PseudoInstExpansion<(CSRRW GPR:$rd, SR.Encoding, GPR:$val)> {
  let hasSideEffects = 0;
  let Uses = Regs;
  let Defs = Regs;
}

class SwapSysRegImm<SysReg SR, list<Register> Regs>
  : Pseudo<(outs GPR:$rd), (ins uimm5:$val),
           [(set GPR:$rd, (riscv_swap_csr (XLenVT SR.Encoding), uimm5:$val))]>,
    PseudoInstExpansion<(CSRRWI GPR:$rd, SR.Encoding, uimm5:$val)> {
  let hasSideEffects = 0;
  let Uses = Regs;
  let Defs = Regs;
}

def ReadFRM : ReadSysReg<SysRegFRM, [FRM]>;
def WriteFRM : WriteSysReg<SysRegFRM, [FRM]>;
def WriteFRMImm : WriteSysRegImm<SysRegFRM, [FRM]>;

/// Other pseudo-instructions

// Pessimistically assume the stack pointer will be clobbered
let Defs = [X2], Uses = [X2] in {
def ADJCALLSTACKDOWN : Pseudo<(outs), (ins i32imm:$amt1, i32imm:$amt2),
                              [(callseq_start timm:$amt1, timm:$amt2)]>;
def ADJCALLSTACKUP   : Pseudo<(outs), (ins i32imm:$amt1, i32imm:$amt2),
                              [(callseq_end timm:$amt1, timm:$amt2)]>;
} // Defs = [X2], Uses = [X2]

/// RV64 patterns

let Predicates = [IsRV64, NotHasStdExtZba] in {
def : Pat<(i64 (and GPR:$rs1, 0xffffffff)), (SRLI (SLLI GPR:$rs1, 32), 32)>;

// If we're shifting a 32-bit zero extended value left by 0-31 bits, use 2
// shifts instead of 3. This can occur when unsigned is used to index an array.
def : Pat<(i64 (shl (and GPR:$rs1, 0xffffffff), uimm5:$shamt)),
          (SRLI (SLLI GPR:$rs1, 32), (ImmSubFrom32 uimm5:$shamt))>;
// shl/and can appear in the other order too.
def : Pat<(i64 (SLLIUWPat GPR:$rs1, uimm5:$shamt)),
          (SRLI (SLLI GPR:$rs1, 32), (ImmSubFrom32 uimm5:$shamt))>;

// If we're shifting a value left by 0-31 bits, and then masking to 32-bits,
// use 2 shifts instead of 3.
def : Pat<(i64 (and (shl GPR:$rs1, uimm5:$shamt), 0xffffffff)),
          (SRLI (SLLI GPR:$rs1, (ImmPlus32 uimm5:$shamt)), 32)>;
}

let Predicates = [IsRV64] in {

/// sext and zext

def : Pat<(sext_inreg GPR:$rs1, i32), (ADDIW GPR:$rs1, 0)>;

/// ALU operations

def : Pat<(sext_inreg (add GPR:$rs1, GPR:$rs2), i32),
          (ADDW GPR:$rs1, GPR:$rs2)>;
def : Pat<(sext_inreg (add GPR:$rs1, simm12:$imm12), i32),
          (ADDIW GPR:$rs1, simm12:$imm12)>;
def : Pat<(sext_inreg (sub GPR:$rs1, GPR:$rs2), i32),
          (SUBW GPR:$rs1, GPR:$rs2)>;
def : Pat<(sext_inreg (shl GPR:$rs1, uimm5:$shamt), i32),
          (SLLIW GPR:$rs1, uimm5:$shamt)>;
def : Pat<(i64 (srl (and GPR:$rs1, 0xffffffff), uimm5:$shamt)),
          (SRLIW GPR:$rs1, uimm5:$shamt)>;
def : Pat<(i64 (srl (shl GPR:$rs1, (i64 32)), uimm6gt32:$shamt)),
          (SRLIW GPR:$rs1, (ImmSub32 uimm6gt32:$shamt))>;
def : Pat<(sra (sext_inreg GPR:$rs1, i32), uimm5:$shamt),
          (SRAIW GPR:$rs1, uimm5:$shamt)>;
def : Pat<(i64 (sra (shl GPR:$rs1, (i64 32)), uimm6gt32:$shamt)),
          (SRAIW GPR:$rs1, (ImmSub32 uimm6gt32:$shamt))>;

def : PatGprGpr<shiftopw<riscv_sllw>, SLLW>;
def : PatGprGpr<shiftopw<riscv_srlw>, SRLW>;
def : PatGprGpr<shiftopw<riscv_sraw>, SRAW>;

/// Loads

defm : LdPat<sextloadi32, LW, i64>;
defm : LdPat<extloadi32, LW, i64>;
defm : LdPat<zextloadi32, LWU, i64>;
defm : LdPat<load, LD, i64>;

/// Stores

defm : StPat<truncstorei32, SW, GPR, i64>;
defm : StPat<store, SD, GPR, i64>;
} // Predicates = [IsRV64]

/// readcyclecounter
// On RV64, we can directly read the 64-bit "cycle" CSR.
let Predicates = [IsRV64] in
def : Pat<(i64 (readcyclecounter)), (CSRRS CYCLE.Encoding, X0)>;
// On RV32, ReadCycleWide will be expanded to the suggested loop reading both
// halves of the 64-bit "cycle" CSR.
let Predicates = [IsRV32], usesCustomInserter = 1, hasNoSchedulingInfo = 1 in
def ReadCycleWide : Pseudo<(outs GPR:$lo, GPR:$hi), (ins),
                           [(set GPR:$lo, GPR:$hi, (riscv_read_cycle_wide))],
                           "", "">;

/// traps

// We lower `trap` to `unimp`, as this causes a hard exception on nearly all
// systems.
def : Pat<(trap), (UNIMP)>;

// We lower `debugtrap` to `ebreak`, as this will get the attention of the
// debugger if possible.
def : Pat<(debugtrap), (EBREAK)>;

/// Simple optimization
def : Pat<(add GPR:$rs1, (AddiPair GPR:$rs2)),
          (ADDI (ADDI GPR:$rs1, (AddiPairImmB GPR:$rs2)),
                (AddiPairImmA GPR:$rs2))>;

<<<<<<< HEAD
=======
let Predicates = [IsRV64] in {
def : Pat<(sext_inreg (add_oneuse GPR:$rs1, (AddiPair GPR:$rs2)), i32),
          (ADDIW (ADDIW GPR:$rs1, (AddiPairImmB GPR:$rs2)),
                 (AddiPairImmA GPR:$rs2))>;
}

>>>>>>> 11299179
//===----------------------------------------------------------------------===//
// Standard extensions
//===----------------------------------------------------------------------===//

include "RISCVInstrInfoM.td"
include "RISCVInstrInfoA.td"
include "RISCVInstrInfoF.td"
include "RISCVInstrInfoD.td"
include "RISCVInstrInfoC.td"
include "RISCVInstrInfoB.td"
include "RISCVInstrInfoV.td"
include "RISCVInstrInfoZfh.td"<|MERGE_RESOLUTION|>--- conflicted
+++ resolved
@@ -1303,15 +1303,12 @@
           (ADDI (ADDI GPR:$rs1, (AddiPairImmB GPR:$rs2)),
                 (AddiPairImmA GPR:$rs2))>;
 
-<<<<<<< HEAD
-=======
 let Predicates = [IsRV64] in {
 def : Pat<(sext_inreg (add_oneuse GPR:$rs1, (AddiPair GPR:$rs2)), i32),
           (ADDIW (ADDIW GPR:$rs1, (AddiPairImmB GPR:$rs2)),
                  (AddiPairImmA GPR:$rs2))>;
 }
 
->>>>>>> 11299179
 //===----------------------------------------------------------------------===//
 // Standard extensions
 //===----------------------------------------------------------------------===//
