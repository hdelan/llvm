//===-- AMDGPUTargetMachine.cpp - TargetMachine for hw codegen targets-----===//
//
// Part of the LLVM Project, under the Apache License v2.0 with LLVM Exceptions.
// See https://llvm.org/LICENSE.txt for license information.
// SPDX-License-Identifier: Apache-2.0 WITH LLVM-exception
//
//===----------------------------------------------------------------------===//
//
/// \file
/// The AMDGPU target machine contains all of the hardware specific
/// information  needed to emit code for SI+ GPUs.
//
//===----------------------------------------------------------------------===//

#include "AMDGPUTargetMachine.h"
#include "AMDGPU.h"
#include "AMDGPUAliasAnalysis.h"
#include "AMDGPUCtorDtorLowering.h"
#include "AMDGPUExportClustering.h"
#include "AMDGPUIGroupLP.h"
#include "AMDGPUMacroFusion.h"
#include "AMDGPURegBankSelect.h"
#include "AMDGPUTargetObjectFile.h"
#include "AMDGPUTargetTransformInfo.h"
#include "AMDGPUUnifyDivergentExitNodes.h"
#include "GCNIterativeScheduler.h"
#include "GCNSchedStrategy.h"
#include "GCNVOPDUtils.h"
#include "R600.h"
#include "R600MachineFunctionInfo.h"
#include "R600TargetMachine.h"
#include "SIMachineFunctionInfo.h"
#include "SIMachineScheduler.h"
#include "TargetInfo/AMDGPUTargetInfo.h"
#include "Utils/AMDGPUBaseInfo.h"
#include "llvm/Analysis/CGSCCPassManager.h"
#include "llvm/Analysis/CallGraphSCCPass.h"
#include "llvm/CodeGen/GlobalISel/CSEInfo.h"
#include "llvm/CodeGen/GlobalISel/IRTranslator.h"
#include "llvm/CodeGen/GlobalISel/InstructionSelect.h"
#include "llvm/CodeGen/GlobalISel/Legalizer.h"
#include "llvm/CodeGen/GlobalISel/Localizer.h"
#include "llvm/CodeGen/GlobalISel/RegBankSelect.h"
#include "llvm/CodeGen/MIRParser/MIParser.h"
#include "llvm/CodeGen/Passes.h"
#include "llvm/CodeGen/RegAllocRegistry.h"
#include "llvm/CodeGen/TargetPassConfig.h"
#include "llvm/IR/IntrinsicsAMDGPU.h"
#include "llvm/IR/PassManager.h"
#include "llvm/IR/PatternMatch.h"
#include "llvm/InitializePasses.h"
#include "llvm/MC/TargetRegistry.h"
#include "llvm/Passes/PassBuilder.h"
#include "llvm/SYCLLowerIR/GlobalOffset.h"
#include "llvm/SYCLLowerIR/LocalAccessorToSharedMemory.h"
#include "llvm/Transforms/HipStdPar/HipStdPar.h"
#include "llvm/Transforms/IPO.h"
#include "llvm/Transforms/IPO/AlwaysInliner.h"
#include "llvm/Transforms/IPO/GlobalDCE.h"
#include "llvm/Transforms/IPO/Internalize.h"
#include "llvm/Transforms/Scalar.h"
#include "llvm/Transforms/Scalar/GVN.h"
#include "llvm/Transforms/Scalar/InferAddressSpaces.h"
#include "llvm/Transforms/Utils.h"
#include "llvm/Transforms/Utils/SimplifyLibCalls.h"
#include "llvm/Transforms/Vectorize/LoadStoreVectorizer.h"
#include <optional>

using namespace llvm;
using namespace llvm::PatternMatch;

namespace {
class SGPRRegisterRegAlloc : public RegisterRegAllocBase<SGPRRegisterRegAlloc> {
public:
  SGPRRegisterRegAlloc(const char *N, const char *D, FunctionPassCtor C)
    : RegisterRegAllocBase(N, D, C) {}
};

class VGPRRegisterRegAlloc : public RegisterRegAllocBase<VGPRRegisterRegAlloc> {
public:
  VGPRRegisterRegAlloc(const char *N, const char *D, FunctionPassCtor C)
    : RegisterRegAllocBase(N, D, C) {}
};

static bool onlyAllocateSGPRs(const TargetRegisterInfo &TRI,
                              const TargetRegisterClass &RC) {
  return static_cast<const SIRegisterInfo &>(TRI).isSGPRClass(&RC);
}

static bool onlyAllocateVGPRs(const TargetRegisterInfo &TRI,
                              const TargetRegisterClass &RC) {
  return !static_cast<const SIRegisterInfo &>(TRI).isSGPRClass(&RC);
}


/// -{sgpr|vgpr}-regalloc=... command line option.
static FunctionPass *useDefaultRegisterAllocator() { return nullptr; }

/// A dummy default pass factory indicates whether the register allocator is
/// overridden on the command line.
static llvm::once_flag InitializeDefaultSGPRRegisterAllocatorFlag;
static llvm::once_flag InitializeDefaultVGPRRegisterAllocatorFlag;

static SGPRRegisterRegAlloc
defaultSGPRRegAlloc("default",
                    "pick SGPR register allocator based on -O option",
                    useDefaultRegisterAllocator);

static cl::opt<SGPRRegisterRegAlloc::FunctionPassCtor, false,
               RegisterPassParser<SGPRRegisterRegAlloc>>
SGPRRegAlloc("sgpr-regalloc", cl::Hidden, cl::init(&useDefaultRegisterAllocator),
             cl::desc("Register allocator to use for SGPRs"));

static cl::opt<VGPRRegisterRegAlloc::FunctionPassCtor, false,
               RegisterPassParser<VGPRRegisterRegAlloc>>
VGPRRegAlloc("vgpr-regalloc", cl::Hidden, cl::init(&useDefaultRegisterAllocator),
             cl::desc("Register allocator to use for VGPRs"));


static void initializeDefaultSGPRRegisterAllocatorOnce() {
  RegisterRegAlloc::FunctionPassCtor Ctor = SGPRRegisterRegAlloc::getDefault();

  if (!Ctor) {
    Ctor = SGPRRegAlloc;
    SGPRRegisterRegAlloc::setDefault(SGPRRegAlloc);
  }
}

static void initializeDefaultVGPRRegisterAllocatorOnce() {
  RegisterRegAlloc::FunctionPassCtor Ctor = VGPRRegisterRegAlloc::getDefault();

  if (!Ctor) {
    Ctor = VGPRRegAlloc;
    VGPRRegisterRegAlloc::setDefault(VGPRRegAlloc);
  }
}

static FunctionPass *createBasicSGPRRegisterAllocator() {
  return createBasicRegisterAllocator(onlyAllocateSGPRs);
}

static FunctionPass *createGreedySGPRRegisterAllocator() {
  return createGreedyRegisterAllocator(onlyAllocateSGPRs);
}

static FunctionPass *createFastSGPRRegisterAllocator() {
  return createFastRegisterAllocator(onlyAllocateSGPRs, false);
}

static FunctionPass *createBasicVGPRRegisterAllocator() {
  return createBasicRegisterAllocator(onlyAllocateVGPRs);
}

static FunctionPass *createGreedyVGPRRegisterAllocator() {
  return createGreedyRegisterAllocator(onlyAllocateVGPRs);
}

static FunctionPass *createFastVGPRRegisterAllocator() {
  return createFastRegisterAllocator(onlyAllocateVGPRs, true);
}

static SGPRRegisterRegAlloc basicRegAllocSGPR(
  "basic", "basic register allocator", createBasicSGPRRegisterAllocator);
static SGPRRegisterRegAlloc greedyRegAllocSGPR(
  "greedy", "greedy register allocator", createGreedySGPRRegisterAllocator);

static SGPRRegisterRegAlloc fastRegAllocSGPR(
  "fast", "fast register allocator", createFastSGPRRegisterAllocator);


static VGPRRegisterRegAlloc basicRegAllocVGPR(
  "basic", "basic register allocator", createBasicVGPRRegisterAllocator);
static VGPRRegisterRegAlloc greedyRegAllocVGPR(
  "greedy", "greedy register allocator", createGreedyVGPRRegisterAllocator);

static VGPRRegisterRegAlloc fastRegAllocVGPR(
  "fast", "fast register allocator", createFastVGPRRegisterAllocator);
}

static cl::opt<bool>
EnableEarlyIfConversion("amdgpu-early-ifcvt", cl::Hidden,
                        cl::desc("Run early if-conversion"),
                        cl::init(false));

static cl::opt<bool>
OptExecMaskPreRA("amdgpu-opt-exec-mask-pre-ra", cl::Hidden,
            cl::desc("Run pre-RA exec mask optimizations"),
            cl::init(true));

static cl::opt<bool>
    LowerCtorDtor("amdgpu-lower-global-ctor-dtor",
                  cl::desc("Lower GPU ctor / dtors to globals on the device."),
                  cl::init(true), cl::Hidden);

// Option to disable vectorizer for tests.
static cl::opt<bool> EnableLoadStoreVectorizer(
  "amdgpu-load-store-vectorizer",
  cl::desc("Enable load store vectorizer"),
  cl::init(true),
  cl::Hidden);

// Option to control global loads scalarization
static cl::opt<bool> ScalarizeGlobal(
  "amdgpu-scalarize-global-loads",
  cl::desc("Enable global load scalarization"),
  cl::init(true),
  cl::Hidden);

// Option to run internalize pass.
static cl::opt<bool> InternalizeSymbols(
  "amdgpu-internalize-symbols",
  cl::desc("Enable elimination of non-kernel functions and unused globals"),
  cl::init(false),
  cl::Hidden);

// Option to inline all early.
static cl::opt<bool> EarlyInlineAll(
  "amdgpu-early-inline-all",
  cl::desc("Inline all functions early"),
  cl::init(false),
  cl::Hidden);

static cl::opt<bool> RemoveIncompatibleFunctions(
    "amdgpu-enable-remove-incompatible-functions", cl::Hidden,
    cl::desc("Enable removal of functions when they"
             "use features not supported by the target GPU"),
    cl::init(true));

static cl::opt<bool> EnableSDWAPeephole(
  "amdgpu-sdwa-peephole",
  cl::desc("Enable SDWA peepholer"),
  cl::init(true));

static cl::opt<bool> EnableDPPCombine(
  "amdgpu-dpp-combine",
  cl::desc("Enable DPP combiner"),
  cl::init(true));

// Enable address space based alias analysis
static cl::opt<bool> EnableAMDGPUAliasAnalysis("enable-amdgpu-aa", cl::Hidden,
  cl::desc("Enable AMDGPU Alias Analysis"),
  cl::init(true));

// Option to run late CFG structurizer
static cl::opt<bool, true> LateCFGStructurize(
  "amdgpu-late-structurize",
  cl::desc("Enable late CFG structurization"),
  cl::location(AMDGPUTargetMachine::EnableLateStructurizeCFG),
  cl::Hidden);

// Disable structurizer-based control-flow lowering in order to test convergence
// control tokens. This should eventually be replaced by the wave-transform.
static cl::opt<bool, true> DisableStructurizer(
    "amdgpu-disable-structurizer",
    cl::desc("Disable structurizer for experiments; produces unusable code"),
    cl::location(AMDGPUTargetMachine::DisableStructurizer), cl::ReallyHidden);

// Enable lib calls simplifications
static cl::opt<bool> EnableLibCallSimplify(
  "amdgpu-simplify-libcall",
  cl::desc("Enable amdgpu library simplifications"),
  cl::init(true),
  cl::Hidden);

static cl::opt<bool> EnableLowerKernelArguments(
  "amdgpu-ir-lower-kernel-arguments",
  cl::desc("Lower kernel argument loads in IR pass"),
  cl::init(true),
  cl::Hidden);

static cl::opt<bool> EnableRegReassign(
  "amdgpu-reassign-regs",
  cl::desc("Enable register reassign optimizations on gfx10+"),
  cl::init(true),
  cl::Hidden);

static cl::opt<bool> OptVGPRLiveRange(
    "amdgpu-opt-vgpr-liverange",
    cl::desc("Enable VGPR liverange optimizations for if-else structure"),
    cl::init(true), cl::Hidden);

static cl::opt<ScanOptions> AMDGPUAtomicOptimizerStrategy(
    "amdgpu-atomic-optimizer-strategy",
    cl::desc("Select DPP or Iterative strategy for scan"),
    cl::init(ScanOptions::Iterative),
    cl::values(
        clEnumValN(ScanOptions::DPP, "DPP", "Use DPP operations for scan"),
        clEnumValN(ScanOptions::Iterative, "Iterative",
                   "Use Iterative approach for scan"),
        clEnumValN(ScanOptions::None, "None", "Disable atomic optimizer")));

// Enable Mode register optimization
static cl::opt<bool> EnableSIModeRegisterPass(
  "amdgpu-mode-register",
  cl::desc("Enable mode register pass"),
  cl::init(true),
  cl::Hidden);

// Enable GFX11.5+ s_singleuse_vdst insertion
static cl::opt<bool>
    EnableInsertSingleUseVDST("amdgpu-enable-single-use-vdst",
                              cl::desc("Enable s_singleuse_vdst insertion"),
                              cl::init(false), cl::Hidden);

// Enable GFX11+ s_delay_alu insertion
static cl::opt<bool>
    EnableInsertDelayAlu("amdgpu-enable-delay-alu",
                         cl::desc("Enable s_delay_alu insertion"),
                         cl::init(true), cl::Hidden);

// Enable GFX11+ VOPD
static cl::opt<bool>
    EnableVOPD("amdgpu-enable-vopd",
               cl::desc("Enable VOPD, dual issue of VALU in wave32"),
               cl::init(true), cl::Hidden);

// Option is used in lit tests to prevent deadcoding of patterns inspected.
static cl::opt<bool>
EnableDCEInRA("amdgpu-dce-in-ra",
    cl::init(true), cl::Hidden,
    cl::desc("Enable machine DCE inside regalloc"));

static cl::opt<bool> EnableSetWavePriority("amdgpu-set-wave-priority",
                                           cl::desc("Adjust wave priority"),
                                           cl::init(false), cl::Hidden);

static cl::opt<bool> EnableScalarIRPasses(
  "amdgpu-scalar-ir-passes",
  cl::desc("Enable scalar IR passes"),
  cl::init(true),
  cl::Hidden);

static cl::opt<bool> EnableStructurizerWorkarounds(
    "amdgpu-enable-structurizer-workarounds",
    cl::desc("Enable workarounds for the StructurizeCFG pass"), cl::init(true),
    cl::Hidden);

static cl::opt<bool, true> EnableLowerModuleLDS(
    "amdgpu-enable-lower-module-lds", cl::desc("Enable lower module lds pass"),
    cl::location(AMDGPUTargetMachine::EnableLowerModuleLDS), cl::init(true),
    cl::Hidden);

static cl::opt<bool> EnablePreRAOptimizations(
    "amdgpu-enable-pre-ra-optimizations",
    cl::desc("Enable Pre-RA optimizations pass"), cl::init(true),
    cl::Hidden);

static cl::opt<bool> EnablePromoteKernelArguments(
    "amdgpu-enable-promote-kernel-arguments",
    cl::desc("Enable promotion of flat kernel pointer arguments to global"),
    cl::Hidden, cl::init(true));

static cl::opt<bool> EnableImageIntrinsicOptimizer(
    "amdgpu-enable-image-intrinsic-optimizer",
    cl::desc("Enable image intrinsic optimizer pass"), cl::init(true),
    cl::Hidden);

static cl::opt<bool>
    EnableLoopPrefetch("amdgpu-loop-prefetch",
                       cl::desc("Enable loop data prefetch on AMDGPU"),
                       cl::Hidden, cl::init(false));

static cl::opt<bool> EnableMaxIlpSchedStrategy(
    "amdgpu-enable-max-ilp-scheduling-strategy",
    cl::desc("Enable scheduling strategy to maximize ILP for a single wave."),
    cl::Hidden, cl::init(false));

static cl::opt<bool> EnableRewritePartialRegUses(
    "amdgpu-enable-rewrite-partial-reg-uses",
    cl::desc("Enable rewrite partial reg uses pass"), cl::init(true),
    cl::Hidden);

static cl::opt<bool> EnableHipStdPar(
  "amdgpu-enable-hipstdpar",
  cl::desc("Enable HIP Standard Parallelism Offload support"), cl::init(false),
  cl::Hidden);

extern "C" LLVM_EXTERNAL_VISIBILITY void LLVMInitializeAMDGPUTarget() {
  // Register the target
  RegisterTargetMachine<R600TargetMachine> X(getTheR600Target());
  RegisterTargetMachine<GCNTargetMachine> Y(getTheGCNTarget());

  PassRegistry *PR = PassRegistry::getPassRegistry();
  initializeR600ClauseMergePassPass(*PR);
  initializeR600ControlFlowFinalizerPass(*PR);
  initializeR600PacketizerPass(*PR);
  initializeR600ExpandSpecialInstrsPassPass(*PR);
  initializeR600VectorRegMergerPass(*PR);
  initializeGlobalISel(*PR);
  initializeAMDGPUDAGToDAGISelPass(*PR);
  initializeGCNDPPCombinePass(*PR);
  initializeSILowerI1CopiesPass(*PR);
  initializeAMDGPUGlobalISelDivergenceLoweringPass(*PR);
  initializeSILowerWWMCopiesPass(*PR);
  initializeAMDGPUMarkLastScratchLoadPass(*PR);
  initializeSILowerSGPRSpillsPass(*PR);
  initializeSIFixSGPRCopiesPass(*PR);
  initializeSIFixVGPRCopiesPass(*PR);
  initializeSIFoldOperandsPass(*PR);
  initializeSIPeepholeSDWAPass(*PR);
  initializeSIShrinkInstructionsPass(*PR);
  initializeSIOptimizeExecMaskingPreRAPass(*PR);
  initializeSIOptimizeVGPRLiveRangePass(*PR);
  initializeSILoadStoreOptimizerPass(*PR);
  initializeAMDGPUCtorDtorLoweringLegacyPass(*PR);
  initializeAMDGPUAlwaysInlinePass(*PR);
  initializeAMDGPUAttributorLegacyPass(*PR);
  initializeAMDGPUAnnotateKernelFeaturesPass(*PR);
  initializeAMDGPUAnnotateUniformValuesPass(*PR);
  initializeAMDGPUArgumentUsageInfoPass(*PR);
  initializeAMDGPUAtomicOptimizerPass(*PR);
  initializeAMDGPULowerKernelArgumentsPass(*PR);
  initializeAMDGPUPromoteKernelArgumentsPass(*PR);
  initializeAMDGPULowerKernelAttributesPass(*PR);
  initializeAMDGPUOpenCLEnqueuedBlockLoweringPass(*PR);
  initializeAMDGPUPostLegalizerCombinerPass(*PR);
  initializeAMDGPUPreLegalizerCombinerPass(*PR);
  initializeAMDGPURegBankCombinerPass(*PR);
  initializeAMDGPURegBankSelectPass(*PR);
  initializeAMDGPUPromoteAllocaPass(*PR);
  initializeAMDGPUPromoteAllocaToVectorPass(*PR);
  initializeAMDGPUCodeGenPreparePass(*PR);
  initializeAMDGPULateCodeGenPreparePass(*PR);
  initializeAMDGPURemoveIncompatibleFunctionsPass(*PR);
  initializeAMDGPULowerModuleLDSLegacyPass(*PR);
  initializeAMDGPULowerBufferFatPointersPass(*PR);
  initializeAMDGPURewriteOutArgumentsPass(*PR);
  initializeAMDGPURewriteUndefForPHILegacyPass(*PR);
  initializeAMDGPUUnifyMetadataPass(*PR);
  initializeSIAnnotateControlFlowPass(*PR);
  initializeAMDGPUInsertSingleUseVDSTPass(*PR);
  initializeAMDGPUInsertDelayAluPass(*PR);
  initializeSIInsertHardClausesPass(*PR);
  initializeSIInsertWaitcntsPass(*PR);
  initializeSIModeRegisterPass(*PR);
  initializeSIWholeQuadModePass(*PR);
  initializeSILowerControlFlowPass(*PR);
  initializeSIPreEmitPeepholePass(*PR);
  initializeSILateBranchLoweringPass(*PR);
  initializeSIMemoryLegalizerPass(*PR);
  initializeSIOptimizeExecMaskingPass(*PR);
  initializeSIPreAllocateWWMRegsPass(*PR);
  initializeSIFormMemoryClausesPass(*PR);
  initializeSIPostRABundlerPass(*PR);
  initializeGCNCreateVOPDPass(*PR);
  initializeAMDGPUUnifyDivergentExitNodesPass(*PR);
  initializeAMDGPUAAWrapperPassPass(*PR);
  initializeAMDGPUExternalAAWrapperPass(*PR);
  initializeAMDGPUImageIntrinsicOptimizerPass(*PR);
  initializeAMDGPUPrintfRuntimeBindingPass(*PR);
  initializeAMDGPUResourceUsageAnalysisPass(*PR);
  initializeGCNNSAReassignPass(*PR);
  initializeGCNPreRAOptimizationsPass(*PR);
  initializeGCNPreRALongBranchRegPass(*PR);
  initializeGCNRewritePartialRegUsesPass(*PR);

  // SYCL-specific passes, needed here to be available to `opt`.
  initializeGlobalOffsetLegacyPass(*PR);
  initializeLocalAccessorToSharedMemoryLegacyPass(*PR);
  initializeGCNRegPressurePrinterPass(*PR);
}

static std::unique_ptr<TargetLoweringObjectFile> createTLOF(const Triple &TT) {
  return std::make_unique<AMDGPUTargetObjectFile>();
}

static ScheduleDAGInstrs *createSIMachineScheduler(MachineSchedContext *C) {
  return new SIScheduleDAGMI(C);
}

static ScheduleDAGInstrs *
createGCNMaxOccupancyMachineScheduler(MachineSchedContext *C) {
  const GCNSubtarget &ST = C->MF->getSubtarget<GCNSubtarget>();
  ScheduleDAGMILive *DAG =
    new GCNScheduleDAGMILive(C, std::make_unique<GCNMaxOccupancySchedStrategy>(C));
  DAG->addMutation(createLoadClusterDAGMutation(DAG->TII, DAG->TRI));
  if (ST.shouldClusterStores())
    DAG->addMutation(createStoreClusterDAGMutation(DAG->TII, DAG->TRI));
  DAG->addMutation(createIGroupLPDAGMutation(AMDGPU::SchedulingPhase::Initial));
  DAG->addMutation(createAMDGPUMacroFusionDAGMutation());
  DAG->addMutation(createAMDGPUExportClusteringDAGMutation());
  return DAG;
}

static ScheduleDAGInstrs *
createGCNMaxILPMachineScheduler(MachineSchedContext *C) {
  ScheduleDAGMILive *DAG =
      new GCNScheduleDAGMILive(C, std::make_unique<GCNMaxILPSchedStrategy>(C));
  DAG->addMutation(createIGroupLPDAGMutation(AMDGPU::SchedulingPhase::Initial));
  return DAG;
}

static ScheduleDAGInstrs *
createIterativeGCNMaxOccupancyMachineScheduler(MachineSchedContext *C) {
  const GCNSubtarget &ST = C->MF->getSubtarget<GCNSubtarget>();
  auto DAG = new GCNIterativeScheduler(C,
    GCNIterativeScheduler::SCHEDULE_LEGACYMAXOCCUPANCY);
  DAG->addMutation(createLoadClusterDAGMutation(DAG->TII, DAG->TRI));
  if (ST.shouldClusterStores())
    DAG->addMutation(createStoreClusterDAGMutation(DAG->TII, DAG->TRI));
  return DAG;
}

static ScheduleDAGInstrs *createMinRegScheduler(MachineSchedContext *C) {
  return new GCNIterativeScheduler(C,
    GCNIterativeScheduler::SCHEDULE_MINREGFORCED);
}

static ScheduleDAGInstrs *
createIterativeILPMachineScheduler(MachineSchedContext *C) {
  const GCNSubtarget &ST = C->MF->getSubtarget<GCNSubtarget>();
  auto DAG = new GCNIterativeScheduler(C,
    GCNIterativeScheduler::SCHEDULE_ILP);
  DAG->addMutation(createLoadClusterDAGMutation(DAG->TII, DAG->TRI));
  if (ST.shouldClusterStores())
    DAG->addMutation(createStoreClusterDAGMutation(DAG->TII, DAG->TRI));
  DAG->addMutation(createAMDGPUMacroFusionDAGMutation());
  return DAG;
}

static MachineSchedRegistry
SISchedRegistry("si", "Run SI's custom scheduler",
                createSIMachineScheduler);

static MachineSchedRegistry
GCNMaxOccupancySchedRegistry("gcn-max-occupancy",
                             "Run GCN scheduler to maximize occupancy",
                             createGCNMaxOccupancyMachineScheduler);

static MachineSchedRegistry
    GCNMaxILPSchedRegistry("gcn-max-ilp", "Run GCN scheduler to maximize ilp",
                           createGCNMaxILPMachineScheduler);

static MachineSchedRegistry IterativeGCNMaxOccupancySchedRegistry(
    "gcn-iterative-max-occupancy-experimental",
    "Run GCN scheduler to maximize occupancy (experimental)",
    createIterativeGCNMaxOccupancyMachineScheduler);

static MachineSchedRegistry GCNMinRegSchedRegistry(
    "gcn-iterative-minreg",
    "Run GCN iterative scheduler for minimal register usage (experimental)",
    createMinRegScheduler);

static MachineSchedRegistry GCNILPSchedRegistry(
    "gcn-iterative-ilp",
    "Run GCN iterative scheduler for ILP scheduling (experimental)",
    createIterativeILPMachineScheduler);

static StringRef computeDataLayout(const Triple &TT) {
  if (TT.getArch() == Triple::r600) {
    // 32-bit pointers.
    return "e-p:32:32-i64:64-v16:16-v24:32-v32:32-v48:64-v96:128"
           "-v192:256-v256:256-v512:512-v1024:1024-v2048:2048-n32:64-S32-A5-G1";
  }

  // 32-bit private, local, and region pointers. 64-bit global, constant and
  // flat. 160-bit non-integral fat buffer pointers that include a 128-bit
  // buffer descriptor and a 32-bit offset, which are indexed by 32-bit values
  // (address space 7), and 128-bit non-integral buffer resourcees (address
  // space 8) which cannot be non-trivilally accessed by LLVM memory operations
  // like getelementptr.
  return "e-p:64:64-p1:64:64-p2:32:32-p3:32:32-p4:64:64-p5:32:32-p6:32:32"
         "-p7:160:256:256:32-p8:128:128-p9:192:256:256:32-i64:64-v16:16-v24:32-"
         "v32:32-v48:64-v96:"
         "128-v192:256-v256:256-v512:512-v1024:1024-v2048:2048-n32:64-S32-A5-"
         "G1-ni:7:8:9";
}

LLVM_READNONE
static StringRef getGPUOrDefault(const Triple &TT, StringRef GPU) {
  if (!GPU.empty())
    return GPU;

  // Need to default to a target with flat support for HSA.
  if (TT.getArch() == Triple::amdgcn)
    return TT.getOS() == Triple::AMDHSA ? "generic-hsa" : "generic";

  return "r600";
}

static Reloc::Model getEffectiveRelocModel(std::optional<Reloc::Model> RM) {
  // The AMDGPU toolchain only supports generating shared objects, so we
  // must always use PIC.
  return Reloc::PIC_;
}

AMDGPUTargetMachine::AMDGPUTargetMachine(const Target &T, const Triple &TT,
                                         StringRef CPU, StringRef FS,
                                         const TargetOptions &Options,
                                         std::optional<Reloc::Model> RM,
                                         std::optional<CodeModel::Model> CM,
                                         CodeGenOptLevel OptLevel)
    : LLVMTargetMachine(T, computeDataLayout(TT), TT, getGPUOrDefault(TT, CPU),
                        FS, Options, getEffectiveRelocModel(RM),
                        getEffectiveCodeModel(CM, CodeModel::Small), OptLevel),
      TLOF(createTLOF(getTargetTriple())) {
  initAsmInfo();
  if (TT.getArch() == Triple::amdgcn) {
    if (getMCSubtargetInfo()->checkFeatures("+wavefrontsize64"))
      MRI.reset(llvm::createGCNMCRegisterInfo(AMDGPUDwarfFlavour::Wave64));
    else if (getMCSubtargetInfo()->checkFeatures("+wavefrontsize32"))
      MRI.reset(llvm::createGCNMCRegisterInfo(AMDGPUDwarfFlavour::Wave32));
  }
}

bool AMDGPUTargetMachine::EnableLateStructurizeCFG = false;
bool AMDGPUTargetMachine::EnableFunctionCalls = false;
bool AMDGPUTargetMachine::EnableLowerModuleLDS = true;
bool AMDGPUTargetMachine::DisableStructurizer = false;

AMDGPUTargetMachine::~AMDGPUTargetMachine() = default;

StringRef AMDGPUTargetMachine::getGPUName(const Function &F) const {
  Attribute GPUAttr = F.getFnAttribute("target-cpu");
  return GPUAttr.isValid() ? GPUAttr.getValueAsString() : getTargetCPU();
}

StringRef AMDGPUTargetMachine::getFeatureString(const Function &F) const {
  Attribute FSAttr = F.getFnAttribute("target-features");

  return FSAttr.isValid() ? FSAttr.getValueAsString()
                          : getTargetFeatureString();
}

/// Predicate for Internalize pass.
/// Functions with the 'sycl-module-id' attribute are SYCL_EXTERNAL functions
/// and must be preserved.
static bool mustPreserveGV(const GlobalValue &GV) {
  if (const Function *F = dyn_cast<Function>(&GV))
    return F->isDeclaration() || F->getName().starts_with("__asan_") ||
           F->getName().starts_with("__sanitizer_") ||
           AMDGPU::isEntryFunctionCC(F->getCallingConv()) ||
           F->hasFnAttribute("sycl-module-id");

  GV.removeDeadConstantUsers();
  return !GV.use_empty();
}

void AMDGPUTargetMachine::registerDefaultAliasAnalyses(AAManager &AAM) {
  AAM.registerFunctionAnalysis<AMDGPUAA>();
}

static Expected<ScanOptions>
parseAMDGPUAtomicOptimizerStrategy(StringRef Params) {
  if (Params.empty())
    return ScanOptions::Iterative;
  Params.consume_front("strategy=");
  auto Result = StringSwitch<std::optional<ScanOptions>>(Params)
                    .Case("dpp", ScanOptions::DPP)
                    .Cases("iterative", "", ScanOptions::Iterative)
                    .Case("none", ScanOptions::None)
                    .Default(std::nullopt);
  if (Result)
    return *Result;
  return make_error<StringError>("invalid parameter", inconvertibleErrorCode());
}

void AMDGPUTargetMachine::registerPassBuilderCallbacks(
    PassBuilder &PB, bool PopulateClassToPassNames) {
#define GET_PASS_REGISTRY "AMDGPUPassRegistry.def"
#include "llvm/Passes/TargetPassRegistry.inc"

  PB.registerPipelineStartEPCallback(
      [](ModulePassManager &PM, OptimizationLevel Level) {
        FunctionPassManager FPM;
<<<<<<< HEAD
        FPM.addPass(AMDGPUOclcReflectPass());
        FPM.addPass(AMDGPUUseNativeCallsPass());
        if (EnableLibCallSimplify && Level != OptimizationLevel::O0)
          FPM.addPass(AMDGPUSimplifyLibCallsPass());
=======
>>>>>>> 719207db
        PM.addPass(createModuleToFunctionPassAdaptor(std::move(FPM)));
        if (EnableHipStdPar)
          PM.addPass(HipStdParAcceleratorCodeSelectionPass());
      });

  PB.registerPipelineEarlySimplificationEPCallback(
      [](ModulePassManager &PM, OptimizationLevel Level) {
        PM.addPass(AMDGPUPrintfRuntimeBindingPass());

        if (Level == OptimizationLevel::O0)
          return;

        PM.addPass(AMDGPUUnifyMetadataPass());

        if (InternalizeSymbols) {
          PM.addPass(InternalizePass(mustPreserveGV));
          PM.addPass(GlobalDCEPass());
        }

        if (EarlyInlineAll && !EnableFunctionCalls)
          PM.addPass(AMDGPUAlwaysInlinePass());
      });

  PB.registerPeepholeEPCallback(
      [](FunctionPassManager &FPM, OptimizationLevel Level) {
        if (Level == OptimizationLevel::O0)
          return;

        FPM.addPass(AMDGPUUseNativeCallsPass());
        if (EnableLibCallSimplify)
          FPM.addPass(AMDGPUSimplifyLibCallsPass());
      });

  PB.registerCGSCCOptimizerLateEPCallback(
      [this](CGSCCPassManager &PM, OptimizationLevel Level) {
        if (Level == OptimizationLevel::O0)
          return;

        FunctionPassManager FPM;

        // Add promote kernel arguments pass to the opt pipeline right before
        // infer address spaces which is needed to do actual address space
        // rewriting.
        if (Level.getSpeedupLevel() > OptimizationLevel::O1.getSpeedupLevel() &&
            EnablePromoteKernelArguments)
          FPM.addPass(AMDGPUPromoteKernelArgumentsPass());

        // Add infer address spaces pass to the opt pipeline after inlining
        // but before SROA to increase SROA opportunities.
        FPM.addPass(InferAddressSpacesPass());

        // This should run after inlining to have any chance of doing
        // anything, and before other cleanup optimizations.
        FPM.addPass(AMDGPULowerKernelAttributesPass());

        if (Level != OptimizationLevel::O0) {
          // Promote alloca to vector before SROA and loop unroll. If we
          // manage to eliminate allocas before unroll we may choose to unroll
          // less.
          FPM.addPass(AMDGPUPromoteAllocaToVectorPass(*this));
        }

        PM.addPass(createCGSCCToFunctionPassAdaptor(std::move(FPM)));
      });

  PB.registerFullLinkTimeOptimizationLastEPCallback(
      [this](ModulePassManager &PM, OptimizationLevel Level) {
        // We want to support the -lto-partitions=N option as "best effort".
        // For that, we need to lower LDS earlier in the pipeline before the
        // module is partitioned for codegen.
        if (EnableLowerModuleLDS)
          PM.addPass(AMDGPULowerModuleLDSPass(*this));
      });
}

int64_t AMDGPUTargetMachine::getNullPointerValue(unsigned AddrSpace) {
  return (AddrSpace == AMDGPUAS::LOCAL_ADDRESS ||
          AddrSpace == AMDGPUAS::PRIVATE_ADDRESS ||
          AddrSpace == AMDGPUAS::REGION_ADDRESS)
             ? -1
             : 0;
}

bool AMDGPUTargetMachine::isNoopAddrSpaceCast(unsigned SrcAS,
                                              unsigned DestAS) const {
  return AMDGPU::isFlatGlobalAddrSpace(SrcAS) &&
         AMDGPU::isFlatGlobalAddrSpace(DestAS);
}

unsigned AMDGPUTargetMachine::getAssumedAddrSpace(const Value *V) const {
  const auto *LD = dyn_cast<LoadInst>(V);
  if (!LD)
    return AMDGPUAS::UNKNOWN_ADDRESS_SPACE;

  // It must be a generic pointer loaded.
  assert(V->getType()->isPointerTy() &&
         V->getType()->getPointerAddressSpace() == AMDGPUAS::FLAT_ADDRESS);

  const auto *Ptr = LD->getPointerOperand();
  if (Ptr->getType()->getPointerAddressSpace() != AMDGPUAS::CONSTANT_ADDRESS)
    return AMDGPUAS::UNKNOWN_ADDRESS_SPACE;
  // For a generic pointer loaded from the constant memory, it could be assumed
  // as a global pointer since the constant memory is only populated on the
  // host side. As implied by the offload programming model, only global
  // pointers could be referenced on the host side.
  return AMDGPUAS::GLOBAL_ADDRESS;
}

std::pair<const Value *, unsigned>
AMDGPUTargetMachine::getPredicatedAddrSpace(const Value *V) const {
  if (auto *II = dyn_cast<IntrinsicInst>(V)) {
    switch (II->getIntrinsicID()) {
    case Intrinsic::amdgcn_is_shared:
      return std::pair(II->getArgOperand(0), AMDGPUAS::LOCAL_ADDRESS);
    case Intrinsic::amdgcn_is_private:
      return std::pair(II->getArgOperand(0), AMDGPUAS::PRIVATE_ADDRESS);
    default:
      break;
    }
    return std::pair(nullptr, -1);
  }
  // Check the global pointer predication based on
  // (!is_share(p) && !is_private(p)). Note that logic 'and' is commutative and
  // the order of 'is_shared' and 'is_private' is not significant.
  Value *Ptr;
  if (match(
          const_cast<Value *>(V),
          m_c_And(m_Not(m_Intrinsic<Intrinsic::amdgcn_is_shared>(m_Value(Ptr))),
                  m_Not(m_Intrinsic<Intrinsic::amdgcn_is_private>(
                      m_Deferred(Ptr))))))
    return std::pair(Ptr, AMDGPUAS::GLOBAL_ADDRESS);

  return std::pair(nullptr, -1);
}

unsigned
AMDGPUTargetMachine::getAddressSpaceForPseudoSourceKind(unsigned Kind) const {
  switch (Kind) {
  case PseudoSourceValue::Stack:
  case PseudoSourceValue::FixedStack:
    return AMDGPUAS::PRIVATE_ADDRESS;
  case PseudoSourceValue::ConstantPool:
  case PseudoSourceValue::GOT:
  case PseudoSourceValue::JumpTable:
  case PseudoSourceValue::GlobalValueCallEntry:
  case PseudoSourceValue::ExternalSymbolCallEntry:
    return AMDGPUAS::CONSTANT_ADDRESS;
  }
  return AMDGPUAS::FLAT_ADDRESS;
}

//===----------------------------------------------------------------------===//
// GCN Target Machine (SI+)
//===----------------------------------------------------------------------===//

GCNTargetMachine::GCNTargetMachine(const Target &T, const Triple &TT,
                                   StringRef CPU, StringRef FS,
                                   const TargetOptions &Options,
                                   std::optional<Reloc::Model> RM,
                                   std::optional<CodeModel::Model> CM,
                                   CodeGenOptLevel OL, bool JIT)
    : AMDGPUTargetMachine(T, TT, CPU, FS, Options, RM, CM, OL) {}

const TargetSubtargetInfo *
GCNTargetMachine::getSubtargetImpl(const Function &F) const {
  StringRef GPU = getGPUName(F);
  StringRef FS = getFeatureString(F);

  SmallString<128> SubtargetKey(GPU);
  SubtargetKey.append(FS);

  auto &I = SubtargetMap[SubtargetKey];
  if (!I) {
    // This needs to be done before we create a new subtarget since any
    // creation will depend on the TM and the code generation flags on the
    // function that reside in TargetOptions.
    resetTargetOptions(F);
    I = std::make_unique<GCNSubtarget>(TargetTriple, GPU, FS, *this);
  }

  I->setScalarizeGlobalBehavior(ScalarizeGlobal);

  return I.get();
}

TargetTransformInfo
GCNTargetMachine::getTargetTransformInfo(const Function &F) const {
  return TargetTransformInfo(GCNTTIImpl(this, F));
}

//===----------------------------------------------------------------------===//
// AMDGPU Pass Setup
//===----------------------------------------------------------------------===//

std::unique_ptr<CSEConfigBase> llvm::AMDGPUPassConfig::getCSEConfig() const {
  return getStandardCSEConfigForOpt(TM->getOptLevel());
}

namespace {

class GCNPassConfig final : public AMDGPUPassConfig {
public:
  GCNPassConfig(LLVMTargetMachine &TM, PassManagerBase &PM)
    : AMDGPUPassConfig(TM, PM) {
    // It is necessary to know the register usage of the entire call graph.  We
    // allow calls without EnableAMDGPUFunctionCalls if they are marked
    // noinline, so this is always required.
    setRequiresCodeGenSCCOrder(true);
    substitutePass(&PostRASchedulerID, &PostMachineSchedulerID);
  }

  GCNTargetMachine &getGCNTargetMachine() const {
    return getTM<GCNTargetMachine>();
  }

  ScheduleDAGInstrs *
  createMachineScheduler(MachineSchedContext *C) const override;

  ScheduleDAGInstrs *
  createPostMachineScheduler(MachineSchedContext *C) const override {
    ScheduleDAGMI *DAG = new GCNPostScheduleDAGMILive(
        C, std::make_unique<PostGenericScheduler>(C),
        /*RemoveKillFlags=*/true);
    const GCNSubtarget &ST = C->MF->getSubtarget<GCNSubtarget>();
    DAG->addMutation(createLoadClusterDAGMutation(DAG->TII, DAG->TRI));
    if (ST.shouldClusterStores())
      DAG->addMutation(createStoreClusterDAGMutation(DAG->TII, DAG->TRI));
    DAG->addMutation(ST.createFillMFMAShadowMutation(DAG->TII));
    DAG->addMutation(
        createIGroupLPDAGMutation(AMDGPU::SchedulingPhase::PostRA));
    if (isPassEnabled(EnableVOPD, CodeGenOptLevel::Less))
      DAG->addMutation(createVOPDPairingMutation());
    return DAG;
  }

  bool addPreISel() override;
  void addMachineSSAOptimization() override;
  bool addILPOpts() override;
  bool addInstSelector() override;
  bool addIRTranslator() override;
  void addPreLegalizeMachineIR() override;
  bool addLegalizeMachineIR() override;
  void addPreRegBankSelect() override;
  bool addRegBankSelect() override;
  void addPreGlobalInstructionSelect() override;
  bool addGlobalInstructionSelect() override;
  void addFastRegAlloc() override;
  void addOptimizedRegAlloc() override;

  FunctionPass *createSGPRAllocPass(bool Optimized);
  FunctionPass *createVGPRAllocPass(bool Optimized);
  FunctionPass *createRegAllocPass(bool Optimized) override;

  bool addRegAssignAndRewriteFast() override;
  bool addRegAssignAndRewriteOptimized() override;

  void addPreRegAlloc() override;
  bool addPreRewrite() override;
  void addPostRegAlloc() override;
  void addPreSched2() override;
  void addPreEmitPass() override;
};

} // end anonymous namespace

AMDGPUPassConfig::AMDGPUPassConfig(LLVMTargetMachine &TM, PassManagerBase &PM)
    : TargetPassConfig(TM, PM) {
  // Exceptions and StackMaps are not supported, so these passes will never do
  // anything.
  disablePass(&StackMapLivenessID);
  disablePass(&FuncletLayoutID);
  // Garbage collection is not supported.
  disablePass(&GCLoweringID);
  disablePass(&ShadowStackGCLoweringID);
}

void AMDGPUPassConfig::addEarlyCSEOrGVNPass() {
  if (getOptLevel() == CodeGenOptLevel::Aggressive)
    addPass(createGVNPass());
  else
    addPass(createEarlyCSEPass());
}

void AMDGPUPassConfig::addStraightLineScalarOptimizationPasses() {
  if (isPassEnabled(EnableLoopPrefetch, CodeGenOptLevel::Aggressive))
    addPass(createLoopDataPrefetchPass());
  addPass(createSeparateConstOffsetFromGEPPass());
  // ReassociateGEPs exposes more opportunities for SLSR. See
  // the example in reassociate-geps-and-slsr.ll.
  addPass(createStraightLineStrengthReducePass());
  // SeparateConstOffsetFromGEP and SLSR creates common expressions which GVN or
  // EarlyCSE can reuse.
  addEarlyCSEOrGVNPass();
  // Run NaryReassociate after EarlyCSE/GVN to be more effective.
  addPass(createNaryReassociatePass());
  // NaryReassociate on GEPs creates redundant common expressions, so run
  // EarlyCSE after it.
  addPass(createEarlyCSEPass());
}

void AMDGPUPassConfig::addIRPasses() {
  const AMDGPUTargetMachine &TM = getAMDGPUTargetMachine();

  Triple::ArchType Arch = TM.getTargetTriple().getArch();
  if (RemoveIncompatibleFunctions && Arch == Triple::amdgcn)
    addPass(createAMDGPURemoveIncompatibleFunctionsPass(&TM));

  // There is no reason to run these.
  disablePass(&StackMapLivenessID);
  disablePass(&FuncletLayoutID);
  disablePass(&PatchableFunctionID);

  addPass(createAMDGPUPrintfRuntimeBinding());
  if (LowerCtorDtor)
    addPass(createAMDGPUCtorDtorLoweringLegacyPass());

  if (isPassEnabled(EnableImageIntrinsicOptimizer))
    addPass(createAMDGPUImageIntrinsicOptimizerPass(&TM));

  // Function calls are not supported, so make sure we inline everything.
  addPass(createAMDGPUAlwaysInlinePass());
  addPass(createAlwaysInlinerLegacyPass());

  // Handle uses of OpenCL image2d_t, image3d_t and sampler_t arguments.
  if (Arch == Triple::r600)
    addPass(createR600OpenCLImageTypeLoweringPass());

  // Replace OpenCL enqueued block function pointers with global variables.
  addPass(createAMDGPUOpenCLEnqueuedBlockLoweringPass());

  // Runs before PromoteAlloca so the latter can account for function uses
  if (EnableLowerModuleLDS) {
    addPass(createAMDGPULowerModuleLDSLegacyPass(&TM));
  }

  // AMDGPUAttributor infers lack of llvm.amdgcn.lds.kernel.id calls, so run
  // after their introduction
  if (TM.getOptLevel() > CodeGenOptLevel::None)
    addPass(createAMDGPUAttributorLegacyPass());

  if (TM.getOptLevel() > CodeGenOptLevel::None)
    addPass(createInferAddressSpacesPass());

  // Run atomic optimizer before Atomic Expand
  if ((TM.getTargetTriple().getArch() == Triple::amdgcn) &&
      (TM.getOptLevel() >= CodeGenOptLevel::Less) &&
      (AMDGPUAtomicOptimizerStrategy != ScanOptions::None)) {
    addPass(createAMDGPUAtomicOptimizerPass(AMDGPUAtomicOptimizerStrategy));
  }

  addPass(createAtomicExpandLegacyPass());

  if (TM.getOptLevel() > CodeGenOptLevel::None) {
    addPass(createAMDGPUPromoteAlloca());

    if (isPassEnabled(EnableScalarIRPasses))
      addStraightLineScalarOptimizationPasses();

    if (EnableAMDGPUAliasAnalysis) {
      addPass(createAMDGPUAAWrapperPass());
      addPass(createExternalAAWrapperPass([](Pass &P, Function &,
                                             AAResults &AAR) {
        if (auto *WrapperPass = P.getAnalysisIfAvailable<AMDGPUAAWrapperPass>())
          AAR.addAAResult(WrapperPass->getResult());
        }));
    }

    if (TM.getTargetTriple().getArch() == Triple::amdgcn) {
      // TODO: May want to move later or split into an early and late one.
      addPass(createAMDGPUCodeGenPreparePass());
    }

    // Try to hoist loop invariant parts of divisions AMDGPUCodeGenPrepare may
    // have expanded.
    if (TM.getOptLevel() > CodeGenOptLevel::Less)
      addPass(createLICMPass());
  }

  TargetPassConfig::addIRPasses();

  // EarlyCSE is not always strong enough to clean up what LSR produces. For
  // example, GVN can combine
  //
  //   %0 = add %a, %b
  //   %1 = add %b, %a
  //
  // and
  //
  //   %0 = shl nsw %a, 2
  //   %1 = shl %a, 2
  //
  // but EarlyCSE can do neither of them.
  if (isPassEnabled(EnableScalarIRPasses))
    addEarlyCSEOrGVNPass();

  if (TM.getTargetTriple().getArch() == Triple::amdgcn &&
      TM.getTargetTriple().getOS() == Triple::OSType::AMDHSA) {
    addPass(createLocalAccessorToSharedMemoryPassLegacy());
    addPass(createGlobalOffsetPassLegacy());
  }
}

void AMDGPUPassConfig::addCodeGenPrepare() {
  if (TM->getTargetTriple().getArch() == Triple::amdgcn) {
    // FIXME: This pass adds 2 hacky attributes that can be replaced with an
    // analysis, and should be removed.
    addPass(createAMDGPUAnnotateKernelFeaturesPass());
  }

  if (TM->getTargetTriple().getArch() == Triple::amdgcn &&
      EnableLowerKernelArguments)
    addPass(createAMDGPULowerKernelArgumentsPass());

  if (TM->getTargetTriple().getArch() == Triple::amdgcn) {
    // This lowering has been placed after codegenprepare to take advantage of
    // address mode matching (which is why it isn't put with the LDS lowerings).
    // It could be placed anywhere before uniformity annotations (an analysis
    // that it changes by splitting up fat pointers into their components)
    // but has been put before switch lowering and CFG flattening so that those
    // passes can run on the more optimized control flow this pass creates in
    // many cases.
    //
    // FIXME: This should ideally be put after the LoadStoreVectorizer.
    // However, due to some annoying facts about ResourceUsageAnalysis,
    // (especially as exercised in the resource-usage-dead-function test),
    // we need all the function passes codegenprepare all the way through
    // said resource usage analysis to run on the call graph produced
    // before codegenprepare runs (because codegenprepare will knock some
    // nodes out of the graph, which leads to function-level passes not
    // being run on them, which causes crashes in the resource usage analysis).
    addPass(createAMDGPULowerBufferFatPointersPass());
    // In accordance with the above FIXME, manually force all the
    // function-level passes into a CGSCCPassManager.
    addPass(new DummyCGSCCPass());
  }

  TargetPassConfig::addCodeGenPrepare();

  if (isPassEnabled(EnableLoadStoreVectorizer))
    addPass(createLoadStoreVectorizerPass());

  // LowerSwitch pass may introduce unreachable blocks that can
  // cause unexpected behavior for subsequent passes. Placing it
  // here seems better that these blocks would get cleaned up by
  // UnreachableBlockElim inserted next in the pass flow.
  addPass(createLowerSwitchPass());
}

bool AMDGPUPassConfig::addPreISel() {
  if (TM->getOptLevel() > CodeGenOptLevel::None)
    addPass(createFlattenCFGPass());
  return false;
}

bool AMDGPUPassConfig::addInstSelector() {
  addPass(createAMDGPUISelDag(getAMDGPUTargetMachine(), getOptLevel()));
  return false;
}

bool AMDGPUPassConfig::addGCPasses() {
  // Do nothing. GC is not supported.
  return false;
}

llvm::ScheduleDAGInstrs *
AMDGPUPassConfig::createMachineScheduler(MachineSchedContext *C) const {
  const GCNSubtarget &ST = C->MF->getSubtarget<GCNSubtarget>();
  ScheduleDAGMILive *DAG = createGenericSchedLive(C);
  DAG->addMutation(createLoadClusterDAGMutation(DAG->TII, DAG->TRI));
  if (ST.shouldClusterStores())
    DAG->addMutation(createStoreClusterDAGMutation(DAG->TII, DAG->TRI));
  return DAG;
}

MachineFunctionInfo *R600TargetMachine::createMachineFunctionInfo(
    BumpPtrAllocator &Allocator, const Function &F,
    const TargetSubtargetInfo *STI) const {
  return R600MachineFunctionInfo::create<R600MachineFunctionInfo>(
      Allocator, F, static_cast<const R600Subtarget *>(STI));
}

//===----------------------------------------------------------------------===//
// GCN Pass Setup
//===----------------------------------------------------------------------===//

ScheduleDAGInstrs *GCNPassConfig::createMachineScheduler(
  MachineSchedContext *C) const {
  const GCNSubtarget &ST = C->MF->getSubtarget<GCNSubtarget>();
  if (ST.enableSIScheduler())
    return createSIMachineScheduler(C);

  if (EnableMaxIlpSchedStrategy)
    return createGCNMaxILPMachineScheduler(C);

  return createGCNMaxOccupancyMachineScheduler(C);
}

bool GCNPassConfig::addPreISel() {
  AMDGPUPassConfig::addPreISel();

  if (TM->getOptLevel() > CodeGenOptLevel::None)
    addPass(createAMDGPULateCodeGenPreparePass());

  if (TM->getOptLevel() > CodeGenOptLevel::None)
    addPass(createSinkingPass());

  // Merge divergent exit nodes. StructurizeCFG won't recognize the multi-exit
  // regions formed by them.
  addPass(&AMDGPUUnifyDivergentExitNodesID);
  if (!LateCFGStructurize && !DisableStructurizer) {
    if (EnableStructurizerWorkarounds) {
      addPass(createFixIrreduciblePass());
      addPass(createUnifyLoopExitsPass());
    }
    addPass(createStructurizeCFGPass(false)); // true -> SkipUniformRegions
  }
  addPass(createAMDGPUAnnotateUniformValues());
  if (!LateCFGStructurize && !DisableStructurizer) {
    addPass(createSIAnnotateControlFlowPass());
    // TODO: Move this right after structurizeCFG to avoid extra divergence
    // analysis. This depends on stopping SIAnnotateControlFlow from making
    // control flow modifications.
    addPass(createAMDGPURewriteUndefForPHILegacyPass());
  }
  addPass(createLCSSAPass());

  if (TM->getOptLevel() > CodeGenOptLevel::Less)
    addPass(&AMDGPUPerfHintAnalysisID);

  return false;
}

void GCNPassConfig::addMachineSSAOptimization() {
  TargetPassConfig::addMachineSSAOptimization();

  // We want to fold operands after PeepholeOptimizer has run (or as part of
  // it), because it will eliminate extra copies making it easier to fold the
  // real source operand. We want to eliminate dead instructions after, so that
  // we see fewer uses of the copies. We then need to clean up the dead
  // instructions leftover after the operands are folded as well.
  //
  // XXX - Can we get away without running DeadMachineInstructionElim again?
  addPass(&SIFoldOperandsID);
  if (EnableDPPCombine)
    addPass(&GCNDPPCombineID);
  addPass(&SILoadStoreOptimizerID);
  if (isPassEnabled(EnableSDWAPeephole)) {
    addPass(&SIPeepholeSDWAID);
    addPass(&EarlyMachineLICMID);
    addPass(&MachineCSEID);
    addPass(&SIFoldOperandsID);
  }
  addPass(&DeadMachineInstructionElimID);
  addPass(createSIShrinkInstructionsPass());
}

bool GCNPassConfig::addILPOpts() {
  if (EnableEarlyIfConversion)
    addPass(&EarlyIfConverterID);

  TargetPassConfig::addILPOpts();
  return false;
}

bool GCNPassConfig::addInstSelector() {
  AMDGPUPassConfig::addInstSelector();
  addPass(&SIFixSGPRCopiesID);
  addPass(createSILowerI1CopiesPass());
  return false;
}

bool GCNPassConfig::addIRTranslator() {
  addPass(new IRTranslator(getOptLevel()));
  return false;
}

void GCNPassConfig::addPreLegalizeMachineIR() {
  bool IsOptNone = getOptLevel() == CodeGenOptLevel::None;
  addPass(createAMDGPUPreLegalizeCombiner(IsOptNone));
  addPass(new Localizer());
}

bool GCNPassConfig::addLegalizeMachineIR() {
  addPass(new Legalizer());
  return false;
}

void GCNPassConfig::addPreRegBankSelect() {
  bool IsOptNone = getOptLevel() == CodeGenOptLevel::None;
  addPass(createAMDGPUPostLegalizeCombiner(IsOptNone));
  addPass(createAMDGPUGlobalISelDivergenceLoweringPass());
}

bool GCNPassConfig::addRegBankSelect() {
  addPass(new AMDGPURegBankSelect());
  return false;
}

void GCNPassConfig::addPreGlobalInstructionSelect() {
  bool IsOptNone = getOptLevel() == CodeGenOptLevel::None;
  addPass(createAMDGPURegBankCombiner(IsOptNone));
}

bool GCNPassConfig::addGlobalInstructionSelect() {
  addPass(new InstructionSelect(getOptLevel()));
  return false;
}

void GCNPassConfig::addPreRegAlloc() {
  if (LateCFGStructurize) {
    addPass(createAMDGPUMachineCFGStructurizerPass());
  }
}

void GCNPassConfig::addFastRegAlloc() {
  // FIXME: We have to disable the verifier here because of PHIElimination +
  // TwoAddressInstructions disabling it.

  // This must be run immediately after phi elimination and before
  // TwoAddressInstructions, otherwise the processing of the tied operand of
  // SI_ELSE will introduce a copy of the tied operand source after the else.
  insertPass(&PHIEliminationID, &SILowerControlFlowID);

  insertPass(&TwoAddressInstructionPassID, &SIWholeQuadModeID);

  TargetPassConfig::addFastRegAlloc();
}

void GCNPassConfig::addOptimizedRegAlloc() {
  // Allow the scheduler to run before SIWholeQuadMode inserts exec manipulation
  // instructions that cause scheduling barriers.
  insertPass(&MachineSchedulerID, &SIWholeQuadModeID);

  if (OptExecMaskPreRA)
    insertPass(&MachineSchedulerID, &SIOptimizeExecMaskingPreRAID);

  if (EnableRewritePartialRegUses)
    insertPass(&RenameIndependentSubregsID, &GCNRewritePartialRegUsesID);

  if (isPassEnabled(EnablePreRAOptimizations))
    insertPass(&RenameIndependentSubregsID, &GCNPreRAOptimizationsID);

  // This is not an essential optimization and it has a noticeable impact on
  // compilation time, so we only enable it from O2.
  if (TM->getOptLevel() > CodeGenOptLevel::Less)
    insertPass(&MachineSchedulerID, &SIFormMemoryClausesID);

  // FIXME: when an instruction has a Killed operand, and the instruction is
  // inside a bundle, seems only the BUNDLE instruction appears as the Kills of
  // the register in LiveVariables, this would trigger a failure in verifier,
  // we should fix it and enable the verifier.
  if (OptVGPRLiveRange)
    insertPass(&LiveVariablesID, &SIOptimizeVGPRLiveRangeID);
  // This must be run immediately after phi elimination and before
  // TwoAddressInstructions, otherwise the processing of the tied operand of
  // SI_ELSE will introduce a copy of the tied operand source after the else.
  insertPass(&PHIEliminationID, &SILowerControlFlowID);

  if (EnableDCEInRA)
    insertPass(&DetectDeadLanesID, &DeadMachineInstructionElimID);

  TargetPassConfig::addOptimizedRegAlloc();
}

bool GCNPassConfig::addPreRewrite() {
  addPass(&SILowerWWMCopiesID);
  if (EnableRegReassign)
    addPass(&GCNNSAReassignID);
  return true;
}

FunctionPass *GCNPassConfig::createSGPRAllocPass(bool Optimized) {
  // Initialize the global default.
  llvm::call_once(InitializeDefaultSGPRRegisterAllocatorFlag,
                  initializeDefaultSGPRRegisterAllocatorOnce);

  RegisterRegAlloc::FunctionPassCtor Ctor = SGPRRegisterRegAlloc::getDefault();
  if (Ctor != useDefaultRegisterAllocator)
    return Ctor();

  if (Optimized)
    return createGreedyRegisterAllocator(onlyAllocateSGPRs);

  return createFastRegisterAllocator(onlyAllocateSGPRs, false);
}

FunctionPass *GCNPassConfig::createVGPRAllocPass(bool Optimized) {
  // Initialize the global default.
  llvm::call_once(InitializeDefaultVGPRRegisterAllocatorFlag,
                  initializeDefaultVGPRRegisterAllocatorOnce);

  RegisterRegAlloc::FunctionPassCtor Ctor = VGPRRegisterRegAlloc::getDefault();
  if (Ctor != useDefaultRegisterAllocator)
    return Ctor();

  if (Optimized)
    return createGreedyVGPRRegisterAllocator();

  return createFastVGPRRegisterAllocator();
}

FunctionPass *GCNPassConfig::createRegAllocPass(bool Optimized) {
  llvm_unreachable("should not be used");
}

static const char RegAllocOptNotSupportedMessage[] =
  "-regalloc not supported with amdgcn. Use -sgpr-regalloc and -vgpr-regalloc";

bool GCNPassConfig::addRegAssignAndRewriteFast() {
  if (!usingDefaultRegAlloc())
    report_fatal_error(RegAllocOptNotSupportedMessage);

  addPass(&GCNPreRALongBranchRegID);

  addPass(createSGPRAllocPass(false));

  // Equivalent of PEI for SGPRs.
  addPass(&SILowerSGPRSpillsID);
  addPass(&SIPreAllocateWWMRegsID);

  addPass(createVGPRAllocPass(false));

  addPass(&SILowerWWMCopiesID);
  return true;
}

bool GCNPassConfig::addRegAssignAndRewriteOptimized() {
  if (!usingDefaultRegAlloc())
    report_fatal_error(RegAllocOptNotSupportedMessage);

  addPass(&GCNPreRALongBranchRegID);

  addPass(createSGPRAllocPass(true));

  // Commit allocated register changes. This is mostly necessary because too
  // many things rely on the use lists of the physical registers, such as the
  // verifier. This is only necessary with allocators which use LiveIntervals,
  // since FastRegAlloc does the replacements itself.
  addPass(createVirtRegRewriter(false));

  // Equivalent of PEI for SGPRs.
  addPass(&SILowerSGPRSpillsID);
  addPass(&SIPreAllocateWWMRegsID);

  addPass(createVGPRAllocPass(true));

  addPreRewrite();
  addPass(&VirtRegRewriterID);

  addPass(&AMDGPUMarkLastScratchLoadID);

  return true;
}

void GCNPassConfig::addPostRegAlloc() {
  addPass(&SIFixVGPRCopiesID);
  if (getOptLevel() > CodeGenOptLevel::None)
    addPass(&SIOptimizeExecMaskingID);
  TargetPassConfig::addPostRegAlloc();
}

void GCNPassConfig::addPreSched2() {
  if (TM->getOptLevel() > CodeGenOptLevel::None)
    addPass(createSIShrinkInstructionsPass());
  addPass(&SIPostRABundlerID);
}

void GCNPassConfig::addPreEmitPass() {
  if (isPassEnabled(EnableVOPD, CodeGenOptLevel::Less))
    addPass(&GCNCreateVOPDID);
  addPass(createSIMemoryLegalizerPass());
  addPass(createSIInsertWaitcntsPass());

  addPass(createSIModeRegisterPass());

  if (getOptLevel() > CodeGenOptLevel::None)
    addPass(&SIInsertHardClausesID);

  addPass(&SILateBranchLoweringPassID);
  if (isPassEnabled(EnableSetWavePriority, CodeGenOptLevel::Less))
    addPass(createAMDGPUSetWavePriorityPass());
  if (getOptLevel() > CodeGenOptLevel::None)
    addPass(&SIPreEmitPeepholeID);
  // The hazard recognizer that runs as part of the post-ra scheduler does not
  // guarantee to be able handle all hazards correctly. This is because if there
  // are multiple scheduling regions in a basic block, the regions are scheduled
  // bottom up, so when we begin to schedule a region we don't know what
  // instructions were emitted directly before it.
  //
  // Here we add a stand-alone hazard recognizer pass which can handle all
  // cases.
  addPass(&PostRAHazardRecognizerID);

  if (isPassEnabled(EnableInsertSingleUseVDST, CodeGenOptLevel::Less))
    addPass(&AMDGPUInsertSingleUseVDSTID);

  if (isPassEnabled(EnableInsertDelayAlu, CodeGenOptLevel::Less))
    addPass(&AMDGPUInsertDelayAluID);

  addPass(&BranchRelaxationPassID);
}

TargetPassConfig *GCNTargetMachine::createPassConfig(PassManagerBase &PM) {
  return new GCNPassConfig(*this, PM);
}

void GCNTargetMachine::registerMachineRegisterInfoCallback(
    MachineFunction &MF) const {
  SIMachineFunctionInfo *MFI = MF.getInfo<SIMachineFunctionInfo>();
  MF.getRegInfo().addDelegate(MFI);
}

MachineFunctionInfo *GCNTargetMachine::createMachineFunctionInfo(
    BumpPtrAllocator &Allocator, const Function &F,
    const TargetSubtargetInfo *STI) const {
  return SIMachineFunctionInfo::create<SIMachineFunctionInfo>(
      Allocator, F, static_cast<const GCNSubtarget *>(STI));
}

yaml::MachineFunctionInfo *GCNTargetMachine::createDefaultFuncInfoYAML() const {
  return new yaml::SIMachineFunctionInfo();
}

yaml::MachineFunctionInfo *
GCNTargetMachine::convertFuncInfoToYAML(const MachineFunction &MF) const {
  const SIMachineFunctionInfo *MFI = MF.getInfo<SIMachineFunctionInfo>();
  return new yaml::SIMachineFunctionInfo(
      *MFI, *MF.getSubtarget<GCNSubtarget>().getRegisterInfo(), MF);
}

bool GCNTargetMachine::parseMachineFunctionInfo(
    const yaml::MachineFunctionInfo &MFI_, PerFunctionMIParsingState &PFS,
    SMDiagnostic &Error, SMRange &SourceRange) const {
  const yaml::SIMachineFunctionInfo &YamlMFI =
      static_cast<const yaml::SIMachineFunctionInfo &>(MFI_);
  MachineFunction &MF = PFS.MF;
  SIMachineFunctionInfo *MFI = MF.getInfo<SIMachineFunctionInfo>();
  const GCNSubtarget &ST = MF.getSubtarget<GCNSubtarget>();

  if (MFI->initializeBaseYamlFields(YamlMFI, MF, PFS, Error, SourceRange))
    return true;

  if (MFI->Occupancy == 0) {
    // Fixup the subtarget dependent default value.
    MFI->Occupancy = ST.computeOccupancy(MF.getFunction(), MFI->getLDSSize());
  }

  auto parseRegister = [&](const yaml::StringValue &RegName, Register &RegVal) {
    Register TempReg;
    if (parseNamedRegisterReference(PFS, TempReg, RegName.Value, Error)) {
      SourceRange = RegName.SourceRange;
      return true;
    }
    RegVal = TempReg;

    return false;
  };

  auto parseOptionalRegister = [&](const yaml::StringValue &RegName,
                                   Register &RegVal) {
    return !RegName.Value.empty() && parseRegister(RegName, RegVal);
  };

  if (parseOptionalRegister(YamlMFI.VGPRForAGPRCopy, MFI->VGPRForAGPRCopy))
    return true;

  if (parseOptionalRegister(YamlMFI.SGPRForEXECCopy, MFI->SGPRForEXECCopy))
    return true;

  if (parseOptionalRegister(YamlMFI.LongBranchReservedReg,
                            MFI->LongBranchReservedReg))
    return true;

  auto diagnoseRegisterClass = [&](const yaml::StringValue &RegName) {
    // Create a diagnostic for a the register string literal.
    const MemoryBuffer &Buffer =
        *PFS.SM->getMemoryBuffer(PFS.SM->getMainFileID());
    Error = SMDiagnostic(*PFS.SM, SMLoc(), Buffer.getBufferIdentifier(), 1,
                         RegName.Value.size(), SourceMgr::DK_Error,
                         "incorrect register class for field", RegName.Value,
                         std::nullopt, std::nullopt);
    SourceRange = RegName.SourceRange;
    return true;
  };

  if (parseRegister(YamlMFI.ScratchRSrcReg, MFI->ScratchRSrcReg) ||
      parseRegister(YamlMFI.FrameOffsetReg, MFI->FrameOffsetReg) ||
      parseRegister(YamlMFI.StackPtrOffsetReg, MFI->StackPtrOffsetReg))
    return true;

  if (MFI->ScratchRSrcReg != AMDGPU::PRIVATE_RSRC_REG &&
      !AMDGPU::SGPR_128RegClass.contains(MFI->ScratchRSrcReg)) {
    return diagnoseRegisterClass(YamlMFI.ScratchRSrcReg);
  }

  if (MFI->FrameOffsetReg != AMDGPU::FP_REG &&
      !AMDGPU::SGPR_32RegClass.contains(MFI->FrameOffsetReg)) {
    return diagnoseRegisterClass(YamlMFI.FrameOffsetReg);
  }

  if (MFI->StackPtrOffsetReg != AMDGPU::SP_REG &&
      !AMDGPU::SGPR_32RegClass.contains(MFI->StackPtrOffsetReg)) {
    return diagnoseRegisterClass(YamlMFI.StackPtrOffsetReg);
  }

  for (const auto &YamlReg : YamlMFI.WWMReservedRegs) {
    Register ParsedReg;
    if (parseRegister(YamlReg, ParsedReg))
      return true;

    MFI->reserveWWMRegister(ParsedReg);
  }

  auto parseAndCheckArgument = [&](const std::optional<yaml::SIArgument> &A,
                                   const TargetRegisterClass &RC,
                                   ArgDescriptor &Arg, unsigned UserSGPRs,
                                   unsigned SystemSGPRs) {
    // Skip parsing if it's not present.
    if (!A)
      return false;

    if (A->IsRegister) {
      Register Reg;
      if (parseNamedRegisterReference(PFS, Reg, A->RegisterName.Value, Error)) {
        SourceRange = A->RegisterName.SourceRange;
        return true;
      }
      if (!RC.contains(Reg))
        return diagnoseRegisterClass(A->RegisterName);
      Arg = ArgDescriptor::createRegister(Reg);
    } else
      Arg = ArgDescriptor::createStack(A->StackOffset);
    // Check and apply the optional mask.
    if (A->Mask)
      Arg = ArgDescriptor::createArg(Arg, *A->Mask);

    MFI->NumUserSGPRs += UserSGPRs;
    MFI->NumSystemSGPRs += SystemSGPRs;
    return false;
  };

  if (YamlMFI.ArgInfo &&
      (parseAndCheckArgument(YamlMFI.ArgInfo->PrivateSegmentBuffer,
                             AMDGPU::SGPR_128RegClass,
                             MFI->ArgInfo.PrivateSegmentBuffer, 4, 0) ||
       parseAndCheckArgument(YamlMFI.ArgInfo->DispatchPtr,
                             AMDGPU::SReg_64RegClass, MFI->ArgInfo.DispatchPtr,
                             2, 0) ||
       parseAndCheckArgument(YamlMFI.ArgInfo->QueuePtr, AMDGPU::SReg_64RegClass,
                             MFI->ArgInfo.QueuePtr, 2, 0) ||
       parseAndCheckArgument(YamlMFI.ArgInfo->KernargSegmentPtr,
                             AMDGPU::SReg_64RegClass,
                             MFI->ArgInfo.KernargSegmentPtr, 2, 0) ||
       parseAndCheckArgument(YamlMFI.ArgInfo->DispatchID,
                             AMDGPU::SReg_64RegClass, MFI->ArgInfo.DispatchID,
                             2, 0) ||
       parseAndCheckArgument(YamlMFI.ArgInfo->FlatScratchInit,
                             AMDGPU::SReg_64RegClass,
                             MFI->ArgInfo.FlatScratchInit, 2, 0) ||
       parseAndCheckArgument(YamlMFI.ArgInfo->PrivateSegmentSize,
                             AMDGPU::SGPR_32RegClass,
                             MFI->ArgInfo.PrivateSegmentSize, 0, 0) ||
       parseAndCheckArgument(YamlMFI.ArgInfo->LDSKernelId,
                             AMDGPU::SGPR_32RegClass,
                             MFI->ArgInfo.LDSKernelId, 0, 1) ||
       parseAndCheckArgument(YamlMFI.ArgInfo->WorkGroupIDX,
                             AMDGPU::SGPR_32RegClass, MFI->ArgInfo.WorkGroupIDX,
                             0, 1) ||
       parseAndCheckArgument(YamlMFI.ArgInfo->WorkGroupIDY,
                             AMDGPU::SGPR_32RegClass, MFI->ArgInfo.WorkGroupIDY,
                             0, 1) ||
       parseAndCheckArgument(YamlMFI.ArgInfo->WorkGroupIDZ,
                             AMDGPU::SGPR_32RegClass, MFI->ArgInfo.WorkGroupIDZ,
                             0, 1) ||
       parseAndCheckArgument(YamlMFI.ArgInfo->WorkGroupInfo,
                             AMDGPU::SGPR_32RegClass,
                             MFI->ArgInfo.WorkGroupInfo, 0, 1) ||
       parseAndCheckArgument(YamlMFI.ArgInfo->PrivateSegmentWaveByteOffset,
                             AMDGPU::SGPR_32RegClass,
                             MFI->ArgInfo.PrivateSegmentWaveByteOffset, 0, 1) ||
       parseAndCheckArgument(YamlMFI.ArgInfo->ImplicitArgPtr,
                             AMDGPU::SReg_64RegClass,
                             MFI->ArgInfo.ImplicitArgPtr, 0, 0) ||
       parseAndCheckArgument(YamlMFI.ArgInfo->ImplicitBufferPtr,
                             AMDGPU::SReg_64RegClass,
                             MFI->ArgInfo.ImplicitBufferPtr, 2, 0) ||
       parseAndCheckArgument(YamlMFI.ArgInfo->WorkItemIDX,
                             AMDGPU::VGPR_32RegClass,
                             MFI->ArgInfo.WorkItemIDX, 0, 0) ||
       parseAndCheckArgument(YamlMFI.ArgInfo->WorkItemIDY,
                             AMDGPU::VGPR_32RegClass,
                             MFI->ArgInfo.WorkItemIDY, 0, 0) ||
       parseAndCheckArgument(YamlMFI.ArgInfo->WorkItemIDZ,
                             AMDGPU::VGPR_32RegClass,
                             MFI->ArgInfo.WorkItemIDZ, 0, 0)))
    return true;

  if (ST.hasIEEEMode())
    MFI->Mode.IEEE = YamlMFI.Mode.IEEE;
  if (ST.hasDX10ClampMode())
    MFI->Mode.DX10Clamp = YamlMFI.Mode.DX10Clamp;

  // FIXME: Move proper support for denormal-fp-math into base MachineFunction
  MFI->Mode.FP32Denormals.Input = YamlMFI.Mode.FP32InputDenormals
                                      ? DenormalMode::IEEE
                                      : DenormalMode::PreserveSign;
  MFI->Mode.FP32Denormals.Output = YamlMFI.Mode.FP32OutputDenormals
                                       ? DenormalMode::IEEE
                                       : DenormalMode::PreserveSign;

  MFI->Mode.FP64FP16Denormals.Input = YamlMFI.Mode.FP64FP16InputDenormals
                                          ? DenormalMode::IEEE
                                          : DenormalMode::PreserveSign;
  MFI->Mode.FP64FP16Denormals.Output = YamlMFI.Mode.FP64FP16OutputDenormals
                                           ? DenormalMode::IEEE
                                           : DenormalMode::PreserveSign;

  return false;
}<|MERGE_RESOLUTION|>--- conflicted
+++ resolved
@@ -663,13 +663,7 @@
   PB.registerPipelineStartEPCallback(
       [](ModulePassManager &PM, OptimizationLevel Level) {
         FunctionPassManager FPM;
-<<<<<<< HEAD
         FPM.addPass(AMDGPUOclcReflectPass());
-        FPM.addPass(AMDGPUUseNativeCallsPass());
-        if (EnableLibCallSimplify && Level != OptimizationLevel::O0)
-          FPM.addPass(AMDGPUSimplifyLibCallsPass());
-=======
->>>>>>> 719207db
         PM.addPass(createModuleToFunctionPassAdaptor(std::move(FPM)));
         if (EnableHipStdPar)
           PM.addPass(HipStdParAcceleratorCodeSelectionPass());
