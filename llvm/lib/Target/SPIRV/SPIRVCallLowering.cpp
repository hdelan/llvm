--- conflicted
+++ resolved
@@ -371,11 +371,7 @@
   }
 
   auto MRI = MIRBuilder.getMRI();
-<<<<<<< HEAD
-  Register FuncVReg = MRI->createGenericVirtualRegister(LLT::scalar(32));
-=======
   Register FuncVReg = MRI->createGenericVirtualRegister(LLT::scalar(64));
->>>>>>> 1d22c955
   MRI->setRegClass(FuncVReg, &SPIRV::iIDRegClass);
   if (F.isDeclaration())
     GR->add(&F, &MIRBuilder.getMF(), FuncVReg);
@@ -407,13 +403,9 @@
   int i = 0;
   for (const auto &Arg : F.args()) {
     assert(VRegs[i].size() == 1 && "Formal arg has multiple vregs");
-<<<<<<< HEAD
-    MRI->setRegClass(VRegs[i][0], &SPIRV::iIDRegClass);
-=======
     Register ArgReg = VRegs[i][0];
     MRI->setRegClass(ArgReg, GR->getRegClass(ArgTypeVRegs[i]));
     MRI->setType(ArgReg, GR->getRegType(ArgTypeVRegs[i]));
->>>>>>> 1d22c955
     MIRBuilder.buildInstr(SPIRV::OpFunctionParameter)
         .addDef(ArgReg)
         .addUse(GR->getSPIRVTypeID(ArgTypeVRegs[i]));
@@ -574,11 +566,7 @@
     for (const Argument &Arg : CF->args()) {
       if (MIRBuilder.getDataLayout().getTypeStoreSize(Arg.getType()).isZero())
         continue; // Don't handle zero sized types.
-<<<<<<< HEAD
-      Register Reg = MRI->createGenericVirtualRegister(LLT::scalar(32));
-=======
       Register Reg = MRI->createGenericVirtualRegister(LLT::scalar(64));
->>>>>>> 1d22c955
       MRI->setRegClass(Reg, &SPIRV::iIDRegClass);
       ToInsert.push_back({Reg});
       VRegArgs.push_back(ToInsert.back());
