--- conflicted
+++ resolved
@@ -790,11 +790,7 @@
 class ATOMIC_NOFETCH<BPFWidthModifer SizeOp, string OpType, RegisterClass RegTp,
                      BPFArithOp Opc, string Opstr>
     : TYPE_LD_ST<BPF_ATOMIC.Value, SizeOp.Value,
-<<<<<<< HEAD
-                 (outs GPR:$dst),
-=======
                  (outs RegTp:$dst),
->>>>>>> 4b409fa5
                  (ins MEMri:$addr, RegTp:$val),
                  "lock *(" #OpType# " *)($addr) " #Opstr# "= $val",
                  []> {
