--- conflicted
+++ resolved
@@ -786,26 +786,6 @@
   def : Pat<(i64 (extloadi32 ADDRri:$src)), (i64 (LDW ADDRri:$src))>;
 }
 
-<<<<<<< HEAD
-// Atomic XADD for BPFNoALU32
-class XADD<BPFWidthModifer SizeOp, string OpcodeStr>
-    : TYPE_LD_ST<BPF_ATOMIC.Value, SizeOp.Value,
-                 (outs GPR:$dst),
-                 (ins MEMri:$addr, GPR:$val),
-                 "lock *("#OpcodeStr#" *)($addr) += $val",
-                 []> {
-  bits<4> dst;
-  bits<20> addr;
-
-  let Inst{51-48} = addr{19-16}; // base reg
-  let Inst{55-52} = dst;
-  let Inst{47-32} = addr{15-0}; // offset
-  let Inst{7-4} = BPF_ADD.Value;
-  let BPFClass = BPF_STX;
-}
-
-=======
->>>>>>> 1d22c955
 // Atomic add, and, or, xor
 class ATOMIC_NOFETCH<BPFWidthModifer SizeOp, string OpType, RegisterClass RegTp,
                      BPFArithOp Opc, string Opstr>
@@ -883,13 +863,6 @@
 }
 
 let Constraints = "$dst = $val" in {
-  let Predicates = [BPFNoALU32] in {
-    def XADDW : XADD<BPF_W, "u32">;
-    def XFADDW : XFALU64<BPF_W, BPF_ADD, "u32", "add", atomic_load_add_i32>;
-  }
-}
-
-let Constraints = "$dst = $val" in {
   let Predicates = [BPFHasALU32], DecoderNamespace = "BPFALU32" in {
     def XFADDW32 : XFALU32<BPF_W, BPF_ADD, "u32", "add", atomic_load_add_i32>;
     def XFANDW32 : XFALU32<BPF_W, BPF_AND, "u32", "and", atomic_load_and_i32>;
