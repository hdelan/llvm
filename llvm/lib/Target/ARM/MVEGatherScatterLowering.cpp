//===- MVEGatherScatterLowering.cpp - Gather/Scatter lowering -------------===//
//
// Part of the LLVM Project, under the Apache License v2.0 with LLVM Exceptions.
// See https://llvm.org/LICENSE.txt for license information.
// SPDX-License-Identifier: Apache-2.0 WITH LLVM-exception
//
//===----------------------------------------------------------------------===//
//
/// This pass custom lowers llvm.gather and llvm.scatter instructions to
/// arm.mve.gather and arm.mve.scatter intrinsics, optimising the code to
/// produce a better final result as we go.
//
//===----------------------------------------------------------------------===//

#include "ARM.h"
#include "ARMBaseInstrInfo.h"
#include "ARMSubtarget.h"
#include "llvm/Analysis/LoopInfo.h"
#include "llvm/Analysis/TargetTransformInfo.h"
#include "llvm/CodeGen/TargetLowering.h"
#include "llvm/CodeGen/TargetPassConfig.h"
#include "llvm/CodeGen/TargetSubtargetInfo.h"
#include "llvm/InitializePasses.h"
#include "llvm/IR/BasicBlock.h"
#include "llvm/IR/Constant.h"
#include "llvm/IR/Constants.h"
#include "llvm/IR/DerivedTypes.h"
#include "llvm/IR/Function.h"
#include "llvm/IR/InstrTypes.h"
#include "llvm/IR/Instruction.h"
#include "llvm/IR/Instructions.h"
#include "llvm/IR/IntrinsicInst.h"
#include "llvm/IR/Intrinsics.h"
#include "llvm/IR/IntrinsicsARM.h"
#include "llvm/IR/IRBuilder.h"
#include "llvm/IR/PatternMatch.h"
#include "llvm/IR/Type.h"
#include "llvm/IR/Value.h"
#include "llvm/Pass.h"
#include "llvm/Support/Casting.h"
#include "llvm/Transforms/Utils/Local.h"
#include <algorithm>
#include <cassert>

using namespace llvm;

#define DEBUG_TYPE "mve-gather-scatter-lowering"

cl::opt<bool> EnableMaskedGatherScatters(
    "enable-arm-maskedgatscat", cl::Hidden, cl::init(false),
    cl::desc("Enable the generation of masked gathers and scatters"));

namespace {

class MVEGatherScatterLowering : public FunctionPass {
public:
  static char ID; // Pass identification, replacement for typeid

  explicit MVEGatherScatterLowering() : FunctionPass(ID) {
    initializeMVEGatherScatterLoweringPass(*PassRegistry::getPassRegistry());
  }

  bool runOnFunction(Function &F) override;

  StringRef getPassName() const override {
    return "MVE gather/scatter lowering";
  }

  void getAnalysisUsage(AnalysisUsage &AU) const override {
    AU.setPreservesCFG();
    AU.addRequired<TargetPassConfig>();
    AU.addRequired<LoopInfoWrapperPass>();
    FunctionPass::getAnalysisUsage(AU);
  }

private:
  LoopInfo *LI = nullptr;

  // Check this is a valid gather with correct alignment
  bool isLegalTypeAndAlignment(unsigned NumElements, unsigned ElemSize,
                               unsigned Alignment);
  // Check whether Ptr is hidden behind a bitcast and look through it
  void lookThroughBitcast(Value *&Ptr);
  // Check for a getelementptr and deduce base and offsets from it, on success
  // returning the base directly and the offsets indirectly using the Offsets
  // argument
  Value *checkGEP(Value *&Offsets, Type *Ty, GetElementPtrInst *GEP,
                  IRBuilder<> &Builder);
  // Compute the scale of this gather/scatter instruction
  int computeScale(unsigned GEPElemSize, unsigned MemoryElemSize);
  // If the value is a constant, or derived from constants via additions
  // and multilications, return its numeric value
  Optional<int64_t> getIfConst(const Value *V);
  // If Inst is an add instruction, check whether one summand is a
  // constant. If so, scale this constant and return it together with
  // the other summand.
  std::pair<Value *, int64_t> getVarAndConst(Value *Inst, int TypeScale);

  Value *lowerGather(IntrinsicInst *I);
  // Create a gather from a base + vector of offsets
  Value *tryCreateMaskedGatherOffset(IntrinsicInst *I, Value *Ptr,
                                     Instruction *&Root, IRBuilder<> &Builder);
  // Create a gather from a vector of pointers
  Value *tryCreateMaskedGatherBase(IntrinsicInst *I, Value *Ptr,
                                   IRBuilder<> &Builder, int64_t Increment = 0);
  // Create an incrementing gather from a vector of pointers
  Value *tryCreateMaskedGatherBaseWB(IntrinsicInst *I, Value *Ptr,
                                     IRBuilder<> &Builder,
                                     int64_t Increment = 0);

  Value *lowerScatter(IntrinsicInst *I);
  // Create a scatter to a base + vector of offsets
  Value *tryCreateMaskedScatterOffset(IntrinsicInst *I, Value *Offsets,
                                      IRBuilder<> &Builder);
  // Create a scatter to a vector of pointers
  Value *tryCreateMaskedScatterBase(IntrinsicInst *I, Value *Ptr,
                                    IRBuilder<> &Builder,
                                    int64_t Increment = 0);
  // Create an incrementing scatter from a vector of pointers
  Value *tryCreateMaskedScatterBaseWB(IntrinsicInst *I, Value *Ptr,
                                      IRBuilder<> &Builder,
                                      int64_t Increment = 0);

  // QI gathers and scatters can increment their offsets on their own if
  // the increment is a constant value (digit)
  Value *tryCreateIncrementingGatScat(IntrinsicInst *I, Value *BasePtr,
                                      Value *Ptr, GetElementPtrInst *GEP,
                                      IRBuilder<> &Builder);
  // QI gathers/scatters can increment their offsets on their own if the
  // increment is a constant value (digit) - this creates a writeback QI
  // gather/scatter
  Value *tryCreateIncrementingWBGatScat(IntrinsicInst *I, Value *BasePtr,
                                        Value *Ptr, unsigned TypeScale,
                                        IRBuilder<> &Builder);
  // Check whether these offsets could be moved out of the loop they're in
  bool optimiseOffsets(Value *Offsets, BasicBlock *BB, LoopInfo *LI);
  // Pushes the given add out of the loop
  void pushOutAdd(PHINode *&Phi, Value *OffsSecondOperand, unsigned StartIndex);
  // Pushes the given mul out of the loop
  void pushOutMul(PHINode *&Phi, Value *IncrementPerRound,
                  Value *OffsSecondOperand, unsigned LoopIncrement,
                  IRBuilder<> &Builder);
};

} // end anonymous namespace

char MVEGatherScatterLowering::ID = 0;

INITIALIZE_PASS(MVEGatherScatterLowering, DEBUG_TYPE,
                "MVE gather/scattering lowering pass", false, false)

Pass *llvm::createMVEGatherScatterLoweringPass() {
  return new MVEGatherScatterLowering();
}

bool MVEGatherScatterLowering::isLegalTypeAndAlignment(unsigned NumElements,
                                                       unsigned ElemSize,
                                                       unsigned Alignment) {
  if (((NumElements == 4 &&
        (ElemSize == 32 || ElemSize == 16 || ElemSize == 8)) ||
       (NumElements == 8 && (ElemSize == 16 || ElemSize == 8)) ||
       (NumElements == 16 && ElemSize == 8)) &&
      ElemSize / 8 <= Alignment)
    return true;
  LLVM_DEBUG(dbgs() << "masked gathers/scatters: instruction does not have "
                    << "valid alignment or vector type \n");
  return false;
}

Value *MVEGatherScatterLowering::checkGEP(Value *&Offsets, Type *Ty,
                                          GetElementPtrInst *GEP,
                                          IRBuilder<> &Builder) {
  if (!GEP) {
    LLVM_DEBUG(
        dbgs() << "masked gathers/scatters: no getelementpointer found\n");
    return nullptr;
  }
  LLVM_DEBUG(dbgs() << "masked gathers/scatters: getelementpointer found."
                    << " Looking at intrinsic for base + vector of offsets\n");
  Value *GEPPtr = GEP->getPointerOperand();
  if (GEPPtr->getType()->isVectorTy()) {
    return nullptr;
  }
  if (GEP->getNumOperands() != 2) {
    LLVM_DEBUG(dbgs() << "masked gathers/scatters: getelementptr with too many"
                      << " operands. Expanding.\n");
    return nullptr;
  }
  Offsets = GEP->getOperand(1);
  // Paranoid check whether the number of parallel lanes is the same
  assert(cast<FixedVectorType>(Ty)->getNumElements() ==
         cast<FixedVectorType>(Offsets->getType())->getNumElements());
  // Only <N x i32> offsets can be integrated into an arm gather, any smaller
  // type would have to be sign extended by the gep - and arm gathers can only
  // zero extend. Additionally, the offsets do have to originate from a zext of
  // a vector with element types smaller or equal the type of the gather we're
  // looking at
  if (Offsets->getType()->getScalarSizeInBits() != 32)
    return nullptr;
  if (ZExtInst *ZextOffs = dyn_cast<ZExtInst>(Offsets))
    Offsets = ZextOffs->getOperand(0);
  else if (!(cast<FixedVectorType>(Offsets->getType())->getNumElements() == 4 &&
             Offsets->getType()->getScalarSizeInBits() == 32))
    return nullptr;

  if (Ty != Offsets->getType()) {
    if ((Ty->getScalarSizeInBits() <
         Offsets->getType()->getScalarSizeInBits())) {
      LLVM_DEBUG(dbgs() << "masked gathers/scatters: no correct offset type."
                        << " Can't create intrinsic.\n");
      return nullptr;
    } else {
      Offsets = Builder.CreateZExt(
          Offsets, VectorType::getInteger(cast<VectorType>(Ty)));
    }
  }
  // If none of the checks failed, return the gep's base pointer
  LLVM_DEBUG(dbgs() << "masked gathers/scatters: found correct offsets\n");
  return GEPPtr;
}

void MVEGatherScatterLowering::lookThroughBitcast(Value *&Ptr) {
  // Look through bitcast instruction if #elements is the same
  if (auto *BitCast = dyn_cast<BitCastInst>(Ptr)) {
    auto *BCTy = cast<FixedVectorType>(BitCast->getType());
    auto *BCSrcTy = cast<FixedVectorType>(BitCast->getOperand(0)->getType());
    if (BCTy->getNumElements() == BCSrcTy->getNumElements()) {
      LLVM_DEBUG(
          dbgs() << "masked gathers/scatters: looking through bitcast\n");
      Ptr = BitCast->getOperand(0);
    }
  }
}

int MVEGatherScatterLowering::computeScale(unsigned GEPElemSize,
                                           unsigned MemoryElemSize) {
  // This can be a 32bit load/store scaled by 4, a 16bit load/store scaled by 2,
  // or a 8bit, 16bit or 32bit load/store scaled by 1
  if (GEPElemSize == 32 && MemoryElemSize == 32)
    return 2;
  else if (GEPElemSize == 16 && MemoryElemSize == 16)
    return 1;
  else if (GEPElemSize == 8)
    return 0;
  LLVM_DEBUG(dbgs() << "masked gathers/scatters: incorrect scale. Can't "
                    << "create intrinsic\n");
  return -1;
}

Optional<int64_t> MVEGatherScatterLowering::getIfConst(const Value *V) {
  const Constant *C = dyn_cast<Constant>(V);
  if (C != nullptr)
    return Optional<int64_t>{C->getUniqueInteger().getSExtValue()};
  if (!isa<Instruction>(V))
    return Optional<int64_t>{};

  const Instruction *I = cast<Instruction>(V);
  if (I->getOpcode() == Instruction::Add ||
              I->getOpcode() == Instruction::Mul) {
    Optional<int64_t> Op0 = getIfConst(I->getOperand(0));
    Optional<int64_t> Op1 = getIfConst(I->getOperand(1));
    if (!Op0 || !Op1)
      return Optional<int64_t>{};
    if (I->getOpcode() == Instruction::Add)
      return Optional<int64_t>{Op0.getValue() + Op1.getValue()};
    if (I->getOpcode() == Instruction::Mul)
      return Optional<int64_t>{Op0.getValue() * Op1.getValue()};
  }
  return Optional<int64_t>{};
}

std::pair<Value *, int64_t>
MVEGatherScatterLowering::getVarAndConst(Value *Inst, int TypeScale) {
  std::pair<Value *, int64_t> ReturnFalse =
      std::pair<Value *, int64_t>(nullptr, 0);
  // At this point, the instruction we're looking at must be an add or we
  // bail out
  Instruction *Add = dyn_cast<Instruction>(Inst);
  if (Add == nullptr || Add->getOpcode() != Instruction::Add)
    return ReturnFalse;

  Value *Summand;
  Optional<int64_t> Const;
  // Find out which operand the value that is increased is
  if ((Const = getIfConst(Add->getOperand(0))))
    Summand = Add->getOperand(1);
  else if ((Const = getIfConst(Add->getOperand(1))))
    Summand = Add->getOperand(0);
  else
    return ReturnFalse;

  // Check that the constant is small enough for an incrementing gather
  int64_t Immediate = Const.getValue() << TypeScale;
  if (Immediate > 512 || Immediate < -512 || Immediate % 4 != 0)
    return ReturnFalse;

  return std::pair<Value *, int64_t>(Summand, Immediate);
}

Value *MVEGatherScatterLowering::lowerGather(IntrinsicInst *I) {
  using namespace PatternMatch;
  LLVM_DEBUG(dbgs() << "masked gathers: checking transform preconditions\n");

  // @llvm.masked.gather.*(Ptrs, alignment, Mask, Src0)
  // Attempt to turn the masked gather in I into a MVE intrinsic
  // Potentially optimising the addressing modes as we do so.
  auto *Ty = cast<FixedVectorType>(I->getType());
  Value *Ptr = I->getArgOperand(0);
  unsigned Alignment = cast<ConstantInt>(I->getArgOperand(1))->getZExtValue();
  Value *Mask = I->getArgOperand(2);
  Value *PassThru = I->getArgOperand(3);

  if (!isLegalTypeAndAlignment(Ty->getNumElements(), Ty->getScalarSizeInBits(),
                               Alignment))
    return nullptr;
  lookThroughBitcast(Ptr);
  assert(Ptr->getType()->isVectorTy() && "Unexpected pointer type");

  IRBuilder<> Builder(I->getContext());
  Builder.SetInsertPoint(I);
  Builder.SetCurrentDebugLocation(I->getDebugLoc());

  Instruction *Root = I;
  Value *Load = tryCreateMaskedGatherOffset(I, Ptr, Root, Builder);
  if (!Load)
    Load = tryCreateMaskedGatherBase(I, Ptr, Builder);
  if (!Load)
    return nullptr;

  if (!isa<UndefValue>(PassThru) && !match(PassThru, m_Zero())) {
    LLVM_DEBUG(dbgs() << "masked gathers: found non-trivial passthru - "
                      << "creating select\n");
    Load = Builder.CreateSelect(Mask, Load, PassThru);
  }

  Root->replaceAllUsesWith(Load);
  Root->eraseFromParent();
  if (Root != I)
    // If this was an extending gather, we need to get rid of the sext/zext
    // sext/zext as well as of the gather itself
    I->eraseFromParent();

  LLVM_DEBUG(dbgs() << "masked gathers: successfully built masked gather\n");
  return Load;
}

Value *MVEGatherScatterLowering::tryCreateMaskedGatherBase(IntrinsicInst *I,
                                                           Value *Ptr,
                                                           IRBuilder<> &Builder,
                                                           int64_t Increment) {
  using namespace PatternMatch;
  auto *Ty = cast<FixedVectorType>(I->getType());
  LLVM_DEBUG(dbgs() << "masked gathers: loading from vector of pointers\n");
  if (Ty->getNumElements() != 4 || Ty->getScalarSizeInBits() != 32)
    // Can't build an intrinsic for this
    return nullptr;
  Value *Mask = I->getArgOperand(2);
  if (match(Mask, m_One()))
    return Builder.CreateIntrinsic(Intrinsic::arm_mve_vldr_gather_base,
                                   {Ty, Ptr->getType()},
                                   {Ptr, Builder.getInt32(Increment)});
  else
    return Builder.CreateIntrinsic(
        Intrinsic::arm_mve_vldr_gather_base_predicated,
        {Ty, Ptr->getType(), Mask->getType()},
        {Ptr, Builder.getInt32(Increment), Mask});
}

Value *MVEGatherScatterLowering::tryCreateMaskedGatherBaseWB(
    IntrinsicInst *I, Value *Ptr, IRBuilder<> &Builder, int64_t Increment) {
  using namespace PatternMatch;
  auto *Ty = cast<FixedVectorType>(I->getType());
  LLVM_DEBUG(
      dbgs()
      << "masked gathers: loading from vector of pointers with writeback\n");
  if (Ty->getNumElements() != 4 || Ty->getScalarSizeInBits() != 32)
    // Can't build an intrinsic for this
    return nullptr;
  Value *Mask = I->getArgOperand(2);
  if (match(Mask, m_One()))
    return Builder.CreateIntrinsic(Intrinsic::arm_mve_vldr_gather_base_wb,
                                   {Ty, Ptr->getType()},
                                   {Ptr, Builder.getInt32(Increment)});
  else
    return Builder.CreateIntrinsic(
        Intrinsic::arm_mve_vldr_gather_base_wb_predicated,
        {Ty, Ptr->getType(), Mask->getType()},
        {Ptr, Builder.getInt32(Increment), Mask});
}

Value *MVEGatherScatterLowering::tryCreateMaskedGatherOffset(
    IntrinsicInst *I, Value *Ptr, Instruction *&Root, IRBuilder<> &Builder) {
  using namespace PatternMatch;

  Type *OriginalTy = I->getType();
  Type *ResultTy = OriginalTy;

  unsigned Unsigned = 1;
  // The size of the gather was already checked in isLegalTypeAndAlignment;
  // if it was not a full vector width an appropriate extend should follow.
  auto *Extend = Root;
  if (OriginalTy->getPrimitiveSizeInBits() < 128) {
    // Only transform gathers with exactly one use
    if (!I->hasOneUse())
      return nullptr;

    // The correct root to replace is not the CallInst itself, but the
    // instruction which extends it
    Extend = cast<Instruction>(*I->users().begin());
    if (isa<SExtInst>(Extend)) {
      Unsigned = 0;
    } else if (!isa<ZExtInst>(Extend)) {
      LLVM_DEBUG(dbgs() << "masked gathers: extend needed but not provided. "
                        << "Expanding\n");
      return nullptr;
    }
    LLVM_DEBUG(dbgs() << "masked gathers: found an extending gather\n");
    ResultTy = Extend->getType();
    // The final size of the gather must be a full vector width
    if (ResultTy->getPrimitiveSizeInBits() != 128) {
      LLVM_DEBUG(dbgs() << "masked gathers: extending from the wrong type. "
                        << "Expanding\n");
      return nullptr;
    }
  }

  GetElementPtrInst *GEP = dyn_cast<GetElementPtrInst>(Ptr);
  Value *Offsets;
  Value *BasePtr = checkGEP(Offsets, ResultTy, GEP, Builder);
  if (!BasePtr)
    return nullptr;
  // Check whether the offset is a constant increment that could be merged into
  // a QI gather
  Value *Load = tryCreateIncrementingGatScat(I, BasePtr, Offsets, GEP, Builder);
  if (Load)
    return Load;

  int Scale = computeScale(
      BasePtr->getType()->getPointerElementType()->getPrimitiveSizeInBits(),
      OriginalTy->getScalarSizeInBits());
  if (Scale == -1)
    return nullptr;
  Root = Extend;

  Value *Mask = I->getArgOperand(2);
  if (!match(Mask, m_One()))
    return Builder.CreateIntrinsic(
        Intrinsic::arm_mve_vldr_gather_offset_predicated,
        {ResultTy, BasePtr->getType(), Offsets->getType(), Mask->getType()},
        {BasePtr, Offsets, Builder.getInt32(OriginalTy->getScalarSizeInBits()),
         Builder.getInt32(Scale), Builder.getInt32(Unsigned), Mask});
  else
    return Builder.CreateIntrinsic(
        Intrinsic::arm_mve_vldr_gather_offset,
        {ResultTy, BasePtr->getType(), Offsets->getType()},
        {BasePtr, Offsets, Builder.getInt32(OriginalTy->getScalarSizeInBits()),
         Builder.getInt32(Scale), Builder.getInt32(Unsigned)});
}

Value *MVEGatherScatterLowering::lowerScatter(IntrinsicInst *I) {
  using namespace PatternMatch;
  LLVM_DEBUG(dbgs() << "masked scatters: checking transform preconditions\n");

  // @llvm.masked.scatter.*(data, ptrs, alignment, mask)
  // Attempt to turn the masked scatter in I into a MVE intrinsic
  // Potentially optimising the addressing modes as we do so.
  Value *Input = I->getArgOperand(0);
  Value *Ptr = I->getArgOperand(1);
  unsigned Alignment = cast<ConstantInt>(I->getArgOperand(2))->getZExtValue();
<<<<<<< HEAD
  auto *Ty = cast<VectorType>(Input->getType());
=======
  auto *Ty = cast<FixedVectorType>(Input->getType());
>>>>>>> 7685c6b8

  if (!isLegalTypeAndAlignment(Ty->getNumElements(), Ty->getScalarSizeInBits(),
                               Alignment))
    return nullptr;

  lookThroughBitcast(Ptr);
  assert(Ptr->getType()->isVectorTy() && "Unexpected pointer type");

  IRBuilder<> Builder(I->getContext());
  Builder.SetInsertPoint(I);
  Builder.SetCurrentDebugLocation(I->getDebugLoc());

  Value *Store = tryCreateMaskedScatterOffset(I, Ptr, Builder);
  if (!Store)
    Store = tryCreateMaskedScatterBase(I, Ptr, Builder);
  if (!Store)
    return nullptr;

  LLVM_DEBUG(dbgs() << "masked scatters: successfully built masked scatter\n");
  I->eraseFromParent();
  return Store;
}

Value *MVEGatherScatterLowering::tryCreateMaskedScatterBase(
    IntrinsicInst *I, Value *Ptr, IRBuilder<> &Builder, int64_t Increment) {
  using namespace PatternMatch;
  Value *Input = I->getArgOperand(0);
  auto *Ty = cast<VectorType>(Input->getType());
  // Only QR variants allow truncating
  if (!(Ty->getNumElements() == 4 && Ty->getScalarSizeInBits() == 32)) {
    // Can't build an intrinsic for this
    return nullptr;
  }
  Value *Mask = I->getArgOperand(3);
  //  int_arm_mve_vstr_scatter_base(_predicated) addr, offset, data(, mask)
  LLVM_DEBUG(dbgs() << "masked scatters: storing to a vector of pointers\n");
  if (match(Mask, m_One()))
    return Builder.CreateIntrinsic(Intrinsic::arm_mve_vstr_scatter_base,
                                   {Ptr->getType(), Input->getType()},
                                   {Ptr, Builder.getInt32(Increment), Input});
  else
    return Builder.CreateIntrinsic(
        Intrinsic::arm_mve_vstr_scatter_base_predicated,
        {Ptr->getType(), Input->getType(), Mask->getType()},
        {Ptr, Builder.getInt32(Increment), Input, Mask});
}

Value *MVEGatherScatterLowering::tryCreateMaskedScatterBaseWB(
    IntrinsicInst *I, Value *Ptr, IRBuilder<> &Builder, int64_t Increment) {
  using namespace PatternMatch;
  Value *Input = I->getArgOperand(0);
  auto *Ty = cast<VectorType>(Input->getType());
  LLVM_DEBUG(
      dbgs()
      << "masked scatters: storing to a vector of pointers with writeback\n");
  if (Ty->getNumElements() != 4 || Ty->getScalarSizeInBits() != 32)
    // Can't build an intrinsic for this
    return nullptr;
  Value *Mask = I->getArgOperand(3);
  if (match(Mask, m_One()))
    return Builder.CreateIntrinsic(Intrinsic::arm_mve_vstr_scatter_base_wb,
                                   {Ptr->getType(), Input->getType()},
                                   {Ptr, Builder.getInt32(Increment), Input});
  else
    return Builder.CreateIntrinsic(
        Intrinsic::arm_mve_vstr_scatter_base_wb_predicated,
        {Ptr->getType(), Input->getType(), Mask->getType()},
        {Ptr, Builder.getInt32(Increment), Input, Mask});
}

Value *MVEGatherScatterLowering::tryCreateMaskedScatterOffset(
    IntrinsicInst *I, Value *Ptr, IRBuilder<> &Builder) {
  using namespace PatternMatch;
  Value *Input = I->getArgOperand(0);
  Value *Mask = I->getArgOperand(3);
  Type *InputTy = Input->getType();
  Type *MemoryTy = InputTy;
  LLVM_DEBUG(dbgs() << "masked scatters: getelementpointer found. Storing"
                    << " to base + vector of offsets\n");
  // If the input has been truncated, try to integrate that trunc into the
  // scatter instruction (we don't care about alignment here)
  if (TruncInst *Trunc = dyn_cast<TruncInst>(Input)) {
    Value *PreTrunc = Trunc->getOperand(0);
    Type *PreTruncTy = PreTrunc->getType();
    if (PreTruncTy->getPrimitiveSizeInBits() == 128) {
      Input = PreTrunc;
      InputTy = PreTruncTy;
    }
  }
  if (InputTy->getPrimitiveSizeInBits() != 128) {
    LLVM_DEBUG(
        dbgs() << "masked scatters: cannot create scatters for non-standard"
               << " input types. Expanding.\n");
    return nullptr;
  }

  GetElementPtrInst *GEP = dyn_cast<GetElementPtrInst>(Ptr);
  Value *Offsets;
  Value *BasePtr = checkGEP(Offsets, InputTy, GEP, Builder);
  if (!BasePtr)
    return nullptr;
  // Check whether the offset is a constant increment that could be merged into
  // a QI gather
  Value *Store =
      tryCreateIncrementingGatScat(I, BasePtr, Offsets, GEP, Builder);
  if (Store)
    return Store;
  int Scale = computeScale(
      BasePtr->getType()->getPointerElementType()->getPrimitiveSizeInBits(),
      MemoryTy->getScalarSizeInBits());
  if (Scale == -1)
    return nullptr;

  if (!match(Mask, m_One()))
    return Builder.CreateIntrinsic(
        Intrinsic::arm_mve_vstr_scatter_offset_predicated,
        {BasePtr->getType(), Offsets->getType(), Input->getType(),
         Mask->getType()},
        {BasePtr, Offsets, Input,
         Builder.getInt32(MemoryTy->getScalarSizeInBits()),
         Builder.getInt32(Scale), Mask});
  else
    return Builder.CreateIntrinsic(
        Intrinsic::arm_mve_vstr_scatter_offset,
        {BasePtr->getType(), Offsets->getType(), Input->getType()},
        {BasePtr, Offsets, Input,
         Builder.getInt32(MemoryTy->getScalarSizeInBits()),
         Builder.getInt32(Scale)});
}

Value *MVEGatherScatterLowering::tryCreateIncrementingGatScat(
    IntrinsicInst *I, Value *BasePtr, Value *Offsets, GetElementPtrInst *GEP,
    IRBuilder<> &Builder) {
<<<<<<< HEAD
  VectorType *Ty;
  if (I->getIntrinsicID() == Intrinsic::masked_gather)
    Ty = cast<VectorType>(I->getType());
  else
    Ty = cast<VectorType>(I->getArgOperand(0)->getType());
=======
  FixedVectorType *Ty;
  if (I->getIntrinsicID() == Intrinsic::masked_gather)
    Ty = cast<FixedVectorType>(I->getType());
  else
    Ty = cast<FixedVectorType>(I->getArgOperand(0)->getType());
>>>>>>> 7685c6b8
  // Incrementing gathers only exist for v4i32
  if (Ty->getNumElements() != 4 ||
      Ty->getScalarSizeInBits() != 32)
    return nullptr;
  Loop *L = LI->getLoopFor(I->getParent());
  if (L == nullptr)
    // Incrementing gathers are not beneficial outside of a loop
    return nullptr;
  LLVM_DEBUG(dbgs() << "masked gathers/scatters: trying to build incrementing "
                       "wb gather/scatter\n");

  // The gep was in charge of making sure the offsets are scaled correctly
  // - calculate that factor so it can be applied by hand
  DataLayout DT = I->getParent()->getParent()->getParent()->getDataLayout();
  int TypeScale =
      computeScale(DT.getTypeSizeInBits(GEP->getOperand(0)->getType()),
                   DT.getTypeSizeInBits(GEP->getType()) /
                       cast<FixedVectorType>(GEP->getType())->getNumElements());
  if (TypeScale == -1)
    return nullptr;

  if (GEP->hasOneUse()) {
    // Only in this case do we want to build a wb gather, because the wb will
    // change the phi which does affect other users of the gep (which will still
    // be using the phi in the old way)
    Value *Load =
        tryCreateIncrementingWBGatScat(I, BasePtr, Offsets, TypeScale, Builder);
    if (Load != nullptr)
      return Load;
  }
  LLVM_DEBUG(dbgs() << "masked gathers/scatters: trying to build incrementing "
                       "non-wb gather/scatter\n");

  std::pair<Value *, int64_t> Add = getVarAndConst(Offsets, TypeScale);
  if (Add.first == nullptr)
    return nullptr;
  Value *OffsetsIncoming = Add.first;
  int64_t Immediate = Add.second;

  // Make sure the offsets are scaled correctly
  Instruction *ScaledOffsets = BinaryOperator::Create(
      Instruction::Shl, OffsetsIncoming,
      Builder.CreateVectorSplat(Ty->getNumElements(), Builder.getInt32(TypeScale)),
      "ScaledIndex", I);
  // Add the base to the offsets
  OffsetsIncoming = BinaryOperator::Create(
      Instruction::Add, ScaledOffsets,
      Builder.CreateVectorSplat(
          Ty->getNumElements(),
          Builder.CreatePtrToInt(
              BasePtr,
              cast<VectorType>(ScaledOffsets->getType())->getElementType())),
      "StartIndex", I);

  if (I->getIntrinsicID() == Intrinsic::masked_gather)
    return cast<IntrinsicInst>(
        tryCreateMaskedGatherBase(I, OffsetsIncoming, Builder, Immediate));
  else
    return cast<IntrinsicInst>(
        tryCreateMaskedScatterBase(I, OffsetsIncoming, Builder, Immediate));
}

Value *MVEGatherScatterLowering::tryCreateIncrementingWBGatScat(
    IntrinsicInst *I, Value *BasePtr, Value *Offsets, unsigned TypeScale,
    IRBuilder<> &Builder) {
  // Check whether this gather's offset is incremented by a constant - if so,
  // and the load is of the right type, we can merge this into a QI gather
  Loop *L = LI->getLoopFor(I->getParent());
  // Offsets that are worth merging into this instruction will be incremented
  // by a constant, thus we're looking for an add of a phi and a constant
  PHINode *Phi = dyn_cast<PHINode>(Offsets);
  if (Phi == nullptr || Phi->getNumIncomingValues() != 2 ||
      Phi->getParent() != L->getHeader() || Phi->getNumUses() != 2)
    // No phi means no IV to write back to; if there is a phi, we expect it
    // to have exactly two incoming values; the only phis we are interested in
    // will be loop IV's and have exactly two uses, one in their increment and
    // one in the gather's gep
    return nullptr;

  unsigned IncrementIndex =
      Phi->getIncomingBlock(0) == L->getLoopLatch() ? 0 : 1;
  // Look through the phi to the phi increment
  Offsets = Phi->getIncomingValue(IncrementIndex);

  std::pair<Value *, int64_t> Add = getVarAndConst(Offsets, TypeScale);
  if (Add.first == nullptr)
    return nullptr;
  Value *OffsetsIncoming = Add.first;
  int64_t Immediate = Add.second;
  if (OffsetsIncoming != Phi)
    // Then the increment we are looking at is not an increment of the
    // induction variable, and we don't want to do a writeback
    return nullptr;

  Builder.SetInsertPoint(&Phi->getIncomingBlock(1 - IncrementIndex)->back());
  unsigned NumElems =
      cast<FixedVectorType>(OffsetsIncoming->getType())->getNumElements();

  // Make sure the offsets are scaled correctly
  Instruction *ScaledOffsets = BinaryOperator::Create(
      Instruction::Shl, Phi->getIncomingValue(1 - IncrementIndex),
      Builder.CreateVectorSplat(NumElems, Builder.getInt32(TypeScale)),
      "ScaledIndex", &Phi->getIncomingBlock(1 - IncrementIndex)->back());
  // Add the base to the offsets
  OffsetsIncoming = BinaryOperator::Create(
      Instruction::Add, ScaledOffsets,
      Builder.CreateVectorSplat(
          NumElems,
          Builder.CreatePtrToInt(
              BasePtr,
              cast<VectorType>(ScaledOffsets->getType())->getElementType())),
      "StartIndex", &Phi->getIncomingBlock(1 - IncrementIndex)->back());
  // The gather is pre-incrementing
  OffsetsIncoming = BinaryOperator::Create(
      Instruction::Sub, OffsetsIncoming,
      Builder.CreateVectorSplat(NumElems, Builder.getInt32(Immediate)),
      "PreIncrementStartIndex",
      &Phi->getIncomingBlock(1 - IncrementIndex)->back());
  Phi->setIncomingValue(1 - IncrementIndex, OffsetsIncoming);

  Builder.SetInsertPoint(I);

  Value *EndResult;
  Value *NewInduction;
  if (I->getIntrinsicID() == Intrinsic::masked_gather) {
    // Build the incrementing gather
    Value *Load = tryCreateMaskedGatherBaseWB(I, Phi, Builder, Immediate);
    // One value to be handed to whoever uses the gather, one is the loop
    // increment
    EndResult = Builder.CreateExtractValue(Load, 0, "Gather");
    NewInduction = Builder.CreateExtractValue(Load, 1, "GatherIncrement");
  } else {
    // Build the incrementing scatter
    NewInduction = tryCreateMaskedScatterBaseWB(I, Phi, Builder, Immediate);
    EndResult = NewInduction;
  }
  Instruction *AddInst = cast<Instruction>(Offsets);
  AddInst->replaceAllUsesWith(NewInduction);
  AddInst->eraseFromParent();
  Phi->setIncomingValue(IncrementIndex, NewInduction);

  return EndResult;
}

void MVEGatherScatterLowering::pushOutAdd(PHINode *&Phi,
                                          Value *OffsSecondOperand,
                                          unsigned StartIndex) {
  LLVM_DEBUG(dbgs() << "masked gathers/scatters: optimising add instruction\n");
  Instruction *InsertionPoint =
        &cast<Instruction>(Phi->getIncomingBlock(StartIndex)->back());
  // Initialize the phi with a vector that contains a sum of the constants
  Instruction *NewIndex = BinaryOperator::Create(
      Instruction::Add, Phi->getIncomingValue(StartIndex), OffsSecondOperand,
      "PushedOutAdd", InsertionPoint);
  unsigned IncrementIndex = StartIndex == 0 ? 1 : 0;

  // Order such that start index comes first (this reduces mov's)
  Phi->addIncoming(NewIndex, Phi->getIncomingBlock(StartIndex));
  Phi->addIncoming(Phi->getIncomingValue(IncrementIndex),
                   Phi->getIncomingBlock(IncrementIndex));
  Phi->removeIncomingValue(IncrementIndex);
  Phi->removeIncomingValue(StartIndex);
}

void MVEGatherScatterLowering::pushOutMul(PHINode *&Phi,
                                          Value *IncrementPerRound,
                                          Value *OffsSecondOperand,
                                          unsigned LoopIncrement,
                                          IRBuilder<> &Builder) {
  LLVM_DEBUG(dbgs() << "masked gathers/scatters: optimising mul instruction\n");

  // Create a new scalar add outside of the loop and transform it to a splat
  // by which loop variable can be incremented
  Instruction *InsertionPoint = &cast<Instruction>(
        Phi->getIncomingBlock(LoopIncrement == 1 ? 0 : 1)->back());

  // Create a new index
  Value *StartIndex = BinaryOperator::Create(
      Instruction::Mul, Phi->getIncomingValue(LoopIncrement == 1 ? 0 : 1),
      OffsSecondOperand, "PushedOutMul", InsertionPoint);

  Instruction *Product =
      BinaryOperator::Create(Instruction::Mul, IncrementPerRound,
                             OffsSecondOperand, "Product", InsertionPoint);
  // Increment NewIndex by Product instead of the multiplication
  Instruction *NewIncrement = BinaryOperator::Create(
      Instruction::Add, Phi, Product, "IncrementPushedOutMul",
      cast<Instruction>(Phi->getIncomingBlock(LoopIncrement)->back())
          .getPrevNode());

  Phi->addIncoming(StartIndex,
                   Phi->getIncomingBlock(LoopIncrement == 1 ? 0 : 1));
  Phi->addIncoming(NewIncrement, Phi->getIncomingBlock(LoopIncrement));
  Phi->removeIncomingValue((unsigned)0);
  Phi->removeIncomingValue((unsigned)0);
  return;
}

// Check whether all usages of this instruction are as offsets of
// gathers/scatters or simple arithmetics only used by gathers/scatters
static bool hasAllGatScatUsers(Instruction *I) {
  if (I->hasNUses(0)) {
    return false;
  }
  bool Gatscat = true;
  for (User *U : I->users()) {
    if (!isa<Instruction>(U))
      return false;
    if (isa<GetElementPtrInst>(U) ||
        isGatherScatter(dyn_cast<IntrinsicInst>(U))) {
      return Gatscat;
    } else {
      unsigned OpCode = cast<Instruction>(U)->getOpcode();
      if ((OpCode == Instruction::Add || OpCode == Instruction::Mul) &&
          hasAllGatScatUsers(cast<Instruction>(U))) {
        continue;
      }
      return false;
    }
  }
  return Gatscat;
}

bool MVEGatherScatterLowering::optimiseOffsets(Value *Offsets, BasicBlock *BB,
                                               LoopInfo *LI) {
  LLVM_DEBUG(dbgs() << "masked gathers/scatters: trying to optimize\n");
  // Optimise the addresses of gathers/scatters by moving invariant
  // calculations out of the loop
  if (!isa<Instruction>(Offsets))
    return false;
  Instruction *Offs = cast<Instruction>(Offsets);
  if (Offs->getOpcode() != Instruction::Add &&
      Offs->getOpcode() != Instruction::Mul)
    return false;
  Loop *L = LI->getLoopFor(BB);
  if (L == nullptr)
    return false;
  if (!Offs->hasOneUse()) {
    if (!hasAllGatScatUsers(Offs))
      return false;
  }

  // Find out which, if any, operand of the instruction
  // is a phi node
  PHINode *Phi;
  int OffsSecondOp;
  if (isa<PHINode>(Offs->getOperand(0))) {
    Phi = cast<PHINode>(Offs->getOperand(0));
    OffsSecondOp = 1;
  } else if (isa<PHINode>(Offs->getOperand(1))) {
    Phi = cast<PHINode>(Offs->getOperand(1));
    OffsSecondOp = 0;
  } else {
    bool Changed = true;
    if (isa<Instruction>(Offs->getOperand(0)) &&
        L->contains(cast<Instruction>(Offs->getOperand(0))))
      Changed |= optimiseOffsets(Offs->getOperand(0), BB, LI);
    if (isa<Instruction>(Offs->getOperand(1)) &&
        L->contains(cast<Instruction>(Offs->getOperand(1))))
      Changed |= optimiseOffsets(Offs->getOperand(1), BB, LI);
    if (!Changed) {
      return false;
    } else {
      if (isa<PHINode>(Offs->getOperand(0))) {
        Phi = cast<PHINode>(Offs->getOperand(0));
        OffsSecondOp = 1;
      } else if (isa<PHINode>(Offs->getOperand(1))) {
        Phi = cast<PHINode>(Offs->getOperand(1));
        OffsSecondOp = 0;
      } else {
        return false;
      }
    }
  }
  // A phi node we want to perform this function on should be from the
  // loop header, and shouldn't have more than 2 incoming values
  if (Phi->getParent() != L->getHeader() ||
      Phi->getNumIncomingValues() != 2)
    return false;

  // The phi must be an induction variable
  Instruction *Op;
  int IncrementingBlock = -1;

  for (int i = 0; i < 2; i++)
    if ((Op = dyn_cast<Instruction>(Phi->getIncomingValue(i))) != nullptr)
      if (Op->getOpcode() == Instruction::Add &&
          (Op->getOperand(0) == Phi || Op->getOperand(1) == Phi))
        IncrementingBlock = i;
  if (IncrementingBlock == -1)
    return false;

  Instruction *IncInstruction =
      cast<Instruction>(Phi->getIncomingValue(IncrementingBlock));

  // If the phi is not used by anything else, we can just adapt it when
  // replacing the instruction; if it is, we'll have to duplicate it
  PHINode *NewPhi;
  Value *IncrementPerRound = IncInstruction->getOperand(
      (IncInstruction->getOperand(0) == Phi) ? 1 : 0);

  // Get the value that is added to/multiplied with the phi
  Value *OffsSecondOperand = Offs->getOperand(OffsSecondOp);

  if (IncrementPerRound->getType() != OffsSecondOperand->getType())
    // Something has gone wrong, abort
    return false;

  // Only proceed if the increment per round is a constant or an instruction
  // which does not originate from within the loop
  if (!isa<Constant>(IncrementPerRound) &&
      !(isa<Instruction>(IncrementPerRound) &&
        !L->contains(cast<Instruction>(IncrementPerRound))))
    return false;

  if (Phi->getNumUses() == 2) {
    // No other users -> reuse existing phi (One user is the instruction
    // we're looking at, the other is the phi increment)
    if (IncInstruction->getNumUses() != 1) {
      // If the incrementing instruction does have more users than
      // our phi, we need to copy it
      IncInstruction = BinaryOperator::Create(
          Instruction::BinaryOps(IncInstruction->getOpcode()), Phi,
          IncrementPerRound, "LoopIncrement", IncInstruction);
      Phi->setIncomingValue(IncrementingBlock, IncInstruction);
    }
    NewPhi = Phi;
  } else {
    // There are other users -> create a new phi
    NewPhi = PHINode::Create(Phi->getType(), 0, "NewPhi", Phi);
    std::vector<Value *> Increases;
    // Copy the incoming values of the old phi
    NewPhi->addIncoming(Phi->getIncomingValue(IncrementingBlock == 1 ? 0 : 1),
                        Phi->getIncomingBlock(IncrementingBlock == 1 ? 0 : 1));
    IncInstruction = BinaryOperator::Create(
        Instruction::BinaryOps(IncInstruction->getOpcode()), NewPhi,
        IncrementPerRound, "LoopIncrement", IncInstruction);
    NewPhi->addIncoming(IncInstruction,
                        Phi->getIncomingBlock(IncrementingBlock));
    IncrementingBlock = 1;
  }

  IRBuilder<> Builder(BB->getContext());
  Builder.SetInsertPoint(Phi);
  Builder.SetCurrentDebugLocation(Offs->getDebugLoc());

  switch (Offs->getOpcode()) {
  case Instruction::Add:
    pushOutAdd(NewPhi, OffsSecondOperand, IncrementingBlock == 1 ? 0 : 1);
    break;
  case Instruction::Mul:
    pushOutMul(NewPhi, IncrementPerRound, OffsSecondOperand, IncrementingBlock,
               Builder);
    break;
  default:
    return false;
  }
  LLVM_DEBUG(
      dbgs() << "masked gathers/scatters: simplified loop variable add/mul\n");

  // The instruction has now been "absorbed" into the phi value
  Offs->replaceAllUsesWith(NewPhi);
  if (Offs->hasNUses(0))
    Offs->eraseFromParent();
  // Clean up the old increment in case it's unused because we built a new
  // one
  if (IncInstruction->hasNUses(0))
    IncInstruction->eraseFromParent();

  return true;
}

bool MVEGatherScatterLowering::runOnFunction(Function &F) {
  if (!EnableMaskedGatherScatters)
    return false;
  auto &TPC = getAnalysis<TargetPassConfig>();
  auto &TM = TPC.getTM<TargetMachine>();
  auto *ST = &TM.getSubtarget<ARMSubtarget>(F);
  if (!ST->hasMVEIntegerOps())
    return false;
  LI = &getAnalysis<LoopInfoWrapperPass>().getLoopInfo();
  SmallVector<IntrinsicInst *, 4> Gathers;
  SmallVector<IntrinsicInst *, 4> Scatters;

  for (BasicBlock &BB : F) {
    for (Instruction &I : BB) {
      IntrinsicInst *II = dyn_cast<IntrinsicInst>(&I);
      if (II && II->getIntrinsicID() == Intrinsic::masked_gather) {
        Gathers.push_back(II);
        if (isa<GetElementPtrInst>(II->getArgOperand(0)))
          optimiseOffsets(
              cast<Instruction>(II->getArgOperand(0))->getOperand(1),
              II->getParent(), LI);
      } else if (II && II->getIntrinsicID() == Intrinsic::masked_scatter) {
        Scatters.push_back(II);
        if (isa<GetElementPtrInst>(II->getArgOperand(1)))
          optimiseOffsets(
              cast<Instruction>(II->getArgOperand(1))->getOperand(1),
              II->getParent(), LI);
      }
    }
  }

  bool Changed = false;
  for (unsigned i = 0; i < Gathers.size(); i++) {
    IntrinsicInst *I = Gathers[i];
    Value *L = lowerGather(I);
    if (L == nullptr)
      continue;

    // Get rid of any now dead instructions
    SimplifyInstructionsInBlock(cast<Instruction>(L)->getParent());
    Changed = true;
  }

  for (unsigned i = 0; i < Scatters.size(); i++) {
    IntrinsicInst *I = Scatters[i];
    Value *S = lowerScatter(I);
    if (S == nullptr)
      continue;

    // Get rid of any now dead instructions
    SimplifyInstructionsInBlock(cast<Instruction>(S)->getParent());
    Changed = true;
  }
  return Changed;
}<|MERGE_RESOLUTION|>--- conflicted
+++ resolved
@@ -467,11 +467,7 @@
   Value *Input = I->getArgOperand(0);
   Value *Ptr = I->getArgOperand(1);
   unsigned Alignment = cast<ConstantInt>(I->getArgOperand(2))->getZExtValue();
-<<<<<<< HEAD
-  auto *Ty = cast<VectorType>(Input->getType());
-=======
   auto *Ty = cast<FixedVectorType>(Input->getType());
->>>>>>> 7685c6b8
 
   if (!isLegalTypeAndAlignment(Ty->getNumElements(), Ty->getScalarSizeInBits(),
                                Alignment))
@@ -605,19 +601,11 @@
 Value *MVEGatherScatterLowering::tryCreateIncrementingGatScat(
     IntrinsicInst *I, Value *BasePtr, Value *Offsets, GetElementPtrInst *GEP,
     IRBuilder<> &Builder) {
-<<<<<<< HEAD
-  VectorType *Ty;
-  if (I->getIntrinsicID() == Intrinsic::masked_gather)
-    Ty = cast<VectorType>(I->getType());
-  else
-    Ty = cast<VectorType>(I->getArgOperand(0)->getType());
-=======
   FixedVectorType *Ty;
   if (I->getIntrinsicID() == Intrinsic::masked_gather)
     Ty = cast<FixedVectorType>(I->getType());
   else
     Ty = cast<FixedVectorType>(I->getArgOperand(0)->getType());
->>>>>>> 7685c6b8
   // Incrementing gathers only exist for v4i32
   if (Ty->getNumElements() != 4 ||
       Ty->getScalarSizeInBits() != 32)
