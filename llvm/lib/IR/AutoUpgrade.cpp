--- conflicted
+++ resolved
@@ -1090,7 +1090,6 @@
       // not to an intrinsic alone.  We expand them in UpgradeIntrinsicCall.
       //
       // TODO: We could add lohi.i2d.
-<<<<<<< HEAD
       bool Expand = StringSwitch<bool>(Name)
                         .Cases("abs.i", "abs.ll", true)
                         .Cases("clz.ll", "popc.ll", "h2f", true)
@@ -1099,23 +1098,6 @@
                         .StartsWith("atomic.load.add.f32.p", true)
                         .StartsWith("atomic.load.add.f64.p", true)
                         .Default(false);
-=======
-      bool Expand = false;
-      if (Name.consume_front("abs."))
-        // nvvm.abs.{i,ii}
-        Expand = Name == "i" || Name == "ll";
-      else if (Name == "clz.ll" || Name == "popc.ll" || Name == "h2f")
-        Expand = true;
-      else if (Name.consume_front("max.") || Name.consume_front("min."))
-        // nvvm.{min,max}.{i,ii,ui,ull}
-        Expand = Name == "i" || Name == "ll" || Name == "ui" || Name == "ull";
-      else if (Name.consume_front("atomic.load.add."))
-        // nvvm.atomic.load.add.{f32.p,f64.p}
-        Expand = Name.starts_with("f32.p") || Name.starts_with("f64.p");
-      else
-        Expand = false;
-
->>>>>>> 939fd6c3
       if (Expand) {
         NewFn = nullptr;
         return true;
