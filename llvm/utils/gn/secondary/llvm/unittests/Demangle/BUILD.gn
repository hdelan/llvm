--- conflicted
+++ resolved
@@ -6,10 +6,7 @@
     "DemangleTest.cpp",
     "ItaniumDemangleTest.cpp",
     "PartialDemangleTest.cpp",
-<<<<<<< HEAD
-=======
     "RustDemangleTest.cpp",
->>>>>>> 3f9ee3c9
     "StringViewTest.cpp",
   ]
 }