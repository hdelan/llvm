--- conflicted
+++ resolved
@@ -490,8 +490,6 @@
                                                          CC);
 }
 
-<<<<<<< HEAD
-=======
 template <typename T0_P, typename T1_P, typename T2_P>
 inline TernaryOpc_match<T0_P, T1_P, T2_P>
 m_Select(const T0_P &Cond, const T1_P &T, const T2_P &F) {
@@ -504,7 +502,6 @@
   return TernaryOpc_match<T0_P, T1_P, T2_P>(ISD::VSELECT, Cond, T, F);
 }
 
->>>>>>> 9c4aab8c
 // === Binary operations ===
 template <typename LHS_P, typename RHS_P, bool Commutable = false,
           bool ExcludeChain = false>
