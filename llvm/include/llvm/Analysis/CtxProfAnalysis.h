--- conflicted
+++ resolved
@@ -9,10 +9,6 @@
 #ifndef LLVM_ANALYSIS_CTXPROFANALYSIS_H
 #define LLVM_ANALYSIS_CTXPROFANALYSIS_H
 
-<<<<<<< HEAD
-#include "llvm/ADT/DenseMap.h"
-=======
->>>>>>> 4b409fa5
 #include "llvm/IR/GlobalValue.h"
 #include "llvm/IR/InstrTypes.h"
 #include "llvm/IR/IntrinsicInst.h"
@@ -28,11 +24,7 @@
 // counter, and then, because all contexts belonging to a function have the same
 // size, there'll be at most one other heap allocation.
 using CtxProfFlatProfile =
-<<<<<<< HEAD
-    DenseMap<GlobalValue::GUID, SmallVector<uint64_t, 1>>;
-=======
     std::map<GlobalValue::GUID, SmallVector<uint64_t, 1>>;
->>>>>>> 4b409fa5
 
 /// The instrumented contextual profile, produced by the CtxProfAnalysis.
 class PGOContextualProfile {
@@ -131,13 +123,7 @@
     : public PassInfoMixin<CtxProfAnalysisPrinterPass> {
 public:
   enum class PrintMode { Everything, JSON };
-<<<<<<< HEAD
-  explicit CtxProfAnalysisPrinterPass(raw_ostream &OS,
-                                      PrintMode Mode = PrintMode::Everything)
-      : OS(OS), Mode(Mode) {}
-=======
   explicit CtxProfAnalysisPrinterPass(raw_ostream &OS);
->>>>>>> 4b409fa5
 
   PreservedAnalyses run(Module &M, ModuleAnalysisManager &MAM);
   static bool isRequired() { return true; }
