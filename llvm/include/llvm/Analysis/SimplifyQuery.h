//===-- SimplifyQuery.h - Context for simplifications -----------*- C++ -*-===//
//
// Part of the LLVM Project, under the Apache License v2.0 with LLVM Exceptions.
// See https://llvm.org/LICENSE.txt for license information.
// SPDX-License-Identifier: Apache-2.0 WITH LLVM-exception
//
//===----------------------------------------------------------------------===//

#ifndef LLVM_ANALYSIS_SIMPLIFYQUERY_H
#define LLVM_ANALYSIS_SIMPLIFYQUERY_H

#include "llvm/ADT/SmallPtrSet.h"
#include "llvm/IR/Operator.h"

namespace llvm {

class AssumptionCache;
class DomConditionCache;
class DominatorTree;
class TargetLibraryInfo;

/// InstrInfoQuery provides an interface to query additional information for
/// instructions like metadata or keywords like nsw, which provides conservative
/// results if the users specified it is safe to use.
struct InstrInfoQuery {
  InstrInfoQuery(bool UMD) : UseInstrInfo(UMD) {}
  InstrInfoQuery() = default;
  bool UseInstrInfo = true;

  MDNode *getMetadata(const Instruction *I, unsigned KindID) const {
    if (UseInstrInfo)
      return I->getMetadata(KindID);
    return nullptr;
  }

  template <class InstT> bool hasNoUnsignedWrap(const InstT *Op) const {
    if (UseInstrInfo)
      return Op->hasNoUnsignedWrap();
    return false;
  }

  template <class InstT> bool hasNoSignedWrap(const InstT *Op) const {
    if (UseInstrInfo)
      return Op->hasNoSignedWrap();
    return false;
  }

  bool isExact(const BinaryOperator *Op) const {
    if (UseInstrInfo && isa<PossiblyExactOperator>(Op))
      return cast<PossiblyExactOperator>(Op)->isExact();
    return false;
  }

  template <class InstT> bool hasNoSignedZeros(const InstT *Op) const {
    if (UseInstrInfo)
      return Op->hasNoSignedZeros();
    return false;
  }
};

/// Evaluate query assuming this condition holds.
struct CondContext {
  Value *Cond;
  bool Invert = false;
  SmallPtrSet<Value *, 4> AffectedValues;

  CondContext(Value *Cond) : Cond(Cond) {}
};

struct SimplifyQuery {
  const DataLayout &DL;
  const TargetLibraryInfo *TLI = nullptr;
  const DominatorTree *DT = nullptr;
  AssumptionCache *AC = nullptr;
  const Instruction *CxtI = nullptr;
  const DomConditionCache *DC = nullptr;
  const CondContext *CC = nullptr;

  // Wrapper to query additional information for instructions like metadata or
  // keywords like nsw, which provides conservative results if those cannot
  // be safely used.
  const InstrInfoQuery IIQ;

  /// Controls whether simplifications are allowed to constrain the range of
  /// possible values for uses of undef. If it is false, simplifications are not
  /// allowed to assume a particular value for a use of undef for example.
  bool CanUseUndef = true;

  SimplifyQuery(const DataLayout &DL, const Instruction *CXTI = nullptr)
      : DL(DL), CxtI(CXTI) {}

  SimplifyQuery(const DataLayout &DL, const TargetLibraryInfo *TLI,
                const DominatorTree *DT = nullptr,
                AssumptionCache *AC = nullptr,
                const Instruction *CXTI = nullptr, bool UseInstrInfo = true,
                bool CanUseUndef = true, const DomConditionCache *DC = nullptr)
      : DL(DL), TLI(TLI), DT(DT), AC(AC), CxtI(CXTI), DC(DC), IIQ(UseInstrInfo),
        CanUseUndef(CanUseUndef) {}

  SimplifyQuery(const DataLayout &DL, const DominatorTree *DT,
                AssumptionCache *AC = nullptr,
                const Instruction *CXTI = nullptr, bool UseInstrInfo = true,
                bool CanUseUndef = true)
      : DL(DL), DT(DT), AC(AC), CxtI(CXTI), IIQ(UseInstrInfo),
        CanUseUndef(CanUseUndef) {}

  SimplifyQuery getWithInstruction(const Instruction *I) const {
    SimplifyQuery Copy(*this);
    Copy.CxtI = I;
    return Copy;
  }
  SimplifyQuery getWithoutUndef() const {
    SimplifyQuery Copy(*this);
    Copy.CanUseUndef = false;
    return Copy;
  }

  /// If CanUseUndef is true, returns whether \p V is undef.
  /// Otherwise always return false.
  bool isUndefValue(Value *V) const;

  SimplifyQuery getWithoutDomCondCache() const {
    SimplifyQuery Copy(*this);
    Copy.DC = nullptr;
    return Copy;
  }

  SimplifyQuery getWithCondContext(const CondContext &CC) const {
    SimplifyQuery Copy(*this);
    Copy.CC = &CC;
    return Copy;
  }
<<<<<<< HEAD
=======

  SimplifyQuery getWithoutCondContext() const {
    SimplifyQuery Copy(*this);
    Copy.CC = nullptr;
    return Copy;
  }
>>>>>>> 9c4aab8c
};

} // end namespace llvm

#endif<|MERGE_RESOLUTION|>--- conflicted
+++ resolved
@@ -130,15 +130,12 @@
     Copy.CC = &CC;
     return Copy;
   }
-<<<<<<< HEAD
-=======
 
   SimplifyQuery getWithoutCondContext() const {
     SimplifyQuery Copy(*this);
     Copy.CC = nullptr;
     return Copy;
   }
->>>>>>> 9c4aab8c
 };
 
 } // end namespace llvm
