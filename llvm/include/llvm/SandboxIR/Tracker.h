//===- Tracker.h ------------------------------------------------*- C++ -*-===//
//
// Part of the LLVM Project, under the Apache License v2.0 with LLVM Exceptions.
// See https://llvm.org/LICENSE.txt for license information.
// SPDX-License-Identifier: Apache-2.0 WITH LLVM-exception
//
//===----------------------------------------------------------------------===//
//
// This file is the component of SandboxIR that tracks all changes made to its
// state, such that we can revert the state when needed.
//
// Tracking changes
// ----------------
// The user needs to call `Tracker::save()` to enable tracking changes
// made to SandboxIR. From that point on, any change made to SandboxIR, will
// automatically create a change tracking object and register it with the
// tracker. IR-change objects are subclasses of `IRChangeBase` and get
// registered with the `Tracker::track()` function. The change objects
// are saved in the order they are registered with the tracker and are stored in
// the `Tracker::Changes` vector. All of this is done transparently to
// the user.
//
// Reverting changes
// -----------------
// Calling `Tracker::revert()` will restore the state saved when
// `Tracker::save()` was called. Internally this goes through the
// change objects in `Tracker::Changes` in reverse order, calling their
// `IRChangeBase::revert()` function one by one.
//
// Accepting changes
// -----------------
// The user needs to either revert or accept changes before the tracker object
// is destroyed. This is enforced in the tracker's destructor.
// This is the job of `Tracker::accept()`. Internally this will go
// through the change objects in `Tracker::Changes` in order, calling
// `IRChangeBase::accept()`.
//
//===----------------------------------------------------------------------===//

#ifndef LLVM_SANDBOXIR_TRACKER_H
#define LLVM_SANDBOXIR_TRACKER_H

#include "llvm/ADT/PointerUnion.h"
#include "llvm/ADT/SmallVector.h"
#include "llvm/IR/IRBuilder.h"
#include "llvm/IR/Instruction.h"
#include "llvm/IR/Module.h"
#include "llvm/SandboxIR/Use.h"
#include "llvm/Support/Debug.h"
#include <memory>
#include <regex>

namespace llvm::sandboxir {

class BasicBlock;
class CallBrInst;
class LoadInst;
class StoreInst;
class Instruction;
class Tracker;
class AllocaInst;
class CatchSwitchInst;
class SwitchInst;
class ConstantInt;
class ShuffleVectorInst;
<<<<<<< HEAD

=======
class CmpInst;
>>>>>>> 4b409fa5
/// The base class for IR Change classes.
class IRChangeBase {
protected:
  friend class Tracker; // For Parent.

public:
  /// This runs when changes get reverted.
  virtual void revert(Tracker &Tracker) = 0;
  /// This runs when changes get accepted.
  virtual void accept() = 0;
  virtual ~IRChangeBase() = default;
#ifndef NDEBUG
  virtual void dump(raw_ostream &OS) const = 0;
  LLVM_DUMP_METHOD virtual void dump() const = 0;
  friend raw_ostream &operator<<(raw_ostream &OS, const IRChangeBase &C) {
    C.dump(OS);
    return OS;
  }
#endif
};

/// Tracks the change of the source Value of a sandboxir::Use.
class UseSet : public IRChangeBase {
  Use U;
  Value *OrigV = nullptr;

public:
  UseSet(const Use &U) : U(U), OrigV(U.get()) {}
  void revert(Tracker &Tracker) final { U.set(OrigV); }
  void accept() final {}
#ifndef NDEBUG
  void dump(raw_ostream &OS) const final { OS << "UseSet"; }
  LLVM_DUMP_METHOD void dump() const final;
#endif
};

class PHIRemoveIncoming : public IRChangeBase {
  PHINode *PHI;
  unsigned RemovedIdx;
  Value *RemovedV;
  BasicBlock *RemovedBB;

public:
  PHIRemoveIncoming(PHINode *PHI, unsigned RemovedIdx);
  void revert(Tracker &Tracker) final;
  void accept() final {}
#ifndef NDEBUG
  void dump(raw_ostream &OS) const final { OS << "PHISetIncoming"; }
  LLVM_DUMP_METHOD void dump() const final;
#endif
};

class PHIAddIncoming : public IRChangeBase {
  PHINode *PHI;
  unsigned Idx;

public:
  PHIAddIncoming(PHINode *PHI);
  void revert(Tracker &Tracker) final;
  void accept() final {}
#ifndef NDEBUG
  void dump(raw_ostream &OS) const final { OS << "PHISetIncoming"; }
  LLVM_DUMP_METHOD void dump() const final;
#endif
};

class CmpSwapOperands : public IRChangeBase {
  CmpInst *Cmp;

public:
  CmpSwapOperands(CmpInst *Cmp);
  void revert(Tracker &Tracker) final;
  void accept() final {}
#ifndef NDEBUG
  void dump(raw_ostream &OS) const final { OS << "CmpSwapOperands"; }
  LLVM_DUMP_METHOD void dump() const final;
#endif
};

/// Tracks swapping a Use with another Use.
class UseSwap : public IRChangeBase {
  Use ThisUse;
  Use OtherUse;

public:
  UseSwap(const Use &ThisUse, const Use &OtherUse)
      : ThisUse(ThisUse), OtherUse(OtherUse) {
    assert(ThisUse.getUser() == OtherUse.getUser() && "Expected same user!");
  }
  void revert(Tracker &Tracker) final { ThisUse.swap(OtherUse); }
  void accept() final {}
#ifndef NDEBUG
  void dump(raw_ostream &OS) const final { OS << "UseSwap"; }
  LLVM_DUMP_METHOD void dump() const final;
#endif
};

class EraseFromParent : public IRChangeBase {
  /// Contains all the data we need to restore an "erased" (i.e., detached)
  /// instruction: the instruction itself and its operands in order.
  struct InstrAndOperands {
    /// The operands that got dropped.
    SmallVector<llvm::Value *> Operands;
    /// The instruction that got "erased".
    llvm::Instruction *LLVMI;
  };
  /// The instruction data is in reverse program order, which helps create the
  /// original program order during revert().
  SmallVector<InstrAndOperands> InstrData;
  /// This is either the next Instruction in the stream, or the parent
  /// BasicBlock if at the end of the BB.
  PointerUnion<llvm::Instruction *, llvm::BasicBlock *> NextLLVMIOrBB;
  /// We take ownership of the "erased" instruction.
  std::unique_ptr<sandboxir::Value> ErasedIPtr;

public:
  EraseFromParent(std::unique_ptr<sandboxir::Value> &&IPtr);
  void revert(Tracker &Tracker) final;
  void accept() final;
#ifndef NDEBUG
  void dump(raw_ostream &OS) const final { OS << "EraseFromParent"; }
  LLVM_DUMP_METHOD void dump() const final;
  friend raw_ostream &operator<<(raw_ostream &OS, const EraseFromParent &C) {
    C.dump(OS);
    return OS;
  }
#endif
};

class RemoveFromParent : public IRChangeBase {
  /// The instruction that is about to get removed.
  Instruction *RemovedI = nullptr;
  /// This is either the next instr, or the parent BB if at the end of the BB.
  PointerUnion<Instruction *, BasicBlock *> NextInstrOrBB;

public:
  RemoveFromParent(Instruction *RemovedI);
  void revert(Tracker &Tracker) final;
  void accept() final {};
  Instruction *getInstruction() const { return RemovedI; }
#ifndef NDEBUG
  void dump(raw_ostream &OS) const final { OS << "RemoveFromParent"; }
  LLVM_DUMP_METHOD void dump() const final;
#endif // NDEBUG
};

/// This class can be used for tracking most instruction setters.
/// The two template arguments are:
/// - GetterFn: The getter member function pointer (e.g., `&Foo::get`)
/// - SetterFn: The setter member function pointer (e.g., `&Foo::set`)
/// Upon construction, it saves a copy of the original value by calling the
/// getter function. Revert sets the value back to the one saved, using the
/// setter function provided.
///
/// Example:
///  Tracker.track(std::make_unique<
///                GenericSetter<&FooInst::get, &FooInst::set>>(I, Tracker));
///
template <auto GetterFn, auto SetterFn>
class GenericSetter final : public IRChangeBase {
  /// Traits for getting the class type from GetterFn type.
  template <typename> struct GetClassTypeFromGetter;
  template <typename RetT, typename ClassT>
  struct GetClassTypeFromGetter<RetT (ClassT::*)() const> {
    using ClassType = ClassT;
  };
  using InstrT = typename GetClassTypeFromGetter<decltype(GetterFn)>::ClassType;
  using SavedValT = std::invoke_result_t<decltype(GetterFn), InstrT>;
  InstrT *I;
  SavedValT OrigVal;

public:
  GenericSetter(InstrT *I) : I(I), OrigVal((I->*GetterFn)()) {}
  void revert(Tracker &Tracker) final { (I->*SetterFn)(OrigVal); }
  void accept() final {}
#ifndef NDEBUG
  void dump(raw_ostream &OS) const final { OS << "GenericSetter"; }
  LLVM_DUMP_METHOD void dump() const final {
    dump(dbgs());
    dbgs() << "\n";
  }
#endif
};

/// Similar to GenericSetter but the setters/getters have an index as their
/// first argument. This is commont in cases like: getOperand(unsigned Idx)
template <auto GetterFn, auto SetterFn>
class GenericSetterWithIdx final : public IRChangeBase {
  /// Helper for getting the class type from the getter
  template <typename ClassT, typename RetT>
  static ClassT getClassTypeFromGetter(RetT (ClassT::*Fn)(unsigned) const);
  template <typename ClassT, typename RetT>
  static ClassT getClassTypeFromGetter(RetT (ClassT::*Fn)(unsigned));

  using InstrT = decltype(getClassTypeFromGetter(GetterFn));
  using SavedValT = std::invoke_result_t<decltype(GetterFn), InstrT, unsigned>;
  InstrT *I;
  SavedValT OrigVal;
  unsigned Idx;

public:
  GenericSetterWithIdx(InstrT *I, unsigned Idx)
      : I(I), OrigVal((I->*GetterFn)(Idx)), Idx(Idx) {}
  void revert(Tracker &Tracker) final { (I->*SetterFn)(Idx, OrigVal); }
  void accept() final {}
#ifndef NDEBUG
  void dump(raw_ostream &OS) const final { OS << "GenericSetterWithIdx"; }
  LLVM_DUMP_METHOD void dump() const final {
    dump(dbgs());
    dbgs() << "\n";
  }
#endif
};

class CatchSwitchAddHandler : public IRChangeBase {
  CatchSwitchInst *CSI;
  unsigned HandlerIdx;

public:
  CatchSwitchAddHandler(CatchSwitchInst *CSI);
  void revert(Tracker &Tracker) final;
  void accept() final {}
#ifndef NDEBUG
  void dump(raw_ostream &OS) const final { OS << "CatchSwitchAddHandler"; }
  LLVM_DUMP_METHOD void dump() const final {
    dump(dbgs());
    dbgs() << "\n";
  }
#endif // NDEBUG
};

class SwitchAddCase : public IRChangeBase {
  SwitchInst *Switch;
  ConstantInt *Val;

public:
  SwitchAddCase(SwitchInst *Switch, ConstantInt *Val)
      : Switch(Switch), Val(Val) {}
  void revert(Tracker &Tracker) final;
  void accept() final {}
#ifndef NDEBUG
  void dump(raw_ostream &OS) const final { OS << "SwitchAddCase"; }
  LLVM_DUMP_METHOD void dump() const final;
#endif // NDEBUG
};

class SwitchRemoveCase : public IRChangeBase {
  SwitchInst *Switch;
  ConstantInt *Val;
  BasicBlock *Dest;

public:
  SwitchRemoveCase(SwitchInst *Switch, ConstantInt *Val, BasicBlock *Dest)
      : Switch(Switch), Val(Val), Dest(Dest) {}
  void revert(Tracker &Tracker) final;
  void accept() final {}
#ifndef NDEBUG
  void dump(raw_ostream &OS) const final { OS << "SwitchRemoveCase"; }
  LLVM_DUMP_METHOD void dump() const final;
#endif // NDEBUG
};

class MoveInstr : public IRChangeBase {
  /// The instruction that moved.
  Instruction *MovedI;
  /// This is either the next instruction in the block, or the parent BB if at
  /// the end of the BB.
  PointerUnion<Instruction *, BasicBlock *> NextInstrOrBB;

public:
  MoveInstr(sandboxir::Instruction *I);
  void revert(Tracker &Tracker) final;
  void accept() final {}
#ifndef NDEBUG
  void dump(raw_ostream &OS) const final { OS << "MoveInstr"; }
  LLVM_DUMP_METHOD void dump() const final;
#endif // NDEBUG
};

class InsertIntoBB final : public IRChangeBase {
  Instruction *InsertedI = nullptr;

public:
  InsertIntoBB(Instruction *InsertedI);
  void revert(Tracker &Tracker) final;
  void accept() final {}
#ifndef NDEBUG
  void dump(raw_ostream &OS) const final { OS << "InsertIntoBB"; }
  LLVM_DUMP_METHOD void dump() const final;
#endif // NDEBUG
};

class CreateAndInsertInst final : public IRChangeBase {
  Instruction *NewI = nullptr;

public:
  CreateAndInsertInst(Instruction *NewI) : NewI(NewI) {}
  void revert(Tracker &Tracker) final;
  void accept() final {}
#ifndef NDEBUG
  void dump(raw_ostream &OS) const final { OS << "CreateAndInsertInst"; }
  LLVM_DUMP_METHOD void dump() const final;
#endif
};

class ShuffleVectorSetMask final : public IRChangeBase {
  ShuffleVectorInst *SVI;
  SmallVector<int, 8> PrevMask;

public:
  ShuffleVectorSetMask(ShuffleVectorInst *SVI);
  void revert(Tracker &Tracker) final;
  void accept() final {}
#ifndef NDEBUG
  void dump(raw_ostream &OS) const final { OS << "ShuffleVectorSetMask"; }
  LLVM_DUMP_METHOD void dump() const final;
#endif
};

/// The tracker collects all the change objects and implements the main API for
/// saving / reverting / accepting.
class Tracker {
public:
  enum class TrackerState {
    Disabled, ///> Tracking is disabled
    Record,   ///> Tracking changes
  };

private:
  /// The list of changes that are being tracked.
  SmallVector<std::unique_ptr<IRChangeBase>> Changes;
  /// The current state of the tracker.
  TrackerState State = TrackerState::Disabled;
  Context &Ctx;

public:
#ifndef NDEBUG
  /// Helps catch bugs where we are creating new change objects while in the
  /// middle of creating other change objects.
  bool InMiddleOfCreatingChange = false;
#endif // NDEBUG

  explicit Tracker(Context &Ctx) : Ctx(Ctx) {}
  ~Tracker();
  Context &getContext() const { return Ctx; }
  /// Record \p Change and take ownership. This is the main function used to
  /// track Sandbox IR changes.
  void track(std::unique_ptr<IRChangeBase> &&Change) {
    assert(State == TrackerState::Record && "The tracker should be tracking!");
#ifndef NDEBUG
    assert(!InMiddleOfCreatingChange &&
           "We are in the middle of creating another change!");
    if (isTracking())
      InMiddleOfCreatingChange = true;
#endif // NDEBUG
    Changes.push_back(std::move(Change));

#ifndef NDEBUG
    InMiddleOfCreatingChange = false;
#endif
  }
  /// A convenience wrapper for `track()` that constructs and tracks the Change
  /// object if tracking is enabled. \Returns true if tracking is enabled.
  template <typename ChangeT, typename... ArgsT>
  bool emplaceIfTracking(ArgsT... Args) {
    if (!isTracking())
      return false;
    track(std::make_unique<ChangeT>(Args...));
    return true;
  }
  /// \Returns true if the tracker is recording changes.
  bool isTracking() const { return State == TrackerState::Record; }
  /// \Returns the current state of the tracker.
  TrackerState getState() const { return State; }
  /// Turns on IR tracking.
  void save();
  /// Stops tracking and accept changes.
  void accept();
  /// Stops tracking and reverts to saved state.
  void revert();

#ifndef NDEBUG
  void dump(raw_ostream &OS) const;
  LLVM_DUMP_METHOD void dump() const;
  friend raw_ostream &operator<<(raw_ostream &OS, const Tracker &Tracker) {
    Tracker.dump(OS);
    return OS;
  }
#endif // NDEBUG
};

} // namespace llvm::sandboxir

#endif // LLVM_SANDBOXIR_TRACKER_H<|MERGE_RESOLUTION|>--- conflicted
+++ resolved
@@ -63,11 +63,7 @@
 class SwitchInst;
 class ConstantInt;
 class ShuffleVectorInst;
-<<<<<<< HEAD
-
-=======
 class CmpInst;
->>>>>>> 4b409fa5
 /// The base class for IR Change classes.
 class IRChangeBase {
 protected:
