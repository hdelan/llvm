--- conflicted
+++ resolved
@@ -112,11 +112,8 @@
 class Function;
 class Instruction;
 class SelectInst;
-<<<<<<< HEAD
-=======
 class ExtractElementInst;
 class InsertElementInst;
->>>>>>> 98391913
 class BranchInst;
 class UnaryInstruction;
 class LoadInst;
@@ -133,15 +130,12 @@
 class CastInst;
 class PtrToIntInst;
 class BitCastInst;
-<<<<<<< HEAD
-=======
 class AllocaInst;
 class SwitchInst;
 class UnaryOperator;
 class BinaryOperator;
 class AtomicRMWInst;
 class AtomicCmpXchgInst;
->>>>>>> 98391913
 
 /// Iterator for the `Use` edges of a User's operands.
 /// \Returns the operand `Use` when dereferenced.
@@ -245,23 +239,6 @@
   /// order.
   llvm::Value *Val = nullptr;
 
-<<<<<<< HEAD
-  friend class Context;           // For getting `Val`.
-  friend class User;              // For getting `Val`.
-  friend class Use;               // For getting `Val`.
-  friend class SelectInst;        // For getting `Val`.
-  friend class BranchInst;        // For getting `Val`.
-  friend class LoadInst;          // For getting `Val`.
-  friend class StoreInst;         // For getting `Val`.
-  friend class ReturnInst;        // For getting `Val`.
-  friend class CallBase;          // For getting `Val`.
-  friend class CallInst;          // For getting `Val`.
-  friend class InvokeInst;        // For getting `Val`.
-  friend class CallBrInst;        // For getting `Val`.
-  friend class GetElementPtrInst; // For getting `Val`.
-  friend class CastInst;          // For getting `Val`.
-  friend class PHINode;           // For getting `Val`.
-=======
   friend class Context;            // For getting `Val`.
   friend class User;               // For getting `Val`.
   friend class Use;                // For getting `Val`.
@@ -286,7 +263,6 @@
   friend class CastInst;           // For getting `Val`.
   friend class PHINode;            // For getting `Val`.
   friend class UnreachableInst;    // For getting `Val`.
->>>>>>> 98391913
 
   /// All values point to the context.
   Context &Ctx;
@@ -516,22 +492,14 @@
       : sandboxir::User(ClassID::Constant, C, SBCtx) {}
   Constant(ClassID ID, llvm::Constant *C, sandboxir::Context &SBCtx)
       : sandboxir::User(ID, C, SBCtx) {}
-<<<<<<< HEAD
-  friend class Function; // For constructor
-  friend class Context;  // For constructor.
-  Use getOperandUseInternal(unsigned OpIdx, bool Verify) const final {
-=======
   friend class ConstantInt; // For constructor.
   friend class Function;    // For constructor
   friend class Context;     // For constructor.
   Use getOperandUseInternal(unsigned OpIdx, bool Verify) const override {
->>>>>>> 98391913
     return getOperandUseDefault(OpIdx, Verify);
   }
 
 public:
-  static Constant *createInt(Type *Ty, uint64_t V, Context &Ctx,
-                             bool IsSigned = false);
   /// For isa/dyn_cast.
   static bool classof(const sandboxir::Value *From) {
     return From->getSubclassID() == ClassID::Constant ||
@@ -670,16 +638,7 @@
   void verify() const final {
     assert(isa<llvm::BasicBlock>(Val) && "Expected BasicBlock!");
   }
-<<<<<<< HEAD
-  friend raw_ostream &operator<<(raw_ostream &OS, const BasicBlock &SBBB) {
-    SBBB.dump(OS);
-    return OS;
-  }
-  void dump(raw_ostream &OS) const final;
-  LLVM_DUMP_METHOD void dump() const final;
-=======
   void dumpOS(raw_ostream &OS) const final;
->>>>>>> 98391913
 #endif
 };
 
@@ -704,19 +663,6 @@
   /// A SandboxIR Instruction may map to multiple LLVM IR Instruction. This
   /// returns its topmost LLVM IR instruction.
   llvm::Instruction *getTopmostLLVMInstruction() const;
-<<<<<<< HEAD
-  friend class SelectInst;        // For getTopmostLLVMInstruction().
-  friend class BranchInst;        // For getTopmostLLVMInstruction().
-  friend class LoadInst;          // For getTopmostLLVMInstruction().
-  friend class StoreInst;         // For getTopmostLLVMInstruction().
-  friend class ReturnInst;        // For getTopmostLLVMInstruction().
-  friend class CallInst;          // For getTopmostLLVMInstruction().
-  friend class InvokeInst;        // For getTopmostLLVMInstruction().
-  friend class CallBrInst;        // For getTopmostLLVMInstruction().
-  friend class GetElementPtrInst; // For getTopmostLLVMInstruction().
-  friend class CastInst;          // For getTopmostLLVMInstruction().
-  friend class PHINode;           // For getTopmostLLVMInstruction().
-=======
   friend class SelectInst;         // For getTopmostLLVMInstruction().
   friend class ExtractElementInst; // For getTopmostLLVMInstruction().
   friend class InsertElementInst;  // For getTopmostLLVMInstruction().
@@ -737,7 +683,6 @@
   friend class CastInst;           // For getTopmostLLVMInstruction().
   friend class PHINode;            // For getTopmostLLVMInstruction().
   friend class UnreachableInst;    // For getTopmostLLVMInstruction().
->>>>>>> 98391913
 
   /// \Returns the LLVM IR Instructions that this SandboxIR maps to in program
   /// order.
@@ -882,14 +827,6 @@
 #endif
 };
 
-<<<<<<< HEAD
-class SelectInst : public Instruction {
-  /// Use Context::createSelectInst(). Don't call the
-  /// constructor directly.
-  SelectInst(llvm::SelectInst *CI, Context &Ctx)
-      : Instruction(ClassID::Select, Opcode::Select, CI, Ctx) {}
-  friend Context; // for SelectInst()
-=======
 /// Instructions that contain a single LLVM Instruction can inherit from this.
 template <typename LLVMT> class SingleLLVMInstructionImpl : public Instruction {
   SingleLLVMInstructionImpl(ClassID ID, Opcode Opc, llvm::Instruction *I,
@@ -902,23 +839,38 @@
   friend class UnaryInstruction;
   friend class CallBase;
 
->>>>>>> 98391913
   Use getOperandUseInternal(unsigned OpIdx, bool Verify) const final {
     return getOperandUseDefault(OpIdx, Verify);
   }
   SmallVector<llvm::Instruction *, 1> getLLVMInstrs() const final {
     return {cast<llvm::Instruction>(Val)};
   }
+
+public:
+  unsigned getUseOperandNo(const Use &Use) const final {
+    return getUseOperandNoDefault(Use);
+  }
+  unsigned getNumOfIRInstrs() const final { return 1u; }
+#ifndef NDEBUG
+  void verify() const final { assert(isa<LLVMT>(Val) && "Expected LLVMT!"); }
+  void dumpOS(raw_ostream &OS) const override {
+    dumpCommonPrefix(OS);
+    dumpCommonSuffix(OS);
+  }
+#endif
+};
+
+class SelectInst : public SingleLLVMInstructionImpl<llvm::SelectInst> {
+  /// Use Context::createSelectInst(). Don't call the
+  /// constructor directly.
+  SelectInst(llvm::SelectInst *CI, Context &Ctx)
+      : SingleLLVMInstructionImpl(ClassID::Select, Opcode::Select, CI, Ctx) {}
+  friend Context; // for SelectInst()
   static Value *createCommon(Value *Cond, Value *True, Value *False,
                              const Twine &Name, IRBuilder<> &Builder,
                              Context &Ctx);
 
 public:
-<<<<<<< HEAD
-  unsigned getUseOperandNo(const Use &Use) const final {
-    return getUseOperandNoDefault(Use);
-  }
-  unsigned getNumOfIRInstrs() const final { return 1u; }
   static Value *create(Value *Cond, Value *True, Value *False,
                        Instruction *InsertBefore, Context &Ctx,
                        const Twine &Name = "");
@@ -935,34 +887,71 @@
   void swapValues() { cast<llvm::SelectInst>(Val)->swapValues(); }
   /// For isa/dyn_cast.
   static bool classof(const Value *From);
-#ifndef NDEBUG
-  void verify() const final {
-    assert(isa<llvm::SelectInst>(Val) && "Expected SelectInst!");
-  }
-  void dump(raw_ostream &OS) const override;
-  LLVM_DUMP_METHOD void dump() const override;
-#endif
-};
-
-class BranchInst : public Instruction {
+};
+
+class InsertElementInst final
+    : public SingleLLVMInstructionImpl<llvm::InsertElementInst> {
+  /// Use Context::createInsertElementInst() instead.
+  InsertElementInst(llvm::Instruction *I, Context &Ctx)
+      : SingleLLVMInstructionImpl(ClassID::InsertElement, Opcode::InsertElement,
+                                  I, Ctx) {}
+  friend class Context; // For accessing the constructor in create*()
+
+public:
+  static Value *create(Value *Vec, Value *NewElt, Value *Idx,
+                       Instruction *InsertBefore, Context &Ctx,
+                       const Twine &Name = "");
+  static Value *create(Value *Vec, Value *NewElt, Value *Idx,
+                       BasicBlock *InsertAtEnd, Context &Ctx,
+                       const Twine &Name = "");
+  static bool classof(const Value *From) {
+    return From->getSubclassID() == ClassID::InsertElement;
+  }
+  static bool isValidOperands(const Value *Vec, const Value *NewElt,
+                              const Value *Idx) {
+    return llvm::InsertElementInst::isValidOperands(Vec->Val, NewElt->Val,
+                                                    Idx->Val);
+  }
+};
+
+class ExtractElementInst final
+    : public SingleLLVMInstructionImpl<llvm::ExtractElementInst> {
+  /// Use Context::createExtractElementInst() instead.
+  ExtractElementInst(llvm::Instruction *I, Context &Ctx)
+      : SingleLLVMInstructionImpl(ClassID::ExtractElement,
+                                  Opcode::ExtractElement, I, Ctx) {}
+  friend class Context; // For accessing the constructor in
+                        // create*()
+
+public:
+  static Value *create(Value *Vec, Value *Idx, Instruction *InsertBefore,
+                       Context &Ctx, const Twine &Name = "");
+  static Value *create(Value *Vec, Value *Idx, BasicBlock *InsertAtEnd,
+                       Context &Ctx, const Twine &Name = "");
+  static bool classof(const Value *From) {
+    return From->getSubclassID() == ClassID::ExtractElement;
+  }
+
+  static bool isValidOperands(const Value *Vec, const Value *Idx) {
+    return llvm::ExtractElementInst::isValidOperands(Vec->Val, Idx->Val);
+  }
+  Value *getVectorOperand() { return getOperand(0); }
+  Value *getIndexOperand() { return getOperand(1); }
+  const Value *getVectorOperand() const { return getOperand(0); }
+  const Value *getIndexOperand() const { return getOperand(1); }
+
+  VectorType *getVectorOperandType() const {
+    return cast<VectorType>(getVectorOperand()->getType());
+  }
+};
+
+class BranchInst : public SingleLLVMInstructionImpl<llvm::BranchInst> {
   /// Use Context::createBranchInst(). Don't call the constructor directly.
   BranchInst(llvm::BranchInst *BI, Context &Ctx)
-      : Instruction(ClassID::Br, Opcode::Br, BI, Ctx) {}
+      : SingleLLVMInstructionImpl(ClassID::Br, Opcode::Br, BI, Ctx) {}
   friend Context; // for BranchInst()
-  Use getOperandUseInternal(unsigned OpIdx, bool Verify) const final {
-    return getOperandUseDefault(OpIdx, Verify);
-  }
-  SmallVector<llvm::Instruction *, 1> getLLVMInstrs() const final {
-    return {cast<llvm::Instruction>(Val)};
-  }
-
-public:
-=======
->>>>>>> 98391913
-  unsigned getUseOperandNo(const Use &Use) const final {
-    return getUseOperandNoDefault(Use);
-  }
-  unsigned getNumOfIRInstrs() const final { return 1u; }
+
+public:
   static BranchInst *create(BasicBlock *IfTrue, Instruction *InsertBefore,
                             Context &Ctx);
   static BranchInst *create(BasicBlock *IfTrue, BasicBlock *InsertAtEnd,
@@ -1026,27 +1015,15 @@
         map_iterator(ConstLLVMRange.end(), ConstBBMap);
     return make_range(ConstMappedBegin, ConstMappedEnd);
   }
-
-#ifndef NDEBUG
-<<<<<<< HEAD
-  void verify() const final {
-    assert(isa<llvm::BranchInst>(Val) && "Expected BranchInst!");
-  }
-  friend raw_ostream &operator<<(raw_ostream &OS, const BranchInst &BI) {
-    BI.dump(OS);
-    return OS;
-  }
-  void dump(raw_ostream &OS) const override;
-  LLVM_DUMP_METHOD void dump() const override;
-#endif
 };
 
 /// An abstract class, parent of unary instructions.
-class UnaryInstruction : public Instruction {
+class UnaryInstruction
+    : public SingleLLVMInstructionImpl<llvm::UnaryInstruction> {
 protected:
   UnaryInstruction(ClassID ID, Opcode Opc, llvm::Instruction *LLVMI,
                    Context &Ctx)
-      : Instruction(ID, Opc, LLVMI, Ctx) {}
+      : SingleLLVMInstructionImpl(ID, Opc, LLVMI, Ctx) {}
 
 public:
   static bool classof(const Instruction *I) {
@@ -1062,94 +1039,13 @@
   LoadInst(llvm::LoadInst *LI, Context &Ctx)
       : UnaryInstruction(ClassID::Load, Opcode::Load, LI, Ctx) {}
   friend Context; // for LoadInst()
-  Use getOperandUseInternal(unsigned OpIdx, bool Verify) const final {
-    return getOperandUseDefault(OpIdx, Verify);
-  }
-  SmallVector<llvm::Instruction *, 1> getLLVMInstrs() const final {
-    return {cast<llvm::Instruction>(Val)};
-=======
-  void verify() const final { assert(isa<LLVMT>(Val) && "Expected LLVMT!"); }
-  void dumpOS(raw_ostream &OS) const override {
-    dumpCommonPrefix(OS);
-    dumpCommonSuffix(OS);
-  }
-#endif
-};
-
-class SelectInst : public SingleLLVMInstructionImpl<llvm::SelectInst> {
-  /// Use Context::createSelectInst(). Don't call the
-  /// constructor directly.
-  SelectInst(llvm::SelectInst *CI, Context &Ctx)
-      : SingleLLVMInstructionImpl(ClassID::Select, Opcode::Select, CI, Ctx) {}
-  friend Context; // for SelectInst()
-  static Value *createCommon(Value *Cond, Value *True, Value *False,
-                             const Twine &Name, IRBuilder<> &Builder,
-                             Context &Ctx);
-
-public:
-  static Value *create(Value *Cond, Value *True, Value *False,
-                       Instruction *InsertBefore, Context &Ctx,
-                       const Twine &Name = "");
-  static Value *create(Value *Cond, Value *True, Value *False,
-                       BasicBlock *InsertAtEnd, Context &Ctx,
-                       const Twine &Name = "");
-  Value *getCondition() { return getOperand(0); }
-  Value *getTrueValue() { return getOperand(1); }
-  Value *getFalseValue() { return getOperand(2); }
-
-  void setCondition(Value *New) { setOperand(0, New); }
-  void setTrueValue(Value *New) { setOperand(1, New); }
-  void setFalseValue(Value *New) { setOperand(2, New); }
-  void swapValues() { cast<llvm::SelectInst>(Val)->swapValues(); }
-  /// For isa/dyn_cast.
-  static bool classof(const Value *From);
-};
-
-class InsertElementInst final
-    : public SingleLLVMInstructionImpl<llvm::InsertElementInst> {
-  /// Use Context::createInsertElementInst() instead.
-  InsertElementInst(llvm::Instruction *I, Context &Ctx)
-      : SingleLLVMInstructionImpl(ClassID::InsertElement, Opcode::InsertElement,
-                                  I, Ctx) {}
-  friend class Context; // For accessing the constructor in create*()
-
-public:
-  static Value *create(Value *Vec, Value *NewElt, Value *Idx,
-                       Instruction *InsertBefore, Context &Ctx,
-                       const Twine &Name = "");
-  static Value *create(Value *Vec, Value *NewElt, Value *Idx,
-                       BasicBlock *InsertAtEnd, Context &Ctx,
-                       const Twine &Name = "");
-  static bool classof(const Value *From) {
-    return From->getSubclassID() == ClassID::InsertElement;
-  }
-  static bool isValidOperands(const Value *Vec, const Value *NewElt,
-                              const Value *Idx) {
-    return llvm::InsertElementInst::isValidOperands(Vec->Val, NewElt->Val,
-                                                    Idx->Val);
->>>>>>> 98391913
-  }
-};
-
-class ExtractElementInst final
-    : public SingleLLVMInstructionImpl<llvm::ExtractElementInst> {
-  /// Use Context::createExtractElementInst() instead.
-  ExtractElementInst(llvm::Instruction *I, Context &Ctx)
-      : SingleLLVMInstructionImpl(ClassID::ExtractElement,
-                                  Opcode::ExtractElement, I, Ctx) {}
-  friend class Context; // For accessing the constructor in
-                        // create*()
-
-public:
-<<<<<<< HEAD
+
+public:
   /// Return true if this is a load from a volatile memory location.
   bool isVolatile() const { return cast<llvm::LoadInst>(Val)->isVolatile(); }
-
-  unsigned getUseOperandNo(const Use &Use) const final {
-    return getUseOperandNoDefault(Use);
-  }
-
-  unsigned getNumOfIRInstrs() const final { return 1u; }
+  /// Specify whether this is a volatile load or not.
+  void setVolatile(bool V);
+
   static LoadInst *create(Type *Ty, Value *Ptr, MaybeAlign Align,
                           Instruction *InsertBefore, Context &Ctx,
                           const Twine &Name = "");
@@ -1169,34 +1065,20 @@
   Align getAlign() const { return cast<llvm::LoadInst>(Val)->getAlign(); }
   bool isUnordered() const { return cast<llvm::LoadInst>(Val)->isUnordered(); }
   bool isSimple() const { return cast<llvm::LoadInst>(Val)->isSimple(); }
-#ifndef NDEBUG
-  void verify() const final {
-    assert(isa<llvm::LoadInst>(Val) && "Expected LoadInst!");
-  }
-  void dump(raw_ostream &OS) const override;
-  LLVM_DUMP_METHOD void dump() const override;
-#endif
-};
-
-class StoreInst final : public Instruction {
+};
+
+class StoreInst final : public SingleLLVMInstructionImpl<llvm::StoreInst> {
   /// Use StoreInst::create().
   StoreInst(llvm::StoreInst *SI, Context &Ctx)
-      : Instruction(ClassID::Store, Opcode::Store, SI, Ctx) {}
+      : SingleLLVMInstructionImpl(ClassID::Store, Opcode::Store, SI, Ctx) {}
   friend Context; // for StoreInst()
-  Use getOperandUseInternal(unsigned OpIdx, bool Verify) const final {
-    return getOperandUseDefault(OpIdx, Verify);
-  }
-  SmallVector<llvm::Instruction *, 1> getLLVMInstrs() const final {
-    return {cast<llvm::Instruction>(Val)};
-  }
 
 public:
   /// Return true if this is a store from a volatile memory location.
   bool isVolatile() const { return cast<llvm::StoreInst>(Val)->isVolatile(); }
-  unsigned getUseOperandNo(const Use &Use) const final {
-    return getUseOperandNoDefault(Use);
-  }
-  unsigned getNumOfIRInstrs() const final { return 1u; }
+  /// Specify whether this is a volatile store or not.
+  void setVolatile(bool V);
+
   static StoreInst *create(Value *V, Value *Ptr, MaybeAlign Align,
                            Instruction *InsertBefore, Context &Ctx);
   static StoreInst *create(Value *V, Value *Ptr, MaybeAlign Align,
@@ -1209,198 +1091,11 @@
                            Context &Ctx);
   /// For isa/dyn_cast.
   static bool classof(const Value *From);
-=======
-  static Value *create(Value *Vec, Value *Idx, Instruction *InsertBefore,
-                       Context &Ctx, const Twine &Name = "");
-  static Value *create(Value *Vec, Value *Idx, BasicBlock *InsertAtEnd,
-                       Context &Ctx, const Twine &Name = "");
-  static bool classof(const Value *From) {
-    return From->getSubclassID() == ClassID::ExtractElement;
-  }
-
-  static bool isValidOperands(const Value *Vec, const Value *Idx) {
-    return llvm::ExtractElementInst::isValidOperands(Vec->Val, Idx->Val);
-  }
-  Value *getVectorOperand() { return getOperand(0); }
-  Value *getIndexOperand() { return getOperand(1); }
-  const Value *getVectorOperand() const { return getOperand(0); }
-  const Value *getIndexOperand() const { return getOperand(1); }
-
-  VectorType *getVectorOperandType() const {
-    return cast<VectorType>(getVectorOperand()->getType());
-  }
-};
-
-class BranchInst : public SingleLLVMInstructionImpl<llvm::BranchInst> {
-  /// Use Context::createBranchInst(). Don't call the constructor directly.
-  BranchInst(llvm::BranchInst *BI, Context &Ctx)
-      : SingleLLVMInstructionImpl(ClassID::Br, Opcode::Br, BI, Ctx) {}
-  friend Context; // for BranchInst()
-
-public:
-  static BranchInst *create(BasicBlock *IfTrue, Instruction *InsertBefore,
-                            Context &Ctx);
-  static BranchInst *create(BasicBlock *IfTrue, BasicBlock *InsertAtEnd,
-                            Context &Ctx);
-  static BranchInst *create(BasicBlock *IfTrue, BasicBlock *IfFalse,
-                            Value *Cond, Instruction *InsertBefore,
-                            Context &Ctx);
-  static BranchInst *create(BasicBlock *IfTrue, BasicBlock *IfFalse,
-                            Value *Cond, BasicBlock *InsertAtEnd, Context &Ctx);
-  /// For isa/dyn_cast.
-  static bool classof(const Value *From);
-  bool isUnconditional() const {
-    return cast<llvm::BranchInst>(Val)->isUnconditional();
-  }
-  bool isConditional() const {
-    return cast<llvm::BranchInst>(Val)->isConditional();
-  }
-  Value *getCondition() const;
-  void setCondition(Value *V) { setOperand(0, V); }
-  unsigned getNumSuccessors() const { return 1 + isConditional(); }
-  BasicBlock *getSuccessor(unsigned SuccIdx) const;
-  void setSuccessor(unsigned Idx, BasicBlock *NewSucc);
-  void swapSuccessors() { swapOperandsInternal(1, 2); }
-
-private:
-  struct LLVMBBToSBBB {
-    Context &Ctx;
-    LLVMBBToSBBB(Context &Ctx) : Ctx(Ctx) {}
-    BasicBlock *operator()(llvm::BasicBlock *BB) const;
-  };
-
-  struct ConstLLVMBBToSBBB {
-    Context &Ctx;
-    ConstLLVMBBToSBBB(Context &Ctx) : Ctx(Ctx) {}
-    const BasicBlock *operator()(const llvm::BasicBlock *BB) const;
-  };
-
-public:
-  using sb_succ_op_iterator =
-      mapped_iterator<llvm::BranchInst::succ_op_iterator, LLVMBBToSBBB>;
-  iterator_range<sb_succ_op_iterator> successors() {
-    iterator_range<llvm::BranchInst::succ_op_iterator> LLVMRange =
-        cast<llvm::BranchInst>(Val)->successors();
-    LLVMBBToSBBB BBMap(Ctx);
-    sb_succ_op_iterator MappedBegin = map_iterator(LLVMRange.begin(), BBMap);
-    sb_succ_op_iterator MappedEnd = map_iterator(LLVMRange.end(), BBMap);
-    return make_range(MappedBegin, MappedEnd);
-  }
-
-  using const_sb_succ_op_iterator =
-      mapped_iterator<llvm::BranchInst::const_succ_op_iterator,
-                      ConstLLVMBBToSBBB>;
-  iterator_range<const_sb_succ_op_iterator> successors() const {
-    iterator_range<llvm::BranchInst::const_succ_op_iterator> ConstLLVMRange =
-        static_cast<const llvm::BranchInst *>(cast<llvm::BranchInst>(Val))
-            ->successors();
-    ConstLLVMBBToSBBB ConstBBMap(Ctx);
-    const_sb_succ_op_iterator ConstMappedBegin =
-        map_iterator(ConstLLVMRange.begin(), ConstBBMap);
-    const_sb_succ_op_iterator ConstMappedEnd =
-        map_iterator(ConstLLVMRange.end(), ConstBBMap);
-    return make_range(ConstMappedBegin, ConstMappedEnd);
-  }
-};
-
-/// An abstract class, parent of unary instructions.
-class UnaryInstruction
-    : public SingleLLVMInstructionImpl<llvm::UnaryInstruction> {
-protected:
-  UnaryInstruction(ClassID ID, Opcode Opc, llvm::Instruction *LLVMI,
-                   Context &Ctx)
-      : SingleLLVMInstructionImpl(ID, Opc, LLVMI, Ctx) {}
-
-public:
-  static bool classof(const Instruction *I) {
-    return isa<LoadInst>(I) || isa<CastInst>(I);
-  }
-  static bool classof(const Value *V) {
-    return isa<Instruction>(V) && classof(cast<Instruction>(V));
-  }
-};
-
-class LoadInst final : public UnaryInstruction {
-  /// Use LoadInst::create() instead of calling the constructor.
-  LoadInst(llvm::LoadInst *LI, Context &Ctx)
-      : UnaryInstruction(ClassID::Load, Opcode::Load, LI, Ctx) {}
-  friend Context; // for LoadInst()
-
-public:
-  /// Return true if this is a load from a volatile memory location.
-  bool isVolatile() const { return cast<llvm::LoadInst>(Val)->isVolatile(); }
-  /// Specify whether this is a volatile load or not.
-  void setVolatile(bool V);
-
-  static LoadInst *create(Type *Ty, Value *Ptr, MaybeAlign Align,
-                          Instruction *InsertBefore, Context &Ctx,
-                          const Twine &Name = "");
-  static LoadInst *create(Type *Ty, Value *Ptr, MaybeAlign Align,
-                          Instruction *InsertBefore, bool IsVolatile,
-                          Context &Ctx, const Twine &Name = "");
-  static LoadInst *create(Type *Ty, Value *Ptr, MaybeAlign Align,
-                          BasicBlock *InsertAtEnd, Context &Ctx,
-                          const Twine &Name = "");
-  static LoadInst *create(Type *Ty, Value *Ptr, MaybeAlign Align,
-                          BasicBlock *InsertAtEnd, bool IsVolatile,
-                          Context &Ctx, const Twine &Name = "");
-
-  /// For isa/dyn_cast.
-  static bool classof(const Value *From);
-  Value *getPointerOperand() const;
-  Align getAlign() const { return cast<llvm::LoadInst>(Val)->getAlign(); }
-  bool isUnordered() const { return cast<llvm::LoadInst>(Val)->isUnordered(); }
-  bool isSimple() const { return cast<llvm::LoadInst>(Val)->isSimple(); }
-};
-
-class StoreInst final : public SingleLLVMInstructionImpl<llvm::StoreInst> {
-  /// Use StoreInst::create().
-  StoreInst(llvm::StoreInst *SI, Context &Ctx)
-      : SingleLLVMInstructionImpl(ClassID::Store, Opcode::Store, SI, Ctx) {}
-  friend Context; // for StoreInst()
-
-public:
-  /// Return true if this is a store from a volatile memory location.
-  bool isVolatile() const { return cast<llvm::StoreInst>(Val)->isVolatile(); }
-  /// Specify whether this is a volatile store or not.
-  void setVolatile(bool V);
-
-  static StoreInst *create(Value *V, Value *Ptr, MaybeAlign Align,
-                           Instruction *InsertBefore, Context &Ctx);
-  static StoreInst *create(Value *V, Value *Ptr, MaybeAlign Align,
-                           Instruction *InsertBefore, bool IsVolatile,
-                           Context &Ctx);
-  static StoreInst *create(Value *V, Value *Ptr, MaybeAlign Align,
-                           BasicBlock *InsertAtEnd, Context &Ctx);
-  static StoreInst *create(Value *V, Value *Ptr, MaybeAlign Align,
-                           BasicBlock *InsertAtEnd, bool IsVolatile,
-                           Context &Ctx);
-  /// For isa/dyn_cast.
-  static bool classof(const Value *From);
->>>>>>> 98391913
   Value *getValueOperand() const;
   Value *getPointerOperand() const;
   Align getAlign() const { return cast<llvm::StoreInst>(Val)->getAlign(); }
   bool isSimple() const { return cast<llvm::StoreInst>(Val)->isSimple(); }
   bool isUnordered() const { return cast<llvm::StoreInst>(Val)->isUnordered(); }
-<<<<<<< HEAD
-#ifndef NDEBUG
-  void verify() const final {
-    assert(isa<llvm::StoreInst>(Val) && "Expected StoreInst!");
-  }
-  void dump(raw_ostream &OS) const override;
-  LLVM_DUMP_METHOD void dump() const override;
-#endif
-};
-
-class ReturnInst final : public Instruction {
-  /// Use ReturnInst::create() instead of calling the constructor.
-  ReturnInst(llvm::Instruction *I, Context &Ctx)
-      : Instruction(ClassID::Ret, Opcode::Ret, I, Ctx) {}
-  ReturnInst(ClassID SubclassID, llvm::Instruction *I, Context &Ctx)
-      : Instruction(SubclassID, Opcode::Ret, I, Ctx) {}
-  friend class Context; // For accessing the constructor in create*()
-=======
 };
 
 class UnreachableInst final : public Instruction {
@@ -1408,15 +1103,12 @@
   UnreachableInst(llvm::UnreachableInst *I, Context &Ctx)
       : Instruction(ClassID::Unreachable, Opcode::Unreachable, I, Ctx) {}
   friend Context;
->>>>>>> 98391913
   Use getOperandUseInternal(unsigned OpIdx, bool Verify) const final {
     return getOperandUseDefault(OpIdx, Verify);
   }
   SmallVector<llvm::Instruction *, 1> getLLVMInstrs() const final {
     return {cast<llvm::Instruction>(Val)};
   }
-<<<<<<< HEAD
-=======
 
 public:
   static UnreachableInst *create(Instruction *InsertBefore, Context &Ctx);
@@ -1436,7 +1128,6 @@
   ReturnInst(ClassID SubclassID, llvm::Instruction *I, Context &Ctx)
       : SingleLLVMInstructionImpl(SubclassID, Opcode::Ret, I, Ctx) {}
   friend class Context; // For accessing the constructor in create*()
->>>>>>> 98391913
   static ReturnInst *createCommon(Value *RetVal, IRBuilder<> &Builder,
                                   Context &Ctx);
 
@@ -1448,498 +1139,6 @@
   static bool classof(const Value *From) {
     return From->getSubclassID() == ClassID::Ret;
   }
-<<<<<<< HEAD
-  unsigned getUseOperandNo(const Use &Use) const final {
-    return getUseOperandNoDefault(Use);
-  }
-  unsigned getNumOfIRInstrs() const final { return 1u; }
-  /// \Returns null if there is no return value.
-  Value *getReturnValue() const;
-#ifndef NDEBUG
-  void verify() const final {}
-  void dump(raw_ostream &OS) const override;
-  LLVM_DUMP_METHOD void dump() const override;
-#endif
-};
-
-class CallBase : public Instruction {
-  CallBase(ClassID ID, Opcode Opc, llvm::Instruction *I, Context &Ctx)
-      : Instruction(ID, Opc, I, Ctx) {}
-  friend class CallInst;   // For constructor.
-  friend class InvokeInst; // For constructor.
-  friend class CallBrInst; // For constructor.
-
-public:
-  static bool classof(const Value *From) {
-    auto Opc = From->getSubclassID();
-    return Opc == Instruction::ClassID::Call ||
-           Opc == Instruction::ClassID::Invoke ||
-           Opc == Instruction::ClassID::CallBr;
-  }
-
-  FunctionType *getFunctionType() const {
-    return cast<llvm::CallBase>(Val)->getFunctionType();
-  }
-
-  op_iterator data_operands_begin() { return op_begin(); }
-  const_op_iterator data_operands_begin() const {
-    return const_cast<CallBase *>(this)->data_operands_begin();
-  }
-  op_iterator data_operands_end() {
-    auto *LLVMCB = cast<llvm::CallBase>(Val);
-    auto Dist = LLVMCB->data_operands_end() - LLVMCB->data_operands_begin();
-    return op_begin() + Dist;
-  }
-  const_op_iterator data_operands_end() const {
-    auto *LLVMCB = cast<llvm::CallBase>(Val);
-    auto Dist = LLVMCB->data_operands_end() - LLVMCB->data_operands_begin();
-    return op_begin() + Dist;
-  }
-  iterator_range<op_iterator> data_ops() {
-    return make_range(data_operands_begin(), data_operands_end());
-  }
-  iterator_range<const_op_iterator> data_ops() const {
-    return make_range(data_operands_begin(), data_operands_end());
-  }
-  bool data_operands_empty() const {
-    return data_operands_end() == data_operands_begin();
-  }
-  unsigned data_operands_size() const {
-    return std::distance(data_operands_begin(), data_operands_end());
-  }
-  bool isDataOperand(Use U) const {
-    assert(this == U.getUser() &&
-           "Only valid to query with a use of this instruction!");
-    return cast<llvm::CallBase>(Val)->isDataOperand(U.LLVMUse);
-  }
-  unsigned getDataOperandNo(Use U) const {
-    assert(isDataOperand(U) && "Data operand # out of range!");
-    return cast<llvm::CallBase>(Val)->getDataOperandNo(U.LLVMUse);
-  }
-
-  /// Return the total number operands (not operand bundles) used by
-  /// every operand bundle in this OperandBundleUser.
-  unsigned getNumTotalBundleOperands() const {
-    return cast<llvm::CallBase>(Val)->getNumTotalBundleOperands();
-  }
-
-  op_iterator arg_begin() { return op_begin(); }
-  const_op_iterator arg_begin() const { return op_begin(); }
-  op_iterator arg_end() {
-    return data_operands_end() - getNumTotalBundleOperands();
-  }
-  const_op_iterator arg_end() const {
-    return const_cast<CallBase *>(this)->arg_end();
-  }
-  iterator_range<op_iterator> args() {
-    return make_range(arg_begin(), arg_end());
-  }
-  iterator_range<const_op_iterator> args() const {
-    return make_range(arg_begin(), arg_end());
-  }
-  bool arg_empty() const { return arg_end() == arg_begin(); }
-  unsigned arg_size() const { return arg_end() - arg_begin(); }
-
-  Value *getArgOperand(unsigned OpIdx) const {
-    assert(OpIdx < arg_size() && "Out of bounds!");
-    return getOperand(OpIdx);
-  }
-  void setArgOperand(unsigned OpIdx, Value *NewOp) {
-    assert(OpIdx < arg_size() && "Out of bounds!");
-    setOperand(OpIdx, NewOp);
-  }
-
-  Use getArgOperandUse(unsigned Idx) const {
-    assert(Idx < arg_size() && "Out of bounds!");
-    return getOperandUse(Idx);
-  }
-  Use getArgOperandUse(unsigned Idx) {
-    assert(Idx < arg_size() && "Out of bounds!");
-    return getOperandUse(Idx);
-  }
-
-  bool isArgOperand(Use U) const {
-    return cast<llvm::CallBase>(Val)->isArgOperand(U.LLVMUse);
-  }
-  unsigned getArgOperandNo(Use U) const {
-    return cast<llvm::CallBase>(Val)->getArgOperandNo(U.LLVMUse);
-  }
-  bool hasArgument(const Value *V) const { return is_contained(args(), V); }
-
-  Value *getCalledOperand() const;
-  Use getCalledOperandUse() const;
-
-  Function *getCalledFunction() const;
-  bool isIndirectCall() const {
-    return cast<llvm::CallBase>(Val)->isIndirectCall();
-  }
-  bool isCallee(Use U) const {
-    return cast<llvm::CallBase>(Val)->isCallee(U.LLVMUse);
-  }
-  Function *getCaller();
-  const Function *getCaller() const {
-    return const_cast<CallBase *>(this)->getCaller();
-  }
-  bool isMustTailCall() const {
-    return cast<llvm::CallBase>(Val)->isMustTailCall();
-  }
-  bool isTailCall() const { return cast<llvm::CallBase>(Val)->isTailCall(); }
-  Intrinsic::ID getIntrinsicID() const {
-    return cast<llvm::CallBase>(Val)->getIntrinsicID();
-  }
-  void setCalledOperand(Value *V) { getCalledOperandUse().set(V); }
-  void setCalledFunction(Function *F);
-  CallingConv::ID getCallingConv() const {
-    return cast<llvm::CallBase>(Val)->getCallingConv();
-  }
-  bool isInlineAsm() const { return cast<llvm::CallBase>(Val)->isInlineAsm(); }
-};
-
-class CallInst final : public CallBase {
-  /// Use Context::createCallInst(). Don't call the
-  /// constructor directly.
-  CallInst(llvm::Instruction *I, Context &Ctx)
-      : CallBase(ClassID::Call, Opcode::Call, I, Ctx) {}
-  friend class Context; // For accessing the constructor in
-                        // create*()
-  Use getOperandUseInternal(unsigned OpIdx, bool Verify) const final {
-    return getOperandUseDefault(OpIdx, Verify);
-  }
-  SmallVector<llvm::Instruction *, 1> getLLVMInstrs() const final {
-    return {cast<llvm::Instruction>(Val)};
-  }
-
-public:
-  static CallInst *create(FunctionType *FTy, Value *Func,
-                          ArrayRef<Value *> Args, BBIterator WhereIt,
-                          BasicBlock *WhereBB, Context &Ctx,
-                          const Twine &NameStr = "");
-  static CallInst *create(FunctionType *FTy, Value *Func,
-                          ArrayRef<Value *> Args, Instruction *InsertBefore,
-                          Context &Ctx, const Twine &NameStr = "");
-  static CallInst *create(FunctionType *FTy, Value *Func,
-                          ArrayRef<Value *> Args, BasicBlock *InsertAtEnd,
-                          Context &Ctx, const Twine &NameStr = "");
-
-  static bool classof(const Value *From) {
-    return From->getSubclassID() == ClassID::Call;
-  }
-  unsigned getUseOperandNo(const Use &Use) const final {
-    return getUseOperandNoDefault(Use);
-  }
-  unsigned getNumOfIRInstrs() const final { return 1u; }
-#ifndef NDEBUG
-  void verify() const final {}
-  void dump(raw_ostream &OS) const override;
-  LLVM_DUMP_METHOD void dump() const override;
-#endif
-};
-
-class InvokeInst final : public CallBase {
-  /// Use Context::createInvokeInst(). Don't call the
-  /// constructor directly.
-  InvokeInst(llvm::Instruction *I, Context &Ctx)
-      : CallBase(ClassID::Invoke, Opcode::Invoke, I, Ctx) {}
-  friend class Context; // For accessing the constructor in
-                        // create*()
-  Use getOperandUseInternal(unsigned OpIdx, bool Verify) const final {
-    return getOperandUseDefault(OpIdx, Verify);
-  }
-  SmallVector<llvm::Instruction *, 1> getLLVMInstrs() const final {
-    return {cast<llvm::Instruction>(Val)};
-  }
-
-public:
-  static InvokeInst *create(FunctionType *FTy, Value *Func,
-                            BasicBlock *IfNormal, BasicBlock *IfException,
-                            ArrayRef<Value *> Args, BBIterator WhereIt,
-                            BasicBlock *WhereBB, Context &Ctx,
-                            const Twine &NameStr = "");
-  static InvokeInst *create(FunctionType *FTy, Value *Func,
-                            BasicBlock *IfNormal, BasicBlock *IfException,
-                            ArrayRef<Value *> Args, Instruction *InsertBefore,
-                            Context &Ctx, const Twine &NameStr = "");
-  static InvokeInst *create(FunctionType *FTy, Value *Func,
-                            BasicBlock *IfNormal, BasicBlock *IfException,
-                            ArrayRef<Value *> Args, BasicBlock *InsertAtEnd,
-                            Context &Ctx, const Twine &NameStr = "");
-
-  static bool classof(const Value *From) {
-    return From->getSubclassID() == ClassID::Invoke;
-  }
-  unsigned getUseOperandNo(const Use &Use) const final {
-    return getUseOperandNoDefault(Use);
-  }
-  unsigned getNumOfIRInstrs() const final { return 1u; }
-  BasicBlock *getNormalDest() const;
-  BasicBlock *getUnwindDest() const;
-  void setNormalDest(BasicBlock *BB);
-  void setUnwindDest(BasicBlock *BB);
-  // TODO: Return a `LandingPadInst` once implemented.
-  Instruction *getLandingPadInst() const;
-  BasicBlock *getSuccessor(unsigned SuccIdx) const;
-  void setSuccessor(unsigned SuccIdx, BasicBlock *NewSucc) {
-    assert(SuccIdx < 2 && "Successor # out of range for invoke!");
-    if (SuccIdx == 0)
-      setNormalDest(NewSucc);
-    else
-      setUnwindDest(NewSucc);
-  }
-  unsigned getNumSuccessors() const {
-    return cast<llvm::InvokeInst>(Val)->getNumSuccessors();
-  }
-#ifndef NDEBUG
-  void verify() const final {}
-  friend raw_ostream &operator<<(raw_ostream &OS, const InvokeInst &I) {
-    I.dump(OS);
-    return OS;
-  }
-  void dump(raw_ostream &OS) const override;
-  LLVM_DUMP_METHOD void dump() const override;
-#endif
-};
-
-class CallBrInst final : public CallBase {
-  /// Use Context::createCallBrInst(). Don't call the
-  /// constructor directly.
-  CallBrInst(llvm::Instruction *I, Context &Ctx)
-      : CallBase(ClassID::CallBr, Opcode::CallBr, I, Ctx) {}
-  friend class Context; // For accessing the constructor in
-                        // create*()
-  Use getOperandUseInternal(unsigned OpIdx, bool Verify) const final {
-    return getOperandUseDefault(OpIdx, Verify);
-  }
-  SmallVector<llvm::Instruction *, 1> getLLVMInstrs() const final {
-    return {cast<llvm::Instruction>(Val)};
-  }
-
-public:
-  static CallBrInst *create(FunctionType *FTy, Value *Func,
-                            BasicBlock *DefaultDest,
-                            ArrayRef<BasicBlock *> IndirectDests,
-                            ArrayRef<Value *> Args, BBIterator WhereIt,
-                            BasicBlock *WhereBB, Context &Ctx,
-                            const Twine &NameStr = "");
-  static CallBrInst *create(FunctionType *FTy, Value *Func,
-                            BasicBlock *DefaultDest,
-                            ArrayRef<BasicBlock *> IndirectDests,
-                            ArrayRef<Value *> Args, Instruction *InsertBefore,
-                            Context &Ctx, const Twine &NameStr = "");
-  static CallBrInst *create(FunctionType *FTy, Value *Func,
-                            BasicBlock *DefaultDest,
-                            ArrayRef<BasicBlock *> IndirectDests,
-                            ArrayRef<Value *> Args, BasicBlock *InsertAtEnd,
-                            Context &Ctx, const Twine &NameStr = "");
-  static bool classof(const Value *From) {
-    return From->getSubclassID() == ClassID::CallBr;
-  }
-  unsigned getUseOperandNo(const Use &Use) const final {
-    return getUseOperandNoDefault(Use);
-  }
-  unsigned getNumOfIRInstrs() const final { return 1u; }
-  unsigned getNumIndirectDests() const {
-    return cast<llvm::CallBrInst>(Val)->getNumIndirectDests();
-  }
-  Value *getIndirectDestLabel(unsigned Idx) const;
-  Value *getIndirectDestLabelUse(unsigned Idx) const;
-  BasicBlock *getDefaultDest() const;
-  BasicBlock *getIndirectDest(unsigned Idx) const;
-  SmallVector<BasicBlock *, 16> getIndirectDests() const;
-  void setDefaultDest(BasicBlock *BB);
-  void setIndirectDest(unsigned Idx, BasicBlock *BB);
-  BasicBlock *getSuccessor(unsigned Idx) const;
-  unsigned getNumSuccessors() const {
-    return cast<llvm::CallBrInst>(Val)->getNumSuccessors();
-  }
-#ifndef NDEBUG
-  void verify() const final {}
-  friend raw_ostream &operator<<(raw_ostream &OS, const CallBrInst &I) {
-    I.dump(OS);
-    return OS;
-  }
-  void dump(raw_ostream &OS) const override;
-  LLVM_DUMP_METHOD void dump() const override;
-#endif
-};
-
-class GetElementPtrInst final : public Instruction {
-  /// Use Context::createGetElementPtrInst(). Don't call
-  /// the constructor directly.
-  GetElementPtrInst(llvm::Instruction *I, Context &Ctx)
-      : Instruction(ClassID::GetElementPtr, Opcode::GetElementPtr, I, Ctx) {}
-  GetElementPtrInst(ClassID SubclassID, llvm::Instruction *I, Context &Ctx)
-      : Instruction(SubclassID, Opcode::GetElementPtr, I, Ctx) {}
-  friend class Context; // For accessing the constructor in
-                        // create*()
-  Use getOperandUseInternal(unsigned OpIdx, bool Verify) const final {
-    return getOperandUseDefault(OpIdx, Verify);
-  }
-  SmallVector<llvm::Instruction *, 1> getLLVMInstrs() const final {
-    return {cast<llvm::Instruction>(Val)};
-  }
-
-public:
-  static Value *create(Type *Ty, Value *Ptr, ArrayRef<Value *> IdxList,
-                       BBIterator WhereIt, BasicBlock *WhereBB, Context &Ctx,
-                       const Twine &NameStr = "");
-  static Value *create(Type *Ty, Value *Ptr, ArrayRef<Value *> IdxList,
-                       Instruction *InsertBefore, Context &Ctx,
-                       const Twine &NameStr = "");
-  static Value *create(Type *Ty, Value *Ptr, ArrayRef<Value *> IdxList,
-                       BasicBlock *InsertAtEnd, Context &Ctx,
-                       const Twine &NameStr = "");
-
-  static bool classof(const Value *From) {
-    return From->getSubclassID() == ClassID::GetElementPtr;
-  }
-  unsigned getUseOperandNo(const Use &Use) const final {
-    return getUseOperandNoDefault(Use);
-  }
-  unsigned getNumOfIRInstrs() const final { return 1u; }
-
-  Type *getSourceElementType() const {
-    return cast<llvm::GetElementPtrInst>(Val)->getSourceElementType();
-  }
-  Type *getResultElementType() const {
-    return cast<llvm::GetElementPtrInst>(Val)->getResultElementType();
-  }
-  unsigned getAddressSpace() const {
-    return cast<llvm::GetElementPtrInst>(Val)->getAddressSpace();
-  }
-
-  inline op_iterator idx_begin() { return op_begin() + 1; }
-  inline const_op_iterator idx_begin() const {
-    return const_cast<GetElementPtrInst *>(this)->idx_begin();
-  }
-  inline op_iterator idx_end() { return op_end(); }
-  inline const_op_iterator idx_end() const {
-    return const_cast<GetElementPtrInst *>(this)->idx_end();
-  }
-  inline iterator_range<op_iterator> indices() {
-    return make_range(idx_begin(), idx_end());
-  }
-  inline iterator_range<const_op_iterator> indices() const {
-    return const_cast<GetElementPtrInst *>(this)->indices();
-  }
-
-  Value *getPointerOperand() const;
-  static unsigned getPointerOperandIndex() {
-    return llvm::GetElementPtrInst::getPointerOperandIndex();
-  }
-  Type *getPointerOperandType() const {
-    return cast<llvm::GetElementPtrInst>(Val)->getPointerOperandType();
-  }
-  unsigned getPointerAddressSpace() const {
-    return cast<llvm::GetElementPtrInst>(Val)->getPointerAddressSpace();
-  }
-  unsigned getNumIndices() const {
-    return cast<llvm::GetElementPtrInst>(Val)->getNumIndices();
-  }
-  bool hasIndices() const {
-    return cast<llvm::GetElementPtrInst>(Val)->hasIndices();
-  }
-  bool hasAllConstantIndices() const {
-    return cast<llvm::GetElementPtrInst>(Val)->hasAllConstantIndices();
-  }
-  GEPNoWrapFlags getNoWrapFlags() const {
-    return cast<llvm::GetElementPtrInst>(Val)->getNoWrapFlags();
-  }
-  bool isInBounds() const {
-    return cast<llvm::GetElementPtrInst>(Val)->isInBounds();
-  }
-  bool hasNoUnsignedSignedWrap() const {
-    return cast<llvm::GetElementPtrInst>(Val)->hasNoUnsignedSignedWrap();
-  }
-  bool hasNoUnsignedWrap() const {
-    return cast<llvm::GetElementPtrInst>(Val)->hasNoUnsignedWrap();
-  }
-  bool accumulateConstantOffset(const DataLayout &DL, APInt &Offset) const {
-    return cast<llvm::GetElementPtrInst>(Val)->accumulateConstantOffset(DL,
-                                                                        Offset);
-  }
-  // TODO: Add missing member functions.
-
-#ifndef NDEBUG
-  void verify() const final {}
-  void dump(raw_ostream &OS) const override;
-  LLVM_DUMP_METHOD void dump() const override;
-#endif
-};
-
-class CastInst : public UnaryInstruction {
-  static Opcode getCastOpcode(llvm::Instruction::CastOps CastOp) {
-    switch (CastOp) {
-    case llvm::Instruction::ZExt:
-      return Opcode::ZExt;
-    case llvm::Instruction::SExt:
-      return Opcode::SExt;
-    case llvm::Instruction::FPToUI:
-      return Opcode::FPToUI;
-    case llvm::Instruction::FPToSI:
-      return Opcode::FPToSI;
-    case llvm::Instruction::FPExt:
-      return Opcode::FPExt;
-    case llvm::Instruction::PtrToInt:
-      return Opcode::PtrToInt;
-    case llvm::Instruction::IntToPtr:
-      return Opcode::IntToPtr;
-    case llvm::Instruction::SIToFP:
-      return Opcode::SIToFP;
-    case llvm::Instruction::UIToFP:
-      return Opcode::UIToFP;
-    case llvm::Instruction::Trunc:
-      return Opcode::Trunc;
-    case llvm::Instruction::FPTrunc:
-      return Opcode::FPTrunc;
-    case llvm::Instruction::BitCast:
-      return Opcode::BitCast;
-    case llvm::Instruction::AddrSpaceCast:
-      return Opcode::AddrSpaceCast;
-    case llvm::Instruction::CastOpsEnd:
-      llvm_unreachable("Bad CastOp!");
-    }
-    llvm_unreachable("Unhandled CastOp!");
-  }
-  /// Use Context::createCastInst(). Don't call the
-  /// constructor directly.
-  CastInst(llvm::CastInst *CI, Context &Ctx)
-      : UnaryInstruction(ClassID::Cast, getCastOpcode(CI->getOpcode()), CI,
-                         Ctx) {}
-  friend Context;        // for SBCastInstruction()
-  friend class PtrToInt; // For constructor.
-  Use getOperandUseInternal(unsigned OpIdx, bool Verify) const final {
-    return getOperandUseDefault(OpIdx, Verify);
-  }
-  SmallVector<llvm::Instruction *, 1> getLLVMInstrs() const final {
-    return {cast<llvm::Instruction>(Val)};
-  }
-
-public:
-  unsigned getUseOperandNo(const Use &Use) const final {
-    return getUseOperandNoDefault(Use);
-  }
-  unsigned getNumOfIRInstrs() const final { return 1u; }
-  static Value *create(Type *DestTy, Opcode Op, Value *Operand,
-                       BBIterator WhereIt, BasicBlock *WhereBB, Context &Ctx,
-                       const Twine &Name = "");
-  static Value *create(Type *DestTy, Opcode Op, Value *Operand,
-                       Instruction *InsertBefore, Context &Ctx,
-                       const Twine &Name = "");
-  static Value *create(Type *DestTy, Opcode Op, Value *Operand,
-                       BasicBlock *InsertAtEnd, Context &Ctx,
-                       const Twine &Name = "");
-  /// For isa/dyn_cast.
-  static bool classof(const Value *From);
-  Type *getSrcTy() const { return cast<llvm::CastInst>(Val)->getSrcTy(); }
-  Type *getDestTy() const { return cast<llvm::CastInst>(Val)->getDestTy(); }
-#ifndef NDEBUG
-  void verify() const final {
-    assert(isa<llvm::CastInst>(Val) && "Expected CastInst!");
-  }
-  void dump(raw_ostream &OS) const override;
-  LLVM_DUMP_METHOD void dump() const override;
-#endif
-=======
   /// \Returns null if there is no return value.
   Value *getReturnValue() const;
 };
@@ -2776,7 +1975,6 @@
   static bool classof(const Value *From);
   Type *getSrcTy() const { return cast<llvm::CastInst>(Val)->getSrcTy(); }
   Type *getDestTy() const { return cast<llvm::CastInst>(Val)->getDestTy(); }
->>>>>>> 98391913
 };
 
 // Helper class to simplify stamping out CastInst subclasses.
@@ -2839,25 +2037,11 @@
   }
 };
 
-<<<<<<< HEAD
-class PHINode final : public Instruction {
-  /// Use Context::createPHINode(). Don't call the constructor directly.
-  PHINode(llvm::PHINode *PHI, Context &Ctx)
-      : Instruction(ClassID::PHI, Opcode::PHI, PHI, Ctx) {}
-  friend Context; // for PHINode()
-  Use getOperandUseInternal(unsigned OpIdx, bool Verify) const final {
-    return getOperandUseDefault(OpIdx, Verify);
-  }
-  SmallVector<llvm::Instruction *, 1> getLLVMInstrs() const final {
-    return {cast<llvm::Instruction>(Val)};
-  }
-=======
 class PHINode final : public SingleLLVMInstructionImpl<llvm::PHINode> {
   /// Use Context::createPHINode(). Don't call the constructor directly.
   PHINode(llvm::PHINode *PHI, Context &Ctx)
       : SingleLLVMInstructionImpl(ClassID::PHI, Opcode::PHI, PHI, Ctx) {}
   friend Context; // for PHINode()
->>>>>>> 98391913
   /// Helper for mapped_iterator.
   struct LLVMBBToBB {
     Context &Ctx;
@@ -2866,13 +2050,6 @@
   };
 
 public:
-<<<<<<< HEAD
-  unsigned getUseOperandNo(const Use &Use) const final {
-    return getUseOperandNoDefault(Use);
-  }
-  unsigned getNumOfIRInstrs() const final { return 1u; }
-=======
->>>>>>> 98391913
   static PHINode *create(Type *Ty, unsigned NumReservedValues,
                          Instruction *InsertBefore, Context &Ctx,
                          const Twine &Name = "");
@@ -2930,77 +2107,26 @@
     return cast<llvm::PHINode>(Val)->hasConstantOrUndefValue();
   }
   bool isComplete() const { return cast<llvm::PHINode>(Val)->isComplete(); }
-<<<<<<< HEAD
-  // TODO: Implement the below functions:
-  // void replaceIncomingBlockWith (const BasicBlock *Old, BasicBlock *New);
-  // void copyIncomingBlocks(iterator_range<const_block_iterator> BBRange,
-  //                         uint32_t ToIdx = 0)
-  // void removeIncomingValueIf(function_ref< bool(unsigned)> Predicate,
-  //                            bool DeletePHIIfEmpty=true)
-#ifndef NDEBUG
-  void verify() const final {
-    assert(isa<llvm::PHINode>(Val) && "Expected PHINode!");
-  }
-  void dump(raw_ostream &OS) const override;
-  LLVM_DUMP_METHOD void dump() const override;
-#endif
-=======
   void replaceIncomingBlockWith(const BasicBlock *Old, BasicBlock *New);
   void removeIncomingValueIf(function_ref<bool(unsigned)> Predicate);
   // TODO: Implement
   // void copyIncomingBlocks(iterator_range<const_block_iterator> BBRange,
   //                         uint32_t ToIdx = 0)
->>>>>>> 98391913
 };
 
 /// An LLLVM Instruction that has no SandboxIR equivalent class gets mapped to
 /// an OpaqueInstr.
-<<<<<<< HEAD
-class OpaqueInst : public sandboxir::Instruction {
-  OpaqueInst(llvm::Instruction *I, sandboxir::Context &Ctx)
-      : sandboxir::Instruction(ClassID::Opaque, Opcode::Opaque, I, Ctx) {}
-  OpaqueInst(ClassID SubclassID, llvm::Instruction *I, sandboxir::Context &Ctx)
-      : sandboxir::Instruction(SubclassID, Opcode::Opaque, I, Ctx) {}
-  friend class Context; // For constructor.
-  Use getOperandUseInternal(unsigned OpIdx, bool Verify) const final {
-    return getOperandUseDefault(OpIdx, Verify);
-  }
-  SmallVector<llvm::Instruction *, 1> getLLVMInstrs() const final {
-    return {cast<llvm::Instruction>(Val)};
-  }
-=======
 class OpaqueInst : public SingleLLVMInstructionImpl<llvm::Instruction> {
   OpaqueInst(llvm::Instruction *I, sandboxir::Context &Ctx)
       : SingleLLVMInstructionImpl(ClassID::Opaque, Opcode::Opaque, I, Ctx) {}
   OpaqueInst(ClassID SubclassID, llvm::Instruction *I, sandboxir::Context &Ctx)
       : SingleLLVMInstructionImpl(SubclassID, Opcode::Opaque, I, Ctx) {}
   friend class Context; // For constructor.
->>>>>>> 98391913
 
 public:
   static bool classof(const sandboxir::Value *From) {
     return From->getSubclassID() == ClassID::Opaque;
-<<<<<<< HEAD
-  }
-  unsigned getUseOperandNo(const Use &Use) const final {
-    return getUseOperandNoDefault(Use);
-  }
-  unsigned getNumOfIRInstrs() const final { return 1u; }
-#ifndef NDEBUG
-  void verify() const final {
-    // Nothing to do
-  }
-  friend raw_ostream &operator<<(raw_ostream &OS,
-                                 const sandboxir::OpaqueInst &OI) {
-    OI.dump(OS);
-    return OS;
-  }
-  void dump(raw_ostream &OS) const override;
-  LLVM_DUMP_METHOD void dump() const override;
-#endif
-=======
-  }
->>>>>>> 98391913
+  }
 };
 
 class Context {
@@ -3043,11 +2169,7 @@
   Constant *getOrCreateConstant(llvm::Constant *LLVMC) {
     return cast<Constant>(getOrCreateValueInternal(LLVMC, 0));
   }
-<<<<<<< HEAD
-  friend class Constant; // For getOrCreateConstant().
-=======
   friend class ConstantInt; // For getOrCreateConstant().
->>>>>>> 98391913
   /// Create a sandboxir::BasicBlock for an existing LLVM IR \p BB. This will
   /// also create all contents of the block.
   BasicBlock *createBasicBlock(llvm::BasicBlock *BB);
@@ -3059,13 +2181,10 @@
 
   SelectInst *createSelectInst(llvm::SelectInst *SI);
   friend SelectInst; // For createSelectInst()
-<<<<<<< HEAD
-=======
   InsertElementInst *createInsertElementInst(llvm::InsertElementInst *IEI);
   friend InsertElementInst; // For createInsertElementInst()
   ExtractElementInst *createExtractElementInst(llvm::ExtractElementInst *EEI);
   friend ExtractElementInst; // For createExtractElementInst()
->>>>>>> 98391913
   BranchInst *createBranchInst(llvm::BranchInst *I);
   friend BranchInst; // For createBranchInst()
   LoadInst *createLoadInst(llvm::LoadInst *LI);
@@ -3082,8 +2201,6 @@
   friend CallBrInst; // For createCallBrInst()
   GetElementPtrInst *createGetElementPtrInst(llvm::GetElementPtrInst *I);
   friend GetElementPtrInst; // For createGetElementPtrInst()
-<<<<<<< HEAD
-=======
   SwitchInst *createSwitchInst(llvm::SwitchInst *I);
   friend SwitchInst; // For createSwitchInst()
   UnaryOperator *createUnaryOperator(llvm::UnaryOperator *I);
@@ -3096,16 +2213,12 @@
   friend AtomicCmpXchgInst; // For createAtomicCmpXchgInst()
   AllocaInst *createAllocaInst(llvm::AllocaInst *I);
   friend AllocaInst; // For createAllocaInst()
->>>>>>> 98391913
   CastInst *createCastInst(llvm::CastInst *I);
   friend CastInst; // For createCastInst()
   PHINode *createPHINode(llvm::PHINode *I);
   friend PHINode; // For createPHINode()
-<<<<<<< HEAD
-=======
   UnreachableInst *createUnreachableInst(llvm::UnreachableInst *UI);
   friend UnreachableInst; // For createUnreachableInst()
->>>>>>> 98391913
 
 public:
   Context(LLVMContext &LLVMCtx)
