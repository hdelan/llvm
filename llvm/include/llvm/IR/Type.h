--- conflicted
+++ resolved
@@ -497,12 +497,8 @@
   // Convenience methods for getting pointer types.
   //
 
-<<<<<<< HEAD
 #ifdef INTEL_SYCL_OPAQUEPOINTER_READY
   // TODO: After opaque pointer transition these can be replaced by simply
-=======
-  // TODO: After opaque pointer transition this can be replaced by simply
->>>>>>> 899b840f
   //       calling PointerType::get(C, AS).
 #else //INTEL_SYCL_OPAQUEPOINTER_READY
   static PointerType *getHalfPtrTy(LLVMContext &C, unsigned AS = 0);
@@ -518,68 +514,7 @@
   static PointerType *getInt1PtrTy(LLVMContext &C, unsigned AS = 0);
 #endif //INTEL_SYCL_OPAQUEPOINTER_READY
   static PointerType *getInt8PtrTy(LLVMContext &C, unsigned AS = 0);
-<<<<<<< HEAD
-#ifdef INTEL_SYCL_OPAQUEPOINTER_READY
-  [[deprecated("Pointers no longer have element types")]]
-  inline PointerType *getHalfPtrTy(LLVMContext &C, unsigned AS = 0) {
-    return getInt8PtrTy(C, AS);
-  }
-  [[deprecated("Pointers no longer have element types")]]
-  inline PointerType *getBFloatPtrTy(LLVMContext &C, unsigned AS = 0) {
-    return getInt8PtrTy(C, AS);
-  }
-  [[deprecated("Pointers no longer have element types")]]
-  inline PointerType *getFloatPtrTy(LLVMContext &C, unsigned AS = 0) {
-    return getInt8PtrTy(C, AS);
-  }
-  [[deprecated("Pointers no longer have element types")]]
-  inline PointerType *getDoublePtrTy(LLVMContext &C, unsigned AS = 0) {
-    return getInt8PtrTy(C, AS);
-  }
-  [[deprecated("Pointers no longer have element types")]]
-  inline PointerType *getX86_FP80PtrTy(LLVMContext &C, unsigned AS = 0) {
-    return getInt8PtrTy(C, AS);
-  }
-  [[deprecated("Pointers no longer have element types")]]
-  inline PointerType *getFP128PtrTy(LLVMContext &C, unsigned AS = 0) {
-    return getInt8PtrTy(C, AS);
-  }
-  [[deprecated("Pointers no longer have element types")]]
-  inline PointerType *getPPC_FP128PtrTy(LLVMContext &C, unsigned AS = 0) {
-    return getInt8PtrTy(C, AS);
-  }
-  [[deprecated("Pointers no longer have element types")]]
-  inline PointerType *getX86_MMXPtrTy(LLVMContext &C, unsigned AS = 0) {
-    return getInt8PtrTy(C, AS);
-  }
-  [[deprecated("Pointers no longer have element types")]]
-  inline PointerType *getX86_AMXPtrTy(LLVMContext &C, unsigned AS = 0) {
-    return getInt8PtrTy(C, AS);
-  }
-  [[deprecated("Pointers no longer have element types")]]
-  inline PointerType *getIntNPtrTy(LLVMContext &C, unsigned N, unsigned AS = 0) {
-    return getInt8PtrTy(C, AS);
-  }
-  [[deprecated("Pointers no longer have element types")]]
-  inline PointerType *getInt1PtrTy(LLVMContext &C, unsigned AS = 0) {
-    return getInt8PtrTy(C, AS);
-  }
-  [[deprecated("Pointers no longer have element types")]]
-  inline PointerType *getInt16PtrTy(LLVMContext &C, unsigned AS = 0) {
-    return getInt8PtrTy(C, AS);
-  }
-  [[deprecated("Pointers no longer have element types")]]
-  inline PointerType *getInt32PtrTy(LLVMContext &C, unsigned AS = 0) {
-    return getInt8PtrTy(C, AS);
-  }
-  [[deprecated("Pointers no longer have element types")]]
-  inline PointerType *getInt64PtrTy(LLVMContext &C, unsigned AS = 0) {
-    return getInt8PtrTy(C, AS);
-  }
-=======
->>>>>>> 899b840f
-
-#else //INTEL_SYCL_OPAQUEPOINTER_READY
+#ifndef INTEL_SYCL_OPAQUEPOINTER_READY
   static PointerType *getInt16PtrTy(LLVMContext &C, unsigned AS = 0);
   static PointerType *getInt32PtrTy(LLVMContext &C, unsigned AS = 0);
   static PointerType *getInt64PtrTy(LLVMContext &C, unsigned AS = 0);
