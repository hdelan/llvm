//===- IntrinsicsDirectX.td - Defines DirectX intrinsics ---*- tablegen -*-===//
//
// Part of the LLVM Project, under the Apache License v2.0 with LLVM Exceptions.
// See https://llvm.org/LICENSE.txt for license information.
// SPDX-License-Identifier: Apache-2.0 WITH LLVM-exception
//
//===----------------------------------------------------------------------===//
//
// This file defines all of the DirectX-specific intrinsics.
//
//===----------------------------------------------------------------------===//

let TargetPrefix = "dx" in {

def int_dx_thread_id : Intrinsic<[llvm_i32_ty], [llvm_i32_ty], [IntrNoMem, IntrWillReturn]>;
def int_dx_group_id : Intrinsic<[llvm_i32_ty], [llvm_i32_ty], [IntrNoMem, IntrWillReturn]>;
def int_dx_thread_id_in_group : Intrinsic<[llvm_i32_ty], [llvm_i32_ty], [IntrNoMem, IntrWillReturn]>;
def int_dx_flattened_thread_id_in_group : Intrinsic<[llvm_i32_ty], [], [IntrNoMem, IntrWillReturn]>;

def int_dx_create_handle : ClangBuiltin<"__builtin_hlsl_create_handle">,
    Intrinsic<[ llvm_ptr_ty ], [llvm_i8_ty], [IntrWillReturn]>;

// Create resource handle given binding information. Returns a `target("dx.")`
// type appropriate for the kind of resource given a register space ID, lower
// bound and range size of the binding, as well as an index and an indicator
// whether that index may be non-uniform.
def int_dx_handle_fromBinding
    : DefaultAttrsIntrinsic<
          [llvm_any_ty],
          [llvm_i32_ty, llvm_i32_ty, llvm_i32_ty, llvm_i32_ty, llvm_i1_ty],
          [IntrNoMem]>;

<<<<<<< HEAD
=======
// Cast between target extension handle types and dxil-style opaque handles
def int_dx_cast_handle : Intrinsic<[llvm_any_ty], [llvm_any_ty]>;

>>>>>>> 1d22c955
def int_dx_all : DefaultAttrsIntrinsic<[llvm_i1_ty], [llvm_any_ty]>;
def int_dx_any : DefaultAttrsIntrinsic<[llvm_i1_ty], [llvm_any_ty]>;
def int_dx_clamp : DefaultAttrsIntrinsic<[llvm_any_ty], [LLVMMatchType<0>, LLVMMatchType<0>, LLVMMatchType<0>]>;
def int_dx_uclamp : DefaultAttrsIntrinsic<[llvm_anyint_ty], [LLVMMatchType<0>, LLVMMatchType<0>, LLVMMatchType<0>]>; 
def int_dx_saturate : DefaultAttrsIntrinsic<[llvm_anyfloat_ty], [LLVMMatchType<0>]>;

def int_dx_dot2 :
    DefaultAttrsIntrinsic<[LLVMVectorElementType<0>],
    [llvm_anyfloat_ty, LLVMScalarOrSameVectorWidth<0, LLVMVectorElementType<0>>],
    [IntrNoMem, Commutative] >;
def int_dx_dot3 :
    DefaultAttrsIntrinsic<[LLVMVectorElementType<0>],
    [llvm_anyfloat_ty, LLVMScalarOrSameVectorWidth<0, LLVMVectorElementType<0>>],
    [IntrNoMem, Commutative] >;
def int_dx_dot4 :
    DefaultAttrsIntrinsic<[LLVMVectorElementType<0>],
    [llvm_anyfloat_ty, LLVMScalarOrSameVectorWidth<0, LLVMVectorElementType<0>>],
    [IntrNoMem, Commutative] >;
def int_dx_fdot :
    DefaultAttrsIntrinsic<[LLVMVectorElementType<0>],
    [llvm_anyfloat_ty, LLVMScalarOrSameVectorWidth<0, LLVMVectorElementType<0>>],
    [IntrNoMem, Commutative] >;
def int_dx_sdot :
    DefaultAttrsIntrinsic<[LLVMVectorElementType<0>],
    [llvm_anyint_ty, LLVMScalarOrSameVectorWidth<0, LLVMVectorElementType<0>>],
    [IntrNoMem, Commutative] >;
def int_dx_udot :
    DefaultAttrsIntrinsic<[LLVMVectorElementType<0>],
    [llvm_anyint_ty, LLVMScalarOrSameVectorWidth<0, LLVMVectorElementType<0>>],
    [IntrNoMem, Commutative] >;

def int_dx_frac  : DefaultAttrsIntrinsic<[llvm_anyfloat_ty], [LLVMMatchType<0>]>;

def int_dx_isinf :
    DefaultAttrsIntrinsic<[LLVMScalarOrSameVectorWidth<0, llvm_i1_ty>],
    [llvm_anyfloat_ty]>;

def int_dx_lerp : Intrinsic<[LLVMMatchType<0>], [llvm_anyfloat_ty, LLVMMatchType<0>,LLVMMatchType<0>], 
    [IntrNoMem, IntrWillReturn] >;

def int_dx_length : DefaultAttrsIntrinsic<[LLVMVectorElementType<0>], [llvm_anyfloat_ty]>;
def int_dx_imad : DefaultAttrsIntrinsic<[llvm_anyint_ty], [LLVMMatchType<0>, LLVMMatchType<0>, LLVMMatchType<0>]>;
def int_dx_umad : DefaultAttrsIntrinsic<[llvm_anyint_ty], [LLVMMatchType<0>, LLVMMatchType<0>, LLVMMatchType<0>]>;
def int_dx_normalize : DefaultAttrsIntrinsic<[LLVMMatchType<0>], [llvm_anyfloat_ty]>;
def int_dx_rcp  : DefaultAttrsIntrinsic<[llvm_anyfloat_ty], [LLVMMatchType<0>]>;
def int_dx_rsqrt  : DefaultAttrsIntrinsic<[llvm_anyfloat_ty], [LLVMMatchType<0>]>;
}<|MERGE_RESOLUTION|>--- conflicted
+++ resolved
@@ -30,12 +30,9 @@
           [llvm_i32_ty, llvm_i32_ty, llvm_i32_ty, llvm_i32_ty, llvm_i1_ty],
           [IntrNoMem]>;
 
-<<<<<<< HEAD
-=======
 // Cast between target extension handle types and dxil-style opaque handles
 def int_dx_cast_handle : Intrinsic<[llvm_any_ty], [llvm_any_ty]>;
 
->>>>>>> 1d22c955
 def int_dx_all : DefaultAttrsIntrinsic<[llvm_i1_ty], [llvm_any_ty]>;
 def int_dx_any : DefaultAttrsIntrinsic<[llvm_i1_ty], [llvm_any_ty]>;
 def int_dx_clamp : DefaultAttrsIntrinsic<[llvm_any_ty], [LLVMMatchType<0>, LLVMMatchType<0>, LLVMMatchType<0>]>;
