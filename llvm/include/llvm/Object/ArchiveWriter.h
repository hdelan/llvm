//===- ArchiveWriter.h - ar archive file format writer ----------*- C++ -*-===//
//
// Part of the LLVM Project, under the Apache License v2.0 with LLVM Exceptions.
// See https://llvm.org/LICENSE.txt for license information.
// SPDX-License-Identifier: Apache-2.0 WITH LLVM-exception
//
//===----------------------------------------------------------------------===//
//
// Declares the writeArchive function for writing an archive file.
//
//===----------------------------------------------------------------------===//

#ifndef LLVM_OBJECT_ARCHIVEWRITER_H
#define LLVM_OBJECT_ARCHIVEWRITER_H

#include "llvm/Object/Archive.h"

namespace llvm {

struct NewArchiveMember {
  std::unique_ptr<MemoryBuffer> Buf;
  StringRef MemberName;
  sys::TimePoint<std::chrono::seconds> ModTime;
  unsigned UID = 0, GID = 0, Perms = 0644;

  NewArchiveMember() = default;
  NewArchiveMember(MemoryBufferRef BufRef);

  // Detect the archive format from the object or bitcode file. This helps
  // assume the archive format when creating or editing archives in the case
  // one isn't explicitly set.
  object::Archive::Kind detectKindFromObject() const;

  static Expected<NewArchiveMember>
  getOldMember(const object::Archive::Child &OldMember, bool Deterministic);

  static Expected<NewArchiveMember> getFile(StringRef FileName,
                                            bool Deterministic);
};

Expected<std::string> computeArchiveRelativePath(StringRef From, StringRef To);

enum class SymtabWritingMode {
  NoSymtab,     // Do not write symbol table.
  NormalSymtab, // Write symbol table. For the Big Archive format, write both
                // 32-bit and 64-bit symbol tables.
  BigArchive32, // Only write the 32-bit symbol table.
  BigArchive64  // Only write the 64-bit symbol table.
};

<<<<<<< HEAD
=======
void warnToStderr(Error Err);

>>>>>>> 9c4aab8c
// Write an archive directly to an output stream.
Error writeArchiveToStream(raw_ostream &Out,
                           ArrayRef<NewArchiveMember> NewMembers,
                           SymtabWritingMode WriteSymtab,
                           object::Archive::Kind Kind, bool Deterministic,
<<<<<<< HEAD
                           bool Thin, std::optional<bool> IsEC = std::nullopt);
=======
                           bool Thin, std::optional<bool> IsEC = std::nullopt,
                           function_ref<void(Error)> Warn = warnToStderr);
>>>>>>> 9c4aab8c

Error writeArchive(StringRef ArcName, ArrayRef<NewArchiveMember> NewMembers,
                   SymtabWritingMode WriteSymtab, object::Archive::Kind Kind,
                   bool Deterministic, bool Thin,
                   std::unique_ptr<MemoryBuffer> OldArchiveBuf = nullptr,
                   std::optional<bool> IsEC = std::nullopt,
                   function_ref<void(Error)> Warn = warnToStderr);

// writeArchiveToBuffer is similar to writeArchive but returns the Archive in a
// buffer instead of writing it out to a file.
Expected<std::unique_ptr<MemoryBuffer>>
writeArchiveToBuffer(ArrayRef<NewArchiveMember> NewMembers,
                     SymtabWritingMode WriteSymtab, object::Archive::Kind Kind,
                     bool Deterministic, bool Thin,
                     function_ref<void(Error)> Warn = warnToStderr);
}

#endif<|MERGE_RESOLUTION|>--- conflicted
+++ resolved
@@ -48,22 +48,15 @@
   BigArchive64  // Only write the 64-bit symbol table.
 };
 
-<<<<<<< HEAD
-=======
 void warnToStderr(Error Err);
 
->>>>>>> 9c4aab8c
 // Write an archive directly to an output stream.
 Error writeArchiveToStream(raw_ostream &Out,
                            ArrayRef<NewArchiveMember> NewMembers,
                            SymtabWritingMode WriteSymtab,
                            object::Archive::Kind Kind, bool Deterministic,
-<<<<<<< HEAD
-                           bool Thin, std::optional<bool> IsEC = std::nullopt);
-=======
                            bool Thin, std::optional<bool> IsEC = std::nullopt,
                            function_ref<void(Error)> Warn = warnToStderr);
->>>>>>> 9c4aab8c
 
 Error writeArchive(StringRef ArcName, ArrayRef<NewArchiveMember> NewMembers,
                    SymtabWritingMode WriteSymtab, object::Archive::Kind Kind,
