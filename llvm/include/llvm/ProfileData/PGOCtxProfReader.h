--- conflicted
+++ resolved
@@ -72,8 +72,6 @@
     Iter->second.emplace(Other.guid(), std::move(Other));
   }
 
-<<<<<<< HEAD
-=======
   void ingestAllContexts(uint32_t CSId, CallTargetMapTy &&Other) {
     auto [_, Inserted] = callsites().try_emplace(CSId, std::move(Other));
     (void)Inserted;
@@ -81,7 +79,6 @@
            "CSId was expected to be newly created as result of e.g. inlining");
   }
 
->>>>>>> 4b409fa5
   void resizeCounters(uint32_t Size) { Counters.resize(Size); }
 
   bool hasCallsite(uint32_t I) const {
@@ -98,9 +95,6 @@
     return Callsites.find(I)->second;
   }
 
-<<<<<<< HEAD
-  void getContainedGuids(DenseSet<GlobalValue::GUID> &Guids) const;
-=======
   /// Insert this node's GUID as well as the GUIDs of the transitive closure of
   /// child nodes, into the provided set (technically, all that is required of
   /// `TSetOfGUIDs` is to have an `insert(GUID)` member)
@@ -111,7 +105,6 @@
       for (const auto &[_, Callee] : Callsite)
         Callee.getContainedGuids(Guids);
   }
->>>>>>> 4b409fa5
 };
 
 class PGOCtxProfileReader final {
