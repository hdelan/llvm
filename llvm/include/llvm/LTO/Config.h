--- conflicted
+++ resolved
@@ -179,17 +179,6 @@
   /// Add FSAFDO discriminators.
   bool AddFSDiscriminator = false;
 
-<<<<<<< HEAD
-  /// Use opaque pointer types. Used to call LLVMContext::setOpaquePointers
-  /// unless already set by the `-opaque-pointers` commandline option.
-#if ENABLE_OPAQUE_POINTERS
-  bool OpaquePointers = true;
-#else
-  bool OpaquePointers = false;
-#endif
-
-=======
->>>>>>> 4ddcb92a
   /// If this field is set, LTO will write input file paths and symbol
   /// resolutions here in llvm-lto2 command line flag format. This can be
   /// used for testing and for running the LTO pipeline outside of the linker
