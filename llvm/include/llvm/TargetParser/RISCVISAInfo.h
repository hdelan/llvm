//===-- RISCVISAInfo.h - RISC-V ISA Information -----------------*- C++ -*-===//
//
// Part of the LLVM Project, under the Apache License v2.0 with LLVM Exceptions.
// See https://llvm.org/LICENSE.txt for license information.
// SPDX-License-Identifier: Apache-2.0 WITH LLVM-exception
//
//===----------------------------------------------------------------------===//

#ifndef LLVM_SUPPORT_RISCVISAINFO_H
#define LLVM_SUPPORT_RISCVISAINFO_H

#include "llvm/ADT/StringMap.h"
#include "llvm/ADT/StringRef.h"
#include "llvm/Support/Error.h"
#include "llvm/Support/RISCVISAUtils.h"

#include <map>
#include <set>
#include <string>
#include <vector>

namespace llvm {

class RISCVISAInfo {
public:
  RISCVISAInfo(const RISCVISAInfo &) = delete;
  RISCVISAInfo &operator=(const RISCVISAInfo &) = delete;

  /// Parse RISC-V ISA info from arch string.
  /// If IgnoreUnknown is set, any unrecognised extension names or
  /// extensions with unrecognised versions will be silently dropped, except
  /// for the special case of the base 'i' and 'e' extensions, where the
  /// default version will be used (as ignoring the base is not possible).
  static llvm::Expected<std::unique_ptr<RISCVISAInfo>>
  parseArchString(StringRef Arch, bool EnableExperimentalExtension,
                  bool ExperimentalExtensionVersionCheck = true);

  /// Parse RISC-V ISA info from an arch string that is already in normalized
  /// form (as defined in the psABI). Unlike parseArchString, this function
  /// will not error for unrecognized extension names or extension versions.
  static llvm::Expected<std::unique_ptr<RISCVISAInfo>>
  parseNormalizedArchString(StringRef Arch);

  /// Parse RISC-V ISA info from feature vector.
  static llvm::Expected<std::unique_ptr<RISCVISAInfo>>
  parseFeatures(unsigned XLen, const std::vector<std::string> &Features);

  static llvm::Expected<std::unique_ptr<RISCVISAInfo>>
  createFromExtMap(unsigned XLen,
                   const RISCVISAUtils::OrderedExtensionMap &Exts);

  /// Convert RISC-V ISA info to a feature vector.
  std::vector<std::string> toFeatures(bool AddAllExtensions = false,
                                      bool IgnoreUnknown = true) const;

  const RISCVISAUtils::OrderedExtensionMap &getExtensions() const {
    return Exts;
  }

  unsigned getXLen() const { return XLen; }
  unsigned getFLen() const { return FLen; }
  unsigned getMinVLen() const { return MinVLen; }
  unsigned getMaxVLen() const { return 65536; }
  unsigned getMaxELen() const { return MaxELen; }
  unsigned getMaxELenFp() const { return MaxELenFp; }

  bool hasExtension(StringRef Ext) const;
  std::string toString() const;
  StringRef computeDefaultABI() const;

  static bool isSupportedExtensionFeature(StringRef Ext);
  static bool isSupportedExtension(StringRef Ext);
  static bool isSupportedExtensionWithVersion(StringRef Ext);
  static bool isSupportedExtension(StringRef Ext, unsigned MajorVersion,
                                   unsigned MinorVersion);
  static std::string getTargetFeatureForExtension(StringRef Ext);

  static void printSupportedExtensions(StringMap<StringRef> &DescMap);
  static void printEnabledExtensions(bool IsRV64,
                                     std::set<StringRef> &EnabledFeatureNames,
                                     StringMap<StringRef> &DescMap);

<<<<<<< HEAD
  /// Return the bit position (in group 0) of __riscv_feature_bits.  Returns
  /// -1 if not supported.
  static int getRISCVFeaturesBitPosition(StringRef Ext);
=======
  /// Return the group id and bit position of __riscv_feature_bits.  Returns
  /// <-1, -1> if not supported.
  static std::pair<int, int> getRISCVFeaturesBitsInfo(StringRef Ext);
>>>>>>> 98391913

private:
  RISCVISAInfo(unsigned XLen) : XLen(XLen) {}

  unsigned XLen;
  unsigned FLen = 0;
  unsigned MinVLen = 0;
  unsigned MaxELen = 0, MaxELenFp = 0;

  RISCVISAUtils::OrderedExtensionMap Exts;

  Error checkDependency();

  void updateImplication();
  void updateCombination();

  /// Update FLen, MinVLen, MaxELen, and MaxELenFp.
  void updateImpliedLengths();

  static llvm::Expected<std::unique_ptr<RISCVISAInfo>>
  postProcessAndChecking(std::unique_ptr<RISCVISAInfo> &&ISAInfo);
};

} // namespace llvm

#endif<|MERGE_RESOLUTION|>--- conflicted
+++ resolved
@@ -80,15 +80,9 @@
                                      std::set<StringRef> &EnabledFeatureNames,
                                      StringMap<StringRef> &DescMap);
 
-<<<<<<< HEAD
-  /// Return the bit position (in group 0) of __riscv_feature_bits.  Returns
-  /// -1 if not supported.
-  static int getRISCVFeaturesBitPosition(StringRef Ext);
-=======
   /// Return the group id and bit position of __riscv_feature_bits.  Returns
   /// <-1, -1> if not supported.
   static std::pair<int, int> getRISCVFeaturesBitsInfo(StringRef Ext);
->>>>>>> 98391913
 
 private:
   RISCVISAInfo(unsigned XLen) : XLen(XLen) {}
