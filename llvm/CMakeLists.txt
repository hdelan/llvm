# See docs/CMake.html for instructions about how to build LLVM with CMake.

cmake_minimum_required(VERSION 3.13.4)

# CMP0114: ExternalProject step targets fully adopt their steps.
# New in CMake 3.19: https://cmake.org/cmake/help/latest/policy/CMP0114.html
if(POLICY CMP0114)
  cmake_policy(SET CMP0114 OLD)
endif()
# CMP0116: Ninja generators transform `DEPFILE`s from `add_custom_command()`
# New in CMake 3.20. https://cmake.org/cmake/help/latest/policy/CMP0116.html
if(POLICY CMP0116)
  cmake_policy(SET CMP0116 OLD)
endif()

set(CMAKE_BUILD_WITH_INSTALL_NAME_DIR ON)

if(NOT DEFINED LLVM_VERSION_MAJOR)
  set(LLVM_VERSION_MAJOR 16)
endif()
if(NOT DEFINED LLVM_VERSION_MINOR)
  set(LLVM_VERSION_MINOR 0)
endif()
if(NOT DEFINED LLVM_VERSION_PATCH)
  set(LLVM_VERSION_PATCH 0)
endif()
if(NOT DEFINED LLVM_VERSION_SUFFIX)
  set(LLVM_VERSION_SUFFIX git)
endif()

if (NOT PACKAGE_VERSION)
  set(PACKAGE_VERSION
    "${LLVM_VERSION_MAJOR}.${LLVM_VERSION_MINOR}.${LLVM_VERSION_PATCH}${LLVM_VERSION_SUFFIX}")
endif()

if(NOT DEFINED LLVM_SHLIB_SYMBOL_VERSION)
  # "Symbol version prefix for libLLVM.so"
  set(LLVM_SHLIB_SYMBOL_VERSION "LLVM_${LLVM_VERSION_MAJOR}")
endif()

if ((CMAKE_GENERATOR MATCHES "Visual Studio") AND (MSVC_TOOLSET_VERSION LESS 142) AND (CMAKE_GENERATOR_TOOLSET STREQUAL ""))
  message(WARNING "Visual Studio generators use the x86 host compiler by "
                  "default, even for 64-bit targets. This can result in linker "
                  "instability and out of memory errors. To use the 64-bit "
                  "host compiler, pass -Thost=x64 on the CMake command line.")
endif()

if (CMAKE_GENERATOR STREQUAL "Xcode" AND NOT CMAKE_OSX_ARCHITECTURES)
  # Some CMake features like object libraries get confused if you don't
  # explicitly specify an architecture setting with the Xcode generator.
  set(CMAKE_OSX_ARCHITECTURES "x86_64")
endif()

project(LLVM
  VERSION ${LLVM_VERSION_MAJOR}.${LLVM_VERSION_MINOR}.${LLVM_VERSION_PATCH}
  LANGUAGES C CXX ASM)

if (NOT DEFINED CMAKE_INSTALL_LIBDIR AND DEFINED LLVM_LIBDIR_SUFFIX)
  # Must go before `include(GNUInstallDirs)`.
  set(CMAKE_INSTALL_LIBDIR "lib${LLVM_LIBDIR_SUFFIX}")
endif()

# Must go after `DEFINED LLVM_LIBDIR_SUFFIX` check.
set(LLVM_LIBDIR_SUFFIX "" CACHE STRING "Define suffix of library directory name (32/64)" )

# Must go after `project(..)`.
include(GNUInstallDirs)

# This C++ standard is required to build LLVM.
set(LLVM_REQUIRED_CXX_STANDARD 17)

# If we find that the cache contains CMAKE_CXX_STANDARD it means that it's a old CMakeCache.txt
# and we can just inform the user and then reset it.
if($CACHE{CMAKE_CXX_STANDARD} AND $CACHE{CMAKE_CXX_STANDARD} LESS ${LLVM_REQUIRED_CXX_STANDARD})
  message(WARNING "Resetting cache value for CMAKE_CXX_STANDARD to ${LLVM_REQUIRED_CXX_STANDARD}")
  unset(CMAKE_CXX_STANDARD CACHE)
endif()

# if CMAKE_CXX_STANDARD is still set after the cache unset above it means that the user requested it
# and we allow it to be set to something newer than the required standard but otherwise we fail.
if(DEFINED CMAKE_CXX_STANDARD AND CMAKE_CXX_STANDARD LESS ${LLVM_REQUIRED_CXX_STANDARD})
  message(FATAL_ERROR "Requested CMAKE_CXX_STANDARD=${CMAKE_CXX_STANDARD} which is less than the required ${LLVM_REQUIRED_CXX_STANDARD}.")
endif()

set(CMAKE_CXX_STANDARD ${LLVM_REQUIRED_CXX_STANDARD} CACHE STRING "C++ standard to conform to")
set(CMAKE_CXX_STANDARD_REQUIRED YES)

if (CYGWIN)
  # Cygwin is a bit stricter and lack things like 'strdup', 'stricmp', etc in
  # c++xx mode.
  set(CMAKE_CXX_EXTENSIONS YES)
else()
  set(CMAKE_CXX_EXTENSIONS NO)
endif()

if (NOT CMAKE_BUILD_TYPE AND NOT CMAKE_CONFIGURATION_TYPES)
  message(FATAL_ERROR "
No build type selected. You need to pass -DCMAKE_BUILD_TYPE=<type> in order to configure LLVM.
Available options are:
  * -DCMAKE_BUILD_TYPE=Release - For an optimized build with no assertions or debug info.
  * -DCMAKE_BUILD_TYPE=Debug - For an unoptimized build with assertions and debug info.
  * -DCMAKE_BUILD_TYPE=RelWithDebInfo - For an optimized build with no assertions but with debug info.
  * -DCMAKE_BUILD_TYPE=MinSizeRel - For a build optimized for size instead of speed.
Learn more about these options in our documentation at https://llvm.org/docs/CMake.html#cmake-build-type
")
endif()

# Set default build type for cmake's try_compile module.
# CMake 3.17 or newer sets CMAKE_DEFAULT_BUILD_TYPE to one of the
# items from CMAKE_CONFIGURATION_TYPES. Logic below can be further
# simplified once LLVM's minimum CMake version is updated to 3.17.
if(CMAKE_DEFAULT_BUILD_TYPE)
  set(CMAKE_TRY_COMPILE_CONFIGURATION ${CMAKE_DEFAULT_BUILD_TYPE})
else()
  if(CMAKE_CONFIGURATION_TYPES)
    list(GET CMAKE_CONFIGURATION_TYPES 0 CMAKE_TRY_COMPILE_CONFIGURATION)
  elseif(CMAKE_BUILD_TYPE)
    set(CMAKE_TRY_COMPILE_CONFIGURATION ${CMAKE_BUILD_TYPE})
  endif()
endif()

# Side-by-side subprojects layout: automatically set the
# LLVM_EXTERNAL_${project}_SOURCE_DIR using LLVM_ALL_PROJECTS
# This allows an easy way of setting up a build directory for llvm and another
# one for llvm+clang+... using the same sources.
set(LLVM_ALL_PROJECTS "bolt;clang;clang-tools-extra;compiler-rt;cross-project-tests;libc;libclc;lld;lldb;mlir;openmp;polly;pstl")
<<<<<<< HEAD
set(LLVM_ALL_PROJECTS "${LLVM_ALL_PROJECTS};${LLVM_EXTERNAL_PROJECTS}")
=======
>>>>>>> 258477ed
# The flang project is not yet part of "all" projects (see C++ requirements)
set(LLVM_EXTRA_PROJECTS "flang")
# List of all known projects in the mono repo
set(LLVM_KNOWN_PROJECTS "${LLVM_ALL_PROJECTS};${LLVM_EXTRA_PROJECTS}")
message("TEST: ${LLVM_EXTRA_PROJECTS}")
set(LLVM_ENABLE_PROJECTS "" CACHE STRING
    "Semicolon-separated list of projects to build (${LLVM_KNOWN_PROJECTS}), or \"all\".")
# Make sure expansion happens first to not handle "all" in rest of the checks.
if( LLVM_ENABLE_PROJECTS STREQUAL "all" )
  set( LLVM_ENABLE_PROJECTS ${LLVM_ALL_PROJECTS})
endif()
foreach(proj ${LLVM_ENABLE_PROJECTS})
  if (NOT proj STREQUAL "llvm" AND NOT "${proj}" IN_LIST LLVM_KNOWN_PROJECTS)
     MESSAGE(FATAL_ERROR "${proj} isn't a known project: ${LLVM_KNOWN_PROJECTS}. Did you mean to enable it as a runtime in LLVM_ENABLE_RUNTIMES?")
  endif()
endforeach()

if ("flang" IN_LIST LLVM_ENABLE_PROJECTS)
  if (NOT "mlir" IN_LIST LLVM_ENABLE_PROJECTS)
    message(STATUS "Enabling MLIR as a dependency to flang")
    list(APPEND LLVM_ENABLE_PROJECTS "mlir")
  endif()

  if (NOT "clang" IN_LIST LLVM_ENABLE_PROJECTS)
    message(FATAL_ERROR "Clang is not enabled, but is required for the Flang driver")
  endif()
endif()

# Select the runtimes to build
#
# As we migrate runtimes to using the bootstrapping build, the set of default runtimes
# should grow as we remove those runtimes from LLVM_ENABLE_PROJECTS above.
set(LLVM_DEFAULT_RUNTIMES "libcxx;libcxxabi;libunwind")
set(LLVM_SUPPORTED_RUNTIMES "libc;libunwind;libcxxabi;pstl;libcxx;compiler-rt;openmp;llvm-libgcc")
set(LLVM_ENABLE_RUNTIMES "" CACHE STRING
  "Semicolon-separated list of runtimes to build, or \"all\" (${LLVM_DEFAULT_RUNTIMES}). Supported runtimes are ${LLVM_SUPPORTED_RUNTIMES}.")
if(LLVM_ENABLE_RUNTIMES STREQUAL "all")
  set(LLVM_ENABLE_RUNTIMES ${LLVM_DEFAULT_RUNTIMES})
endif()
foreach(proj IN LISTS LLVM_ENABLE_RUNTIMES)
  if (NOT "${proj}" IN_LIST LLVM_SUPPORTED_RUNTIMES)
    message(FATAL_ERROR "Runtime ${proj} is not a supported runtime. Supported runtimes are: ${LLVM_SUPPORTED_RUNTIMES}")
  endif()
endforeach()

# LLVM_ENABLE_PROJECTS_USED is `ON` if the user has ever used the
# `LLVM_ENABLE_PROJECTS` CMake cache variable.  This exists for
# several reasons:
#
# * As an indicator that the `LLVM_ENABLE_PROJECTS` list is now the single
# source of truth for which projects to build. This means we will ignore user
# supplied `LLVM_TOOL_<project>_BUILD` CMake cache variables and overwrite
# them.
#
# * The case where the user previously had `LLVM_ENABLE_PROJECTS` set to a
# non-empty list but now the user wishes to disable building all other projects
# by setting `LLVM_ENABLE_PROJECTS` to an empty string. In that case we still
# need to set the `LLVM_TOOL_${upper_proj}_BUILD` variables so that we disable
# building all the projects that were previously enabled.
set(LLVM_ENABLE_PROJECTS_USED OFF CACHE BOOL "")
mark_as_advanced(LLVM_ENABLE_PROJECTS_USED)

if (LLVM_ENABLE_PROJECTS_USED OR NOT LLVM_ENABLE_PROJECTS STREQUAL "")
  set(LLVM_ENABLE_PROJECTS_USED ON CACHE BOOL "" FORCE)
  foreach(proj ${LLVM_KNOWN_PROJECTS} ${LLVM_EXTERNAL_PROJECTS})
    string(TOUPPER "${proj}" upper_proj)
    string(REGEX REPLACE "-" "_" upper_proj ${upper_proj})
    if ("${proj}" IN_LIST LLVM_ENABLE_PROJECTS)
      message(STATUS "${proj} project is enabled")
      set(SHOULD_ENABLE_PROJECT TRUE)
      set(PROJ_DIR "${CMAKE_CURRENT_SOURCE_DIR}/../${proj}")
      if(NOT EXISTS "${PROJ_DIR}" OR NOT IS_DIRECTORY "${PROJ_DIR}")
        message(FATAL_ERROR "LLVM_ENABLE_PROJECTS requests ${proj} but directory not found: ${PROJ_DIR}")
      endif()
      if( LLVM_EXTERNAL_${upper_proj}_SOURCE_DIR STREQUAL "" )
        set(LLVM_EXTERNAL_${upper_proj}_SOURCE_DIR "${CMAKE_CURRENT_SOURCE_DIR}/../${proj}" CACHE PATH "" FORCE)
      else()
        set(LLVM_EXTERNAL_${upper_proj}_SOURCE_DIR "${CMAKE_CURRENT_SOURCE_DIR}/../${proj}" CACHE PATH "")
      endif()
    elseif ("${proj}" IN_LIST LLVM_EXTERNAL_PROJECTS)
      message(STATUS "${proj} project is enabled")
      set(SHOULD_ENABLE_PROJECT TRUE)
    else()
      message(STATUS "${proj} project is disabled")
      set(SHOULD_ENABLE_PROJECT FALSE)
    endif()
    # Force `LLVM_TOOL_${upper_proj}_BUILD` variables to have values that
    # corresponds with `LLVM_ENABLE_PROJECTS`. This prevents the user setting
    # `LLVM_TOOL_${upper_proj}_BUILD` variables externally. At some point
    # we should deprecate allowing users to set these variables by turning them
    # into normal CMake variables rather than cache variables.
    set(LLVM_TOOL_${upper_proj}_BUILD
      ${SHOULD_ENABLE_PROJECT}
      CACHE
      BOOL "Whether to build ${upper_proj} as part of LLVM" FORCE
    )
  endforeach()
endif()
unset(SHOULD_ENABLE_PROJECT)

# Build llvm with ccache if the package is present
set(LLVM_CCACHE_BUILD OFF CACHE BOOL "Set to ON for a ccache enabled build")
if(LLVM_CCACHE_BUILD)
  find_program(CCACHE_PROGRAM ccache)
  if(CCACHE_PROGRAM)
    set(LLVM_CCACHE_MAXSIZE "" CACHE STRING "Size of ccache")
    set(LLVM_CCACHE_DIR "" CACHE STRING "Directory to keep ccached data")
    set(LLVM_CCACHE_PARAMS "CCACHE_CPP2=yes CCACHE_HASHDIR=yes"
        CACHE STRING "Parameters to pass through to ccache")

    if(NOT CMAKE_SYSTEM_NAME MATCHES "Windows")
      set(CCACHE_PROGRAM "${LLVM_CCACHE_PARAMS} ${CCACHE_PROGRAM}")
      if (LLVM_CCACHE_MAXSIZE)
        set(CCACHE_PROGRAM "CCACHE_MAXSIZE=${LLVM_CCACHE_MAXSIZE} ${CCACHE_PROGRAM}")
      endif()
      if (LLVM_CCACHE_DIR)
        set(CCACHE_PROGRAM "CCACHE_DIR=${LLVM_CCACHE_DIR} ${CCACHE_PROGRAM}")
      endif()
      set_property(GLOBAL PROPERTY RULE_LAUNCH_COMPILE ${CCACHE_PROGRAM})
    else()
      if(LLVM_CCACHE_MAXSIZE OR LLVM_CCACHE_DIR OR
         NOT LLVM_CCACHE_PARAMS MATCHES "CCACHE_CPP2=yes CCACHE_HASHDIR=yes")
        message(FATAL_ERROR "Ccache configuration through CMake is not supported on Windows. Please use environment variables.")
      endif()
      # RULE_LAUNCH_COMPILE should work with Ninja but currently has issues
      # with cmd.exe and some MSVC tools other than cl.exe
      set(CMAKE_C_COMPILER_LAUNCHER ${CCACHE_PROGRAM})
      set(CMAKE_CXX_COMPILER_LAUNCHER ${CCACHE_PROGRAM})
    endif()
  else()
    message(FATAL_ERROR "Unable to find the program ccache. Set LLVM_CCACHE_BUILD to OFF")
  endif()
endif()

set(LLVM_EXTERNAL_PROJECT_BUILD_TOOL_ARGS "" CACHE STRING
  "Optional arguments for the native tool used in CMake --build invocations for external projects.")
mark_as_advanced(LLVM_EXTERNAL_PROJECT_BUILD_TOOL_ARGS)

option(LLVM_DEPENDENCY_DEBUGGING "Dependency debugging mode to verify correctly expressed library dependencies (Darwin only)" OFF)

# Some features of the LLVM build may be disallowed when dependency debugging is
# enabled. In particular you cannot use ccache because we want to force compile
# operations to always happen.
if(LLVM_DEPENDENCY_DEBUGGING)
  if(NOT CMAKE_HOST_APPLE)
    message(FATAL_ERROR "Dependency debugging is only currently supported on Darwin hosts.")
  endif()
  if(LLVM_CCACHE_BUILD)
    message(FATAL_ERROR "Cannot enable dependency debugging while using ccache.")
  endif()
endif()

option(LLVM_ENABLE_DAGISEL_COV "Debug: Prints tablegen patterns that were used for selecting" OFF)
option(LLVM_ENABLE_GISEL_COV "Enable collection of GlobalISel rule coverage" OFF)
if(LLVM_ENABLE_GISEL_COV)
  set(LLVM_GISEL_COV_PREFIX "${CMAKE_BINARY_DIR}/gisel-coverage-" CACHE STRING "Provide a filename prefix to collect the GlobalISel rule coverage")
endif()

set(LLVM_COMMON_CMAKE_UTILS ${CMAKE_CURRENT_SOURCE_DIR}/../cmake)

# Add path for custom modules
list(INSERT CMAKE_MODULE_PATH 0
  "${CMAKE_CURRENT_SOURCE_DIR}/cmake"
  "${CMAKE_CURRENT_SOURCE_DIR}/cmake/modules"
  "${LLVM_COMMON_CMAKE_UTILS}/Modules"
  )

# Generate a CompilationDatabase (compile_commands.json file) for our build,
# for use by clang_complete, YouCompleteMe, etc.
set(CMAKE_EXPORT_COMPILE_COMMANDS 1)

option(LLVM_INSTALL_BINUTILS_SYMLINKS
  "Install symlinks from the binutils tool names to the corresponding LLVM tools." OFF)

option(LLVM_INSTALL_CCTOOLS_SYMLINKS
  "Install symlinks from the cctools tool names to the corresponding LLVM tools." OFF)

option(LLVM_INSTALL_UTILS "Include utility binaries in the 'install' target." OFF)

option(LLVM_INSTALL_TOOLCHAIN_ONLY "Only include toolchain files in the 'install' target." OFF)

# Unfortunatly Clang is too eager to search directories for module maps, which can cause the
# installed version of the maps to be found when building LLVM from source. Therefore we turn off
# the installation by default. See llvm.org/PR31905.
option(LLVM_INSTALL_MODULEMAPS "Install the modulemap files in the 'install' target." OFF)

option(LLVM_USE_FOLDERS "Enable solution folders in Visual Studio. Disable for Express versions." ON)
if ( LLVM_USE_FOLDERS )
  set_property(GLOBAL PROPERTY USE_FOLDERS ON)
endif()

include(VersionFromVCS)

option(LLVM_APPEND_VC_REV
  "Embed the version control system revision in LLVM" ON)

option(LLVM_TOOL_LLVM_DRIVER_BUILD "Enables building the llvm multicall tool" OFF)

set(PACKAGE_NAME LLVM)
set(PACKAGE_STRING "${PACKAGE_NAME} ${PACKAGE_VERSION}")
set(PACKAGE_BUGREPORT "https://github.com/llvm/llvm-project/issues/")

set(BUG_REPORT_URL "${PACKAGE_BUGREPORT}" CACHE STRING
  "Default URL where bug reports are to be submitted.")

# Configure CPack.
set(CPACK_PACKAGE_INSTALL_DIRECTORY "LLVM")
set(CPACK_PACKAGE_VENDOR "LLVM")
set(CPACK_PACKAGE_VERSION_MAJOR ${LLVM_VERSION_MAJOR})
set(CPACK_PACKAGE_VERSION_MINOR ${LLVM_VERSION_MINOR})
set(CPACK_PACKAGE_VERSION_PATCH ${LLVM_VERSION_PATCH})
set(CPACK_PACKAGE_VERSION ${PACKAGE_VERSION})
set(CPACK_RESOURCE_FILE_LICENSE "${CMAKE_CURRENT_SOURCE_DIR}/LICENSE.TXT")
set(CPACK_NSIS_COMPRESSOR "/SOLID lzma \r\n SetCompressorDictSize 32")
if(WIN32 AND NOT UNIX)
  set(CPACK_PACKAGE_INSTALL_REGISTRY_KEY "LLVM")
  set(CPACK_PACKAGE_ICON "${CMAKE_CURRENT_SOURCE_DIR}\\\\cmake\\\\nsis_logo.bmp")
  set(CPACK_NSIS_MUI_ICON "${CMAKE_CURRENT_SOURCE_DIR}\\\\cmake\\\\nsis_icon.ico")
  set(CPACK_NSIS_MUI_UNIICON "${CMAKE_CURRENT_SOURCE_DIR}\\\\cmake\\\\nsis_icon.ico")
  set(CPACK_NSIS_MODIFY_PATH "ON")
  set(CPACK_NSIS_ENABLE_UNINSTALL_BEFORE_INSTALL "ON")
  if( CMAKE_CL_64 )
    set(CPACK_NSIS_INSTALL_ROOT "$PROGRAMFILES64")
  endif()
endif()
include(CPack)

# Sanity check our source directory to make sure that we are not trying to
# generate an in-source build (unless on MSVC_IDE, where it is ok), and to make
# sure that we don't have any stray generated files lying around in the tree
# (which would end up getting picked up by header search, instead of the correct
# versions).
if( CMAKE_CURRENT_SOURCE_DIR STREQUAL CMAKE_CURRENT_BINARY_DIR AND NOT MSVC_IDE )
  message(FATAL_ERROR "In-source builds are not allowed.
Please create a directory and run cmake from there, passing the path
to this source directory as the last argument.
This process created the file `CMakeCache.txt' and the directory `CMakeFiles'.
Please delete them.")
endif()

string(TOUPPER "${CMAKE_BUILD_TYPE}" uppercase_CMAKE_BUILD_TYPE)

if (CMAKE_BUILD_TYPE AND
    NOT uppercase_CMAKE_BUILD_TYPE MATCHES "^(DEBUG|RELEASE|RELWITHDEBINFO|MINSIZEREL)$")
  message(FATAL_ERROR "Invalid value for CMAKE_BUILD_TYPE: ${CMAKE_BUILD_TYPE}")
endif()

# LLVM_INSTALL_PACKAGE_DIR needs to be declared prior to adding the tools
# subdirectory in order to have the value available for llvm-config.
include(GNUInstallPackageDir)
set(LLVM_INSTALL_PACKAGE_DIR "${CMAKE_INSTALL_PACKAGEDIR}/llvm" CACHE STRING
  "Path for CMake subdirectory for LLVM (defaults to '${CMAKE_INSTALL_PACKAGEDIR}/llvm')")

set(LLVM_TOOLS_INSTALL_DIR "${CMAKE_INSTALL_BINDIR}" CACHE STRING
    "Path for binary subdirectory (defaults to '${CMAKE_INSTALL_BINDIR}')")
mark_as_advanced(LLVM_TOOLS_INSTALL_DIR)

set(LLVM_UTILS_INSTALL_DIR "${LLVM_TOOLS_INSTALL_DIR}" CACHE STRING
    "Path to install LLVM utilities (enabled by LLVM_INSTALL_UTILS=ON) (defaults to LLVM_TOOLS_INSTALL_DIR)")
mark_as_advanced(LLVM_UTILS_INSTALL_DIR)

set(LLVM_EXAMPLES_INSTALL_DIR "examples" CACHE STRING
    "Path for examples subdirectory (enabled by LLVM_BUILD_EXAMPLES=ON) (defaults to 'examples')")
mark_as_advanced(LLVM_EXAMPLES_INSTALL_DIR)

# They are used as destination of target generators.
set(LLVM_RUNTIME_OUTPUT_INTDIR ${CMAKE_CURRENT_BINARY_DIR}/${CMAKE_CFG_INTDIR}/bin)
set(LLVM_LIBRARY_OUTPUT_INTDIR ${CMAKE_CURRENT_BINARY_DIR}/${CMAKE_CFG_INTDIR}/lib${LLVM_LIBDIR_SUFFIX})
if(WIN32 OR CYGWIN)
  # DLL platform -- put DLLs into bin.
  set(LLVM_SHLIB_OUTPUT_INTDIR ${LLVM_RUNTIME_OUTPUT_INTDIR})
else()
  set(LLVM_SHLIB_OUTPUT_INTDIR ${LLVM_LIBRARY_OUTPUT_INTDIR})
endif()

# Each of them corresponds to llvm-config's.
set(LLVM_TOOLS_BINARY_DIR ${LLVM_RUNTIME_OUTPUT_INTDIR}) # --bindir
set(LLVM_LIBRARY_DIR      ${LLVM_LIBRARY_OUTPUT_INTDIR}) # --libdir
set(LLVM_MAIN_SRC_DIR     ${CMAKE_CURRENT_SOURCE_DIR}  ) # --src-root
set(LLVM_MAIN_INCLUDE_DIR ${LLVM_MAIN_SRC_DIR}/include ) # --includedir
set(LLVM_BINARY_DIR       ${CMAKE_CURRENT_BINARY_DIR}  ) # --prefix

set(LLVM_THIRD_PARTY_DIR  ${CMAKE_CURRENT_SOURCE_DIR}/../third-party)

# Note: LLVM_CMAKE_DIR does not include generated files
set(LLVM_CMAKE_DIR ${LLVM_MAIN_SRC_DIR}/cmake/modules)
set(LLVM_EXAMPLES_BINARY_DIR ${LLVM_BINARY_DIR}/examples)
set(LLVM_INCLUDE_DIR ${CMAKE_CURRENT_BINARY_DIR}/include)

# List of all targets to be built by default:
set(LLVM_ALL_TARGETS
  AArch64
  AMDGPU
  ARM
  AVR
  BPF
  Hexagon
  Lanai
  Mips
  MSP430
  NVPTX
  PowerPC
  RISCV
  Sparc
  SystemZ
  VE
  WebAssembly
  X86
  XCore
  )

# List of targets with JIT support:
set(LLVM_TARGETS_WITH_JIT X86 PowerPC AArch64 ARM Mips SystemZ)

set(LLVM_TARGETS_TO_BUILD "all"
    CACHE STRING "Semicolon-separated list of targets to build, or \"all\".")

set(LLVM_EXPERIMENTAL_TARGETS_TO_BUILD ""
    CACHE STRING "Semicolon-separated list of experimental targets to build.")

option(BUILD_SHARED_LIBS
  "Build all libraries as shared libraries instead of static" OFF)

option(LLVM_ENABLE_BACKTRACES "Enable embedding backtraces on crash." ON)
if(LLVM_ENABLE_BACKTRACES)
  set(ENABLE_BACKTRACES 1)
endif()

option(LLVM_ENABLE_UNWIND_TABLES "Emit unwind tables for the libraries" ON)

option(LLVM_ENABLE_CRASH_OVERRIDES "Enable crash overrides." ON)
if(LLVM_ENABLE_CRASH_OVERRIDES)
  set(ENABLE_CRASH_OVERRIDES 1)
endif()

option(LLVM_ENABLE_CRASH_DUMPS "Turn on memory dumps on crashes. Currently only implemented on Windows." OFF)

set(WINDOWS_PREFER_FORWARD_SLASH_DEFAULT OFF)
if (MINGW)
  # Cygwin doesn't identify itself as Windows, and thus gets path::Style::posix
  # as native path style, regardless of what this is set to.
  set(WINDOWS_PREFER_FORWARD_SLASH_DEFAULT ON)
endif()
option(LLVM_WINDOWS_PREFER_FORWARD_SLASH "Prefer path names with forward slashes on Windows." ${WINDOWS_PREFER_FORWARD_SLASH_DEFAULT})

option(LLVM_ENABLE_FFI "Use libffi to call external functions from the interpreter" OFF)
set(FFI_LIBRARY_DIR "" CACHE PATH "Additional directory, where CMake should search for libffi.so")
set(FFI_INCLUDE_DIR "" CACHE PATH "Additional directory, where CMake should search for ffi.h or ffi/ffi.h")

set(LLVM_TARGET_ARCH "host"
  CACHE STRING "Set target to use for LLVM JIT or use \"host\" for automatic detection.")

option(LLVM_ENABLE_TERMINFO "Use terminfo database if available." ON)

set(LLVM_ENABLE_LIBXML2 "ON" CACHE STRING "Use libxml2 if available. Can be ON, OFF, or FORCE_ON")

option(LLVM_ENABLE_LIBEDIT "Use libedit if available." ON)

option(LLVM_ENABLE_LIBPFM "Use libpfm for performance counters if available." ON)

# On z/OS, threads cannot be used because TLS is not supported.
if (CMAKE_SYSTEM_NAME MATCHES "OS390")
  option(LLVM_ENABLE_THREADS "Use threads if available." OFF)
else()
  option(LLVM_ENABLE_THREADS "Use threads if available." ON)
endif()

set(LLVM_ENABLE_ZLIB "ON" CACHE STRING "Use zlib for compression/decompression if available. Can be ON, OFF, or FORCE_ON")

set(LLVM_ENABLE_ZSTD "ON" CACHE STRING "Use zstd for compression/decompression if available. Can be ON, OFF, or FORCE_ON")

set(LLVM_USE_STATIC_ZSTD FALSE CACHE BOOL "Use static version of zstd. Can be TRUE, FALSE")

set(LLVM_ENABLE_CURL "OFF" CACHE STRING "Use libcurl for the HTTP client if available. Can be ON, OFF, or FORCE_ON")

set(LLVM_ENABLE_HTTPLIB "OFF" CACHE STRING "Use cpp-httplib HTTP server library if available. Can be ON, OFF, or FORCE_ON")

set(LLVM_Z3_INSTALL_DIR "" CACHE STRING "Install directory of the Z3 solver.")

option(LLVM_ENABLE_Z3_SOLVER
  "Enable Support for the Z3 constraint solver in LLVM."
  ${LLVM_ENABLE_Z3_SOLVER_DEFAULT}
)

if (LLVM_ENABLE_Z3_SOLVER)
  find_package(Z3 4.7.1)

  if (LLVM_Z3_INSTALL_DIR)
    if (NOT Z3_FOUND)
      message(FATAL_ERROR "Z3 >= 4.7.1 has not been found in LLVM_Z3_INSTALL_DIR: ${LLVM_Z3_INSTALL_DIR}.")
    endif()
  endif()

  if (NOT Z3_FOUND)
    message(FATAL_ERROR "LLVM_ENABLE_Z3_SOLVER cannot be enabled when Z3 is not available.")
  endif()

  set(LLVM_WITH_Z3 1)
endif()

set(LLVM_ENABLE_Z3_SOLVER_DEFAULT "${Z3_FOUND}")


if( LLVM_TARGETS_TO_BUILD STREQUAL "all" )
  set( LLVM_TARGETS_TO_BUILD ${LLVM_ALL_TARGETS} )
endif()

set(LLVM_TARGETS_TO_BUILD
   ${LLVM_TARGETS_TO_BUILD}
   ${LLVM_EXPERIMENTAL_TARGETS_TO_BUILD})
list(REMOVE_DUPLICATES LLVM_TARGETS_TO_BUILD)

option(LLVM_ENABLE_PIC "Build Position-Independent Code" ON)
option(LLVM_ENABLE_MODULES "Compile with C++ modules enabled." OFF)
if(${CMAKE_SYSTEM_NAME} MATCHES "Darwin")
  option(LLVM_ENABLE_MODULE_DEBUGGING "Compile with -gmodules." ON)
else()
  option(LLVM_ENABLE_MODULE_DEBUGGING "Compile with -gmodules." OFF)
endif()
option(LLVM_ENABLE_LOCAL_SUBMODULE_VISIBILITY "Compile with -fmodules-local-submodule-visibility." ON)
option(LLVM_ENABLE_LIBCXX "Use libc++ if available." OFF)
option(LLVM_STATIC_LINK_CXX_STDLIB "Statically link the standard library." OFF)
option(LLVM_ENABLE_LLD "Use lld as C and C++ linker." OFF)
option(LLVM_ENABLE_PEDANTIC "Compile with pedantic enabled." ON)
option(LLVM_ENABLE_WERROR "Fail and stop if a warning is triggered." OFF)

option(LLVM_ENABLE_DUMP "Enable dump functions even when assertions are disabled" OFF)
option(LLVM_UNREACHABLE_OPTIMIZE "Optimize llvm_unreachable() as undefined behavior (default), guaranteed trap when OFF" ON)

if( NOT uppercase_CMAKE_BUILD_TYPE STREQUAL "DEBUG" )
  option(LLVM_ENABLE_ASSERTIONS "Enable assertions" OFF)
else()
  option(LLVM_ENABLE_ASSERTIONS "Enable assertions" ON)
endif()

option(LLVM_ENABLE_EXPENSIVE_CHECKS "Enable expensive checks" OFF)

# While adding scalable vector support to LLVM, we temporarily want to
# allow an implicit conversion of TypeSize to uint64_t, and to allow
# code to get the fixed number of elements from a possibly scalable vector.
# This CMake flag enables a more strict mode where it asserts that the type
# is not a scalable vector type.
#
# Enabling this flag makes it easier to find cases where the compiler makes
# assumptions on the size being 'fixed size', when building tests for
# SVE/SVE2 or other scalable vector architectures.
option(LLVM_ENABLE_STRICT_FIXED_SIZE_VECTORS
       "Enable assertions that type is not scalable in implicit conversion from TypeSize to uint64_t and calls to getNumElements" OFF)

set(LLVM_ABI_BREAKING_CHECKS "WITH_ASSERTS" CACHE STRING
  "Enable abi-breaking checks.  Can be WITH_ASSERTS, FORCE_ON or FORCE_OFF.")

option(LLVM_FORCE_USE_OLD_TOOLCHAIN
       "Set to ON to force using an old, unsupported host toolchain." OFF)

set(LLVM_LOCAL_RPATH "" CACHE FILEPATH
  "If set, an absolute path added as rpath on binaries that do not already contain an executable-relative rpath.")

option(LLVM_TEMPORARILY_ALLOW_OLD_TOOLCHAIN
       "Set to ON to only warn when using a toolchain which is about to be deprecated, instead of emitting an error." OFF)

option(LLVM_USE_INTEL_JITEVENTS
  "Use Intel JIT API to inform Intel(R) VTune(TM) Amplifier XE 2011 about JIT code"
  OFF)

if( LLVM_USE_INTEL_JITEVENTS )
  # Verify we are on a supported platform
  if( NOT CMAKE_SYSTEM_NAME MATCHES "Windows" AND NOT CMAKE_SYSTEM_NAME MATCHES "Linux" )
    message(FATAL_ERROR
      "Intel JIT API support is available on Linux and Windows only.")
  endif()
endif( LLVM_USE_INTEL_JITEVENTS )

option(LLVM_USE_OPROFILE
  "Use opagent JIT interface to inform OProfile about JIT code" OFF)

option(LLVM_EXTERNALIZE_DEBUGINFO
  "Generate dSYM files and strip executables and libraries (Darwin Only)" OFF)

set(LLVM_CODESIGNING_IDENTITY "" CACHE STRING
  "Sign executables and dylibs with the given identity or skip if empty (Darwin Only)")

# If enabled, verify we are on a platform that supports oprofile.
if( LLVM_USE_OPROFILE )
  if( NOT CMAKE_SYSTEM_NAME MATCHES "Linux" )
    message(FATAL_ERROR "OProfile support is available on Linux only.")
  endif( NOT CMAKE_SYSTEM_NAME MATCHES "Linux" )
endif( LLVM_USE_OPROFILE )

option(LLVM_USE_PERF
  "Use perf JIT interface to inform perf about JIT code" OFF)

# If enabled, verify we are on a platform that supports perf.
if( LLVM_USE_PERF )
  if( NOT CMAKE_SYSTEM_NAME MATCHES "Linux" )
    message(FATAL_ERROR "perf support is available on Linux only.")
  endif( NOT CMAKE_SYSTEM_NAME MATCHES "Linux" )
endif( LLVM_USE_PERF )

set(LLVM_USE_SANITIZER "" CACHE STRING
  "Define the sanitizer used to build binaries and tests.")
option(LLVM_OPTIMIZE_SANITIZED_BUILDS "Pass -O1 on debug sanitizer builds" ON)
set(LLVM_UBSAN_FLAGS
    "-fsanitize=undefined -fno-sanitize=vptr,function -fno-sanitize-recover=all"
    CACHE STRING
    "Compile flags set to enable UBSan. Only used if LLVM_USE_SANITIZER contains 'Undefined'.")
set(LLVM_LIB_FUZZING_ENGINE "" CACHE PATH
  "Path to fuzzing library for linking with fuzz targets")

option(LLVM_USE_SPLIT_DWARF
  "Use -gsplit-dwarf when compiling llvm and --gdb-index when linking." OFF)

# Define an option controlling whether we should build for 32-bit on 64-bit
# platforms, where supported.
if( CMAKE_SIZEOF_VOID_P EQUAL 8 AND NOT (WIN32 OR ${CMAKE_SYSTEM_NAME} MATCHES "AIX"))
  # TODO: support other platforms and toolchains.
  option(LLVM_BUILD_32_BITS "Build 32 bits executables and libraries." OFF)
endif()

# Define the default arguments to use with 'lit', and an option for the user to
# override.
set(LIT_ARGS_DEFAULT "-sv")
if (MSVC_IDE OR XCODE)
  set(LIT_ARGS_DEFAULT "${LIT_ARGS_DEFAULT} --no-progress-bar")
endif()
set(LLVM_LIT_ARGS "${LIT_ARGS_DEFAULT}" CACHE STRING "Default options for lit")

# On Win32 hosts, provide an option to specify the path to the GnuWin32 tools.
if( WIN32 AND NOT CYGWIN )
  set(LLVM_LIT_TOOLS_DIR "" CACHE PATH "Path to GnuWin32 tools")
endif()

set(LLVM_INTEGRATED_CRT_ALLOC "" CACHE PATH "Replace the Windows CRT allocator with any of {rpmalloc|mimalloc|snmalloc}. Only works with /MT enabled.")
if(LLVM_INTEGRATED_CRT_ALLOC)
  if(NOT WIN32)
    message(FATAL_ERROR "LLVM_INTEGRATED_CRT_ALLOC is only supported on Windows.")
  endif()
  if(LLVM_USE_SANITIZER)
    message(FATAL_ERROR "LLVM_INTEGRATED_CRT_ALLOC cannot be used along with LLVM_USE_SANITIZER!")
  endif()
  if(CMAKE_BUILD_TYPE AND uppercase_CMAKE_BUILD_TYPE STREQUAL "DEBUG")
    message(FATAL_ERROR "The Debug target isn't supported along with LLVM_INTEGRATED_CRT_ALLOC!")
  endif()
endif()

# Define options to control the inclusion and default build behavior for
# components which may not strictly be necessary (tools, examples, and tests).
#
# This is primarily to support building smaller or faster project files.
option(LLVM_INCLUDE_TOOLS "Generate build targets for the LLVM tools." ON)
option(LLVM_BUILD_TOOLS
  "Build the LLVM tools. If OFF, just generate build targets." ON)

option(LLVM_INCLUDE_UTILS "Generate build targets for the LLVM utils." ON)
option(LLVM_BUILD_UTILS
  "Build LLVM utility binaries. If OFF, just generate build targets." ON)

option(LLVM_INCLUDE_RUNTIMES "Generate build targets for the LLVM runtimes." ON)
option(LLVM_BUILD_RUNTIMES
  "Build the LLVM runtimes. If OFF, just generate build targets." ON)

option(LLVM_BUILD_RUNTIME
  "Build the LLVM runtime libraries." ON)
option(LLVM_BUILD_EXAMPLES
  "Build the LLVM example programs. If OFF, just generate build targets." OFF)
option(LLVM_INCLUDE_EXAMPLES "Generate build targets for the LLVM examples" ON)

if(LLVM_BUILD_EXAMPLES)
  add_definitions(-DBUILD_EXAMPLES)
endif(LLVM_BUILD_EXAMPLES)

option(LLVM_BUILD_TESTS
  "Build LLVM unit tests. If OFF, just generate build targets." OFF)
option(LLVM_INCLUDE_TESTS "Generate build targets for the LLVM unit tests." ON)
option(LLVM_INCLUDE_GO_TESTS "Include the Go bindings tests in test build targets." OFF)

option(LLVM_BUILD_BENCHMARKS "Add LLVM benchmark targets to the list of default
targets. If OFF, benchmarks still could be built using Benchmarks target." OFF)
option(LLVM_INCLUDE_BENCHMARKS "Generate benchmark targets. If OFF, benchmarks can't be built." ON)

option (LLVM_BUILD_DOCS "Build the llvm documentation." OFF)
option (LLVM_INCLUDE_DOCS "Generate build targets for llvm documentation." ON)
option (LLVM_ENABLE_DOXYGEN "Use doxygen to generate llvm API documentation." OFF)
option (LLVM_ENABLE_SPHINX "Use Sphinx to generate llvm documentation." OFF)
option (LLVM_ENABLE_OCAMLDOC "Build OCaml bindings documentation." ON)
option (LLVM_ENABLE_BINDINGS "Build bindings." ON)

set(LLVM_INSTALL_DOXYGEN_HTML_DIR "${CMAKE_INSTALL_DOCDIR}/llvm/doxygen-html"
    CACHE STRING "Doxygen-generated HTML documentation install directory")
set(LLVM_INSTALL_OCAMLDOC_HTML_DIR "${CMAKE_INSTALL_DOCDIR}/llvm/ocaml-html"
    CACHE STRING "OCamldoc-generated HTML documentation install directory")

option (LLVM_BUILD_EXTERNAL_COMPILER_RT
  "Build compiler-rt as an external project." OFF)

option (LLVM_VERSION_PRINTER_SHOW_HOST_TARGET_INFO
  "Show target and host info when tools are invoked with --version." ON)

# You can configure which libraries from LLVM you want to include in the
# shared library by setting LLVM_DYLIB_COMPONENTS to a semi-colon delimited
# list of LLVM components. All component names handled by llvm-config are valid.
if(NOT DEFINED LLVM_DYLIB_COMPONENTS)
  set(LLVM_DYLIB_COMPONENTS "all" CACHE STRING
    "Semicolon-separated list of components to include in libLLVM, or \"all\".")
endif()

if(MSVC)
  option(LLVM_BUILD_LLVM_C_DYLIB "Build LLVM-C.dll (Windows only)" ON)
  # Set this variable to OFF here so it can't be set with a command-line
  # argument.
  set (LLVM_LINK_LLVM_DYLIB OFF)
  if (BUILD_SHARED_LIBS)
    message(FATAL_ERROR "BUILD_SHARED_LIBS options is not supported on Windows.")
  endif()
else()
  option(LLVM_LINK_LLVM_DYLIB "Link tools against the libllvm dynamic library" OFF)
  option(LLVM_BUILD_LLVM_C_DYLIB "Build libllvm-c re-export library (Darwin only)" OFF)
  set(LLVM_BUILD_LLVM_DYLIB_default OFF)
  if(LLVM_LINK_LLVM_DYLIB OR LLVM_BUILD_LLVM_C_DYLIB)
    set(LLVM_BUILD_LLVM_DYLIB_default ON)
  endif()
  option(LLVM_BUILD_LLVM_DYLIB "Build libllvm dynamic library" ${LLVM_BUILD_LLVM_DYLIB_default})
endif()

if (LLVM_LINK_LLVM_DYLIB AND BUILD_SHARED_LIBS)
  message(FATAL_ERROR "Cannot enable BUILD_SHARED_LIBS with LLVM_LINK_LLVM_DYLIB.  We recommend disabling BUILD_SHARED_LIBS.")
endif()

option(LLVM_OPTIMIZED_TABLEGEN "Force TableGen to be built with optimization" OFF)
if(CMAKE_CROSSCOMPILING OR (LLVM_OPTIMIZED_TABLEGEN AND (LLVM_ENABLE_ASSERTIONS OR CMAKE_CONFIGURATION_TYPES)))
  set(LLVM_USE_HOST_TOOLS ON)
endif()

option(LLVM_OMIT_DAGISEL_COMMENTS "Do not add comments to DAG ISel" ON)
if (CMAKE_BUILD_TYPE AND uppercase_CMAKE_BUILD_TYPE MATCHES "^(RELWITHDEBINFO|DEBUG)$")
  set(LLVM_OMIT_DAGISEL_COMMENTS OFF)
endif()

if (MSVC_IDE)
  option(LLVM_ADD_NATIVE_VISUALIZERS_TO_SOLUTION "Configure project to use Visual Studio native visualizers" TRUE)
endif()

if (LLVM_BUILD_INSTRUMENTED OR LLVM_BUILD_INSTRUMENTED_COVERAGE OR
    LLVM_ENABLE_IR_PGO)
  if(NOT LLVM_PROFILE_MERGE_POOL_SIZE)
    # A pool size of 1-2 is probably sufficient on a SSD. 3-4 should be fine
    # for spining disks. Anything higher may only help on slower mediums.
    set(LLVM_PROFILE_MERGE_POOL_SIZE "4")
  endif()
  if(NOT LLVM_PROFILE_FILE_PATTERN)
    if(NOT LLVM_PROFILE_DATA_DIR)
      file(TO_NATIVE_PATH "${LLVM_BINARY_DIR}/profiles" LLVM_PROFILE_DATA_DIR)
    endif()
    file(TO_NATIVE_PATH "${LLVM_PROFILE_DATA_DIR}/%${LLVM_PROFILE_MERGE_POOL_SIZE}m.profraw" LLVM_PROFILE_FILE_PATTERN)
  endif()
  if(NOT LLVM_CSPROFILE_FILE_PATTERN)
    if(NOT LLVM_CSPROFILE_DATA_DIR)
      file(TO_NATIVE_PATH "${LLVM_BINARY_DIR}/csprofiles" LLVM_CSPROFILE_DATA_DIR)
    endif()
    file(TO_NATIVE_PATH "${LLVM_CSPROFILE_DATA_DIR}/%${LLVM_PROFILE_MERGE_POOL_SIZE}m.profraw" LLVM_CSPROFILE_FILE_PATTERN)
  endif()
endif()

if (LLVM_BUILD_STATIC)
  set(CMAKE_EXE_LINKER_FLAGS "${CMAKE_EXE_LINKER_FLAGS} -static")
  # Remove shared library suffixes from use in find_library
  foreach (shared_lib_suffix ${CMAKE_SHARED_LIBRARY_SUFFIX} ${CMAKE_IMPORT_LIBRARY_SUFFIX})
    list(FIND CMAKE_FIND_LIBRARY_SUFFIXES ${shared_lib_suffix} shared_lib_suffix_idx)
    if(NOT ${shared_lib_suffix_idx} EQUAL -1)
      list(REMOVE_AT CMAKE_FIND_LIBRARY_SUFFIXES ${shared_lib_suffix_idx})
    endif()
  endforeach()
endif()

# Use libtool instead of ar if you are both on an Apple host, and targeting Apple.
if(CMAKE_HOST_APPLE AND APPLE)
  include(UseLibtool)
endif()

# Override the default target with an environment variable named by LLVM_TARGET_TRIPLE_ENV.
set(LLVM_TARGET_TRIPLE_ENV CACHE STRING "The name of environment variable to override default target. Disabled by blank.")
mark_as_advanced(LLVM_TARGET_TRIPLE_ENV)

# Per target dir not yet supported on Arm 32 bit due to arm vs armhf handling
if(CMAKE_SYSTEM_NAME MATCHES "BSD|Linux" AND NOT CMAKE_SYSTEM_PROCESSOR MATCHES "^arm")
  set(LLVM_ENABLE_PER_TARGET_RUNTIME_DIR_default ON)
else()
  set(LLVM_ENABLE_PER_TARGET_RUNTIME_DIR_default OFF)
endif()
set(LLVM_ENABLE_PER_TARGET_RUNTIME_DIR ${LLVM_ENABLE_PER_TARGET_RUNTIME_DIR_default} CACHE BOOL
  "Enable per-target runtimes directory")

set(LLVM_PROFDATA_FILE "" CACHE FILEPATH
  "Profiling data file to use when compiling in order to improve runtime performance.")

if(LLVM_INCLUDE_TESTS)
  # Lit test suite requires at least python 3.6
  set(LLVM_MINIMUM_PYTHON_VERSION 3.6)
else()
  # FIXME: it is unknown if this is the actual minimum bound
  set(LLVM_MINIMUM_PYTHON_VERSION 3.0)
endif()

# Find python before including config-ix, since it needs to be able to search
# for python modules.
find_package(Python3 ${LLVM_MINIMUM_PYTHON_VERSION} REQUIRED
    COMPONENTS Interpreter)

# All options referred to from HandleLLVMOptions have to be specified
# BEFORE this include, otherwise options will not be correctly set on
# first cmake run
include(config-ix)

# By default, we target the host, but this can be overridden at CMake
# invocation time. Except on 64-bit AIX, where the system toolchain
# expect 32-bit objects by default.
if("${LLVM_HOST_TRIPLE}" MATCHES "^powerpc64-ibm-aix")
  string(REGEX REPLACE "^powerpc64" "powerpc" LLVM_DEFAULT_TARGET_TRIPLE_default "${LLVM_HOST_TRIPLE}")
else()
  set(LLVM_DEFAULT_TARGET_TRIPLE_default "${LLVM_HOST_TRIPLE}")
endif()

set(LLVM_DEFAULT_TARGET_TRIPLE "${LLVM_DEFAULT_TARGET_TRIPLE_default}" CACHE STRING
  "Default target for which LLVM will generate code." )
if (TARGET_TRIPLE)
  message(WARNING "TARGET_TRIPLE is deprecated and will be removed in a future release. "
                  "Please use LLVM_DEFAULT_TARGET_TRIPLE instead.")
  set(LLVM_TARGET_TRIPLE "${TARGET_TRIPLE}")
else()
  set(LLVM_TARGET_TRIPLE "${LLVM_DEFAULT_TARGET_TRIPLE}")
endif()
message(STATUS "LLVM host triple: ${LLVM_HOST_TRIPLE}")
message(STATUS "LLVM default target triple: ${LLVM_DEFAULT_TARGET_TRIPLE}")

if(WIN32 OR CYGWIN)
  if(BUILD_SHARED_LIBS OR LLVM_BUILD_LLVM_DYLIB)
    set(LLVM_ENABLE_PLUGINS_default ON)
  else()
    set(LLVM_ENABLE_PLUGINS_default OFF)
  endif()
else()
  set(LLVM_ENABLE_PLUGINS_default ${LLVM_ENABLE_PIC})
endif()
option(LLVM_ENABLE_PLUGINS "Enable plugin support" ${LLVM_ENABLE_PLUGINS_default})

set(LLVM_ENABLE_NEW_PASS_MANAGER TRUE CACHE BOOL
  "Enable the new pass manager by default.")
if(NOT LLVM_ENABLE_NEW_PASS_MANAGER)
  message(FATAL_ERROR "Enabling the legacy pass manager on the cmake level is"
                      " no longer supported.")
endif()

set(DPCPP_ENABLE_OPAQUE_POINTERS FALSE CACHE BOOL
   "Enable opaque pointers by default.")
if (DPCPP_ENABLE_OPAQUE_POINTERS)
  add_definitions("-DENABLE_OPAQUE_POINTERS=1")
endif(DPCPP_ENABLE_OPAQUE_POINTERS)

include(HandleLLVMOptions)

######

# Configure all of the various header file fragments LLVM uses which depend on
# configuration variables.
set(LLVM_ENUM_TARGETS "")
set(LLVM_ENUM_ASM_PRINTERS "")
set(LLVM_ENUM_ASM_PARSERS "")
set(LLVM_ENUM_DISASSEMBLERS "")
set(LLVM_ENUM_TARGETMCAS "")
set(LLVM_ENUM_EXEGESIS "")
foreach(t ${LLVM_TARGETS_TO_BUILD})
  set( td ${LLVM_MAIN_SRC_DIR}/lib/Target/${t} )

  list(FIND LLVM_ALL_TARGETS ${t} idx)
  list(FIND LLVM_EXPERIMENTAL_TARGETS_TO_BUILD ${t} idy)
  # At this point, LLVMBUILDTOOL already checked all the targets passed in
  # LLVM_TARGETS_TO_BUILD and LLVM_EXPERIMENTAL_TARGETS_TO_BUILD, so
  # this test just makes sure that any experimental targets were passed via
  # LLVM_EXPERIMENTAL_TARGETS_TO_BUILD, not LLVM_TARGETS_TO_BUILD.
  if( idx LESS 0 AND idy LESS 0 )
    message(FATAL_ERROR "The target `${t}' is experimental and must be passed "
      "via LLVM_EXPERIMENTAL_TARGETS_TO_BUILD.")
  else()
    set(LLVM_ENUM_TARGETS "${LLVM_ENUM_TARGETS}LLVM_TARGET(${t})\n")
  endif()

  file(GLOB asmp_file "${td}/*AsmPrinter.cpp")
  if( asmp_file )
    set(LLVM_ENUM_ASM_PRINTERS
      "${LLVM_ENUM_ASM_PRINTERS}LLVM_ASM_PRINTER(${t})\n")
  endif()
  if( EXISTS ${td}/AsmParser/CMakeLists.txt )
    set(LLVM_ENUM_ASM_PARSERS
      "${LLVM_ENUM_ASM_PARSERS}LLVM_ASM_PARSER(${t})\n")
  endif()
  if( EXISTS ${td}/Disassembler/CMakeLists.txt )
    set(LLVM_ENUM_DISASSEMBLERS
      "${LLVM_ENUM_DISASSEMBLERS}LLVM_DISASSEMBLER(${t})\n")
  endif()
  if( EXISTS ${td}/MCA/CMakeLists.txt )
    set(LLVM_ENUM_TARGETMCAS
      "${LLVM_ENUM_TARGETMCAS}LLVM_TARGETMCA(${t})\n")
  endif()
  if( EXISTS ${LLVM_MAIN_SRC_DIR}/tools/llvm-exegesis/lib/${t}/CMakeLists.txt )
    set(LLVM_ENUM_EXEGESIS
      "${LLVM_ENUM_EXEGESIS}LLVM_EXEGESIS(${t})\n")
  endif()
endforeach(t)

# Provide an LLVM_ namespaced alias for use in #cmakedefine.
set(LLVM_BUILD_SHARED_LIBS ${BUILD_SHARED_LIBS})

# Produce the target definition files, which provide a way for clients to easily
# include various classes of targets.
configure_file(
  ${LLVM_MAIN_INCLUDE_DIR}/llvm/Config/AsmPrinters.def.in
  ${LLVM_INCLUDE_DIR}/llvm/Config/AsmPrinters.def
  )
configure_file(
  ${LLVM_MAIN_INCLUDE_DIR}/llvm/Config/AsmParsers.def.in
  ${LLVM_INCLUDE_DIR}/llvm/Config/AsmParsers.def
  )
configure_file(
  ${LLVM_MAIN_INCLUDE_DIR}/llvm/Config/Disassemblers.def.in
  ${LLVM_INCLUDE_DIR}/llvm/Config/Disassemblers.def
  )
configure_file(
  ${LLVM_MAIN_INCLUDE_DIR}/llvm/Config/Targets.def.in
  ${LLVM_INCLUDE_DIR}/llvm/Config/Targets.def
  )
configure_file(
  ${LLVM_MAIN_INCLUDE_DIR}/llvm/Config/TargetMCAs.def.in
  ${LLVM_INCLUDE_DIR}/llvm/Config/TargetMCAs.def
  )
configure_file(
  ${LLVM_MAIN_INCLUDE_DIR}/llvm/Config/TargetExegesis.def.in
  ${LLVM_INCLUDE_DIR}/llvm/Config/TargetExegesis.def
  )

# They are not referenced. See set_output_directory().
set( CMAKE_RUNTIME_OUTPUT_DIRECTORY ${LLVM_TOOLS_BINARY_DIR} )
set( CMAKE_LIBRARY_OUTPUT_DIRECTORY ${LLVM_LIBRARY_DIR} )
set( CMAKE_ARCHIVE_OUTPUT_DIRECTORY ${LLVM_LIBRARY_DIR} )

if(LLVM_INCLUDE_TESTS)
  include(GetErrcMessages)
  get_errc_messages(LLVM_LIT_ERRC_MESSAGES)
endif()

# For up-to-date instructions for installing the TFLite dependency, refer to
# the bot setup script: https://github.com/google/ml-compiler-opt/blob/main/buildbot/buildbot_init.sh
set(TENSORFLOW_C_LIB_PATH "" CACHE PATH "Path to TensorFlow C library install")
set(LLVM_HAVE_TFLITE "" CACHE BOOL "Use tflite")
if (LLVM_HAVE_TFLITE)
  find_package(protobuf REQUIRED)
  find_package(tensorflow-lite REQUIRED)
  set(LLVM_HAVE_TF_API "ON" CACHE BOOL "Full Tensorflow API available")
  set(LLVM_PROTOBUF_OUT_DIR ${CMAKE_LIBRARY_OUTPUT_DIRECTORY}/protobuf_gen)
  include_directories(${LLVM_PROTOBUF_OUT_DIR})
elseif (TENSORFLOW_C_LIB_PATH)
  find_library(tensorflow_c_api tensorflow PATHS ${TENSORFLOW_C_LIB_PATH}/lib NO_DEFAULT_PATH REQUIRED)
  # Currently, the protobuf headers are distributed with the pip package that corresponds to the version
  # of the C API library.
  find_library(tensorflow_fx tensorflow_framework PATHS ${TENSORFLOW_C_LIB_PATH}/lib NO_DEFAULT_PATH REQUIRED)
  set(LLVM_HAVE_TF_API "ON" CACHE BOOL "Full Tensorflow API available")
  include_directories(${TENSORFLOW_C_LIB_PATH}/include)
  if (NOT TF_PROTO_HEADERS)
    message(STATUS "TF_PROTO_HEADERS not defined. Looking for tensorflow pip package.")
    execute_process(COMMAND
      ${Python3_EXECUTABLE} "-c" "import tensorflow as tf; import os; print(os.path.dirname(tf.__file__))"
      OUTPUT_VARIABLE TF_PIP)
    if ("${TF_PIP}" STREQUAL "")
      message(FATAL ERROR "Tensorflow pip package is also required for 'development' mode (protobuf headers)")
    endif()
    string(STRIP ${TF_PIP} TF_PIP)
    set(TF_PROTO_HEADERS "${TF_PIP}/include")
  endif()
  message(STATUS "Using Tensorflow headers under: ${TF_PROTO_HEADERS}")
  include_directories(${TF_PROTO_HEADERS})
  add_definitions("-DGOOGLE_PROTOBUF_NO_RTTI")
  add_definitions("-D_GLIBCXX_USE_CXX11_ABI=0")
endif()

# For up-to-date instructions for installing the Tensorflow dependency, refer to
# the bot setup script: https://github.com/google/ml-compiler-opt/blob/main/buildbot/buildbot_init.sh
# Specifically, assuming python3 is installed:
# python3 -m pip install --upgrade pip && python3 -m pip install --user tf_nightly==2.3.0.dev20200528
# Then set TENSORFLOW_AOT_PATH to the package install - usually it's ~/.local/lib/python3.7/site-packages/tensorflow
#
set(TENSORFLOW_AOT_PATH "" CACHE PATH "Path to TensorFlow pip install dir")

if (NOT TENSORFLOW_AOT_PATH STREQUAL "")
  set(LLVM_HAVE_TF_AOT "ON" CACHE BOOL "Tensorflow AOT available")
  set(TENSORFLOW_AOT_COMPILER
    "${TENSORFLOW_AOT_PATH}/../../../../bin/saved_model_cli"
    CACHE PATH "Path to the Tensorflow AOT compiler")
  # This needs to happen to avoid clashing protobuf codegen when building both AOT and development mode.
  # We plan to replace protobuf with a simpler alternative, so this will go away.
  file(COPY ${TENSORFLOW_AOT_PATH}/include DESTINATION ${CMAKE_LIBRARY_OUTPUT_DIRECTORY}/tensorflow
    NO_SOURCE_PERMISSIONS
    PATTERN "google/*" EXCLUDE
    PATTERN "*.pb.h" EXCLUDE)
  include_directories(${CMAKE_LIBRARY_OUTPUT_DIRECTORY}/tensorflow/include)
  add_subdirectory(${TENSORFLOW_AOT_PATH}/xla_aot_runtime_src
    ${CMAKE_ARCHIVE_OUTPUT_DIRECTORY}/tf_runtime)
  install(TARGETS tf_xla_runtime EXPORT LLVMExports
    ARCHIVE DESTINATION lib${LLVM_LIBDIR_SUFFIX} COMPONENT tf_xla_runtime)
  set_property(GLOBAL APPEND PROPERTY LLVM_EXPORTS tf_xla_runtime)
  # Once we add more modules, we should handle this more automatically.
  if (DEFINED LLVM_OVERRIDE_MODEL_HEADER_INLINERSIZEMODEL)
    set(LLVM_INLINER_MODEL_PATH "none")
  elseif(NOT DEFINED LLVM_INLINER_MODEL_PATH
      OR "${LLVM_INLINER_MODEL_PATH}" STREQUAL ""
      OR "${LLVM_INLINER_MODEL_PATH}" STREQUAL "autogenerate")
    set(LLVM_INLINER_MODEL_PATH "autogenerate")
    set(LLVM_INLINER_MODEL_AUTOGENERATED 1)
  endif()
  if (DEFINED LLVM_OVERRIDE_MODEL_HEADER_REGALLOCEVICTMODEL)
    set(LLVM_RAEVICT_MODEL_PATH "none")
  elseif(NOT DEFINED LLVM_RAEVICT_MODEL_PATH
      OR "${LLVM_RAEVICT_MODEL_PATH}" STREQUAL ""
      OR "${LLVM_RAEVICT_MODEL_PATH}" STREQUAL "autogenerate")
    set(LLVM_RAEVICT_MODEL_PATH "autogenerate")
    set(LLVM_RAEVICT_MODEL_AUTOGENERATED 1)
  endif()

endif()

# Configure the three LLVM configuration header files.
configure_file(
  ${LLVM_MAIN_INCLUDE_DIR}/llvm/Config/config.h.cmake
  ${LLVM_INCLUDE_DIR}/llvm/Config/config.h)
configure_file(
  ${LLVM_MAIN_INCLUDE_DIR}/llvm/Config/llvm-config.h.cmake
  ${LLVM_INCLUDE_DIR}/llvm/Config/llvm-config.h)
configure_file(
  ${LLVM_MAIN_INCLUDE_DIR}/llvm/Config/abi-breaking.h.cmake
  ${LLVM_INCLUDE_DIR}/llvm/Config/abi-breaking.h)

# Add target for generating source rpm package.
set(LLVM_SRPM_USER_BINARY_SPECFILE ${CMAKE_CURRENT_SOURCE_DIR}/llvm.spec.in
    CACHE FILEPATH ".spec file to use for srpm generation")
set(LLVM_SRPM_BINARY_SPECFILE ${CMAKE_CURRENT_BINARY_DIR}/llvm.spec)
set(LLVM_SRPM_DIR "${CMAKE_CURRENT_BINARY_DIR}/srpm")

get_source_info(${CMAKE_CURRENT_SOURCE_DIR} revision repository)
string(LENGTH "${revision}" revision_length)
set(LLVM_RPM_SPEC_REVISION "${revision}")

configure_file(
  ${LLVM_SRPM_USER_BINARY_SPECFILE}
  ${LLVM_SRPM_BINARY_SPECFILE} @ONLY)

add_custom_target(srpm
  COMMAND cpack -G TGZ --config CPackSourceConfig.cmake -B ${LLVM_SRPM_DIR}/SOURCES
  COMMAND rpmbuild -bs --define '_topdir ${LLVM_SRPM_DIR}' ${LLVM_SRPM_BINARY_SPECFILE})
set_target_properties(srpm PROPERTIES FOLDER "Misc")

if(APPLE AND DARWIN_LTO_LIBRARY)
  set(CMAKE_EXE_LINKER_FLAGS
    "${CMAKE_EXE_LINKER_FLAGS} -Wl,-lto_library -Wl,${DARWIN_LTO_LIBRARY}")
  set(CMAKE_SHARED_LINKER_FLAGS
    "${CMAKE_SHARED_LINKER_FLAGS} -Wl,-lto_library -Wl,${DARWIN_LTO_LIBRARY}")
  set(CMAKE_MODULE_LINKER_FLAGS
    "${CMAKE_MODULE_LINKER_FLAGS} -Wl,-lto_library -Wl,${DARWIN_LTO_LIBRARY}")
endif()

# Build with _XOPEN_SOURCE on AIX, as stray macros in _ALL_SOURCE mode tend to
# break things. In this case we need to enable the large-file API as well.
if (UNIX AND ${CMAKE_SYSTEM_NAME} MATCHES "AIX")
          add_definitions("-D_XOPEN_SOURCE=700")
          add_definitions("-D_LARGE_FILE_API")

  # CMake versions less than 3.16 set default linker flags to include -brtl, as
  # well as setting -G when building libraries, so clear them out. Note we only
  # try to clear the form that CMake will set as part of its initial
  # configuration, it is still possible the user may force it as part of a
  # compound option.
  if(CMAKE_VERSION VERSION_LESS 3.16)
    string(REGEX REPLACE "(^|[ \t]+)-Wl,-brtl([ \t]+|$)" " " CMAKE_EXE_LINKER_FLAGS  "${CMAKE_EXE_LINKER_FLAGS}")
    string(REGEX REPLACE "(^|[ \t]+)-Wl,-brtl([ \t]+|$)" " " CMAKE_SHARED_LINKER_FLAGS  "${CMAKE_SHARED_LINKER_FLAGS}")
    string(REGEX REPLACE "(^|[ \t]+)-Wl,-brtl([ \t]+|$)" " " CMAKE_MODULE_LINKER_FLAGS "${CMAKE_MODULE_LINKER_FLAGS}")
    string(REGEX REPLACE "(^|[ \t]+)(-Wl,)?-G([ \t]+|$)" " " CMAKE_SHARED_LIBRARY_CREATE_C_FLAGS
      "${CMAKE_SHARED_LIBRARY_CREATE_C_FLAGS}")
    string(REGEX REPLACE "(^|[ \t]+)(-Wl,)?-G([ \t]+|$)" " " CMAKE_SHARED_LIBRARY_CREATE_CXX_FLAGS
      "${CMAKE_SHARED_LIBRARY_CREATE_CXX_FLAGS}")
    string(REGEX REPLACE "(^|[ \t]+)(-Wl,)?-G([ \t]+|$)" " " CMAKE_SHARED_LIBRARY_CREATE_ASM_FLAGS
      "${CMAKE_SHARED_LIBRARY_CREATE_ASM_FLAGS}")
    string(REGEX REPLACE "(^|[ \t]+)-Wl,-G," " -Wl," CMAKE_SHARED_LIBRARY_CREATE_C_FLAGS
      "${CMAKE_SHARED_LIBRARY_CREATE_C_FLAGS}")
    string(REGEX REPLACE "(^|[ \t]+)-Wl,-G," " -Wl," CMAKE_SHARED_LIBRARY_CREATE_CXX_FLAGS
      "${CMAKE_SHARED_LIBRARY_CREATE_CXX_FLAGS}")
    string(REGEX REPLACE "(^|[ \t]+)-Wl,-G," " -Wl," CMAKE_SHARED_LIBRARY_CREATE_ASM_FLAGS
      "${CMAKE_SHARED_LIBRARY_CREATE_ASM_FLAGS}")
  endif()

  # Modules should be built with -shared -Wl,-G, so we can use runtime linking
  # with plugins.
  string(APPEND CMAKE_MODULE_LINKER_FLAGS " -shared -Wl,-G")

  # Also set the correct flags for building shared libraries.
  string(APPEND CMAKE_SHARED_LINKER_FLAGS " -shared")
endif()

# Build with _XOPEN_SOURCE on z/OS.
if (CMAKE_SYSTEM_NAME MATCHES "OS390")
  add_definitions("-D_XOPEN_SOURCE=600")
  add_definitions("-D_OPEN_SYS") # Needed for process information.
  add_definitions("-D_OPEN_SYS_FILE_EXT") # Needed for EBCDIC I/O.
endif()

# Build with _FILE_OFFSET_BITS=64 on Solaris to match g++ >= 9.
if (UNIX AND ${CMAKE_SYSTEM_NAME} MATCHES "SunOS")
          add_definitions("-D_FILE_OFFSET_BITS=64")
endif()

set(CMAKE_INCLUDE_CURRENT_DIR ON)

include_directories( ${LLVM_INCLUDE_DIR} ${LLVM_MAIN_INCLUDE_DIR})

# when crosscompiling import the executable targets from a file
if(LLVM_USE_HOST_TOOLS)
  include(CrossCompile)
  llvm_create_cross_target(LLVM NATIVE "" Release)
endif(LLVM_USE_HOST_TOOLS)
if(LLVM_TARGET_IS_CROSSCOMPILE_HOST)
# Dummy use to avoid CMake Warning: Manually-specified variables were not used
# (this is a variable that CrossCompile sets on recursive invocations)
endif()

if( ${CMAKE_SYSTEM_NAME} MATCHES SunOS )
   # special hack for Solaris to handle crazy system sys/regset.h
   include_directories("${LLVM_MAIN_INCLUDE_DIR}/llvm/Support/Solaris")
endif( ${CMAKE_SYSTEM_NAME} MATCHES SunOS )

# Make sure we don't get -rdynamic in every binary. For those that need it,
# use export_executable_symbols(target).
set(CMAKE_SHARED_LIBRARY_LINK_CXX_FLAGS "")

set(LLVM_EXTRACT_SYMBOLS_FLAGS ""
  CACHE STRING "Additional options to pass to llvm/utils/extract_symbols.py.
  These cannot override the options set by cmake, but can add extra options
  such as --tools.")

include(AddLLVM)
include(TableGen)

include(LLVMDistributionSupport)

if( MINGW AND NOT "${CMAKE_CXX_COMPILER_ID}" MATCHES "Clang" )
  # People report that -O3 is unreliable on MinGW. The traditional
  # build also uses -O2 for that reason:
  llvm_replace_compiler_option(CMAKE_CXX_FLAGS_RELEASE "-O3" "-O2")
endif()

if(LLVM_INCLUDE_TESTS)
  umbrella_lit_testsuite_begin(check-all)
endif()

# Put this before tblgen. Else we have a circular dependence.
add_subdirectory(lib/Demangle)
add_subdirectory(lib/Support)
add_subdirectory(lib/TableGen)

add_subdirectory(utils/TableGen)

add_subdirectory(include/llvm)

add_subdirectory(lib)

if( LLVM_INCLUDE_UTILS )
  add_subdirectory(utils/FileCheck)
  add_subdirectory(utils/PerfectShuffle)
  add_subdirectory(utils/count)
  add_subdirectory(utils/not)
  add_subdirectory(utils/UnicodeData)
  add_subdirectory(utils/yaml-bench)
  add_subdirectory(utils/split-file)
  if( LLVM_INCLUDE_TESTS )
    add_subdirectory(utils/unittest)
  endif()
else()
  if ( LLVM_INCLUDE_TESTS )
    message(FATAL_ERROR "Including tests when not building utils will not work.
    Either set LLVM_INCLUDE_UTILS to On, or set LLVM_INCLUDE_TESTS to Off.")
  endif()
endif()

# Use LLVM_ADD_NATIVE_VISUALIZERS_TO_SOLUTION instead of LLVM_INCLUDE_UTILS because it is not really a util
if (LLVM_ADD_NATIVE_VISUALIZERS_TO_SOLUTION)
  add_subdirectory(utils/LLVMVisualizers)
endif()

foreach( binding ${LLVM_BINDINGS_LIST} )
  if( EXISTS "${LLVM_MAIN_SRC_DIR}/bindings/${binding}/CMakeLists.txt" )
    add_subdirectory(bindings/${binding})
  endif()
endforeach()

add_subdirectory(projects)

if( LLVM_INCLUDE_TOOLS )
  add_subdirectory(tools)
endif()

if( LLVM_INCLUDE_RUNTIMES )
  add_subdirectory(runtimes)
endif()

if( LLVM_INCLUDE_EXAMPLES )
  add_subdirectory(examples)
endif()

if( LLVM_INCLUDE_TESTS )
  if(EXISTS ${LLVM_MAIN_SRC_DIR}/projects/test-suite AND TARGET clang)
    include(LLVMExternalProjectUtils)
    llvm_ExternalProject_Add(test-suite ${LLVM_MAIN_SRC_DIR}/projects/test-suite
      USE_TOOLCHAIN
      EXCLUDE_FROM_ALL
      NO_INSTALL
      ALWAYS_CLEAN)
  endif()
  add_subdirectory(utils/lit)
  add_subdirectory(test)
  add_subdirectory(unittests)

  if (WIN32)
    # This utility is used to prevent crashing tests from calling Dr. Watson on
    # Windows.
    add_subdirectory(utils/KillTheDoctor)
  endif()

  umbrella_lit_testsuite_end(check-all)
  get_property(LLVM_ALL_LIT_DEPENDS GLOBAL PROPERTY LLVM_ALL_LIT_DEPENDS)
  get_property(LLVM_ALL_ADDITIONAL_TEST_DEPENDS
      GLOBAL PROPERTY LLVM_ALL_ADDITIONAL_TEST_DEPENDS)
  add_custom_target(test-depends
      DEPENDS ${LLVM_ALL_LIT_DEPENDS} ${LLVM_ALL_ADDITIONAL_TEST_DEPENDS})
  set_target_properties(test-depends PROPERTIES FOLDER "Tests")
endif()

if (LLVM_INCLUDE_DOCS)
  add_subdirectory(docs)
endif()

add_subdirectory(cmake/modules)

# Do this last so that all lit targets have already been created.
if (LLVM_INCLUDE_UTILS)
  add_subdirectory(utils/llvm-lit)
endif()

if (NOT LLVM_INSTALL_TOOLCHAIN_ONLY)
  install(DIRECTORY include/llvm include/llvm-c
    DESTINATION "${CMAKE_INSTALL_INCLUDEDIR}"
    COMPONENT llvm-headers
    FILES_MATCHING
    PATTERN "*.def"
    PATTERN "*.h"
    PATTERN "*.td"
    PATTERN "*.inc"
    PATTERN "LICENSE.TXT"
    )

  install(DIRECTORY ${LLVM_INCLUDE_DIR}/llvm ${LLVM_INCLUDE_DIR}/llvm-c
    DESTINATION "${CMAKE_INSTALL_INCLUDEDIR}"
    COMPONENT llvm-headers
    FILES_MATCHING
    PATTERN "*.def"
    PATTERN "*.h"
    PATTERN "*.gen"
    PATTERN "*.inc"
    # Exclude include/llvm/CMakeFiles/intrinsics_gen.dir, matched by "*.def"
    PATTERN "CMakeFiles" EXCLUDE
    PATTERN "config.h" EXCLUDE
    )

  if (LLVM_INSTALL_MODULEMAPS)
    install(DIRECTORY include/llvm include/llvm-c
            DESTINATION "${CMAKE_INSTALL_INCLUDEDIR}"
            COMPONENT llvm-headers
            FILES_MATCHING
            PATTERN "module.modulemap"
            )
    install(FILES include/llvm/module.install.modulemap
            DESTINATION "${CMAKE_INSTALL_INCLUDEDIR}/llvm"
            COMPONENT llvm-headers
            RENAME "module.extern.modulemap"
            )
  endif(LLVM_INSTALL_MODULEMAPS)

  # Installing the headers needs to depend on generating any public
  # tablegen'd headers.
  add_custom_target(llvm-headers DEPENDS intrinsics_gen omp_gen)
  set_target_properties(llvm-headers PROPERTIES FOLDER "Misc")

  if (NOT LLVM_ENABLE_IDE)
    add_llvm_install_targets(install-llvm-headers
                             DEPENDS llvm-headers
                             COMPONENT llvm-headers)
  endif()

  # Custom target to install all libraries.
  add_custom_target(llvm-libraries)
  set_target_properties(llvm-libraries PROPERTIES FOLDER "Misc")

  if (NOT LLVM_ENABLE_IDE)
    add_llvm_install_targets(install-llvm-libraries
                             DEPENDS llvm-libraries
                             COMPONENT llvm-libraries)
  endif()

  get_property(LLVM_LIBS GLOBAL PROPERTY LLVM_LIBS)
  if(LLVM_LIBS)
    list(REMOVE_DUPLICATES LLVM_LIBS)
    foreach(lib ${LLVM_LIBS})
      add_dependencies(llvm-libraries ${lib})
      if (NOT LLVM_ENABLE_IDE)
        add_dependencies(install-llvm-libraries install-${lib})
        add_dependencies(install-llvm-libraries-stripped install-${lib}-stripped)
      endif()
    endforeach()
  endif()
endif()

# This must be at the end of the LLVM root CMakeLists file because it must run
# after all targets are created.
llvm_distribution_add_targets()
process_llvm_pass_plugins(GEN_CONFIG)
include(CoverageReport)

# This allows us to deploy the Universal CRT DLLs by passing -DCMAKE_INSTALL_UCRT_LIBRARIES=ON to CMake
if (MSVC AND CMAKE_HOST_SYSTEM_NAME STREQUAL "Windows" AND CMAKE_INSTALL_UCRT_LIBRARIES)
  include(InstallRequiredSystemLibraries)
endif()

if (LLVM_INCLUDE_BENCHMARKS)
  # Override benchmark defaults so that when the library itself is updated these
  # modifications are not lost.
  set(BENCHMARK_ENABLE_TESTING OFF CACHE BOOL "Disable benchmark testing" FORCE)
  set(BENCHMARK_ENABLE_EXCEPTIONS OFF CACHE BOOL "Disable benchmark exceptions" FORCE)
  set(BENCHMARK_ENABLE_INSTALL OFF CACHE BOOL "Don't install benchmark" FORCE)
  set(BENCHMARK_DOWNLOAD_DEPENDENCIES OFF CACHE BOOL "Don't download dependencies" FORCE)
  set(BENCHMARK_ENABLE_GTEST_TESTS OFF CACHE BOOL "Disable Google Test in benchmark" FORCE)
  set(BENCHMARK_ENABLE_WERROR ${LLVM_ENABLE_WERROR} CACHE BOOL
    "Handle -Werror for Google Benchmark based on LLVM_ENABLE_WERROR" FORCE)
  # Since LLVM requires C++11 it is safe to assume that std::regex is available.
  set(HAVE_STD_REGEX ON CACHE BOOL "OK" FORCE)
  add_subdirectory(${LLVM_THIRD_PARTY_DIR}/benchmark
    ${CMAKE_CURRENT_BINARY_DIR}/third-party/benchmark)
  add_subdirectory(benchmarks)
endif()

if (LLVM_INCLUDE_UTILS AND LLVM_INCLUDE_TOOLS)
  add_subdirectory(utils/llvm-locstats)
endif()<|MERGE_RESOLUTION|>--- conflicted
+++ resolved
@@ -124,10 +124,7 @@
 # This allows an easy way of setting up a build directory for llvm and another
 # one for llvm+clang+... using the same sources.
 set(LLVM_ALL_PROJECTS "bolt;clang;clang-tools-extra;compiler-rt;cross-project-tests;libc;libclc;lld;lldb;mlir;openmp;polly;pstl")
-<<<<<<< HEAD
 set(LLVM_ALL_PROJECTS "${LLVM_ALL_PROJECTS};${LLVM_EXTERNAL_PROJECTS}")
-=======
->>>>>>> 258477ed
 # The flang project is not yet part of "all" projects (see C++ requirements)
 set(LLVM_EXTRA_PROJECTS "flang")
 # List of all known projects in the mono repo
