--- conflicted
+++ resolved
@@ -117,16 +117,13 @@
 # This allows an easy way of setting up a build directory for llvm and another
 # one for llvm+clang+... using the same sources.
 set(LLVM_ALL_PROJECTS "bolt;clang;clang-tools-extra;compiler-rt;cross-project-tests;libc;libclc;lld;lldb;mlir;openmp;polly;pstl")
-<<<<<<< HEAD
 set(LLVM_ALL_PROJECTS "${LLVM_ALL_PROJECTS};${LLVM_EXTERNAL_PROJECTS}")
-=======
 if (${CMAKE_SYSTEM_NAME} MATCHES "AIX")
   # Disallow 'openmp' as a LLVM PROJECT on AIX as the supported way is to use
   # LLVM_ENABLE_RUNTIMES.
   list(REMOVE_ITEM LLVM_ALL_PROJECTS openmp)
 endif()
 
->>>>>>> bb899881
 # The flang project is not yet part of "all" projects (see C++ requirements)
 set(LLVM_EXTRA_PROJECTS "flang")
 # List of all known projects in the mono repo
