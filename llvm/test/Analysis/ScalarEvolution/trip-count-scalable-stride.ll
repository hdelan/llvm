--- conflicted
+++ resolved
@@ -377,11 +377,7 @@
 ; CHECK-NEXT:    %arrayidx = getelementptr inbounds i32, ptr %A, i32 %i.05
 ; CHECK-NEXT:    --> {%A,+,(4 * vscale)<nuw><nsw>}<%for.body> U: full-set S: full-set Exits: ((4 * vscale * ((-1 + %n) /u vscale)) + %A) LoopDispositions: { %for.body: Computable }
 ; CHECK-NEXT:    %add = add i32 %i.05, %vscale
-<<<<<<< HEAD
-; CHECK-NEXT:    --> {vscale,+,vscale}<nw><%for.body> U: full-set S: full-set Exits: (vscale * (1 + ((-1 + %n) /u vscale))<nuw>) LoopDispositions: { %for.body: Computable }
-=======
 ; CHECK-NEXT:    --> {vscale,+,vscale}<nuw><nsw><%for.body> U: [2,-2147483648) S: [2,-2147483648) Exits: (vscale * (1 + ((-1 + %n) /u vscale))<nuw>) LoopDispositions: { %for.body: Computable }
->>>>>>> 98391913
 ; CHECK-NEXT:  Determining loop execution counts for: @vscale_slt_noflags
 ; CHECK-NEXT:  Loop %for.body: backedge-taken count is ((-1 + %n) /u vscale)
 ; CHECK-NEXT:  Loop %for.body: constant max backedge-taken count is i32 1073741822
@@ -419,11 +415,7 @@
 ; CHECK-NEXT:    %arrayidx = getelementptr inbounds i32, ptr %A, i32 %i.05
 ; CHECK-NEXT:    --> {%A,+,(16 * vscale)<nuw><nsw>}<%for.body> U: full-set S: full-set Exits: ((16 * vscale * ((-1 + %n) /u (4 * vscale)<nuw><nsw>)) + %A) LoopDispositions: { %for.body: Computable }
 ; CHECK-NEXT:    %add = add i32 %i.05, %VF
-<<<<<<< HEAD
-; CHECK-NEXT:    --> {(4 * vscale)<nuw><nsw>,+,(4 * vscale)<nuw><nsw>}<nw><%for.body> U: [0,-3) S: [-2147483648,2147483645) Exits: (vscale * (4 + (4 * ((-1 + %n) /u (4 * vscale)<nuw><nsw>))<nuw><nsw>)<nuw>) LoopDispositions: { %for.body: Computable }
-=======
 ; CHECK-NEXT:    --> {(4 * vscale)<nuw><nsw>,+,(4 * vscale)<nuw><nsw>}<nuw><%for.body> U: [8,-3) S: [-2147483648,2147483645) Exits: (vscale * (4 + (4 * ((-1 + %n) /u (4 * vscale)<nuw><nsw>))<nuw><nsw>)<nuw>) LoopDispositions: { %for.body: Computable }
->>>>>>> 98391913
 ; CHECK-NEXT:  Determining loop execution counts for: @vscalex4_ult_noflags
 ; CHECK-NEXT:  Loop %for.body: backedge-taken count is ((-1 + %n) /u (4 * vscale)<nuw><nsw>)
 ; CHECK-NEXT:  Loop %for.body: constant max backedge-taken count is i32 536870910
