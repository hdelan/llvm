; RUN: opt -module-summary -o %t0.o %S/Inputs/type-mapping-bug4_0.ll
; RUN: opt -module-summary -o %t1.o %S/Inputs/type-mapping-bug4_1.ll
; RUN: opt -module-summary -o %t2.o %s
<<<<<<< HEAD
; RUN: llvm-lto2 run -save-temps -o %t3 %t0.o %t1.o %t2.o -r %t1.o,a,px -r %t2.o,d,px -r %t1.o,h,x -r %t2.o,h,x -r %t1.o,j,px
=======
; RUN: llvm-lto2 run -lto-opaque-pointers -save-temps -o %t3 %t0.o %t1.o %t2.o -r %t1.o,a,px -r %t2.o,d,px -r %t1.o,h,x -r %t2.o,h,x -r %t1.o,j,px
>>>>>>> 0e1966f0
; RUN: llvm-dis < %t3.0.0.preopt.bc | FileCheck %s

; stage0: linking t0.o
; stage1: linking t1.o
; stage2: during linking t1.o, mapping @d
; stage3: linking t2.o

; Stage0 is not described because it is not interesting for the purpose of this test.
; Stage1 and stage2 are described in type-mapping-bug4_1.ll.
; Stage3 is described in this file.

; CHECK: %class.CB.1 = type { %"class.std::unique_ptr_base.2" }
; CHECK: %"class.std::unique_ptr_base.2" = type { ptr }

; CHECK: define void @j() {
; CHECK:   call void @h(ptr undef)
; CHECK:   ret void
; CHECK: }

; CHECK: declare void @h(ptr)

; CHECK: define void @a() {
; CHECK:   call void @llvm.dbg.value(metadata ptr undef, metadata !10, metadata !DIExpression())
; CHECK:   ret void
; CHECK: }

; CHECK: declare void @llvm.dbg.value(metadata, metadata, metadata) #0

; CHECK: define void @d(ptr %0) {
; CHECK:   %2 = getelementptr inbounds %class.CB.1, ptr undef, i64 0, i32 0, i32 0
; CHECK:   ret void
; CHECK: }

target datalayout = "e-m:e-i64:64-f80:128-n8:16:32:64-S128"
target triple = "x86_64-unknown-linux-gnu"

; (stage3) Remapping this type returns itself due to D47898 and stage1.3
%class.CB = type { %"class.std::unique_ptr_base.2" }

; (stage3) Remapping this type returns itself due to D47898 and stage2
%"class.std::unique_ptr_base.2" = type { %class.CCSM* }

%class.CCSM = type opaque

; (stage3) computeTypeMapping add the mapping %class.CCSM -> %class.CWBD due to stage1.2
declare void @h(%class.CCSM*)

define void @d(%class.CB*) {
  ; Without the fix in D87001 to delay materialization of @d until its module is linked
  ; (stage3)
  ; * SourceElementType of getelementptr is remapped to itself.
  ; * ResultElementType of getelementptr is incorrectly remapped to %class.CWBD*.
  ;   Its type should be %class.CCSM*.
  %2 = getelementptr inbounds %class.CB, %class.CB* undef, i64 0, i32 0, i32 0
  ret void
}

!llvm.dbg.cu = !{!2}
!llvm.module.flags = !{!0, !1}
!0 = !{i32 1, !"ThinLTO", i32 0}
!1 = !{i32 2, !"Debug Info Version", i32 3}
!2 = distinct !DICompileUnit(language: DW_LANG_C_plus_plus, file: !3, retainedTypes: !4)
!3 = !DIFile(filename: "f1", directory: "")
!4 = !{!5}

; This DICompositeType is referenced by !5 in Inputs/type-mapping-bug4_1.ll
; causing the function type in !7 to be added to its module.
!5 = !DICompositeType(tag: DW_TAG_structure_type, templateParams: !6, identifier: "SHARED")
!6 = !{!7}

; The reference to d and %class.CB that gets loaded into %t1.o
!7 = !DITemplateValueParameter(value: void (%class.CB*)* @d)<|MERGE_RESOLUTION|>--- conflicted
+++ resolved
@@ -1,11 +1,7 @@
 ; RUN: opt -module-summary -o %t0.o %S/Inputs/type-mapping-bug4_0.ll
 ; RUN: opt -module-summary -o %t1.o %S/Inputs/type-mapping-bug4_1.ll
 ; RUN: opt -module-summary -o %t2.o %s
-<<<<<<< HEAD
-; RUN: llvm-lto2 run -save-temps -o %t3 %t0.o %t1.o %t2.o -r %t1.o,a,px -r %t2.o,d,px -r %t1.o,h,x -r %t2.o,h,x -r %t1.o,j,px
-=======
 ; RUN: llvm-lto2 run -lto-opaque-pointers -save-temps -o %t3 %t0.o %t1.o %t2.o -r %t1.o,a,px -r %t2.o,d,px -r %t1.o,h,x -r %t2.o,h,x -r %t1.o,j,px
->>>>>>> 0e1966f0
 ; RUN: llvm-dis < %t3.0.0.preopt.bc | FileCheck %s
 
 ; stage0: linking t0.o
