# RUN: obj2yaml %p/Inputs/trivial-object-test.coff-i386 | FileCheck %s --check-prefix COFF-I386

# COFF-I386: header:
# COFF-I386-NEXT:  Machine: IMAGE_FILE_MACHINE_I386

# COFF-I386: sections:
# COFF-I386-NEXT:  - Name: .text
# COFF-I386-NEXT:    Characteristics: [ IMAGE_SCN_CNT_CODE, IMAGE_SCN_MEM_EXECUTE, IMAGE_SCN_MEM_READ ]
# COFF-I386-NEXT:    Alignment: 16
# COFF-I386-NEXT:    SectionData:  83EC0CC744240800000000C7042400000000E800000000E8000000008B44240883C40CC3

# COFF-I386:    Relocations:
# COFF-I386-NEXT:      - VirtualAddress: 14
# COFF-I386-NEXT:        SymbolName: L_.str
# COFF-I386-NEXT:        Type: IMAGE_REL_I386_DIR32

# COFF-I386:           - VirtualAddress: 19
# COFF-I386-NEXT:        SymbolName: _puts
# COFF-I386-NEXT:        Type: IMAGE_REL_I386_REL32

# COFF-I386:           - VirtualAddress: 24
# COFF-I386-NEXT:        SymbolName: _SomeOtherFunction
# COFF-I386-NEXT:        Type: IMAGE_REL_I386_REL32

# COFF-I386:       - Name: .data
# COFF-I386-NEXT:    Characteristics: [ IMAGE_SCN_CNT_INITIALIZED_DATA, IMAGE_SCN_MEM_READ, IMAGE_SCN_MEM_WRITE ]
# COFF-I386-NEXT:    Alignment: 1
# COFF-I386-NEXT:    SectionData: 48656C6C6F20576F726C642100

# COFF-I386: symbols:
# COFF-I386-NEXT:  - Name: .text
# COFF-I386-NEXT:    Value: 0
# COFF-I386-NEXT:    SectionNumber: 1
# COFF-I386-NEXT:    SimpleType: IMAGE_SYM_TYPE_NULL
# COFF-I386-NEXT:    ComplexType: IMAGE_SYM_DTYPE_NULL
# COFF-I386-NEXT:    StorageClass: IMAGE_SYM_CLASS_STATIC
# COFF-I386-NEXT:    SectionDefinition:
# COFF-I386-NEXT:      Length:          36
# COFF-I386-NEXT:      NumberOfRelocations: 3
# COFF-I386-NEXT:      NumberOfLinenumbers: 0
# COFF-I386-NEXT:      CheckSum:        0
# COFF-I386-NEXT:      Number:          1

# COFF-I386:       - Name: .data
# COFF-I386-NEXT:    Value: 0
# COFF-I386-NEXT:    SectionNumber: 2
# COFF-I386-NEXT:    SimpleType: IMAGE_SYM_TYPE_NULL
# COFF-I386-NEXT:    ComplexType: IMAGE_SYM_DTYPE_NULL
# COFF-I386-NEXT:    StorageClass: IMAGE_SYM_CLASS_STATIC
# COFF-I386-NEXT:    SectionDefinition:
# COFF-I386-NEXT:      Length:          13
# COFF-I386-NEXT:      NumberOfRelocations: 0
# COFF-I386-NEXT:      NumberOfLinenumbers: 0
# COFF-I386-NEXT:      CheckSum:        0
# COFF-I386-NEXT:      Number:          2

# COFF-I386:       - Name: _main
# COFF-I386-NEXT:    Value: 0
# COFF-I386-NEXT:    SectionNumber: 1
# COFF-I386-NEXT:    SimpleType: IMAGE_SYM_TYPE_NULL
# COFF-I386-NEXT:    ComplexType: IMAGE_SYM_DTYPE_FUNCTION
# COFF-I386-NEXT:    StorageClass: IMAGE_SYM_CLASS_EXTERNAL

# COFF-I386:       - Name: L_.str
# COFF-I386-NEXT:    Value: 0
# COFF-I386-NEXT:    SectionNumber: 2
# COFF-I386-NEXT:    SimpleType: IMAGE_SYM_TYPE_NULL
# COFF-I386-NEXT:    ComplexType: IMAGE_SYM_DTYPE_NULL
# COFF-I386-NEXT:    StorageClass: IMAGE_SYM_CLASS_STATIC

# COFF-I386:       - Name: _puts
# COFF-I386-NEXT:    Value: 0
# COFF-I386-NEXT:    SectionNumber: 0
# COFF-I386-NEXT:    SimpleType: IMAGE_SYM_TYPE_NULL
# COFF-I386-NEXT:    ComplexType: IMAGE_SYM_DTYPE_NULL
# COFF-I386-NEXT:    StorageClass: IMAGE_SYM_CLASS_EXTERNAL

# COFF-I386:       - Name: _SomeOtherFunction
# COFF-I386-NEXT:    Value: 0
# COFF-I386-NEXT:    SectionNumber: 0
# COFF-I386-NEXT:    SimpleType: IMAGE_SYM_TYPE_NULL
# COFF-I386-NEXT:    ComplexType: IMAGE_SYM_DTYPE_NULL
# COFF-I386-NEXT:    StorageClass: IMAGE_SYM_CLASS_EXTERNAL

# RUN: obj2yaml %p/Inputs/trivial-object-test.coff-x86-64 | FileCheck %s --check-prefix COFF-X86-64

# COFF-X86-64: header:
# COFF-X86-64-NEXT:  Machine: IMAGE_FILE_MACHINE_AMD64

# COFF-X86-64: sections:
# COFF-X86-64-NEXT:   - Name: .text
# COFF-X86-64-NEXT:     Characteristics: [ IMAGE_SCN_CNT_CODE, IMAGE_SCN_MEM_EXECUTE, IMAGE_SCN_MEM_READ ]
# COFF-X86-64-NEXT:     Alignment: 16
# COFF-X86-64-NEXT:     SectionData: 4883EC28C744242400000000488D0D00000000E800000000E8000000008B4424244883C428C3

# COFF-X86-64:     Relocations:
# COFF-X86-64-NEXT:       - VirtualAddress: 15
# COFF-X86-64-NEXT:         SymbolName: L.str
# COFF-X86-64-NEXT:         Type: IMAGE_REL_AMD64_REL32

# COFF-X86-64:            - VirtualAddress: 20
# COFF-X86-64-NEXT:         SymbolName: puts
# COFF-X86-64-NEXT:         Type: IMAGE_REL_AMD64_REL32

# COFF-X86-64:            - VirtualAddress: 25
# COFF-X86-64-NEXT:         SymbolName: SomeOtherFunction
# COFF-X86-64-NEXT:         Type: IMAGE_REL_AMD64_REL32

# COFF-X86-64:        - Name: .data
# COFF-X86-64-NEXT:     Characteristics: [ IMAGE_SCN_CNT_INITIALIZED_DATA, IMAGE_SCN_MEM_READ, IMAGE_SCN_MEM_WRITE ]
# COFF-X86-64-NEXT:     Alignment: 1
# COFF-X86-64-NEXT:     SectionData: 48656C6C6F20576F726C642100

# COFF-X86-64:        - Name: '.CRT$XCU'
# COFF-X86-64-NEXT:     Characteristics: [ IMAGE_SCN_CNT_INITIALIZED_DATA, IMAGE_SCN_MEM_READ ]
# COFF-X86-64-NEXT:     Alignment: 8
# COFF-X86-64-NEXT:     SectionData:  '0000000000000000'

# COFF-X86-64:     Relocations:
# COFF-X86-64-NEXT:       - VirtualAddress: 0
# COFF-X86-64-NEXT:         SymbolName: '??__Ex@@YAXXZ'
# COFF-X86-64-NEXT:         Type: IMAGE_REL_AMD64_ADDR64

# COFF-X86-64: symbols:
# COFF-X86-64-NEXT:   - Name: .text
# COFF-X86-64-NEXT:     Value: 0
# COFF-X86-64-NEXT:     SectionNumber: 1
# COFF-X86-64-NEXT:     SimpleType: IMAGE_SYM_TYPE_NULL
# COFF-X86-64-NEXT:     ComplexType: IMAGE_SYM_DTYPE_NULL
# COFF-X86-64-NEXT:     StorageClass: IMAGE_SYM_CLASS_STATIC
# COFF-X86-64-NEXT:    SectionDefinition:
# COFF-X86-64-NEXT:      Length:          38
# COFF-X86-64-NEXT:      NumberOfRelocations: 3
# COFF-X86-64-NEXT:      NumberOfLinenumbers: 0
# COFF-X86-64-NEXT:      CheckSum:        0
# COFF-X86-64-NEXT:      Number:          1

# COFF-X86-64:        - Name: .data
# COFF-X86-64-NEXT:     Value: 0
# COFF-X86-64-NEXT:     SectionNumber: 2
# COFF-X86-64-NEXT:     SimpleType: IMAGE_SYM_TYPE_NULL
# COFF-X86-64-NEXT:     ComplexType: IMAGE_SYM_DTYPE_NULL
# COFF-X86-64-NEXT:     StorageClass: IMAGE_SYM_CLASS_STATIC
# COFF-X86-64-NEXT:    SectionDefinition:
# COFF-X86-64-NEXT:      Length:          13
# COFF-X86-64-NEXT:      NumberOfRelocations: 0
# COFF-X86-64-NEXT:      NumberOfLinenumbers: 0
# COFF-X86-64-NEXT:      CheckSum:        0
# COFF-X86-64-NEXT:      Number:          2

# COFF-X86-64:        - Name: main
# COFF-X86-64-NEXT:     Value: 0
# COFF-X86-64-NEXT:     SectionNumber: 1
# COFF-X86-64-NEXT:     SimpleType: IMAGE_SYM_TYPE_NULL
# COFF-X86-64-NEXT:     ComplexType: IMAGE_SYM_DTYPE_FUNCTION
# COFF-X86-64-NEXT:     StorageClass: IMAGE_SYM_CLASS_EXTERNAL

# COFF-X86-64:        - Name: L.str
# COFF-X86-64-NEXT:     Value: 0
# COFF-X86-64-NEXT:     SectionNumber: 2
# COFF-X86-64-NEXT:     SimpleType: IMAGE_SYM_TYPE_NULL
# COFF-X86-64-NEXT:     ComplexType: IMAGE_SYM_DTYPE_NULL
# COFF-X86-64-NEXT:     StorageClass: IMAGE_SYM_CLASS_STATIC

# COFF-X86-64:        - Name: puts
# COFF-X86-64-NEXT:     Value: 0
# COFF-X86-64-NEXT:     SectionNumber: 0
# COFF-X86-64-NEXT:     SimpleType: IMAGE_SYM_TYPE_NULL
# COFF-X86-64-NEXT:     ComplexType: IMAGE_SYM_DTYPE_NULL
# COFF-X86-64-NEXT:     StorageClass: IMAGE_SYM_CLASS_EXTERNAL

# COFF-X86-64:        - Name: SomeOtherFunction
# COFF-X86-64-NEXT:     Value: 0
# COFF-X86-64-NEXT:     SectionNumber: 0
# COFF-X86-64-NEXT:     SimpleType: IMAGE_SYM_TYPE_NULL
# COFF-X86-64-NEXT:     ComplexType: IMAGE_SYM_DTYPE_NULL
# COFF-X86-64-NEXT:     StorageClass: IMAGE_SYM_CLASS_EXTERNAL

# COFF-X86-64:        - Name: '??__Ex@@YAXXZ'
# COFF-X86-64-NEXT:     Value: 0
# COFF-X86-64-NEXT:     SectionNumber: 3
# COFF-X86-64-NEXT:     SimpleType: IMAGE_SYM_TYPE_NULL
# COFF-X86-64-NEXT:     ComplexType: IMAGE_SYM_DTYPE_FUNCTION
# COFF-X86-64-NEXT:     StorageClass: IMAGE_SYM_CLASS_STATIC

# RUN: obj2yaml %p/Inputs/trivial-object-test.coff-armnt | FileCheck %s --check-prefix COFF-ARMNT

# COFF-ARMNT: header:
# COFF-ARMNT-NEXT:  Machine: IMAGE_FILE_MACHINE_ARMNT

# COFF-ARMNT: sections:
# COFF-ARMNT-NEXT:   - Name: .text
# COFF-ARMNT-NEXT:     Characteristics: [ IMAGE_SCN_CNT_CODE, IMAGE_SCN_MEM_PURGEABLE, IMAGE_SCN_MEM_16BIT, IMAGE_SCN_MEM_EXECUTE, IMAGE_SCN_MEM_READ ]
# COFF-ARMNT-NEXT:     Alignment: 4
# COFF-ARMNT-NEXT:     SectionData: 00F000F87047

# COFF-ARMNT:     Relocations:
# COFF-ARMNT-NEXT:       - VirtualAddress: 0
# COFF-ARMNT-NEXT:         SymbolName: otherFunc
# COFF-ARMNT-NEXT:         Type: IMAGE_REL_ARM_BLX23T

# COFF-ARMNT:        - Name: .data
# COFF-ARMNT-NEXT:     Characteristics: [ IMAGE_SCN_CNT_INITIALIZED_DATA, IMAGE_SCN_MEM_READ, IMAGE_SCN_MEM_WRITE ]
# COFF-ARMNT-NEXT:     Alignment: 4
# COFF-ARMNT-NEXT:     SectionData: ''

# COFF-ARMNT:        - Name: .bss
# COFF-ARMNT-NEXT:     Characteristics: [ IMAGE_SCN_CNT_UNINITIALIZED_DATA, IMAGE_SCN_MEM_READ, IMAGE_SCN_MEM_WRITE ]
# COFF-ARMNT-NEXT:     Alignment: 4
# COFF-ARMNT-NEXT:     SectionData: ''

# COFF-ARMNT: symbols:
# COFF-ARMNT-NEXT:   - Name: .text
# COFF-ARMNT-NEXT:     Value: 0
# COFF-ARMNT-NEXT:     SectionNumber: 1
# COFF-ARMNT-NEXT:     SimpleType: IMAGE_SYM_TYPE_NULL
# COFF-ARMNT-NEXT:     ComplexType: IMAGE_SYM_DTYPE_NULL
# COFF-ARMNT-NEXT:     StorageClass: IMAGE_SYM_CLASS_STATIC
# COFF-ARMNT-NEXT:     SectionDefinition:
# COFF-ARMNT-NEXT:       Length:          6
# COFF-ARMNT-NEXT:       NumberOfRelocations: 1
# COFF-ARMNT-NEXT:       NumberOfLinenumbers: 0
# COFF-ARMNT-NEXT:       CheckSum:        879026160
# COFF-ARMNT-NEXT:       Number:          1

# COFF-ARMNT:        - Name: .data
# COFF-ARMNT-NEXT:     Value: 0
# COFF-ARMNT-NEXT:     SectionNumber: 2
# COFF-ARMNT-NEXT:     SimpleType: IMAGE_SYM_TYPE_NULL
# COFF-ARMNT-NEXT:     ComplexType: IMAGE_SYM_DTYPE_NULL
# COFF-ARMNT-NEXT:     StorageClass: IMAGE_SYM_CLASS_STATIC
# COFF-ARMNT-NEXT:     SectionDefinition:
# COFF-ARMNT-NEXT:       Length:          0
# COFF-ARMNT-NEXT:       NumberOfRelocations: 0
# COFF-ARMNT-NEXT:       NumberOfLinenumbers: 0
# COFF-ARMNT-NEXT:       CheckSum:        0
# COFF-ARMNT-NEXT:       Number:          2

# COFF-ARMNT:        - Name: .bss
# COFF-ARMNT-NEXT:     Value: 0
# COFF-ARMNT-NEXT:     SectionNumber: 3
# COFF-ARMNT-NEXT:     SimpleType: IMAGE_SYM_TYPE_NULL
# COFF-ARMNT-NEXT:     ComplexType: IMAGE_SYM_DTYPE_NULL
# COFF-ARMNT-NEXT:     StorageClass: IMAGE_SYM_CLASS_STATIC
# COFF-ARMNT-NEXT:     SectionDefinition:
# COFF-ARMNT-NEXT:       Length:          0
# COFF-ARMNT-NEXT:       NumberOfRelocations: 0
# COFF-ARMNT-NEXT:       NumberOfLinenumbers: 0
# COFF-ARMNT-NEXT:       CheckSum:        0
# COFF-ARMNT-NEXT:       Number:          3

# COFF-ARMNT:        - Name: main
# COFF-ARMNT-NEXT:     Value: 0
# COFF-ARMNT-NEXT:     SectionNumber: 1
# COFF-ARMNT-NEXT:     SimpleType: IMAGE_SYM_TYPE_NULL
# COFF-ARMNT-NEXT:     ComplexType: IMAGE_SYM_DTYPE_NULL
# COFF-ARMNT-NEXT:     StorageClass: IMAGE_SYM_CLASS_EXTERNAL

# COFF-ARMNT:        - Name: otherFunc
# COFF-ARMNT-NEXT:     Value: 0
# COFF-ARMNT-NEXT:     SectionNumber: 0
# COFF-ARMNT-NEXT:     SimpleType: IMAGE_SYM_TYPE_NULL
# COFF-ARMNT-NEXT:     ComplexType: IMAGE_SYM_DTYPE_NULL
# COFF-ARMNT-NEXT:     StorageClass: IMAGE_SYM_CLASS_EXTERNAL

# RUN: obj2yaml %p/Inputs/trivial-object-test.coff-arm64 | FileCheck %s --check-prefix COFF-ARM64

# COFF-ARM64: header:
# COFF-ARM64-NEXT:  Machine: IMAGE_FILE_MACHINE_ARM64

# COFF-ARM64: sections:
# COFF-ARM64-NEXT:   - Name: .text
# COFF-ARM64-NEXT:     Characteristics: [ IMAGE_SCN_CNT_CODE, IMAGE_SCN_MEM_EXECUTE, IMAGE_SCN_MEM_READ ]
# COFF-ARM64-NEXT:     Alignment: 4
# COFF-ARM64-NEXT:     SectionData: 00000094C0035FD6

# COFF-ARM64:     Relocations:
# COFF-ARM64-NEXT:       - VirtualAddress: 0
# COFF-ARM64-NEXT:         SymbolName: otherFunc
# COFF-ARM64-NEXT:         Type: IMAGE_REL_ARM64_BRANCH26

# COFF-ARM64:        - Name: .data
# COFF-ARM64-NEXT:     Characteristics: [ IMAGE_SCN_CNT_INITIALIZED_DATA, IMAGE_SCN_MEM_READ, IMAGE_SCN_MEM_WRITE ]
# COFF-ARM64-NEXT:     Alignment: 4
# COFF-ARM64-NEXT:     SectionData: ''

# COFF-ARM64:        - Name: .bss
# COFF-ARM64-NEXT:     Characteristics: [ IMAGE_SCN_CNT_UNINITIALIZED_DATA, IMAGE_SCN_MEM_READ, IMAGE_SCN_MEM_WRITE ]
# COFF-ARM64-NEXT:     Alignment: 4
# COFF-ARM64-NEXT:     SectionData: ''

# COFF-ARM64: symbols:
# COFF-ARM64-NEXT:   - Name: .text
# COFF-ARM64-NEXT:     Value: 0
# COFF-ARM64-NEXT:     SectionNumber: 1
# COFF-ARM64-NEXT:     SimpleType: IMAGE_SYM_TYPE_NULL
# COFF-ARM64-NEXT:     ComplexType: IMAGE_SYM_DTYPE_NULL
# COFF-ARM64-NEXT:     StorageClass: IMAGE_SYM_CLASS_STATIC
# COFF-ARM64-NEXT:     SectionDefinition:
# COFF-ARM64-NEXT:       Length:          8
# COFF-ARM64-NEXT:       NumberOfRelocations: 1
# COFF-ARM64-NEXT:       NumberOfLinenumbers: 0
# COFF-ARM64-NEXT:       CheckSum:        35579893
# COFF-ARM64-NEXT:       Number:          1

# COFF-ARM64:        - Name: .data
# COFF-ARM64-NEXT:     Value: 0
# COFF-ARM64-NEXT:     SectionNumber: 2
# COFF-ARM64-NEXT:     SimpleType: IMAGE_SYM_TYPE_NULL
# COFF-ARM64-NEXT:     ComplexType: IMAGE_SYM_DTYPE_NULL
# COFF-ARM64-NEXT:     StorageClass: IMAGE_SYM_CLASS_STATIC
# COFF-ARM64-NEXT:     SectionDefinition:
# COFF-ARM64-NEXT:       Length:          0
# COFF-ARM64-NEXT:       NumberOfRelocations: 0
# COFF-ARM64-NEXT:       NumberOfLinenumbers: 0
# COFF-ARM64-NEXT:       CheckSum:        0
# COFF-ARM64-NEXT:       Number:          2

# COFF-ARM64:        - Name: .bss
# COFF-ARM64-NEXT:     Value: 0
# COFF-ARM64-NEXT:     SectionNumber: 3
# COFF-ARM64-NEXT:     SimpleType: IMAGE_SYM_TYPE_NULL
# COFF-ARM64-NEXT:     ComplexType: IMAGE_SYM_DTYPE_NULL
# COFF-ARM64-NEXT:     StorageClass: IMAGE_SYM_CLASS_STATIC
# COFF-ARM64-NEXT:     SectionDefinition:
# COFF-ARM64-NEXT:       Length:          0
# COFF-ARM64-NEXT:       NumberOfRelocations: 0
# COFF-ARM64-NEXT:       NumberOfLinenumbers: 0
# COFF-ARM64-NEXT:       CheckSum:        0
# COFF-ARM64-NEXT:       Number:          3

# COFF-ARM64:        - Name: main
# COFF-ARM64-NEXT:     Value: 0
# COFF-ARM64-NEXT:     SectionNumber: 1
# COFF-ARM64-NEXT:     SimpleType: IMAGE_SYM_TYPE_NULL
# COFF-ARM64-NEXT:     ComplexType: IMAGE_SYM_DTYPE_NULL
# COFF-ARM64-NEXT:     StorageClass: IMAGE_SYM_CLASS_EXTERNAL

# COFF-ARM64:        - Name: otherFunc
# COFF-ARM64-NEXT:     Value: 0
# COFF-ARM64-NEXT:     SectionNumber: 0
# COFF-ARM64-NEXT:     SimpleType: IMAGE_SYM_TYPE_NULL
# COFF-ARM64-NEXT:     ComplexType: IMAGE_SYM_DTYPE_NULL
# COFF-ARM64-NEXT:     StorageClass: IMAGE_SYM_CLASS_EXTERNAL

# RUN: obj2yaml %p/Inputs/trivial-object-test.elf-mipsel | FileCheck %s --check-prefix ELF-MIPSEL

# ELF-MIPSEL:      FileHeader:
# ELF-MIPSEL-NEXT:   Class:           ELFCLASS32
# ELF-MIPSEL-NEXT:   Data:            ELFDATA2LSB
# ELF-MIPSEL-NEXT:   OSABI:           ELFOSABI_GNU
# ELF-MIPSEL-NEXT:   Type:            ET_REL
# ELF-MIPSEL-NEXT:   Machine:         EM_MIPS
# ELF-MIPSEL-NEXT:   Flags:           [ EF_MIPS_NOREORDER, EF_MIPS_PIC, EF_MIPS_CPIC, EF_MIPS_ABI_O32, EF_MIPS_ARCH_32 ]
# ELF-MIPSEL-NEXT: Sections:
# ELF-MIPSEL-NEXT:   - Name:            .text
# ELF-MIPSEL-NEXT:     Type:            SHT_PROGBITS
# ELF-MIPSEL-NEXT:     Flags:           [ SHF_ALLOC, SHF_EXECINSTR ]
# ELF-MIPSEL-NEXT:     AddressAlign:    0x0000000000000004
# ELF-MIPSEL-NEXT:     Content:         0000023C00004224E8FFBD271400BFAF1000B0AF218059000000018E000024240000198E09F8200321E000020000198E09F8200321E00002000002241000B08F1400BF8F0800E0031800BD27
# ELF-MIPSEL-NEXT:   - Name:            .rel.text
# ELF-MIPSEL-NEXT:     Type:            SHT_REL
# ELF-MIPSEL-NEXT:     Link:            .symtab
# ELF-MIPSEL-NEXT:     AddressAlign:    0x0000000000000004
# ELF-MIPSEL-NEXT:     Info:            .text
# ELF-MIPSEL-NEXT:     Relocations:
# ELF-MIPSEL-NEXT:       - Symbol:          _gp_disp
# ELF-MIPSEL-NEXT:         Type:            R_MIPS_HI16
# ELF-MIPSEL-NEXT:       - Offset:          0x0000000000000004
# ELF-MIPSEL-NEXT:         Symbol:          _gp_disp
# ELF-MIPSEL-NEXT:         Type:            R_MIPS_LO16
# ELF-MIPSEL-NEXT:       - Offset:          0x0000000000000018
# ELF-MIPSEL-NEXT:         Symbol:          '$.str'
# ELF-MIPSEL-NEXT:         Type:            R_MIPS_GOT16
# ELF-MIPSEL-NEXT:       - Offset:          0x000000000000001C
# ELF-MIPSEL-NEXT:         Symbol:          '$.str'
# ELF-MIPSEL-NEXT:         Type:            R_MIPS_LO16
# ELF-MIPSEL-NEXT:       - Offset:          0x0000000000000020
# ELF-MIPSEL-NEXT:         Symbol:          puts
# ELF-MIPSEL-NEXT:         Type:            R_MIPS_CALL16
# ELF-MIPSEL-NEXT:       - Offset:          0x000000000000002C
# ELF-MIPSEL-NEXT:         Symbol:          SomeOtherFunction
# ELF-MIPSEL-NEXT:         Type:            R_MIPS_CALL16
# ELF-MIPSEL-NEXT:   - Name:            .data
# ELF-MIPSEL-NEXT:     Type:            SHT_PROGBITS
# ELF-MIPSEL-NEXT:     Flags:           [ SHF_WRITE, SHF_ALLOC ]
# ELF-MIPSEL-NEXT:     AddressAlign:    0x0000000000000004
# ELF-MIPSEL-NEXT:   - Name:            .bss
# ELF-MIPSEL-NEXT:     Type:            SHT_NOBITS
# ELF-MIPSEL-NEXT:     Flags:           [ SHF_WRITE, SHF_ALLOC ]
# ELF-MIPSEL-NEXT:     AddressAlign:    0x0000000000000004
# ELF-MIPSEL-NEXT:     Size:            0x0000000000000004
# ELF-MIPSEL-NEXT:   - Name:            .mdebug.abi32
# ELF-MIPSEL-NEXT:     Type:            SHT_PROGBITS
# ELF-MIPSEL-NEXT:     AddressAlign:    0x0000000000000001
# ELF-MIPSEL-NEXT:   - Name:            .rodata.str1.1
# ELF-MIPSEL-NEXT:     Type:            SHT_PROGBITS
# ELF-MIPSEL-NEXT:     Flags:           [ SHF_ALLOC, SHF_MERGE, SHF_STRINGS ]
# ELF-MIPSEL-NEXT:     AddressAlign:    0x0000000000000001
# ELF-MIPSEL-NEXT:     EntSize:         0x0000000000000001
# ELF-MIPSEL-NEXT:     Content:         48656C6C6F20576F726C640A00
# ELF-MIPSEL-NEXT:   - Name:            .reginfo
# ELF-MIPSEL-NEXT:     Type:            SHT_MIPS_REGINFO
# ELF-MIPSEL-NEXT:     Flags:           [ SHF_ALLOC ]
# ELF-MIPSEL-NEXT:     AddressAlign:    0x0000000000000001
# ELF-MIPSEL-NEXT:     Content:         '000000000000000000000000000000000000000000000000'
# ELF-MIPSEL-NEXT:   - Name:            .MIPS.abiflags
# ELF-MIPSEL-NEXT:     Type:            SHT_MIPS_ABIFLAGS
# ELF-MIPSEL-NEXT:     Flags:           [ SHF_ALLOC ]
# ELF-MIPSEL-NEXT:     AddressAlign:    0x0000000000000008
# ELF-MIPSEL-NEXT:     ISA:             MIPS32
# ELF-MIPSEL-NEXT:     ISARevision:     0x01
# ELF-MIPSEL-NEXT:     FpABI:           FP_DOUBLE
# ELF-MIPSEL-NEXT:     GPRSize:         REG_32
# ELF-MIPSEL-NEXT:     CPR1Size:        REG_32
# ELF-MIPSEL-NEXT:     Flags1:          [ ODDSPREG ]
# ELF-MIPSEL-NEXT: Symbols:
# ELF-MIPSEL-NEXT:     - Name:            trivial.ll
# ELF-MIPSEL-NEXT:       Type:            STT_FILE
# ELF-MIPSEL-NEXT:       Index:           SHN_ABS
# ELF-MIPSEL-NEXT:     - Name:            '$.str'
# ELF-MIPSEL-NEXT:       Type:            STT_OBJECT
# ELF-MIPSEL-NEXT:       Section:         .rodata.str1.1
# ELF-MIPSEL-NEXT:       Size:            0x000000000000000D
# ELF-MIPSEL-NEXT:     - Name:            .text
# ELF-MIPSEL-NEXT:       Type:            STT_SECTION
# ELF-MIPSEL-NEXT:       Section:         .text
# ELF-MIPSEL-NEXT:     - Name:            .data
# ELF-MIPSEL-NEXT:       Type:            STT_SECTION
# ELF-MIPSEL-NEXT:       Section:         .data
# ELF-MIPSEL-NEXT:     - Name:            .bss
# ELF-MIPSEL-NEXT:       Type:            STT_SECTION
# ELF-MIPSEL-NEXT:       Section:         .bss
# ELF-MIPSEL-NEXT:     - Name:            .mdebug.abi32
# ELF-MIPSEL-NEXT:       Type:            STT_SECTION
# ELF-MIPSEL-NEXT:       Section:         .mdebug.abi32
# ELF-MIPSEL-NEXT:     - Name:            .rodata.str1.1
# ELF-MIPSEL-NEXT:       Type:            STT_SECTION
# ELF-MIPSEL-NEXT:       Section:         .rodata.str1.1
# ELF-MIPSEL-NEXT:     - Name:            .reginfo
# ELF-MIPSEL-NEXT:       Type:            STT_SECTION
# ELF-MIPSEL-NEXT:       Section:         .reginfo
# ELF-MIPSEL-NEXT:     - Name:            .MIPS.abiflags
# ELF-MIPSEL-NEXT:       Type:            STT_SECTION
# ELF-MIPSEL-NEXT:       Section:         .MIPS.abiflags
# ELF-MIPSEL-NEXT:     - Name:            main
# ELF-MIPSEL-NEXT:       Type:            STT_FUNC
# ELF-MIPSEL-NEXT:       Section:         .text
# ELF-MIPSEL-NEXT:       Binding:         STB_GLOBAL
# ELF-MIPSEL-NEXT:       Size:            0x000000000000004C
# ELF-MIPSEL-NEXT:     - Name:            var
# ELF-MIPSEL-NEXT:       Type:            STT_OBJECT
# ELF-MIPSEL-NEXT:       Section:         .bss
# ELF-MIPSEL-NEXT:       Binding:         STB_GLOBAL
# ELF-MIPSEL-NEXT:       Size:            0x0000000000000004
# ELF-MIPSEL-NEXT:     - Name:            SomeOtherFunction
# ELF-MIPSEL-NEXT:       Binding:         STB_GLOBAL
# ELF-MIPSEL-NEXT:     - Name:            _gp_disp
# ELF-MIPSEL-NEXT:       Binding:         STB_GLOBAL
# ELF-MIPSEL-NEXT:     - Name:            puts
# ELF-MIPSEL-NEXT:       Binding:         STB_GLOBAL

# RUN: obj2yaml %p/Inputs/trivial-object-test.elf-mips64el | FileCheck %s --check-prefix ELF-MIPS64EL

# ELF-MIPS64EL:      FileHeader:
# ELF-MIPS64EL-NEXT:   Class:           ELFCLASS64
# ELF-MIPS64EL-NEXT:   Data:            ELFDATA2LSB
# ELF-MIPS64EL-NEXT:   Type:            ET_REL
# ELF-MIPS64EL-NEXT:   Machine:         EM_MIPS
# ELF-MIPS64EL-NEXT:   Flags:           [ EF_MIPS_ARCH_3 ]
# ELF-MIPS64EL-NEXT: Sections:
# ELF-MIPS64EL-NEXT:   - Name:            .text
# ELF-MIPS64EL-NEXT:     Type:            SHT_PROGBITS
# ELF-MIPS64EL-NEXT:     Flags:           [ SHF_ALLOC, SHF_EXECINSTR ]
# ELF-MIPS64EL-NEXT:     AddressAlign:    0x0000000000000010
# ELF-MIPS64EL-NEXT:   - Name:            .data
# ELF-MIPS64EL-NEXT:     Type:            SHT_PROGBITS
# ELF-MIPS64EL-NEXT:     Flags:           [ SHF_WRITE, SHF_ALLOC ]
# ELF-MIPS64EL-NEXT:     AddressAlign:    0x0000000000000010
# ELF-MIPS64EL-NEXT:     Content:         '00000000000000000000000000000000'
# ELF-MIPS64EL-NEXT:   - Name:            .rela.data
# ELF-MIPS64EL-NEXT:     Type:            SHT_RELA
# ELF-MIPS64EL-NEXT:     Link:            .symtab
# ELF-MIPS64EL-NEXT:     AddressAlign:    0x0000000000000008
# ELF-MIPS64EL-NEXT:     Info:            .data
# ELF-MIPS64EL-NEXT:     Relocations:
# ELF-MIPS64EL-NEXT:       - Symbol:          zed
# ELF-MIPS64EL-NEXT:         Type:            R_MIPS_64
# ELF-MIPS64EL-NEXT:   - Name:            .bss
# ELF-MIPS64EL-NEXT:     Type:            SHT_NOBITS
# ELF-MIPS64EL-NEXT:     Flags:           [ SHF_WRITE, SHF_ALLOC ]
# ELF-MIPS64EL-NEXT:     AddressAlign:    0x0000000000000010
# ELF-MIPS64EL-NEXT:   - Name:            .MIPS.options
# ELF-MIPS64EL-NEXT:     Type:            SHT_MIPS_OPTIONS
# ELF-MIPS64EL-NEXT:     Flags:           [ SHF_ALLOC, SHF_MIPS_NOSTRIP ]
# ELF-MIPS64EL-NEXT:     AddressAlign:    0x0000000000000008
# ELF-MIPS64EL-NEXT:     EntSize:         0x0000000000000001
# ELF-MIPS64EL-NEXT:     Content:         '01280000000000000000000000000000000000000000000000000000000000000000000000000000'
# ELF-MIPS64EL-NEXT:   - Name:            .pdr
# ELF-MIPS64EL-NEXT:     Type:            SHT_PROGBITS
# ELF-MIPS64EL-NEXT:     AddressAlign:    0x0000000000000004
# ELF-MIPS64EL-NEXT: Symbols:
# ELF-MIPS64EL-NEXT:     - Name:            .text
# ELF-MIPS64EL-NEXT:       Type:            STT_SECTION
# ELF-MIPS64EL-NEXT:       Section:         .text
# ELF-MIPS64EL-NEXT:     - Name:            .data
# ELF-MIPS64EL-NEXT:       Type:            STT_SECTION
# ELF-MIPS64EL-NEXT:       Section:         .data
# ELF-MIPS64EL-NEXT:     - Name:            .bss
# ELF-MIPS64EL-NEXT:       Type:            STT_SECTION
# ELF-MIPS64EL-NEXT:       Section:         .bss
# ELF-MIPS64EL-NEXT:     - Name:            bar
# ELF-MIPS64EL-NEXT:       Section:         .data
# ELF-MIPS64EL-NEXT:     - Name:            .MIPS.options
# ELF-MIPS64EL-NEXT:       Type:            STT_SECTION
# ELF-MIPS64EL-NEXT:       Section:         .MIPS.options
# ELF-MIPS64EL-NEXT:     - Name:            .pdr
# ELF-MIPS64EL-NEXT:       Type:            STT_SECTION
# ELF-MIPS64EL-NEXT:       Section:         .pdr
# ELF-MIPS64EL-NEXT:     - Name:            zed
# ELF-MIPS64EL-NEXT:       Binding:         STB_GLOBAL

# RUN: yaml2obj %s -o %t-x86-64
# RUN: obj2yaml %t-x86-64 | FileCheck %s --check-prefix ELF-X86-64

# ELF-X86-64:      FileHeader:
# ELF-X86-64-NEXT:   Class:           ELFCLASS64
# ELF-X86-64-NEXT:   Data:            ELFDATA2LSB
# ELF-X86-64-NEXT:   OSABI:           ELFOSABI_GNU
# ELF-X86-64-NEXT:   Type:            ET_REL
# ELF-X86-64-NEXT:   Machine:         EM_X86_64
# ELF-X86-64-NEXT: Sections:
# ELF-X86-64-NEXT:   - Name:            .text
# ELF-X86-64-NEXT:     Type:            SHT_PROGBITS
# ELF-X86-64-NEXT:     Flags:           [ SHF_ALLOC, SHF_EXECINSTR ]
# ELF-X86-64-NEXT:     AddressAlign:    0x0000000000000010
# ELF-X86-64-NEXT:     Content:         4883EC08C744240400000000BF00000000E80000000030C0E8000000008B4424044883C408C3
# ELF-X86-64-NEXT:   - Name:            .rodata.str1.1
# ELF-X86-64-NEXT:     Type:            SHT_PROGBITS
# ELF-X86-64-NEXT:     Flags:           [ SHF_ALLOC, SHF_MERGE, SHF_STRINGS ]
# ELF-X86-64-NEXT:     Address:         0x0000000000000026
# ELF-X86-64-NEXT:     AddressAlign:    0x0000000000000001
# ELF-X86-64-NEXT:     Content:         48656C6C6F20576F726C642100
# ELF-X86-64-NEXT:   - Name:            .note.GNU-stack
# ELF-X86-64-NEXT:     Type:            SHT_PROGBITS
# ELF-X86-64-NEXT:     Address:         0x0000000000000033
# ELF-X86-64-NEXT:     AddressAlign:    0x0000000000000001
# ELF-X86-64-NEXT:   - Name:            .rela.text
# ELF-X86-64-NEXT:     Type:            SHT_RELA
# ELF-X86-64-NEXT:     Address:         0x0000000000000038
# ELF-X86-64-NEXT:     Link:            .symtab
# ELF-X86-64-NEXT:     AddressAlign:    0x0000000000000008
# ELF-X86-64-NEXT:     Info:            .text
# ELF-X86-64-NEXT:     Relocations:
# ELF-X86-64-NEXT:       - Offset:          0x000000000000000D
# ELF-X86-64-NEXT:         Symbol:          .rodata.str1.1
# ELF-X86-64-NEXT:         Type:            R_X86_64_32S
# ELF-X86-64-NEXT:       - Offset:          0x0000000000000012
# ELF-X86-64-NEXT:         Symbol:          puts
# ELF-X86-64-NEXT:         Type:            R_X86_64_PC32
# ELF-X86-64-NEXT:         Addend:          -4
# ELF-X86-64-NEXT:       - Offset:          0x0000000000000019
# ELF-X86-64-NEXT:         Symbol:          SomeOtherFunction
# ELF-X86-64-NEXT:         Type:            R_X86_64_PC32
# ELF-X86-64-NEXT:         Addend:          -4
# ELF-X86-64-NEXT: Symbols:
# ELF-X86-64-NEXT:     - Name:            trivial-object-test.s
# ELF-X86-64-NEXT:       Type:            STT_FILE
# ELF-X86-64-NEXT:       Index:           SHN_ABS
# ELF-X86-64-NEXT:     - Name:            .text
# ELF-X86-64-NEXT:       Type:            STT_SECTION
# ELF-X86-64-NEXT:       Section:         .text
# ELF-X86-64-NEXT:     - Name:            .rodata.str1.1
# ELF-X86-64-NEXT:       Type:            STT_SECTION
# ELF-X86-64-NEXT:       Section:         .rodata.str1.1
# ELF-X86-64-NEXT:     - Name:            .note.GNU-stack
# ELF-X86-64-NEXT:       Type:            STT_SECTION
# ELF-X86-64-NEXT:       Section:         .note.GNU-stack
# ELF-X86-64-NEXT:     - Name:            main
# ELF-X86-64-NEXT:       Type:            STT_FUNC
# ELF-X86-64-NEXT:       Section:         .text
# ELF-X86-64-NEXT:       Binding:         STB_GLOBAL
# ELF-X86-64-NEXT:       Size:            0x0000000000000026
# ELF-X86-64-NEXT:     - Name:            SomeOtherFunction
# ELF-X86-64-NEXT:       Binding:         STB_GLOBAL
# ELF-X86-64-NEXT:     - Name:            puts
# ELF-X86-64-NEXT:       Binding:         STB_GLOBAL

--- !ELF
FileHeader:
  Class:   ELFCLASS64
  Data:    ELFDATA2LSB
  OSABI:   ELFOSABI_GNU
  Type:    ET_REL
  Machine: EM_X86_64
Sections:
  - Name:         .text
    Type:         SHT_PROGBITS
    Flags:        [ SHF_ALLOC, SHF_EXECINSTR ]
    AddressAlign: 0x0000000000000010
    Content:      4883EC08C744240400000000BF00000000E80000000030C0E8000000008B4424044883C408C3
  - Name:         .rodata.str1.1
    Type:         SHT_PROGBITS
    Flags:        [ SHF_ALLOC, SHF_MERGE, SHF_STRINGS ]
    Address:      0x0000000000000026
    AddressAlign: 0x0000000000000001
    Content:      48656C6C6F20576F726C642100
  - Name:         .note.GNU-stack
    Type:         SHT_PROGBITS
    Address:      0x0000000000000033
    AddressAlign: 0x0000000000000001
  - Name:         .rela.text
    Type:         SHT_RELA
    Address:      0x0000000000000038
    Link:         .symtab
    AddressAlign: 0x0000000000000008
    EntSize:      0x0000000000000018
    Info:         .text
    Relocations:
      - Offset: 0x000000000000000D
        Symbol: .rodata.str1.1
        Type:   R_X86_64_32S
      - Offset: 0x0000000000000012
        Symbol: puts
        Type:   R_X86_64_PC32
        Addend: -4
      - Offset: 0x0000000000000019
        Symbol: SomeOtherFunction
        Type:   R_X86_64_PC32
        Addend: -4
Symbols:
  - Name:    trivial-object-test.s
    Type:    STT_FILE
    Index:   SHN_ABS
  - Name:    .text
    Type:    STT_SECTION
    Section: .text
  - Name:    .rodata.str1.1
    Type:    STT_SECTION
    Section: .rodata.str1.1
  - Name:    .note.GNU-stack
    Type:    STT_SECTION
    Section: .note.GNU-stack
  - Name:    main
    Type:    STT_FUNC
    Section: .text
    Binding: STB_GLOBAL
    Size:    0x0000000000000026
  - Name:    SomeOtherFunction
    Binding: STB_GLOBAL
  - Name:    puts
    Binding: STB_GLOBAL

# RUN: obj2yaml %p/Inputs/trivial-object-test.elf-avr | FileCheck %s --check-prefix ELF-AVR

# ELF-AVR:      FileHeader:
# ELF-AVR-NEXT:   Class:           ELFCLASS32
# ELF-AVR-NEXT:   Data:            ELFDATA2LSB
# ELF-AVR-NEXT:   Type:            ET_EXEC
# ELF-AVR-NEXT:   Machine:         EM_AVR
# ELF-AVR-NEXT:   Flags:           [ EF_AVR_ARCH_AVR2 ]
# ELF-AVR-NEXT: ProgramHeaders:
# ELF-AVR-NEXT:  - Type:  PT_LOAD
# ELF-AVR-NEXT:    Flags: [ PF_X, PF_R ]
# ELF-AVR-NEXT:    Sections:
# ELF-AVR-NEXT:     - Section: .text
<<<<<<< HEAD
# ELF-AVR-NEXT:     - Section: .data
=======
>>>>>>> a34309b7
# ELF-AVR-NEXT:    Align: 0x0000000000000002
# ELF-AVR-NEXT:  - Type:  PT_LOAD
# ELF-AVR-NEXT:    Flags: [ PF_W, PF_R ]
# ELF-AVR-NEXT:    Sections:
# ELF-AVR-NEXT:     - Section: .data
# ELF-AVR-NEXT:    VAddr: 0x0000000000800060
# ELF-AVR-NEXT:    PAddr: 0x0000000000000004
# ELF-AVR-NEXT: Sections:
# ELF-AVR-NEXT:   - Name:            .text
# ELF-AVR-NEXT:     Type:            SHT_PROGBITS
# ELF-AVR-NEXT:     Flags:           [ SHF_ALLOC, SHF_EXECINSTR ]
# ELF-AVR-NEXT:     AddressAlign:    0x0000000000000002
# ELF-AVR-NEXT:     Content:         C20E0895
# ELF-AVR-NEXT:   - Name:            .data
# ELF-AVR-NEXT:     Type:            SHT_PROGBITS
# ELF-AVR-NEXT:     Flags:           [ SHF_WRITE, SHF_ALLOC ]
# ELF-AVR-NEXT:     Address:         0x0000000000800060
# ELF-AVR-NEXT:     AddressAlign:    0x0000000000000001
# ELF-AVR-NEXT: Symbols:
# ELF-AVR-NEXT:     - Name:           .text
# ELF-AVR-NEXT:       Type:            STT_SECTION
# ELF-AVR-NEXT:       Section:         .text
# ELF-AVR-NEXT:     - Name:           .data
# ELF-AVR-NEXT:       Type:            STT_SECTION
# ELF-AVR-NEXT:       Section:         .data
# ELF-AVR-NEXT:       Value:           0x0000000000800060
# ELF-AVR-NEXT:     - Name:            a.o
# ELF-AVR-NEXT:       Type:            STT_FILE
# ELF-AVR-NEXT:       Index:           SHN_ABS
# ELF-AVR-NEXT:     - Name:            main
# ELF-AVR-NEXT:       Section:         .text
# ELF-AVR-NEXT:     - Name:            __trampolines_start
# ELF-AVR-NEXT:       Section:         .text
# ELF-AVR-NEXT:       Binding:         STB_GLOBAL
# ELF-AVR-NEXT:     - Name:            _etext
# ELF-AVR-NEXT:       Section:         .text
# ELF-AVR-NEXT:       Binding:         STB_GLOBAL
# ELF-AVR-NEXT:       Value:           0x0000000000000004
# ELF-AVR-NEXT:     - Name:            __data_load_end
# ELF-AVR-NEXT:       Index:           SHN_ABS
# ELF-AVR-NEXT:       Binding:         STB_GLOBAL
# ELF-AVR-NEXT:       Value:           0x0000000000000004
# ELF-AVR-NEXT:     - Name:            __trampolines_end
# ELF-AVR-NEXT:       Section:         .text
# ELF-AVR-NEXT:       Binding:         STB_GLOBAL
# ELF-AVR-NEXT:     - Name:            __data_load_start
# ELF-AVR-NEXT:       Index:           SHN_ABS
# ELF-AVR-NEXT:       Binding:         STB_GLOBAL
# ELF-AVR-NEXT:       Value:           0x0000000000000004
# ELF-AVR-NEXT:     - Name:            __dtors_end
# ELF-AVR-NEXT:       Section:         .text
# ELF-AVR-NEXT:       Binding:         STB_GLOBAL
# ELF-AVR-NEXT:     - Name:            __eeprom_end
# ELF-AVR-NEXT:       Section:         .data
# ELF-AVR-NEXT:       Binding:         STB_GLOBAL
# ELF-AVR-NEXT:       Value:           0x0000000000810000
# ELF-AVR-NEXT:     - Name:            __ctors_start
# ELF-AVR-NEXT:       Section:         .text
# ELF-AVR-NEXT:       Binding:         STB_GLOBAL
# ELF-AVR-NEXT:     - Name:            __dtors_start
# ELF-AVR-NEXT:       Section:         .text
# ELF-AVR-NEXT:       Binding:         STB_GLOBAL
# ELF-AVR-NEXT:     - Name:            __ctors_end
# ELF-AVR-NEXT:       Section:         .text
# ELF-AVR-NEXT:       Binding:         STB_GLOBAL
# ELF-AVR-NEXT:     - Name:            _edata
# ELF-AVR-NEXT:       Section:         .data
# ELF-AVR-NEXT:       Binding:         STB_GLOBAL
# ELF-AVR-NEXT:       Value:           0x0000000000800060
# ELF-AVR-NEXT:     - Name:            _end
# ELF-AVR-NEXT:       Section:         .data
# ELF-AVR-NEXT:       Binding:         STB_GLOBAL
# ELF-AVR-NEXT:       Value:           0x0000000000800060

# RUN: obj2yaml %p/Inputs/trivial-object-test.wasm | FileCheck %s --check-prefix WASM

# WASM:      --- !WASM
# WASM-NEXT: FileHeader:
# WASM-NEXT:   Version:         0x00000001
# WASM:        - Type:            CUSTOM
# WASM-NEXT:     Name:            linking
# WASM-NEXT:     Version:         2
# WASM-NEXT:     SymbolTable:
# WASM-NEXT:       - Index:           0
# WASM-NEXT:         Kind:            FUNCTION
# WASM-NEXT:         Name:            main
# WASM-NEXT:         Flags:           [  ]
# WASM-NEXT:         Function:        2
# WASM-NEXT:       - Index:           1
# WASM-NEXT:         Kind:            DATA
# WASM-NEXT:         Name:            .L.str
# WASM-NEXT:         Flags:           [ BINDING_LOCAL ]
# WASM-NEXT:         Segment:         0
# WASM-NEXT:         Size:            13
# WASM-NEXT:       - Index:           2
# WASM:              Name:            puts
# WASM:            - Index:           3
# WASM:              Name:            .LSomeOtherFunction_bitcast
# WASM:            - Index:           4
# WASM:              Name:            SomeOtherFunction
# WASM:            - Index:           5
# WASM:              Name:            var
# WASM:          SegmentInfo:
# WASM-NEXT:       - Index:           0
# WASM-NEXT:         Name:            .rodata..L.str
# WASM-NEXT:         Alignment:       0
# WASM-NEXT:         Flags:           [  ]
# WASM-NEXT:       - Index:           1
# WASM:      ...<|MERGE_RESOLUTION|>--- conflicted
+++ resolved
@@ -664,10 +664,6 @@
 # ELF-AVR-NEXT:    Flags: [ PF_X, PF_R ]
 # ELF-AVR-NEXT:    Sections:
 # ELF-AVR-NEXT:     - Section: .text
-<<<<<<< HEAD
-# ELF-AVR-NEXT:     - Section: .data
-=======
->>>>>>> a34309b7
 # ELF-AVR-NEXT:    Align: 0x0000000000000002
 # ELF-AVR-NEXT:  - Type:  PT_LOAD
 # ELF-AVR-NEXT:    Flags: [ PF_W, PF_R ]
