; RUN: opt -disable-output -debug-pass-manager \
; RUN:     -passes=no-op-module,no-op-module %s 2>&1 \
; RUN:     | FileCheck %s --check-prefix=CHECK-TWO-NOOP-MP
; CHECK-TWO-NOOP-MP: Running pass: NoOpModulePass
; CHECK-TWO-NOOP-MP: Running pass: NoOpModulePass

; RUN: opt -disable-output -debug-pass-manager \
; RUN:     -passes='module(no-op-module,no-op-module)' %s 2>&1 \
; RUN:     | FileCheck %s --check-prefix=CHECK-NESTED-TWO-NOOP-MP
; CHECK-NESTED-TWO-NOOP-MP: Running pass: NoOpModulePass
; CHECK-NESTED-TWO-NOOP-MP: Running pass: NoOpModulePass

; RUN: opt -disable-output -debug-pass-manager \
; RUN:     -passes=no-op-function,no-op-function %s 2>&1 \
; RUN:     | FileCheck %s --check-prefix=CHECK-TWO-NOOP-FP
; CHECK-TWO-NOOP-FP: Running pass: NoOpFunctionPass
; CHECK-TWO-NOOP-FP: Running pass: NoOpFunctionPass

; RUN: opt -disable-output -debug-pass-manager \
; RUN:     -passes='function(no-op-function,no-op-function)' %s 2>&1 \
; RUN:     | FileCheck %s --check-prefix=CHECK-NESTED-TWO-NOOP-FP
; CHECK-NESTED-TWO-NOOP-FP: Running pass: NoOpFunctionPass
; CHECK-NESTED-TWO-NOOP-FP: Running pass: NoOpFunctionPass

; RUN: opt -disable-output -debug-pass-manager \
; RUN:     -passes='no-op-module,function(no-op-function,no-op-function),no-op-module' %s 2>&1 \
; RUN:     | FileCheck %s --check-prefix=CHECK-MIXED-FP-AND-MP
; CHECK-MIXED-FP-AND-MP: Running pass: NoOpModulePass
; CHECK-MIXED-FP-AND-MP: Running pass: NoOpFunctionPass
; CHECK-MIXED-FP-AND-MP: Running pass: NoOpFunctionPass
; CHECK-MIXED-FP-AND-MP: Running pass: NoOpModulePass

; RUN: opt -disable-output -debug-pass-manager \
; RUN:     -aa-pipeline= -passes='require<aa>' %s 2>&1 \
; RUN:     | FileCheck %s --check-prefix=CHECK-EMPTY-AA
; CHECK-EMPTY-AA: Running analysis: AAManager
; CHECK-EMPTY-AA-NOT: Running analysis: BasicAA

; RUN: opt -disable-output -debug-pass-manager \
; RUN:     -aa-pipeline=basic-aa -passes='require<aa>' %s 2>&1 \
; RUN:     | FileCheck %s --check-prefix=CHECK-BASIC-AA
; CHECK-BASIC-AA: Running analysis: AAManager
; CHECK-BASIC-AA: Running analysis: BasicAA
; CHECK-BASIC-AA-NOT: Running analysis: TypeBasedAA

; RUN: opt -disable-output -debug-pass-manager \
; RUN:     -aa-pipeline=basic-aa,tbaa -passes='require<aa>' %s 2>&1 \
; RUN:     | FileCheck %s --check-prefix=CHECK-TWO-AA
; CHECK-TWO-AA: Running analysis: AAManager
; CHECK-TWO-AA: Running analysis: BasicAA
; CHECK-TWO-AA: Running analysis: TypeBasedAA

; RUN: opt -disable-output -debug-pass-manager \
; RUN:     -aa-pipeline=default -passes='require<aa>' %s 2>&1 \
; RUN:     | FileCheck %s --check-prefix=CHECK-DEFAULT-AA
; CHECK-DEFAULT-AA: Running analysis: AAManager
; CHECK-DEFAULT-AA-DAG: Running analysis: BasicAA
; CHECK-DEFAULT-AA-DAG: Running analysis: TypeBasedAA

; RUN: not opt -disable-output -debug-pass-manager \
; RUN:     -passes='no-op-module)' %s 2>&1 \
; RUN:     | FileCheck %s --check-prefix=CHECK-UNBALANCED1
; CHECK-UNBALANCED1: invalid pipeline 'no-op-module)'

; RUN: not opt -disable-output -debug-pass-manager \
; RUN:     -passes='module(no-op-module))' %s 2>&1 \
; RUN:     | FileCheck %s --check-prefix=CHECK-UNBALANCED2
; CHECK-UNBALANCED2: invalid pipeline 'module(no-op-module))'

; RUN: not opt -disable-output -debug-pass-manager \
; RUN:     -passes='module(no-op-module' %s 2>&1 \
; RUN:     | FileCheck %s --check-prefix=CHECK-UNBALANCED3
; CHECK-UNBALANCED3: invalid pipeline 'module(no-op-module'

; RUN: not opt -disable-output -debug-pass-manager \
; RUN:     -passes='no-op-function)' %s 2>&1 \
; RUN:     | FileCheck %s --check-prefix=CHECK-UNBALANCED4
; CHECK-UNBALANCED4: invalid pipeline 'no-op-function)'

; RUN: not opt -disable-output -debug-pass-manager \
; RUN:     -passes='function(no-op-function))' %s 2>&1 \
; RUN:     | FileCheck %s --check-prefix=CHECK-UNBALANCED5
; CHECK-UNBALANCED5: invalid pipeline 'function(no-op-function))'

; RUN: not opt -disable-output -debug-pass-manager \
; RUN:     -passes='function(function(no-op-function)))' %s 2>&1 \
; RUN:     | FileCheck %s --check-prefix=CHECK-UNBALANCED6
; CHECK-UNBALANCED6: invalid pipeline 'function(function(no-op-function)))'

; RUN: not opt -disable-output -debug-pass-manager \
; RUN:     -passes='function(no-op-function' %s 2>&1 \
; RUN:     | FileCheck %s --check-prefix=CHECK-UNBALANCED7
; CHECK-UNBALANCED7: invalid pipeline 'function(no-op-function'

; RUN: not opt -disable-output -debug-pass-manager \
; RUN:     -passes='function(function(no-op-function)' %s 2>&1 \
; RUN:     | FileCheck %s --check-prefix=CHECK-UNBALANCED8
; CHECK-UNBALANCED8: invalid pipeline 'function(function(no-op-function)'

; RUN: not opt -disable-output -debug-pass-manager \
; RUN:     -passes='no-op-module,)' %s 2>&1 \
; RUN:     | FileCheck %s --check-prefix=CHECK-UNBALANCED9
; CHECK-UNBALANCED9: invalid pipeline 'no-op-module,)'

; RUN: not opt -disable-output -debug-pass-manager \
; RUN:     -passes='no-op-function,)' %s 2>&1 \
; RUN:     | FileCheck %s --check-prefix=CHECK-UNBALANCED10
; CHECK-UNBALANCED10: invalid pipeline 'no-op-function,)'

; RUN: opt -disable-output -debug-pass-manager \
; RUN:     -passes=no-op-cgscc,no-op-cgscc %s 2>&1 \
; RUN:     | FileCheck %s --check-prefix=CHECK-TWO-NOOP-CG
; CHECK-TWO-NOOP-CG: Running pass: NoOpCGSCCPass
; CHECK-TWO-NOOP-CG: Running pass: NoOpCGSCCPass

; RUN: opt -disable-output -debug-pass-manager \
; RUN:     -passes='module(function(no-op-function),cgscc(no-op-cgscc,function(no-op-function),no-op-cgscc),function(no-op-function))' %s 2>&1 \
; RUN:     | FileCheck %s --check-prefix=CHECK-NESTED-MP-CG-FP
; CHECK-NESTED-MP-CG-FP: Running pass: NoOpFunctionPass
; CHECK-NESTED-MP-CG-FP: Running pass: NoOpCGSCCPass
; CHECK-NESTED-MP-CG-FP: Running pass: NoOpFunctionPass
; CHECK-NESTED-MP-CG-FP: Running pass: NoOpCGSCCPass
; CHECK-NESTED-MP-CG-FP: Running pass: NoOpFunctionPass

; RUN: opt -disable-output -debug-pass-manager \
; RUN:     -passes='no-op-loop,no-op-loop' %s 2>&1 \
; RUN:     | FileCheck %s --check-prefix=CHECK-TWO-NOOP-LOOP
; CHECK-TWO-NOOP-LOOP: Running pass: NoOpLoopPass
; CHECK-TWO-NOOP-LOOP: Running pass: NoOpLoopPass

; RUN: opt -disable-output -debug-pass-manager \
; RUN:     -passes='module(function(loop(no-op-loop)))' %s 2>&1 \
; RUN:     | FileCheck %s --check-prefix=CHECK-NESTED-FP-LP
; RUN: opt -disable-output -debug-pass-manager \
; RUN:     -passes='function(loop(no-op-loop))' %s 2>&1 \
; RUN:     | FileCheck %s --check-prefix=CHECK-NESTED-FP-LP
; RUN: opt -disable-output -debug-pass-manager \
; RUN:     -passes='loop(no-op-loop)' %s 2>&1 \
; RUN:     | FileCheck %s --check-prefix=CHECK-NESTED-FP-LP
; RUN: opt -disable-output -debug-pass-manager \
; RUN:     -passes='no-op-loop' %s 2>&1 \
; RUN:     | FileCheck %s --check-prefix=CHECK-NESTED-FP-LP
; CHECK-NESTED-FP-LP: Running pass: NoOpLoopPass

; RUN: opt -disable-output -debug-pass-manager=verbose \
; RUN:     -passes='module(no-op-function,no-op-loop,no-op-cgscc,cgscc(no-op-function,no-op-loop),function(no-op-loop))' %s 2>&1 \
; RUN:     | FileCheck %s --check-prefix=CHECK-ADAPTORS
; CHECK-ADAPTORS: Running pass: ModuleToFunctionPassAdaptor
; CHECK-ADAPTORS: Running pass: NoOpFunctionPass
; CHECK-ADAPTORS: Running pass: ModuleToFunctionPassAdaptor
; CHECK-ADAPTORS: Running pass: FunctionToLoopPassAdaptor
; CHECK-ADAPTORS: Running pass: NoOpLoopPass on Loop at depth 1 containing: %loop
; CHECK-ADAPTORS: Running pass: ModuleToPostOrderCGSCCPassAdaptor
; CHECK-ADAPTORS: Running pass: NoOpCGSCCPass
; CHECK-ADAPTORS: Running pass: ModuleToPostOrderCGSCCPassAdaptor
; CHECK-ADAPTORS: Running pass: PassManager{{.*}}SCC
; CHECK-ADAPTORS: Running pass: CGSCCToFunctionPassAdaptor
; CHECK-ADAPTORS: Running pass: NoOpFunctionPass
; CHECK-ADAPTORS: Running pass: CGSCCToFunctionPassAdaptor
; CHECK-ADAPTORS: Running pass: FunctionToLoopPassAdaptor
; CHECK-ADAPTORS: Running pass: NoOpLoopPass on Loop at depth 1 containing: %loop
; CHECK-ADAPTORS: Running pass: ModuleToFunctionPassAdaptor
; CHECK-ADAPTORS: Running pass: PassManager{{.*}}Function
; CHECK-ADAPTORS: Running pass: FunctionToLoopPassAdaptor
; CHECK-ADAPTORS: Running pass: NoOpLoopPass on Loop at depth 1 containing: %loop

; RUN: opt -disable-output -debug-pass-manager \
; RUN:     -passes='module(function(no-op-function,loop(no-op-loop,no-op-loop)))' %s 2>&1 \
; RUN:     | FileCheck %s --check-prefix=CHECK-MANAGERS-NO-VERBOSE
<<<<<<< HEAD
; RUN: opt -disable-output -debug-pass-manager -debug-pass-manager-verbose \
=======
; RUN: opt -disable-output -debug-pass-manager=verbose \
>>>>>>> 86645b40
; RUN:     -passes='module(function(no-op-function,loop(no-op-loop,no-op-loop)))' %s 2>&1 \
; RUN:     | FileCheck %s --check-prefix=CHECK-MANAGERS
; CHECK-MANAGERS: Running pass: PassManager{{.*}}Function
; CHECK-MANAGERS: Running pass: PassManager{{.*}}Loop
; CHECK-MANAGERS-NO-VERBOSE-NOT: PassManager

; RUN: opt -disable-output -debug-pass-manager \
; RUN:     -passes='cgscc(print)' %s 2>&1 \
; RUN:     | FileCheck %s --check-prefix=CHECK-PRINT-IN-CGSCC
; CHECK-PRINT-IN-CGSCC: Running pass: PrintFunctionPass
; CHECK-PRINT-IN-CGSCC: Running pass: VerifierPass

; RUN: not opt -disable-output -debug-pass-manager \
; RUN:     -passes='function(no-op-function)function(no-op-function)' %s 2>&1 \
; RUN:     | FileCheck %s --check-prefix=CHECK-MISSING-COMMA1
; CHECK-MISSING-COMMA1: invalid pipeline 'function(no-op-function)function(no-op-function)'

; RUN: not opt -disable-output -debug-pass-manager \
; RUN:     -passes='function()' %s 2>&1 \
; RUN:     | FileCheck %s --check-prefix=CHECK-EMPTY-INNER-PIPELINE
; CHECK-EMPTY-INNER-PIPELINE: unknown function pass ''

; RUN: not opt -disable-output -debug-pass-manager \
; RUN:     -passes='no-op-module(no-op-module,whatever)' %s 2>&1 \
; RUN:     | FileCheck %s --check-prefix=CHECK-PIPELINE-ON-MODULE-PASS
; CHECK-PIPELINE-ON-MODULE-PASS: invalid use of 'no-op-module' pass as module pipeline

; RUN: not opt -disable-output -debug-pass-manager \
; RUN:     -passes='no-op-cgscc(no-op-cgscc,whatever)' %s 2>&1 \
; RUN:     | FileCheck %s --check-prefix=CHECK-PIPELINE-ON-CGSCC-PASS
; CHECK-PIPELINE-ON-CGSCC-PASS: invalid use of 'no-op-cgscc' pass as cgscc pipeline

; RUN: not opt -disable-output -debug-pass-manager \
; RUN:     -passes='no-op-function(no-op-function,whatever)' %s 2>&1 \
; RUN:     | FileCheck %s --check-prefix=CHECK-PIPELINE-ON-FUNCTION-PASS
; CHECK-PIPELINE-ON-FUNCTION-PASS: invalid use of 'no-op-function' pass as function pipeline

; RUN: not opt -disable-output -debug-pass-manager \
; RUN:     -passes='no-op-loop(no-op-loop,whatever)' %s 2>&1 \
; RUN:     | FileCheck %s --check-prefix=CHECK-PIPELINE-ON-LOOP-PASS
; CHECK-PIPELINE-ON-LOOP-PASS: invalid use of 'no-op-loop' pass as loop pipeline

; RUN: not opt -disable-output -debug-pass-manager \
; RUN:     -passes='no-op-function()' %s 2>&1 \
; RUN:     | FileCheck %s --check-prefix=CHECK-EMPTY-PIPELINE-ON-PASS
; CHECK-EMPTY-PIPELINE-ON-PASS: invalid use of 'no-op-function' pass as function pipeline

; RUN: not opt -passes='no-op-module,bad' \
; RUN:       /dev/null -disable-output 2>&1 | FileCheck %s -check-prefix=CHECK-UNKNOWN-MODULE
; CHECK-UNKNOWN-MODULE: unknown module pass 'bad'

; RUN: not opt -passes='no-op-loop,bad' \
; RUN:       /dev/null -disable-output 2>&1 | FileCheck %s -check-prefix=CHECK-UNKNOWN-LOOP
; CHECK-UNKNOWN-LOOP: unknown loop pass 'bad'

; RUN: not opt -passes='no-op-cgscc,bad' \
; RUN:       /dev/null -disable-output 2>&1 | FileCheck %s -check-prefix=CHECK-UNKNOWN-CGSCC
; CHECK-UNKNOWN-CGSCC: unknown cgscc pass 'bad'

; RUN: not opt -passes='no-op-function,bad' \
; RUN:       /dev/null -disable-output 2>&1 | FileCheck %s -check-prefix=CHECK-UNKNOWN-FUNCTION
; RUN: not opt -passes='function(bad,pipeline,text)' \
; RUN:       /dev/null -disable-output 2>&1 | FileCheck %s -check-prefix=CHECK-UNKNOWN-FUNCTION
; RUN: not opt -passes='module(no-op-module,function(bad,pipeline,text))' \
; RUN:       /dev/null -disable-output 2>&1 | FileCheck %s -check-prefix=CHECK-UNKNOWN-FUNCTION
; RUN: not opt -passes='no-op-module,function(bad,pipeline,text)' \
; RUN:       /dev/null -disable-output 2>&1 | FileCheck %s -check-prefix=CHECK-UNKNOWN-FUNCTION
; RUN: not opt -passes='module(cgscc(function(bad,pipeline,text)))' \
; RUN:       /dev/null -disable-output 2>&1 | FileCheck %s -check-prefix=CHECK-UNKNOWN-FUNCTION
; CHECK-UNKNOWN-FUNCTION: unknown function pass 'bad'

; RUN: not opt -aa-pipeline=bad -passes=no-op-function \
; RUN:       /dev/null -disable-output 2>&1 | FileCheck %s -check-prefix=AA-PIPELINE-ERR
; AA-PIPELINE-ERR: unknown alias analysis name 'bad'
; RUN: opt -passes-ep-peephole=bad -passes=no-op-function \
; RUN:       /dev/null -disable-output 2>&1 | FileCheck %s -check-prefix=PASSES-EP-PEEPHOLE-ERR
; PASSES-EP-PEEPHOLE-ERR: Could not parse -passes-ep-peephole pipeline: unknown function pass 'bad'
; RUN: opt -passes-ep-late-loop-optimizations=bad -passes=no-op-function \
; RUN:       /dev/null -disable-output 2>&1 | FileCheck %s -check-prefix=PASSES-EP-LATELOOPOPT-ERR
; PASSES-EP-LATELOOPOPT-ERR: Could not parse -passes-ep-late-loop-optimizations pipeline: unknown loop pass 'bad'
; RUN: opt -passes-ep-loop-optimizer-end=bad -passes=no-op-function \
; RUN:       /dev/null -disable-output 2>&1 | FileCheck %s -check-prefix=PASSES-EP-LOOPOPTEND-ERR
; PASSES-EP-LOOPOPTEND-ERR: Could not parse -passes-ep-loop-optimizer-end pipeline: unknown loop pass 'bad'
; RUN: opt -passes-ep-scalar-optimizer-late=bad -passes=no-op-function \
; RUN:       /dev/null -disable-output 2>&1 | FileCheck %s -check-prefix=PASSES-EP-SCALAROPTLATE-ERR
; PASSES-EP-SCALAROPTLATE-ERR: Could not parse -passes-ep-scalar-optimizer-late pipeline: unknown function pass 'bad'
; RUN: opt -passes-ep-cgscc-optimizer-late=bad -passes=no-op-function \
; RUN:       /dev/null -disable-output 2>&1 | FileCheck %s -check-prefix=PASSES-EP-CGSCCOPTLATE-ERR
; PASSES-EP-CGSCCOPTLATE-ERR: Could not parse -passes-ep-cgscc-optimizer-late pipeline: unknown cgscc pass 'bad'
; RUN: opt -passes-ep-vectorizer-start=bad -passes=no-op-function \
; RUN:       /dev/null -disable-output 2>&1 | FileCheck %s -check-prefix=PASSES-EP-VECTORIZERSTART-ERR
; PASSES-EP-VECTORIZERSTART-ERR: Could not parse -passes-ep-vectorizer-start pipeline: unknown function pass 'bad'
; RUN: opt -passes-ep-pipeline-start=bad -passes=no-op-function \
; RUN:       /dev/null -disable-output 2>&1 | FileCheck %s -check-prefix=PASSES-EP-PIPELINESTART-ERR
; PASSES-EP-PIPELINESTART-ERR: Could not parse -passes-ep-pipeline-start pipeline: unknown pass name 'bad'
; RUN: opt -passes-ep-pipeline-early-simplification=bad -passes=no-op-function \
; RUN:       /dev/null -disable-output 2>&1 | FileCheck %s -check-prefix=PASSES-EP-PIPELINEEARLYSIMPLIFICATION-ERR
; PASSES-EP-PIPELINEEARLYSIMPLIFICATION-ERR: Could not parse -passes-ep-pipeline-early-simplification pipeline: unknown pass name 'bad'

define void @f() {
entry:
 br label %loop
loop:
 br label %loop
}<|MERGE_RESOLUTION|>--- conflicted
+++ resolved
@@ -167,11 +167,7 @@
 ; RUN: opt -disable-output -debug-pass-manager \
 ; RUN:     -passes='module(function(no-op-function,loop(no-op-loop,no-op-loop)))' %s 2>&1 \
 ; RUN:     | FileCheck %s --check-prefix=CHECK-MANAGERS-NO-VERBOSE
-<<<<<<< HEAD
-; RUN: opt -disable-output -debug-pass-manager -debug-pass-manager-verbose \
-=======
 ; RUN: opt -disable-output -debug-pass-manager=verbose \
->>>>>>> 86645b40
 ; RUN:     -passes='module(function(no-op-function,loop(no-op-loop,no-op-loop)))' %s 2>&1 \
 ; RUN:     | FileCheck %s --check-prefix=CHECK-MANAGERS
 ; CHECK-MANAGERS: Running pass: PassManager{{.*}}Function
