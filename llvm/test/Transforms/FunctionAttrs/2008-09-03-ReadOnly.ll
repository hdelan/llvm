--- conflicted
+++ resolved
@@ -1,11 +1,7 @@
-<<<<<<< HEAD
-; RUN: opt < %s -aa-pipeline=basic-aa -passes=function-attrs -S | FileCheck %s
-=======
 ; First test run uses module pass that is not designed for the old pass manager.
 ; Expect different input till the moment when NewPM is enabled by default.
 ; RUN: opt < %s -basic-aa -function-attrs -S | FileCheck %s --check-prefix=CHECK-OLD-PM
 ; RUN: opt < %s -aa-pipeline=basic-aa -passes=function-attrs -S | FileCheck %s --check-prefix=CHECK-FUNC-PASS
->>>>>>> 2e65058a
 
 ; CHECK: define i32 @f() #0
 define i32 @f() {
@@ -14,17 +10,9 @@
   ret i32 %tmp
 }
 
-<<<<<<< HEAD
-; CHECK: declare i32 @e() #1
-declare i32 @e() readonly
-
-; CHECK: attributes #0 = { nofree readonly }
-; CHECK: attributes #1 = { readonly }
-=======
 ; CHECK-OLD-PM: declare i32 @e() #0
 ; CHECK-FUNC-PASS: declare i32 @e() #1
 declare i32 @e() readonly
 
 ; CHECK: attributes #0 = { nofree readonly }
-; CHECK-FUNC-PASS: attributes #1 = { readonly }
->>>>>>> 2e65058a
+; CHECK-FUNC-PASS: attributes #1 = { readonly }