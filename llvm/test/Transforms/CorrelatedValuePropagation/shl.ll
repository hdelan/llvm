--- conflicted
+++ resolved
@@ -86,7 +86,7 @@
 ; CHECK-NEXT:    br i1 [[CMP]], label [[BB:%.*]], label [[EXIT:%.*]]
 ; CHECK:       bb:
 ; CHECK-NEXT:    [[SHL:%.*]] = shl nuw nsw i8 [[A:%.*]], [[B]]
-; CHECK-NEXT:    ret i8 -1
+; CHECK-NEXT:    ret i8 [[SHL]]
 ; CHECK:       exit:
 ; CHECK-NEXT:    ret i8 0
 ;
@@ -473,8 +473,6 @@
   %shl = shl nsw i64 %conv, %sh_prom
   %cmp = icmp eq i64 %shl, -9223372036854775808
   ret i1 %cmp
-<<<<<<< HEAD
-=======
 }
 
 define i1 @shl_nuw_nsw_test5(i32 %x) {
@@ -489,5 +487,4 @@
   %add = add nuw i32 %shl, 1846
   %cmp = icmp sgt i32 %add, 0
   ret i1 %cmp
->>>>>>> 98391913
 }