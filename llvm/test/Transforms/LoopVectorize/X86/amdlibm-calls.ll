; RUN: opt -vector-library=AMDLIBM -passes=inject-tli-mappings,loop-vectorize -force-vector-width=4 -force-vector-interleave=1 -mattr=avx -S < %s | FileCheck %s
; RUN: opt -vector-library=AMDLIBM -passes=inject-tli-mappings,loop-vectorize -force-vector-width=2 -force-vector-interleave=1 -mattr=avx -S < %s | FileCheck %s --check-prefix=CHECK-AVX-VF2
; RUN: opt -vector-library=AMDLIBM -passes=inject-tli-mappings,loop-vectorize -force-vector-width=8 -force-vector-interleave=1 -mattr=+avx512f -S < %s | FileCheck %s --check-prefix=CHECK-AVX512-VF8
; RUN: opt -vector-library=AMDLIBM -passes=inject-tli-mappings,loop-vectorize -force-vector-width=16 -force-vector-interleave=1 -mattr=+avx512f -S < %s | FileCheck %s --check-prefix=CHECK-AVX512-VF16

target datalayout = "e-m:e-i64:64-f80:128-n8:16:32:64-S128"
target triple = "x86_64-unknown-linux-gnu"

declare double @sin(double) #0
declare float @sinf(float) #0
declare double @llvm.sin.f64(double) #0
declare float @llvm.sin.f32(float) #0

declare double @cos(double) #0
declare float @cosf(float) #0
declare double @llvm.cos.f64(double) #0
declare float @llvm.cos.f32(float) #0

declare double @tan(double) #0
declare float @tanf(float) #0
declare double @llvm.tan.f64(double) #0
declare float @llvm.tan.f32(float) #0

declare float @acosf(float) #0
declare float @llvm.acos.f32(float) #0

declare double @asin(double) #0
declare float @asinf(float) #0
declare double @llvm.asin.f64(double) #0
declare float @llvm.asin.f32(float) #0

declare double @atan(double) #0
declare float @atanf(float) #0
declare double @llvm.atan.f64(double) #0
declare float @llvm.atan.f32(float) #0

declare double @cosh(double) #0
declare float @coshf(float) #0
declare double @llvm.cosh.f64(double) #0
declare float @llvm.cosh.f32(float) #0

declare float @tanhf(float) #0
declare float @llvm.tanh.f32(float) #0

declare double @pow(double, double) #0
declare float @powf(float, float) #0
declare double @llvm.pow.f64(double, double) #0
declare float @llvm.pow.f32(float, float) #0

declare double @exp(double) #0
declare float @expf(float) #0
declare double @llvm.exp.f64(double) #0
declare float @llvm.exp.f32(float) #0

declare double @log(double) #0
declare float @logf(float) #0
declare double @llvm.log.f64(double) #0
declare float @llvm.log.f32(float) #0

declare double @log2(double) #0
declare float @log2f(float) #0
declare double @llvm.log2.f64(double) #0
declare float @llvm.log2.f32(float) #0

declare double @log10(double) #0
declare float @log10f(float) #0
declare double @llvm.log10.f64(double) #0
declare float @llvm.log10.f32(float) #0

declare double @sqrt(double) #0
declare float @sqrtf(float) #0

declare double @exp2(double) #0
declare float @exp2f(float) #0
declare double @llvm.exp2.f64(double) #0
declare float @llvm.exp2.f32(float) #0

define void @sin_f64(ptr nocapture %varray) {
; CHECK-LABEL: @sin_f64(
; CHECK:    [[TMP5:%.*]] = call <4 x double> @amd_vrd4_sin(<4 x double> [[TMP4:%.*]])
; CHECK:    ret void
;
; CHECK-AVX512-VF8-LABEL: @sin_f64(
; CHECK-AVX512-VF8:    [[TMP5:%.*]] = call <8 x double> @amd_vrd8_sin(<8 x double> [[TMP4:%.*]])
; CHECK-AVX512-VF8:    ret void
;
entry:
  br label %for.body

for.body:
  %iv = phi i64 [ 0, %entry ], [ %iv.next, %for.body ]
  %tmp = trunc i64 %iv to i32
  %conv = sitofp i32 %tmp to double
  %call = tail call double @sin(double %conv)
  %arrayidx = getelementptr inbounds double, ptr %varray, i64 %iv
  store double %call, ptr %arrayidx, align 4
  %iv.next = add nuw nsw i64 %iv, 1
  %exitcond = icmp eq i64 %iv.next, 1000
  br i1 %exitcond, label %for.end, label %for.body

for.end:
  ret void
}

define void @sin_f32(ptr nocapture %varray) {
; CHECK-LABEL: @sin_f32(
; CHECK:    [[TMP5:%.*]] = call <4 x float> @amd_vrs4_sinf(<4 x float> [[TMP4:%.*]])
; CHECK:    ret void
;
; CHECK-AVX512-VF16-LABEL: @sin_f32(
; CHECK-AVX512-VF16:    [[TMP5:%.*]] = call <16 x float> @amd_vrs16_sinf(<16 x float> [[TMP4:%.*]])
; CHECK-AVX512-VF16:    ret void
;
entry:
  br label %for.body

for.body:
  %iv = phi i64 [ 0, %entry ], [ %iv.next, %for.body ]
  %tmp = trunc i64 %iv to i32
  %conv = sitofp i32 %tmp to float
  %call = tail call float @sinf(float %conv)
  %arrayidx = getelementptr inbounds float, ptr %varray, i64 %iv
  store float %call, ptr %arrayidx, align 4
  %iv.next = add nuw nsw i64 %iv, 1
  %exitcond = icmp eq i64 %iv.next, 1000
  br i1 %exitcond, label %for.end, label %for.body

for.end:
  ret void
}

define void @sin_f64_intrinsic(ptr nocapture %varray) {
; CHECK-LABEL: @sin_f64_intrinsic(
; CHECK:    [[TMP5:%.*]] = call <4 x double> @amd_vrd4_sin(<4 x double> [[TMP4:%.*]])
; CHECK:    ret void
;
; CHECK-AVX512-VF8-LABEL: @sin_f64_intrinsic(
; CHECK-AVX512-VF8:    [[TMP5:%.*]] = call <8 x double> @amd_vrd8_sin(<8 x double> [[TMP4:%.*]])
; CHECK-AVX512-VF8:    ret void
;
entry:
  br label %for.body

for.body:
  %iv = phi i64 [ 0, %entry ], [ %iv.next, %for.body ]
  %tmp = trunc i64 %iv to i32
  %conv = sitofp i32 %tmp to double
  %call = tail call double @llvm.sin.f64(double %conv)
  %arrayidx = getelementptr inbounds double, ptr %varray, i64 %iv
  store double %call, ptr %arrayidx, align 4
  %iv.next = add nuw nsw i64 %iv, 1
  %exitcond = icmp eq i64 %iv.next, 1000
  br i1 %exitcond, label %for.end, label %for.body

for.end:
  ret void
}

define void @sin_f32_intrinsic(ptr nocapture %varray) {
; CHECK-LABEL: @sin_f32_intrinsic(
; CHECK:    [[TMP5:%.*]] = call <4 x float> @amd_vrs4_sinf(<4 x float> [[TMP4:%.*]])
; CHECK:    ret void
;
; CHECK-AVX512-VF16-LABEL: @sin_f32_intrinsic(
; CHECK-AVX512-VF16:    [[TMP5:%.*]] = call <16 x float> @amd_vrs16_sinf(<16 x float> [[TMP4:%.*]])
; CHECK-AVX512-VF16:    ret void
;
entry:
  br label %for.body

for.body:
  %iv = phi i64 [ 0, %entry ], [ %iv.next, %for.body ]
  %tmp = trunc i64 %iv to i32
  %conv = sitofp i32 %tmp to float
  %call = tail call float @llvm.sin.f32(float %conv)
  %arrayidx = getelementptr inbounds float, ptr %varray, i64 %iv
  store float %call, ptr %arrayidx, align 4
  %iv.next = add nuw nsw i64 %iv, 1
  %exitcond = icmp eq i64 %iv.next, 1000
  br i1 %exitcond, label %for.end, label %for.body

for.end:
  ret void
}

define void @cos_f64(ptr nocapture %varray) {
; CHECK-LABEL: @cos_f64(
; CHECK:    [[TMP5:%.*]] = call <4 x double> @amd_vrd4_cos(<4 x double> [[TMP4:%.*]])
; CHECK:    ret void
;
; CHECK-AVX512-VF8-LABEL: @cos_f64(
; CHECK-AVX512-VF8:    [[TMP5:%.*]] = call <8 x double> @amd_vrd8_cos(<8 x double> [[TMP4:%.*]])
; CHECK-AVX512-VF8:    ret void
;
entry:
  br label %for.body

for.body:
  %iv = phi i64 [ 0, %entry ], [ %iv.next, %for.body ]
  %tmp = trunc i64 %iv to i32
  %conv = sitofp i32 %tmp to double
  %call = tail call double @cos(double %conv)
  %arrayidx = getelementptr inbounds double, ptr %varray, i64 %iv
  store double %call, ptr %arrayidx, align 4
  %iv.next = add nuw nsw i64 %iv, 1
  %exitcond = icmp eq i64 %iv.next, 1000
  br i1 %exitcond, label %for.end, label %for.body

for.end:
  ret void
}

define void @cos_f32(ptr nocapture %varray) {
; CHECK-LABEL: @cos_f32(
; CHECK:    [[TMP5:%.*]] = call <4 x float> @amd_vrs4_cosf(<4 x float> [[TMP4:%.*]])
; CHECK:    ret void
;
; CHECK-AVX512-VF16-LABEL: @cos_f32(
; CHECK-AVX512-VF16:    [[TMP5:%.*]] = call <16 x float> @amd_vrs16_cosf(<16 x float> [[TMP4:%.*]])
; CHECK-AVX512-VF16:    ret void
;
entry:
  br label %for.body

for.body:
  %iv = phi i64 [ 0, %entry ], [ %iv.next, %for.body ]
  %tmp = trunc i64 %iv to i32
  %conv = sitofp i32 %tmp to float
  %call = tail call float @cosf(float %conv)
  %arrayidx = getelementptr inbounds float, ptr %varray, i64 %iv
  store float %call, ptr %arrayidx, align 4
  %iv.next = add nuw nsw i64 %iv, 1
  %exitcond = icmp eq i64 %iv.next, 1000
  br i1 %exitcond, label %for.end, label %for.body

for.end:
  ret void
}

define void @cos_f64_intrinsic(ptr nocapture %varray) {
; CHECK-LABEL: @cos_f64_intrinsic(
; CHECK:    [[TMP5:%.*]] = call <4 x double> @amd_vrd4_cos(<4 x double> [[TMP4:%.*]])
; CHECK:    ret void
;
; CHECK-AVX512-VF8-LABEL: @cos_f64_intrinsic(
; CHECK-AVX512-VF8:    [[TMP5:%.*]] = call <8 x double> @amd_vrd8_cos(<8 x double> [[TMP4:%.*]])
; CHECK-AVX512-VF8:    ret void
;
entry:
  br label %for.body

for.body:
  %iv = phi i64 [ 0, %entry ], [ %iv.next, %for.body ]
  %tmp = trunc i64 %iv to i32
  %conv = sitofp i32 %tmp to double
  %call = tail call double @llvm.cos.f64(double %conv)
  %arrayidx = getelementptr inbounds double, ptr %varray, i64 %iv
  store double %call, ptr %arrayidx, align 4
  %iv.next = add nuw nsw i64 %iv, 1
  %exitcond = icmp eq i64 %iv.next, 1000
  br i1 %exitcond, label %for.end, label %for.body

for.end:
  ret void
}

define void @cos_f32_intrinsic(ptr nocapture %varray) {
; CHECK-LABEL: @cos_f32_intrinsic(
; CHECK:    [[TMP5:%.*]] = call <4 x float> @amd_vrs4_cosf(<4 x float> [[TMP4:%.*]])
; CHECK:    ret void
;
; CHECK-AVX512-VF16-LABEL: @cos_f32_intrinsic(
; CHECK-AVX512-VF16:    [[TMP5:%.*]] = call <16 x float> @amd_vrs16_cosf(<16 x float> [[TMP4:%.*]])
; CHECK-AVX512-VF16:    ret void
;
entry:
  br label %for.body

for.body:
  %iv = phi i64 [ 0, %entry ], [ %iv.next, %for.body ]
  %tmp = trunc i64 %iv to i32
  %conv = sitofp i32 %tmp to float
  %call = tail call float @llvm.cos.f32(float %conv)
  %arrayidx = getelementptr inbounds float, ptr %varray, i64 %iv
  store float %call, ptr %arrayidx, align 4
  %iv.next = add nuw nsw i64 %iv, 1
  %exitcond = icmp eq i64 %iv.next, 1000
  br i1 %exitcond, label %for.end, label %for.body

for.end:
  ret void
}

define void @tan_f64(ptr nocapture %varray) {
; CHECK-LABEL: @tan_f64(
; CHECK:    [[TMP5:%.*]] = call <4 x double> @amd_vrd4_tan(<4 x double> [[TMP4:%.*]])
; CHECK:    ret void
;
; CHECK-AVX-VF2-LABEL: @tan_f64(
; CHECK-AVX-VF2:    [[TMP5:%.*]] = call <2 x double> @amd_vrd2_tan(<2 x double> [[TMP4:%.*]])
; CHECK-AVX-VF2:    ret void
;
; CHECK-AVX512-VF8-LABEL: @tan_f64(
; CHECK-AVX512-VF8:    [[TMP5:%.*]] = call <8 x double> @amd_vrd8_tan(<8 x double> [[TMP4:%.*]])
; CHECK-AVX512-VF8:    ret void
;
entry:
  br label %for.body

for.body:
  %iv = phi i64 [ 0, %entry ], [ %iv.next, %for.body ]
  %tmp = trunc i64 %iv to i32
  %conv = sitofp i32 %tmp to double
  %call = tail call double @tan(double %conv)
  %arrayidx = getelementptr inbounds double, ptr %varray, i64 %iv
  store double %call, ptr %arrayidx, align 4
  %iv.next = add nuw nsw i64 %iv, 1
  %exitcond = icmp eq i64 %iv.next, 1000
  br i1 %exitcond, label %for.end, label %for.body

for.end:
  ret void
}

define void @tan_f32(ptr nocapture %varray) {
; CHECK-LABEL: @tan_f32(
; CHECK:    [[TMP5:%.*]] = call <4 x float> @amd_vrs4_tanf(<4 x float> [[TMP4:%.*]])
; CHECK:    ret void
;
; CHECK-AVX512-VF16-LABEL: @tan_f32(
; CHECK-AVX512-VF16:    [[TMP5:%.*]] = call <16 x float> @amd_vrs16_tanf(<16 x float> [[TMP4:%.*]])
; CHECK-AVX512-VF16:    ret void
;
entry:
  br label %for.body

for.body:
  %iv = phi i64 [ 0, %entry ], [ %iv.next, %for.body ]
  %tmp = trunc i64 %iv to i32
  %conv = sitofp i32 %tmp to float
  %call = tail call float @tanf(float %conv)
  %arrayidx = getelementptr inbounds float, ptr %varray, i64 %iv
  store float %call, ptr %arrayidx, align 4
  %iv.next = add nuw nsw i64 %iv, 1
  %exitcond = icmp eq i64 %iv.next, 1000
  br i1 %exitcond, label %for.end, label %for.body

for.end:
  ret void
}

define void @tan_f64_intrinsic(ptr nocapture %varray) {
; CHECK-LABEL: @tan_f64_intrinsic(
; CHECK:    [[TMP5:%.*]] = call <4 x double> @amd_vrd4_tan(<4 x double> [[TMP4:%.*]])
; CHECK:    ret void
;
; CHECK-AVX-VF2-LABEL: @tan_f64_intrinsic(
; CHECK-AVX-VF2:    [[TMP5:%.*]] = call <2 x double> @amd_vrd2_tan(<2 x double> [[TMP4:%.*]])
; CHECK-AVX-VF2:    ret void
;
; CHECK-AVX512-VF8-LABEL: @tan_f64_intrinsic(
; CHECK-AVX512-VF8:    [[TMP5:%.*]] = call <8 x double> @amd_vrd8_tan(<8 x double> [[TMP4:%.*]])
; CHECK-AVX512-VF8:    ret void
;
entry:
  br label %for.body

for.body:
  %iv = phi i64 [ 0, %entry ], [ %iv.next, %for.body ]
  %tmp = trunc i64 %iv to i32
  %conv = sitofp i32 %tmp to double
  %call = tail call double @llvm.tan.f64(double %conv)
  %arrayidx = getelementptr inbounds double, ptr %varray, i64 %iv
  store double %call, ptr %arrayidx, align 4
  %iv.next = add nuw nsw i64 %iv, 1
  %exitcond = icmp eq i64 %iv.next, 1000
  br i1 %exitcond, label %for.end, label %for.body

for.end:
  ret void
}

define void @tan_f32_intrinsic(ptr nocapture %varray) {
; CHECK-LABEL: @tan_f32_intrinsic(
; CHECK:    [[TMP5:%.*]] = call <4 x float> @amd_vrs4_tanf(<4 x float> [[TMP4:%.*]])
; CHECK:    ret void
;
; CHECK-AVX512-VF16-LABEL: @tan_f32_intrinsic(
; CHECK-AVX512-VF16:    [[TMP5:%.*]] = call <16 x float> @amd_vrs16_tanf(<16 x float> [[TMP4:%.*]])
; CHECK-AVX512-VF16:    ret void
;
entry:
  br label %for.body

for.body:
  %iv = phi i64 [ 0, %entry ], [ %iv.next, %for.body ]
  %tmp = trunc i64 %iv to i32
  %conv = sitofp i32 %tmp to float
  %call = tail call float @llvm.tan.f32(float %conv)
  %arrayidx = getelementptr inbounds float, ptr %varray, i64 %iv
  store float %call, ptr %arrayidx, align 4
  %iv.next = add nuw nsw i64 %iv, 1
  %exitcond = icmp eq i64 %iv.next, 1000
  br i1 %exitcond, label %for.end, label %for.body

for.end:
  ret void
}

define void @acos_f32(ptr nocapture %varray) {
; CHECK-LABEL: @acos_f32(
; CHECK:    [[TMP5:%.*]] = call <4 x float> @amd_vrs4_acosf(<4 x float> [[TMP4:%.*]])
; CHECK:    ret void
;
<<<<<<< HEAD
=======
; CHECK-AVX512-VF16-LABEL: @acos_f32(
; CHECK-AVX512-VF16:    [[TMP5:%.*]] = call <16 x float> @amd_vrs16_acosf(<16 x float> [[TMP4:%.*]])
; CHECK-AVX512-VF16:    ret void
;
>>>>>>> 98391913
entry:
  br label %for.body

for.body:
  %iv = phi i64 [ 0, %entry ], [ %iv.next, %for.body ]
  %tmp = trunc i64 %iv to i32
  %conv = sitofp i32 %tmp to float
  %call = tail call float @acosf(float %conv)
  %arrayidx = getelementptr inbounds float, ptr %varray, i64 %iv
  store float %call, ptr %arrayidx, align 4
  %iv.next = add nuw nsw i64 %iv, 1
  %exitcond = icmp eq i64 %iv.next, 1000
  br i1 %exitcond, label %for.end, label %for.body

for.end:
  ret void
}

define void @acos_f32_intrinsic(ptr nocapture %varray) {
; CHECK-LABEL: @acos_f32_intrinsic(
; CHECK:    [[TMP5:%.*]] = call <4 x float> @amd_vrs4_acosf(<4 x float> [[TMP4:%.*]])
; CHECK:    ret void
;
<<<<<<< HEAD
=======
; CHECK-AVX512-VF16-LABEL: @acos_f32_intrinsic(
; CHECK-AVX512-VF16:    [[TMP5:%.*]] = call <16 x float> @amd_vrs16_acosf(<16 x float> [[TMP4:%.*]])
; CHECK-AVX512-VF16:    ret void
;
>>>>>>> 98391913
entry:
  br label %for.body

for.body:
  %iv = phi i64 [ 0, %entry ], [ %iv.next, %for.body ]
  %tmp = trunc i64 %iv to i32
  %conv = sitofp i32 %tmp to float
  %call = tail call float @llvm.acos.f32(float %conv)
  %arrayidx = getelementptr inbounds float, ptr %varray, i64 %iv
  store float %call, ptr %arrayidx, align 4
  %iv.next = add nuw nsw i64 %iv, 1
  %exitcond = icmp eq i64 %iv.next, 1000
  br i1 %exitcond, label %for.end, label %for.body

for.end:
  ret void
}

define void @asin_f64(ptr nocapture %varray) {
; CHECK-AVX512-VF8-LABEL: @asin_f64(
; CHECK-AVX512-VF8:    [[TMP5:%.*]] = call <8 x double> @amd_vrd8_asin(<8 x double> [[TMP4:%.*]])
; CHECK-AVX512-VF8:    ret void
;
entry:
  br label %for.body

for.body:
  %iv = phi i64 [ 0, %entry ], [ %iv.next, %for.body ]
  %tmp = trunc i64 %iv to i32
  %conv = sitofp i32 %tmp to double
  %call = tail call double @asin(double %conv)
  %arrayidx = getelementptr inbounds double, ptr %varray, i64 %iv
  store double %call, ptr %arrayidx, align 4
  %iv.next = add nuw nsw i64 %iv, 1
  %exitcond = icmp eq i64 %iv.next, 1000
  br i1 %exitcond, label %for.end, label %for.body

for.end:
  ret void
}

define void @asin_f32(ptr nocapture %varray) {
; CHECK-LABEL: @asin_f32(
; CHECK:    [[TMP5:%.*]] = call <4 x float> @amd_vrs4_asinf(<4 x float> [[TMP4:%.*]])
; CHECK:    ret void
;
; CHECK-AVX512-VF16-LABEL: @asin_f32(
; CHECK-AVX512-VF16:    [[TMP5:%.*]] = call <16 x float> @amd_vrs16_asinf(<16 x float> [[TMP4:%.*]])
; CHECK-AVX512-VF16:    ret void
;
entry:
  br label %for.body

for.body:
  %iv = phi i64 [ 0, %entry ], [ %iv.next, %for.body ]
  %tmp = trunc i64 %iv to i32
  %conv = sitofp i32 %tmp to float
  %call = tail call float @asinf(float %conv)
  %arrayidx = getelementptr inbounds float, ptr %varray, i64 %iv
  store float %call, ptr %arrayidx, align 4
  %iv.next = add nuw nsw i64 %iv, 1
  %exitcond = icmp eq i64 %iv.next, 1000
  br i1 %exitcond, label %for.end, label %for.body

for.end:
  ret void
}

define void @asin_f64_intrinsic(ptr nocapture %varray) {
; CHECK-AVX512-VF8-LABEL: @asin_f64_intrinsic(
; CHECK-AVX512-VF8:    [[TMP5:%.*]] = call <8 x double> @amd_vrd8_asin(<8 x double> [[TMP4:%.*]])
; CHECK-AVX512-VF8:    ret void
;
entry:
  br label %for.body

for.body:
  %iv = phi i64 [ 0, %entry ], [ %iv.next, %for.body ]
  %tmp = trunc i64 %iv to i32
  %conv = sitofp i32 %tmp to double
  %call = tail call double @llvm.asin.f64(double %conv)
  %arrayidx = getelementptr inbounds double, ptr %varray, i64 %iv
  store double %call, ptr %arrayidx, align 4
  %iv.next = add nuw nsw i64 %iv, 1
  %exitcond = icmp eq i64 %iv.next, 1000
  br i1 %exitcond, label %for.end, label %for.body

for.end:
  ret void
}

define void @asin_f32_intrinsic(ptr nocapture %varray) {
; CHECK-LABEL: @asin_f32_intrinsic(
; CHECK:    [[TMP5:%.*]] = call <4 x float> @amd_vrs4_asinf(<4 x float> [[TMP4:%.*]])
; CHECK:    ret void
;
; CHECK-AVX512-VF16-LABEL: @asin_f32_intrinsic(
; CHECK-AVX512-VF16:    [[TMP5:%.*]] = call <16 x float> @amd_vrs16_asinf(<16 x float> [[TMP4:%.*]])
; CHECK-AVX512-VF16:    ret void
;
entry:
  br label %for.body

for.body:
  %iv = phi i64 [ 0, %entry ], [ %iv.next, %for.body ]
  %tmp = trunc i64 %iv to i32
  %conv = sitofp i32 %tmp to float
  %call = tail call float @llvm.asin.f32(float %conv)
  %arrayidx = getelementptr inbounds float, ptr %varray, i64 %iv
  store float %call, ptr %arrayidx, align 4
  %iv.next = add nuw nsw i64 %iv, 1
  %exitcond = icmp eq i64 %iv.next, 1000
  br i1 %exitcond, label %for.end, label %for.body

for.end:
  ret void
}

define void @atan_f64(ptr nocapture %varray) {
; CHECK-LABEL: @atan_f64(
; CHECK:    [[TMP5:%.*]] = call <4 x double> @amd_vrd4_atan(<4 x double> [[TMP4:%.*]])
; CHECK:    ret void
;
; CHECK-AVX-VF2-LABEL: @atan_f64(
; CHECK-AVX-VF2:    [[TMP5:%.*]] = call <2 x double> @amd_vrd2_atan(<2 x double> [[TMP4:%.*]])
; CHECK-AVX-VF2:    ret void
;
; CHECK-AVX512-VF8-LABEL: @atan_f64(
; CHECK-AVX512-VF8:    [[TMP5:%.*]] = call <8 x double> @amd_vrd8_atan(<8 x double> [[TMP4:%.*]])
; CHECK-AVX512-VF8:    ret void
;
entry:
  br label %for.body

for.body:
  %iv = phi i64 [ 0, %entry ], [ %iv.next, %for.body ]
  %tmp = trunc i64 %iv to i32
  %conv = sitofp i32 %tmp to double
  %call = tail call double @atan(double %conv)
  %arrayidx = getelementptr inbounds double, ptr %varray, i64 %iv
  store double %call, ptr %arrayidx, align 4
  %iv.next = add nuw nsw i64 %iv, 1
  %exitcond = icmp eq i64 %iv.next, 1000
  br i1 %exitcond, label %for.end, label %for.body

for.end:
  ret void
}

define void @atan_f32(ptr nocapture %varray) {
; CHECK-LABEL: @atan_f32(
; CHECK:    [[TMP5:%.*]] = call <4 x float> @amd_vrs4_atanf(<4 x float> [[TMP4:%.*]])
; CHECK:    ret void
;
; CHECK-AVX512-VF16-LABEL: @atan_f32(
; CHECK-AVX512-VF16:    [[TMP5:%.*]] = call <16 x float> @amd_vrs16_atanf(<16 x float> [[TMP4:%.*]])
; CHECK-AVX512-VF16:    ret void
;
entry:
  br label %for.body

for.body:
  %iv = phi i64 [ 0, %entry ], [ %iv.next, %for.body ]
  %tmp = trunc i64 %iv to i32
  %conv = sitofp i32 %tmp to float
  %call = tail call float @atanf(float %conv)
  %arrayidx = getelementptr inbounds float, ptr %varray, i64 %iv
  store float %call, ptr %arrayidx, align 4
  %iv.next = add nuw nsw i64 %iv, 1
  %exitcond = icmp eq i64 %iv.next, 1000
  br i1 %exitcond, label %for.end, label %for.body

for.end:
  ret void
}

define void @atan_f64_intrinsic(ptr nocapture %varray) {
; CHECK-LABEL: @atan_f64_intrinsic(
; CHECK:    [[TMP5:%.*]] = call <4 x double> @amd_vrd4_atan(<4 x double> [[TMP4:%.*]])
; CHECK:    ret void
;
; CHECK-AVX-VF2-LABEL: @atan_f64_intrinsic(
; CHECK-AVX-VF2:    [[TMP5:%.*]] = call <2 x double> @amd_vrd2_atan(<2 x double> [[TMP4:%.*]])
; CHECK-AVX-VF2:    ret void
;
; CHECK-AVX512-VF8-LABEL: @atan_f64_intrinsic(
; CHECK-AVX512-VF8:    [[TMP5:%.*]] = call <8 x double> @amd_vrd8_atan(<8 x double> [[TMP4:%.*]])
; CHECK-AVX512-VF8:    ret void
;
entry:
  br label %for.body

for.body:
  %iv = phi i64 [ 0, %entry ], [ %iv.next, %for.body ]
  %tmp = trunc i64 %iv to i32
  %conv = sitofp i32 %tmp to double
  %call = tail call double @llvm.atan.f64(double %conv)
  %arrayidx = getelementptr inbounds double, ptr %varray, i64 %iv
  store double %call, ptr %arrayidx, align 4
  %iv.next = add nuw nsw i64 %iv, 1
  %exitcond = icmp eq i64 %iv.next, 1000
  br i1 %exitcond, label %for.end, label %for.body

for.end:
  ret void
}

define void @atan_f32_intrinsic(ptr nocapture %varray) {
; CHECK-LABEL: @atan_f32_intrinsic(
; CHECK:    [[TMP5:%.*]] = call <4 x float> @amd_vrs4_atanf(<4 x float> [[TMP4:%.*]])
; CHECK:    ret void
;
; CHECK-AVX512-VF16-LABEL: @atan_f32_intrinsic(
; CHECK-AVX512-VF16:    [[TMP5:%.*]] = call <16 x float> @amd_vrs16_atanf(<16 x float> [[TMP4:%.*]])
; CHECK-AVX512-VF16:    ret void
;
entry:
  br label %for.body

for.body:
  %iv = phi i64 [ 0, %entry ], [ %iv.next, %for.body ]
  %tmp = trunc i64 %iv to i32
  %conv = sitofp i32 %tmp to float
  %call = tail call float @llvm.atan.f32(float %conv)
  %arrayidx = getelementptr inbounds float, ptr %varray, i64 %iv
  store float %call, ptr %arrayidx, align 4
  %iv.next = add nuw nsw i64 %iv, 1
  %exitcond = icmp eq i64 %iv.next, 1000
  br i1 %exitcond, label %for.end, label %for.body

for.end:
  ret void
}

<<<<<<< HEAD
=======
define void @cosh_f64(ptr nocapture %varray) {
; CHECK-AVX-VF2-LABEL: @cosh_f64(
; CHECK-AVX-VF2:    [[TMP5:%.*]] = call <2 x double> @amd_vrd2_cosh(<2 x double> [[TMP4:%.*]])
; CHECK-AVX-VF2:    ret void
;
entry:
  br label %for.body

for.body:
  %iv = phi i64 [ 0, %entry ], [ %iv.next, %for.body ]
  %tmp = trunc i64 %iv to i32
  %conv = sitofp i32 %tmp to double
  %call = tail call double @cosh(double %conv)
  %arrayidx = getelementptr inbounds double, ptr %varray, i64 %iv
  store double %call, ptr %arrayidx, align 4
  %iv.next = add nuw nsw i64 %iv, 1
  %exitcond = icmp eq i64 %iv.next, 1000
  br i1 %exitcond, label %for.end, label %for.body

for.end:
  ret void
}

>>>>>>> 98391913
define void @cosh_f32(ptr nocapture %varray) {
; CHECK-LABEL: @cosh_f32(
; CHECK:    [[TMP5:%.*]] = call <4 x float> @amd_vrs4_coshf(<4 x float> [[TMP4:%.*]])
; CHECK:    ret void
;
entry:
  br label %for.body

for.body:
  %iv = phi i64 [ 0, %entry ], [ %iv.next, %for.body ]
  %tmp = trunc i64 %iv to i32
  %conv = sitofp i32 %tmp to float
  %call = tail call float @coshf(float %conv)
  %arrayidx = getelementptr inbounds float, ptr %varray, i64 %iv
  store float %call, ptr %arrayidx, align 4
  %iv.next = add nuw nsw i64 %iv, 1
  %exitcond = icmp eq i64 %iv.next, 1000
  br i1 %exitcond, label %for.end, label %for.body

for.end:
  ret void
}

<<<<<<< HEAD
=======
define void @cosh_f64_intrinsic(ptr nocapture %varray) {
; CHECK-AVX-VF2-LABEL: @cosh_f64_intrinsic(
; CHECK-AVX-VF2:    [[TMP5:%.*]] = call <2 x double> @amd_vrd2_cosh(<2 x double> [[TMP4:%.*]])
; CHECK-AVX-VF2:    ret void
;
entry:
  br label %for.body

for.body:
  %iv = phi i64 [ 0, %entry ], [ %iv.next, %for.body ]
  %tmp = trunc i64 %iv to i32
  %conv = sitofp i32 %tmp to double
  %call = tail call double @llvm.cosh.f64(double %conv)
  %arrayidx = getelementptr inbounds double, ptr %varray, i64 %iv
  store double %call, ptr %arrayidx, align 4
  %iv.next = add nuw nsw i64 %iv, 1
  %exitcond = icmp eq i64 %iv.next, 1000
  br i1 %exitcond, label %for.end, label %for.body

for.end:
  ret void
}

>>>>>>> 98391913
define void @cosh_f32_intrinsic(ptr nocapture %varray) {
; CHECK-LABEL: @cosh_f32_intrinsic(
; CHECK:    [[TMP5:%.*]] = call <4 x float> @amd_vrs4_coshf(<4 x float> [[TMP4:%.*]])
; CHECK:    ret void
;
entry:
  br label %for.body

for.body:
  %iv = phi i64 [ 0, %entry ], [ %iv.next, %for.body ]
  %tmp = trunc i64 %iv to i32
  %conv = sitofp i32 %tmp to float
  %call = tail call float @llvm.cosh.f32(float %conv)
  %arrayidx = getelementptr inbounds float, ptr %varray, i64 %iv
  store float %call, ptr %arrayidx, align 4
  %iv.next = add nuw nsw i64 %iv, 1
  %exitcond = icmp eq i64 %iv.next, 1000
  br i1 %exitcond, label %for.end, label %for.body

for.end:
  ret void
}

define void @tanh_f32(ptr nocapture %varray) {
; CHECK-LABEL: @tanh_f32(
; CHECK:    [[TMP5:%.*]] = call <4 x float> @amd_vrs4_tanhf(<4 x float> [[TMP4:%.*]])
; CHECK:    ret void
;
<<<<<<< HEAD
=======
; CHECK-AVX512-VF16-LABEL: @tanh_f32(
; CHECK-AVX512-VF16:    [[TMP5:%.*]] = call <16 x float> @amd_vrs16_tanhf(<16 x float> [[TMP4:%.*]])
; CHECK-AVX512-VF16:    ret void
;
>>>>>>> 98391913
entry:
  br label %for.body

for.body:
  %iv = phi i64 [ 0, %entry ], [ %iv.next, %for.body ]
  %tmp = trunc i64 %iv to i32
  %conv = sitofp i32 %tmp to float
  %call = tail call float @tanhf(float %conv)
  %arrayidx = getelementptr inbounds float, ptr %varray, i64 %iv
  store float %call, ptr %arrayidx, align 4
  %iv.next = add nuw nsw i64 %iv, 1
  %exitcond = icmp eq i64 %iv.next, 1000
  br i1 %exitcond, label %for.end, label %for.body

for.end:
  ret void
}

define void @tanh_f32_intrinsic(ptr nocapture %varray) {
; CHECK-LABEL: @tanh_f32_intrinsic(
; CHECK:    [[TMP5:%.*]] = call <4 x float> @amd_vrs4_tanhf(<4 x float> [[TMP4:%.*]])
; CHECK:    ret void
;
<<<<<<< HEAD
=======
; CHECK-AVX512-VF16-LABEL: @tanh_f32_intrinsic(
; CHECK-AVX512-VF16:    [[TMP5:%.*]] = call <16 x float> @amd_vrs16_tanhf(<16 x float> [[TMP4:%.*]])
; CHECK-AVX512-VF16:    ret void
;
>>>>>>> 98391913
entry:
  br label %for.body

for.body:
  %iv = phi i64 [ 0, %entry ], [ %iv.next, %for.body ]
  %tmp = trunc i64 %iv to i32
  %conv = sitofp i32 %tmp to float
  %call = tail call float @llvm.tanh.f32(float %conv)
  %arrayidx = getelementptr inbounds float, ptr %varray, i64 %iv
  store float %call, ptr %arrayidx, align 4
  %iv.next = add nuw nsw i64 %iv, 1
  %exitcond = icmp eq i64 %iv.next, 1000
  br i1 %exitcond, label %for.end, label %for.body

for.end:
  ret void
}

define void @pow_f64(ptr nocapture %varray, ptr nocapture readonly %exp) {
; CHECK-LABEL: @pow_f64(
; CHECK:    [[TMP8:%.*]] = call <4 x double> @amd_vrd4_pow(<4 x double> [[TMP4:%.*]], <4 x double> [[WIDE_LOAD:%.*]])
; CHECK:    ret void
;
; CHECK-AVX512-VF8-LABEL: @pow_f64(
; CHECK-AVX512-VF8:    [[TMP8:%.*]] = call <8 x double> @amd_vrd8_pow(<8 x double> [[TMP4:%.*]], <8 x double> [[WIDE_LOAD:%.*]])
; CHECK-AVX512-VF8:    ret void
;
entry:
  br label %for.body

for.body:
  %iv = phi i64 [ 0, %entry ], [ %iv.next, %for.body ]
  %tmp = trunc i64 %iv to i32
  %conv = sitofp i32 %tmp to double
  %arrayidx = getelementptr inbounds double, ptr %exp, i64 %iv
  %tmp1 = load double, ptr %arrayidx, align 4
  %tmp2 = tail call double @pow(double %conv, double %tmp1)
  %arrayidx2 = getelementptr inbounds double, ptr %varray, i64 %iv
  store double %tmp2, ptr %arrayidx2, align 4
  %iv.next = add nuw nsw i64 %iv, 1
  %exitcond = icmp eq i64 %iv.next, 1000
  br i1 %exitcond, label %for.end, label %for.body

for.end:
  ret void
}

define void @pow_f64_intrinsic(ptr nocapture %varray, ptr nocapture readonly %exp) {
; CHECK-LABEL: @pow_f64_intrinsic(
; CHECK:    [[TMP8:%.*]] = call <4 x double> @amd_vrd4_pow(<4 x double> [[TMP4:%.*]], <4 x double> [[WIDE_LOAD:%.*]])
; CHECK:    ret void
;
; CHECK-AVX512-VF8-LABEL: @pow_f64_intrinsic(
; CHECK-AVX512-VF8:    [[TMP8:%.*]] = call <8 x double> @amd_vrd8_pow(<8 x double> [[TMP4:%.*]], <8 x double> [[WIDE_LOAD:%.*]])
; CHECK-AVX512-VF8:    ret void
;
entry:
  br label %for.body

for.body:
  %iv = phi i64 [ 0, %entry ], [ %iv.next, %for.body ]
  %tmp = trunc i64 %iv to i32
  %conv = sitofp i32 %tmp to double
  %arrayidx = getelementptr inbounds double, ptr %exp, i64 %iv
  %tmp1 = load double, ptr %arrayidx, align 4
  %tmp2 = tail call double @llvm.pow.f64(double %conv, double %tmp1)
  %arrayidx2 = getelementptr inbounds double, ptr %varray, i64 %iv
  store double %tmp2, ptr %arrayidx2, align 4
  %iv.next = add nuw nsw i64 %iv, 1
  %exitcond = icmp eq i64 %iv.next, 1000
  br i1 %exitcond, label %for.end, label %for.body

for.end:
  ret void
}

define void @pow_f32(ptr nocapture %varray, ptr nocapture readonly %exp) {
; CHECK-LABEL: @pow_f32(
; CHECK:    [[TMP8:%.*]] = call <4 x float> @amd_vrs4_powf(<4 x float> [[TMP4:%.*]], <4 x float> [[WIDE_LOAD:%.*]])
; CHECK:    ret void
;
; CHECK-AVX512-VF16-LABEL: @pow_f32(
; CHECK-AVX512-VF16:    [[TMP8:%.*]] = call <16 x float> @amd_vrs16_powf(<16 x float> [[TMP4:%.*]], <16 x float> [[WIDE_LOAD:%.*]])
; CHECK-AVX512-VF16:    ret void
;
entry:
  br label %for.body

for.body:
  %iv = phi i64 [ 0, %entry ], [ %iv.next, %for.body ]
  %tmp = trunc i64 %iv to i32
  %conv = sitofp i32 %tmp to float
  %arrayidx = getelementptr inbounds float, ptr %exp, i64 %iv
  %tmp1 = load float, ptr %arrayidx, align 4
  %tmp2 = tail call float @powf(float %conv, float %tmp1)
  %arrayidx2 = getelementptr inbounds float, ptr %varray, i64 %iv
  store float %tmp2, ptr %arrayidx2, align 4
  %iv.next = add nuw nsw i64 %iv, 1
  %exitcond = icmp eq i64 %iv.next, 1000
  br i1 %exitcond, label %for.end, label %for.body

for.end:
  ret void
}

define void @pow_f32_intrinsic(ptr nocapture %varray, ptr nocapture readonly %exp) {
; CHECK-LABEL: @pow_f32_intrinsic(
; CHECK:    [[TMP8:%.*]] = call <4 x float> @amd_vrs4_powf(<4 x float> [[TMP4:%.*]], <4 x float> [[WIDE_LOAD:%.*]])
; CHECK:    ret void
;
; CHECK-AVX512-VF16-LABEL: @pow_f32_intrinsic(
; CHECK-AVX512-VF16:    [[TMP8:%.*]] = call <16 x float> @amd_vrs16_powf(<16 x float> [[TMP4:%.*]], <16 x float> [[WIDE_LOAD:%.*]])
; CHECK-AVX512-VF16:    ret void
;
entry:
  br label %for.body

for.body:
  %iv = phi i64 [ 0, %entry ], [ %iv.next, %for.body ]
  %tmp = trunc i64 %iv to i32
  %conv = sitofp i32 %tmp to float
  %arrayidx = getelementptr inbounds float, ptr %exp, i64 %iv
  %tmp1 = load float, ptr %arrayidx, align 4
  %tmp2 = tail call float @llvm.pow.f32(float %conv, float %tmp1)
  %arrayidx2 = getelementptr inbounds float, ptr %varray, i64 %iv
  store float %tmp2, ptr %arrayidx2, align 4
  %iv.next = add nuw nsw i64 %iv, 1
  %exitcond = icmp eq i64 %iv.next, 1000
  br i1 %exitcond, label %for.end, label %for.body

for.end:
  ret void
}

define void @exp_f64(ptr nocapture %varray) {
; CHECK-LABEL: @exp_f64(
; CHECK:    [[TMP5:%.*]] = call <4 x double> @amd_vrd4_exp(<4 x double> [[TMP4:%.*]])
; CHECK:    ret void
;
; CHECK-AVX512-VF8-LABEL: @exp_f64(
; CHECK-AVX512-VF8:    [[TMP5:%.*]] = call <8 x double> @amd_vrd8_exp(<8 x double> [[TMP4:%.*]])
; CHECK-AVX512-VF8:    ret void
;
entry:
  br label %for.body

for.body:
  %iv = phi i64 [ 0, %entry ], [ %iv.next, %for.body ]
  %tmp = trunc i64 %iv to i32
  %conv = sitofp i32 %tmp to double
  %call = tail call double @exp(double %conv)
  %arrayidx = getelementptr inbounds double, ptr %varray, i64 %iv
  store double %call, ptr %arrayidx, align 4
  %iv.next = add nuw nsw i64 %iv, 1
  %exitcond = icmp eq i64 %iv.next, 1000
  br i1 %exitcond, label %for.end, label %for.body

for.end:
  ret void
}

define void @exp_f32(ptr nocapture %varray) {
; CHECK-LABEL: @exp_f32(
; CHECK:    [[TMP5:%.*]] = call <4 x float> @amd_vrs4_expf(<4 x float> [[TMP4:%.*]])
; CHECK:    ret void
;
; CHECK-AVX512-VF16-LABEL: @exp_f32(
; CHECK-AVX512-VF16:    [[TMP5:%.*]] = call <16 x float> @amd_vrs16_expf(<16 x float> [[TMP4:%.*]])
; CHECK-AVX512-VF16:    ret void
;
entry:
  br label %for.body

for.body:
  %iv = phi i64 [ 0, %entry ], [ %iv.next, %for.body ]
  %tmp = trunc i64 %iv to i32
  %conv = sitofp i32 %tmp to float
  %call = tail call float @expf(float %conv)
  %arrayidx = getelementptr inbounds float, ptr %varray, i64 %iv
  store float %call, ptr %arrayidx, align 4
  %iv.next = add nuw nsw i64 %iv, 1
  %exitcond = icmp eq i64 %iv.next, 1000
  br i1 %exitcond, label %for.end, label %for.body

for.end:
  ret void
}

define void @exp_f64_intrinsic(ptr nocapture %varray) {
; CHECK-LABEL: @exp_f64_intrinsic(
; CHECK:    [[TMP5:%.*]] = call <4 x double> @amd_vrd4_exp(<4 x double> [[TMP4:%.*]])
; CHECK:    ret void
;
; CHECK-AVX512-VF8-LABEL: @exp_f64_intrinsic(
; CHECK-AVX512-VF8:    [[TMP5:%.*]] = call <8 x double> @amd_vrd8_exp(<8 x double> [[TMP4:%.*]])
; CHECK-AVX512-VF8:    ret void
;
entry:
  br label %for.body

for.body:
  %iv = phi i64 [ 0, %entry ], [ %iv.next, %for.body ]
  %tmp = trunc i64 %iv to i32
  %conv = sitofp i32 %tmp to double
  %call = tail call double @llvm.exp.f64(double %conv)
  %arrayidx = getelementptr inbounds double, ptr %varray, i64 %iv
  store double %call, ptr %arrayidx, align 4
  %iv.next = add nuw nsw i64 %iv, 1
  %exitcond = icmp eq i64 %iv.next, 1000
  br i1 %exitcond, label %for.end, label %for.body

for.end:
  ret void
}

define void @exp_f32_intrinsic(ptr nocapture %varray) {
; CHECK-LABEL: @exp_f32_intrinsic(
; CHECK:    [[TMP5:%.*]] = call <4 x float> @amd_vrs4_expf(<4 x float> [[TMP4:%.*]])
; CHECK:    ret void
;
; CHECK-AVX512-VF16-LABEL: @exp_f32_intrinsic(
; CHECK-AVX512-VF16:    [[TMP5:%.*]] = call <16 x float> @amd_vrs16_expf(<16 x float> [[TMP4:%.*]])
; CHECK-AVX512-VF16:    ret void
;
entry:
  br label %for.body

for.body:
  %iv = phi i64 [ 0, %entry ], [ %iv.next, %for.body ]
  %tmp = trunc i64 %iv to i32
  %conv = sitofp i32 %tmp to float
  %call = tail call float @llvm.exp.f32(float %conv)
  %arrayidx = getelementptr inbounds float, ptr %varray, i64 %iv
  store float %call, ptr %arrayidx, align 4
  %iv.next = add nuw nsw i64 %iv, 1
  %exitcond = icmp eq i64 %iv.next, 1000
  br i1 %exitcond, label %for.end, label %for.body

for.end:
  ret void
}

define void @log_f64(ptr nocapture %varray) {
; CHECK-LABEL: @log_f64(
; CHECK:    [[TMP5:%.*]] = call <4 x double> @amd_vrd4_log(<4 x double> [[TMP4:%.*]])
; CHECK:    ret void
;
; CHECK-AVX512-VF8-LABEL: @log_f64(
; CHECK-AVX512-VF8:    [[TMP5:%.*]] = call <8 x double> @amd_vrd8_log(<8 x double> [[TMP4:%.*]])
; CHECK-AVX512-VF8:    ret void
;
entry:
  br label %for.body

for.body:
  %iv = phi i64 [ 0, %entry ], [ %iv.next, %for.body ]
  %tmp = trunc i64 %iv to i32
  %conv = sitofp i32 %tmp to double
  %call = tail call double @log(double %conv)
  %arrayidx = getelementptr inbounds double, ptr %varray, i64 %iv
  store double %call, ptr %arrayidx, align 4
  %iv.next = add nuw nsw i64 %iv, 1
  %exitcond = icmp eq i64 %iv.next, 1000
  br i1 %exitcond, label %for.end, label %for.body

for.end:
  ret void
}

define void @log_f32(ptr nocapture %varray) {
; CHECK-LABEL: @log_f32(
; CHECK:    [[TMP5:%.*]] = call <4 x float> @amd_vrs4_logf(<4 x float> [[TMP4:%.*]])
; CHECK:    ret void
;
; CHECK-AVX512-VF16-LABEL: @log_f32(
; CHECK-AVX512-VF16:    [[TMP5:%.*]] = call <16 x float> @amd_vrs16_logf(<16 x float> [[TMP4:%.*]])
; CHECK-AVX512-VF16:    ret void
;
entry:
  br label %for.body

for.body:
  %iv = phi i64 [ 0, %entry ], [ %iv.next, %for.body ]
  %tmp = trunc i64 %iv to i32
  %conv = sitofp i32 %tmp to float
  %call = tail call float @logf(float %conv)
  %arrayidx = getelementptr inbounds float, ptr %varray, i64 %iv
  store float %call, ptr %arrayidx, align 4
  %iv.next = add nuw nsw i64 %iv, 1
  %exitcond = icmp eq i64 %iv.next, 1000
  br i1 %exitcond, label %for.end, label %for.body

for.end:
  ret void
}

define void @log_f64_intrinsic(ptr nocapture %varray) {
; CHECK-LABEL: @log_f64_intrinsic(
; CHECK:    [[TMP5:%.*]] = call <4 x double> @amd_vrd4_log(<4 x double> [[TMP4:%.*]])
; CHECK:    ret void
;
; CHECK-AVX512-VF8-LABEL: @log_f64_intrinsic(
; CHECK-AVX512-VF8:    [[TMP5:%.*]] = call <8 x double> @amd_vrd8_log(<8 x double> [[TMP4:%.*]])
; CHECK-AVX512-VF8:    ret void
;
entry:
  br label %for.body

for.body:
  %iv = phi i64 [ 0, %entry ], [ %iv.next, %for.body ]
  %tmp = trunc i64 %iv to i32
  %conv = sitofp i32 %tmp to double
  %call = tail call double @llvm.log.f64(double %conv)
  %arrayidx = getelementptr inbounds double, ptr %varray, i64 %iv
  store double %call, ptr %arrayidx, align 4
  %iv.next = add nuw nsw i64 %iv, 1
  %exitcond = icmp eq i64 %iv.next, 1000
  br i1 %exitcond, label %for.end, label %for.body

for.end:
  ret void
}

define void @log_f32_intrinsic(ptr nocapture %varray) {
; CHECK-LABEL: @log_f32_intrinsic(
; CHECK:    [[TMP5:%.*]] = call <4 x float> @amd_vrs4_logf(<4 x float> [[TMP4:%.*]])
; CHECK:    ret void
;
; CHECK-AVX512-VF16-LABEL: @log_f32_intrinsic(
; CHECK-AVX512-VF16:    [[TMP5:%.*]] = call <16 x float> @amd_vrs16_logf(<16 x float> [[TMP4:%.*]])
; CHECK-AVX512-VF16:    ret void
;
entry:
  br label %for.body

for.body:
  %iv = phi i64 [ 0, %entry ], [ %iv.next, %for.body ]
  %tmp = trunc i64 %iv to i32
  %conv = sitofp i32 %tmp to float
  %call = tail call float @llvm.log.f32(float %conv)
  %arrayidx = getelementptr inbounds float, ptr %varray, i64 %iv
  store float %call, ptr %arrayidx, align 4
  %iv.next = add nuw nsw i64 %iv, 1
  %exitcond = icmp eq i64 %iv.next, 1000
  br i1 %exitcond, label %for.end, label %for.body

for.end:
  ret void
}

define void @log2_f64(ptr nocapture %varray) {
; CHECK-LABEL: @log2_f64(
; CHECK:    [[TMP5:%.*]] = call <4 x double> @amd_vrd4_log2(<4 x double> [[TMP4:%.*]])
; CHECK:    ret void
;
; CHECK-AVX512-VF8-LABEL: @log2_f64(
; CHECK-AVX512-VF8:    [[TMP5:%.*]] = call <8 x double> @amd_vrd8_log2(<8 x double> [[TMP4:%.*]])
; CHECK-AVX512-VF8:    ret void
;
entry:
  br label %for.body

for.body:
  %iv = phi i64 [ 0, %entry ], [ %iv.next, %for.body ]
  %tmp = trunc i64 %iv to i32
  %conv = sitofp i32 %tmp to double
  %call = tail call double @log2(double %conv)
  %arrayidx = getelementptr inbounds double, ptr %varray, i64 %iv
  store double %call, ptr %arrayidx, align 4
  %iv.next = add nuw nsw i64 %iv, 1
  %exitcond = icmp eq i64 %iv.next, 1000
  br i1 %exitcond, label %for.end, label %for.body

for.end:
  ret void
}

define void @log2_f32(ptr nocapture %varray) {
; CHECK-LABEL: @log2_f32(
; CHECK:    [[TMP5:%.*]] = call <4 x float> @amd_vrs4_log2f(<4 x float> [[TMP4:%.*]])
; CHECK:    ret void
;
; CHECK-AVX512-VF16-LABEL: @log2_f32(
; CHECK-AVX512-VF16:    [[TMP5:%.*]] = call <16 x float> @amd_vrs16_log2f(<16 x float> [[TMP4:%.*]])
; CHECK-AVX512-VF16:    ret void
;
entry:
  br label %for.body

for.body:
  %iv = phi i64 [ 0, %entry ], [ %iv.next, %for.body ]
  %tmp = trunc i64 %iv to i32
  %conv = sitofp i32 %tmp to float
  %call = tail call float @log2f(float %conv)
  %arrayidx = getelementptr inbounds float, ptr %varray, i64 %iv
  store float %call, ptr %arrayidx, align 4
  %iv.next = add nuw nsw i64 %iv, 1
  %exitcond = icmp eq i64 %iv.next, 1000
  br i1 %exitcond, label %for.end, label %for.body

for.end:
  ret void
}

define void @log2_f64_intrinsic(ptr nocapture %varray) {
; CHECK-LABEL: @log2_f64_intrinsic(
; CHECK:    [[TMP5:%.*]] = call <4 x double> @amd_vrd4_log2(<4 x double> [[TMP4:%.*]])
; CHECK:    ret void
;
; CHECK-AVX512-VF8-LABEL: @log2_f64_intrinsic(
; CHECK-AVX512-VF8:    [[TMP5:%.*]] = call <8 x double> @amd_vrd8_log2(<8 x double> [[TMP4:%.*]])
; CHECK-AVX512-VF8:    ret void
;
entry:
  br label %for.body

for.body:
  %iv = phi i64 [ 0, %entry ], [ %iv.next, %for.body ]
  %tmp = trunc i64 %iv to i32
  %conv = sitofp i32 %tmp to double
  %call = tail call double @llvm.log2.f64(double %conv)
  %arrayidx = getelementptr inbounds double, ptr %varray, i64 %iv
  store double %call, ptr %arrayidx, align 4
  %iv.next = add nuw nsw i64 %iv, 1
  %exitcond = icmp eq i64 %iv.next, 1000
  br i1 %exitcond, label %for.end, label %for.body

for.end:
  ret void
}

define void @log2_f32_intrinsic(ptr nocapture %varray) {
; CHECK-LABEL: @log2_f32_intrinsic(
; CHECK:    [[TMP5:%.*]] = call <4 x float> @amd_vrs4_log2f(<4 x float> [[TMP4:%.*]])
; CHECK:    ret void
;
; CHECK-AVX512-VF16-LABEL: @log2_f32_intrinsic(
; CHECK-AVX512-VF16:    [[TMP5:%.*]] = call <16 x float> @amd_vrs16_log2f(<16 x float> [[TMP4:%.*]])
; CHECK-AVX512-VF16:    ret void
;
entry:
  br label %for.body

for.body:
  %iv = phi i64 [ 0, %entry ], [ %iv.next, %for.body ]
  %tmp = trunc i64 %iv to i32
  %conv = sitofp i32 %tmp to float
  %call = tail call float @llvm.log2.f32(float %conv)
  %arrayidx = getelementptr inbounds float, ptr %varray, i64 %iv
  store float %call, ptr %arrayidx, align 4
  %iv.next = add nuw nsw i64 %iv, 1
  %exitcond = icmp eq i64 %iv.next, 1000
  br i1 %exitcond, label %for.end, label %for.body

for.end:
  ret void
}

define void @log10_f32(ptr nocapture %varray) {
; CHECK-LABEL: @log10_f32(
; CHECK:    [[TMP5:%.*]] = call <4 x float> @amd_vrs4_log10f(<4 x float> [[TMP4:%.*]])
; CHECK:    ret void
;
; CHECK-AVX512-VF16-LABEL: @log10_f32(
; CHECK-AVX512-VF16:    [[TMP5:%.*]] = call <16 x float> @amd_vrs16_log10f(<16 x float> [[TMP4:%.*]])
; CHECK-AVX512-VF16:    ret void
;
entry:
  br label %for.body

for.body:
  %iv = phi i64 [ 0, %entry ], [ %iv.next, %for.body ]
  %tmp = trunc i64 %iv to i32
  %conv = sitofp i32 %tmp to float
  %call = tail call float @log10f(float %conv)
  %arrayidx = getelementptr inbounds float, ptr %varray, i64 %iv
  store float %call, ptr %arrayidx, align 4
  %iv.next = add nuw nsw i64 %iv, 1
  %exitcond = icmp eq i64 %iv.next, 1000
  br i1 %exitcond, label %for.end, label %for.body

for.end:
  ret void
}

define void @log10_f32_intrinsic(ptr nocapture %varray) {
; CHECK-LABEL: @log10_f32_intrinsic(
; CHECK:    [[TMP5:%.*]] = call <4 x float> @amd_vrs4_log10f(<4 x float> [[TMP4:%.*]])
; CHECK:    ret void
;
; CHECK-AVX512-VF16-LABEL: @log10_f32_intrinsic(
; CHECK-AVX512-VF16:    [[TMP5:%.*]] = call <16 x float> @amd_vrs16_log10f(<16 x float> [[TMP4:%.*]])
; CHECK-AVX512-VF16:    ret void
;
entry:
  br label %for.body

for.body:
  %iv = phi i64 [ 0, %entry ], [ %iv.next, %for.body ]
  %tmp = trunc i64 %iv to i32
  %conv = sitofp i32 %tmp to float
  %call = tail call float @llvm.log10.f32(float %conv)
  %arrayidx = getelementptr inbounds float, ptr %varray, i64 %iv
  store float %call, ptr %arrayidx, align 4
  %iv.next = add nuw nsw i64 %iv, 1
  %exitcond = icmp eq i64 %iv.next, 1000
  br i1 %exitcond, label %for.end, label %for.body

for.end:
  ret void
}

define void @exp2_f64(ptr nocapture %varray) {
; CHECK-LABEL: @exp2_f64(
; CHECK:    [[TMP5:%.*]] = call <4 x double> @amd_vrd4_exp2(<4 x double> [[TMP4:%.*]])
; CHECK:    ret void
;
; CHECK-AVX512-VF8-LABEL: @exp2_f64(
; CHECK-AVX512-VF8:    [[TMP5:%.*]] = call <8 x double> @amd_vrd8_exp2(<8 x double> [[TMP4:%.*]])
; CHECK-AVX512-VF8:    ret void
;
entry:
  br label %for.body

for.body:
  %iv = phi i64 [ 0, %entry ], [ %iv.next, %for.body ]
  %tmp = trunc i64 %iv to i32
  %conv = sitofp i32 %tmp to double
  %call = tail call double @exp2(double %conv)
  %arrayidx = getelementptr inbounds double, ptr %varray, i64 %iv
  store double %call, ptr %arrayidx, align 4
  %iv.next = add nuw nsw i64 %iv, 1
  %exitcond = icmp eq i64 %iv.next, 1000
  br i1 %exitcond, label %for.end, label %for.body

for.end:
  ret void
}

define void @exp2_f32(ptr nocapture %varray) {
; CHECK-LABEL: @exp2_f32(
; CHECK:    [[TMP5:%.*]] = call <4 x float> @amd_vrs4_exp2f(<4 x float> [[TMP4:%.*]])
; CHECK:    ret void
;
; CHECK-AVX512-VF16-LABEL: @exp2_f32(
; CHECK-AVX512-VF16:    [[TMP5:%.*]] = call <16 x float> @amd_vrs16_exp2f(<16 x float> [[TMP4:%.*]])
; CHECK-AVX512-VF16:    ret void
;
entry:
  br label %for.body

for.body:
  %iv = phi i64 [ 0, %entry ], [ %iv.next, %for.body ]
  %tmp = trunc i64 %iv to i32
  %conv = sitofp i32 %tmp to float
  %call = tail call float @exp2f(float %conv)
  %arrayidx = getelementptr inbounds float, ptr %varray, i64 %iv
  store float %call, ptr %arrayidx, align 4
  %iv.next = add nuw nsw i64 %iv, 1
  %exitcond = icmp eq i64 %iv.next, 1000
  br i1 %exitcond, label %for.end, label %for.body

for.end:
  ret void
}

define void @exp2_f64_intrinsic(ptr nocapture %varray) {
; CHECK-LABEL: @exp2_f64_intrinsic(
; CHECK:    [[TMP5:%.*]] = call <4 x double> @amd_vrd4_exp2(<4 x double> [[TMP4:%.*]])
; CHECK:    ret void
;
; CHECK-AVX512-VF8-LABEL: @exp2_f64_intrinsic(
; CHECK-AVX512-VF8:    [[TMP5:%.*]] = call <8 x double> @amd_vrd8_exp2(<8 x double> [[TMP4:%.*]])
; CHECK-AVX512-VF8:    ret void
;
entry:
  br label %for.body

for.body:
  %iv = phi i64 [ 0, %entry ], [ %iv.next, %for.body ]
  %tmp = trunc i64 %iv to i32
  %conv = sitofp i32 %tmp to double
  %call = tail call double @llvm.exp2.f64(double %conv)
  %arrayidx = getelementptr inbounds double, ptr %varray, i64 %iv
  store double %call, ptr %arrayidx, align 4
  %iv.next = add nuw nsw i64 %iv, 1
  %exitcond = icmp eq i64 %iv.next, 1000
  br i1 %exitcond, label %for.end, label %for.body

for.end:
  ret void
}

define void @exp2_f32_intrinsic(ptr nocapture %varray) {
; CHECK-LABEL: @exp2_f32_intrinsic(
; CHECK:    [[TMP5:%.*]] = call <4 x float> @amd_vrs4_exp2f(<4 x float> [[TMP4:%.*]])
; CHECK:    ret void
;
; CHECK-AVX512-VF16-LABEL: @exp2_f32_intrinsic(
; CHECK-AVX512-VF16:    [[TMP5:%.*]] = call <16 x float> @amd_vrs16_exp2f(<16 x float> [[TMP4:%.*]])
; CHECK-AVX512-VF16:    ret void
;
entry:
  br label %for.body

for.body:
  %iv = phi i64 [ 0, %entry ], [ %iv.next, %for.body ]
  %tmp = trunc i64 %iv to i32
  %conv = sitofp i32 %tmp to float
  %call = tail call float @llvm.exp2.f32(float %conv)
  %arrayidx = getelementptr inbounds float, ptr %varray, i64 %iv
  store float %call, ptr %arrayidx, align 4
  %iv.next = add nuw nsw i64 %iv, 1
  %exitcond = icmp eq i64 %iv.next, 1000
  br i1 %exitcond, label %for.end, label %for.body

for.end:
  ret void
}

attributes #0 = { nounwind readnone }<|MERGE_RESOLUTION|>--- conflicted
+++ resolved
@@ -412,13 +412,10 @@
 ; CHECK:    [[TMP5:%.*]] = call <4 x float> @amd_vrs4_acosf(<4 x float> [[TMP4:%.*]])
 ; CHECK:    ret void
 ;
-<<<<<<< HEAD
-=======
 ; CHECK-AVX512-VF16-LABEL: @acos_f32(
 ; CHECK-AVX512-VF16:    [[TMP5:%.*]] = call <16 x float> @amd_vrs16_acosf(<16 x float> [[TMP4:%.*]])
 ; CHECK-AVX512-VF16:    ret void
 ;
->>>>>>> 98391913
 entry:
   br label %for.body
 
@@ -442,13 +439,10 @@
 ; CHECK:    [[TMP5:%.*]] = call <4 x float> @amd_vrs4_acosf(<4 x float> [[TMP4:%.*]])
 ; CHECK:    ret void
 ;
-<<<<<<< HEAD
-=======
 ; CHECK-AVX512-VF16-LABEL: @acos_f32_intrinsic(
 ; CHECK-AVX512-VF16:    [[TMP5:%.*]] = call <16 x float> @amd_vrs16_acosf(<16 x float> [[TMP4:%.*]])
 ; CHECK-AVX512-VF16:    ret void
 ;
->>>>>>> 98391913
 entry:
   br label %for.body
 
@@ -683,8 +677,6 @@
   ret void
 }
 
-<<<<<<< HEAD
-=======
 define void @cosh_f64(ptr nocapture %varray) {
 ; CHECK-AVX-VF2-LABEL: @cosh_f64(
 ; CHECK-AVX-VF2:    [[TMP5:%.*]] = call <2 x double> @amd_vrd2_cosh(<2 x double> [[TMP4:%.*]])
@@ -708,7 +700,6 @@
   ret void
 }
 
->>>>>>> 98391913
 define void @cosh_f32(ptr nocapture %varray) {
 ; CHECK-LABEL: @cosh_f32(
 ; CHECK:    [[TMP5:%.*]] = call <4 x float> @amd_vrs4_coshf(<4 x float> [[TMP4:%.*]])
@@ -732,8 +723,6 @@
   ret void
 }
 
-<<<<<<< HEAD
-=======
 define void @cosh_f64_intrinsic(ptr nocapture %varray) {
 ; CHECK-AVX-VF2-LABEL: @cosh_f64_intrinsic(
 ; CHECK-AVX-VF2:    [[TMP5:%.*]] = call <2 x double> @amd_vrd2_cosh(<2 x double> [[TMP4:%.*]])
@@ -757,7 +746,6 @@
   ret void
 }
 
->>>>>>> 98391913
 define void @cosh_f32_intrinsic(ptr nocapture %varray) {
 ; CHECK-LABEL: @cosh_f32_intrinsic(
 ; CHECK:    [[TMP5:%.*]] = call <4 x float> @amd_vrs4_coshf(<4 x float> [[TMP4:%.*]])
@@ -786,13 +774,10 @@
 ; CHECK:    [[TMP5:%.*]] = call <4 x float> @amd_vrs4_tanhf(<4 x float> [[TMP4:%.*]])
 ; CHECK:    ret void
 ;
-<<<<<<< HEAD
-=======
 ; CHECK-AVX512-VF16-LABEL: @tanh_f32(
 ; CHECK-AVX512-VF16:    [[TMP5:%.*]] = call <16 x float> @amd_vrs16_tanhf(<16 x float> [[TMP4:%.*]])
 ; CHECK-AVX512-VF16:    ret void
 ;
->>>>>>> 98391913
 entry:
   br label %for.body
 
@@ -816,13 +801,10 @@
 ; CHECK:    [[TMP5:%.*]] = call <4 x float> @amd_vrs4_tanhf(<4 x float> [[TMP4:%.*]])
 ; CHECK:    ret void
 ;
-<<<<<<< HEAD
-=======
 ; CHECK-AVX512-VF16-LABEL: @tanh_f32_intrinsic(
 ; CHECK-AVX512-VF16:    [[TMP5:%.*]] = call <16 x float> @amd_vrs16_tanhf(<16 x float> [[TMP4:%.*]])
 ; CHECK-AVX512-VF16:    ret void
 ;
->>>>>>> 98391913
 entry:
   br label %for.body
 
