--- conflicted
+++ resolved
@@ -430,10 +430,6 @@
 ; CHECK-VF16:   [[TMP5:%.*]] = call <16 x float> @amd_vrs16_acosf(<16 x float> [[TMP4:%.*]])
 ; CHECK:        ret void
 ;
-; CHECK-AVX512-VF16-LABEL: @acos_f32(
-; CHECK-AVX512-VF16:    [[TMP5:%.*]] = call <16 x float> @amd_vrs16_acosf(<16 x float> [[TMP4:%.*]])
-; CHECK-AVX512-VF16:    ret void
-;
 entry:
   br label %for.body
 
@@ -486,10 +482,6 @@
 ; CHECK-VF16:   [[TMP5:%.*]] = call <16 x float> @amd_vrs16_acosf(<16 x float> [[TMP4:%.*]])
 ; CHECK:        ret void
 ;
-; CHECK-AVX512-VF16-LABEL: @acos_f32_intrinsic(
-; CHECK-AVX512-VF16:    [[TMP5:%.*]] = call <16 x float> @amd_vrs16_acosf(<16 x float> [[TMP4:%.*]])
-; CHECK-AVX512-VF16:    ret void
-;
 entry:
   br label %for.body
 
@@ -716,12 +708,6 @@
   ret void
 }
 
-<<<<<<< HEAD
-define void @cosh_f64(ptr nocapture %varray) {
-; CHECK-AVX-VF2-LABEL: @cosh_f64(
-; CHECK-AVX-VF2:    [[TMP5:%.*]] = call <2 x double> @amd_vrd2_cosh(<2 x double> [[TMP4:%.*]])
-; CHECK-AVX-VF2:    ret void
-=======
 define void @sinh_f64(ptr nocapture %varray) {
 ; CHECK-LABEL: @sinh_f64(
 ; CHECK-VF2-NOT:[[TMP5:%.*]] = call <2 x double> @llvm.sinh.v2f64(<2 x double> [[TMP4:%.*]])
@@ -833,7 +819,6 @@
 ; CHECK-VF8-NOT:[[TMP5:%.*]] = call <8 x double> @llvm.cosh.v8f64(<8 x double> [[TMP4:%.*]])
 ; CHECK-VF16-NOT:[[TMP5:%.*]] = call <16 x double> @llvm.cosh.v16f64(<16 x double> [[TMP4:%.*]])
 ; CHECK:        ret void
->>>>>>> 1d22c955
 ;
 entry:
   br label %for.body
@@ -880,18 +865,12 @@
 }
 
 define void @cosh_f64_intrinsic(ptr nocapture %varray) {
-<<<<<<< HEAD
-; CHECK-AVX-VF2-LABEL: @cosh_f64_intrinsic(
-; CHECK-AVX-VF2:    [[TMP5:%.*]] = call <2 x double> @amd_vrd2_cosh(<2 x double> [[TMP4:%.*]])
-; CHECK-AVX-VF2:    ret void
-=======
 ; CHECK-LABEL: @cosh_f64_intrinsic(
 ; CHECK-VF2:    [[TMP5:%.*]] = call <2 x double> @amd_vrd2_cosh(<2 x double> [[TMP4:%.*]])
 ; CHECK-VF4:    [[TMP5:%.*]] = call <4 x double> @llvm.cosh.v4f64(<4 x double> [[TMP4:%.*]])
 ; CHECK-VF8:    [[TMP5:%.*]] = call <8 x double> @llvm.cosh.v8f64(<8 x double> [[TMP4:%.*]])
 ; CHECK-VF16:   [[TMP5:%.*]] = call <16 x double> @llvm.cosh.v16f64(<16 x double> [[TMP4:%.*]])
 ; CHECK:        ret void
->>>>>>> 1d22c955
 ;
 entry:
   br label %for.body
@@ -971,10 +950,6 @@
 ; CHECK-VF16:   [[TMP5:%.*]] = call <16 x float> @amd_vrs16_tanhf(<16 x float> [[TMP4:%.*]])
 ; CHECK:        ret void
 ;
-; CHECK-AVX512-VF16-LABEL: @tanh_f32(
-; CHECK-AVX512-VF16:    [[TMP5:%.*]] = call <16 x float> @amd_vrs16_tanhf(<16 x float> [[TMP4:%.*]])
-; CHECK-AVX512-VF16:    ret void
-;
 entry:
   br label %for.body
 
@@ -1027,10 +1002,6 @@
 ; CHECK-VF16:   [[TMP5:%.*]] = call <16 x float> @amd_vrs16_tanhf(<16 x float> [[TMP4:%.*]])
 ; CHECK:        ret void
 ;
-; CHECK-AVX512-VF16-LABEL: @tanh_f32_intrinsic(
-; CHECK-AVX512-VF16:    [[TMP5:%.*]] = call <16 x float> @amd_vrs16_tanhf(<16 x float> [[TMP4:%.*]])
-; CHECK-AVX512-VF16:    ret void
-;
 entry:
   br label %for.body
 
