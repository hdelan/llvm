--- conflicted
+++ resolved
@@ -422,21 +422,12 @@
 ; CHECK-NEXT: Successor(s): ir-bb<exit>, scalar.ph
 ; CHECK-EMPTY:
 ; CHECK-NEXT: ir-bb<exit>
-<<<<<<< HEAD
 ; CHECK-NEXT: No successors
 ; CHECK-EMPTY:
 ; CHECK-NEXT: scalar.ph
 ; CHECK-NEXT:   EMIT vp<[[RESUME_1_P:%.*]]> = resume-phi vp<[[RESUME_1]]>, ir<0>
 ; CHECK-NEXT: No successors
 ; CHECK-EMPTY:
-=======
-; CHECK-NEXT: No successors
-; CHECK-EMPTY:
-; CHECK-NEXT: scalar.ph
-; CHECK-NEXT:   EMIT vp<[[RESUME_1_P:%.*]]> = resume-phi vp<[[RESUME_1]]>, ir<0>
-; CHECK-NEXT: No successors
-; CHECK-EMPTY:
->>>>>>> 9c4aab8c
 ; CHECK-NEXT: Live-out i32 %recur = vp<[[RESUME_1_P]]>
 ; CHECK-NEXT: }
 ;
