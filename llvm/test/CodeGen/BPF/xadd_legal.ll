; RUN: llc -march=bpfel < %s 2>&1 | FileCheck --check-prefix=CHECK-64 %s
; RUN: llc -march=bpfeb < %s 2>&1 | FileCheck --check-prefix=CHECK-64 %s
; RUN: llc -march=bpfel -mattr=+alu32 < %s 2>&1 | FileCheck --check-prefix=CHECK-32 %s
; RUN: llc -march=bpfeb -mattr=+alu32 < %s 2>&1 | FileCheck --check-prefix=CHECK-32 %s

; This file is generated with the source command and source
; $ clang -target bpf -O2 -S -emit-llvm t.c
; $ cat t.c
; int test(int *ptr, unsigned long long a) {
;    __sync_fetch_and_add(ptr, a);
;    return *ptr;
; }
;
; NOTE: passing unsigned long long as the second operand of __sync_fetch_and_add
; could effectively create sub-register reference coming from indexing a full
; register which could then exerceise hasLivingDefs inside BPFMIChecker.cpp.

define dso_local i32 @test(ptr nocapture %ptr, i64 %a) {
entry:
  %conv = trunc i64 %a to i32
  %0 = atomicrmw add ptr %ptr, i32 %conv seq_cst
<<<<<<< HEAD
; CHECK-64: r2 = atomic_fetch_add((u32 *)(r1 + 0), r2)
=======
; CHECK-64: lock *(u32 *)(r1 + 0) += r2
>>>>>>> 1d22c955
; CHECK-32: w2 = atomic_fetch_add((u32 *)(r1 + 0), w2)
  %1 = load i32, ptr %ptr, align 4
  ret i32 %1
}<|MERGE_RESOLUTION|>--- conflicted
+++ resolved
@@ -19,11 +19,7 @@
 entry:
   %conv = trunc i64 %a to i32
   %0 = atomicrmw add ptr %ptr, i32 %conv seq_cst
-<<<<<<< HEAD
-; CHECK-64: r2 = atomic_fetch_add((u32 *)(r1 + 0), r2)
-=======
 ; CHECK-64: lock *(u32 *)(r1 + 0) += r2
->>>>>>> 1d22c955
 ; CHECK-32: w2 = atomic_fetch_add((u32 *)(r1 + 0), w2)
   %1 = load i32, ptr %ptr, align 4
   ret i32 %1
