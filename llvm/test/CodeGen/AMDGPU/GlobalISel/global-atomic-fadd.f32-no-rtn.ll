--- conflicted
+++ resolved
@@ -128,123 +128,6 @@
   ; GFX908-NEXT:   SI_END_CF [[SI_IF]], implicit-def $exec, implicit-def $scc, implicit $exec
   ; GFX908-NEXT:   S_ENDPGM 0
   ;
-<<<<<<< HEAD
-  ; GFX90A_GFX940-LABEL: name: global_atomic_fadd_f32_saddr_no_rtn_flat_intrinsic
-  ; GFX90A_GFX940: bb.1 (%ir-block.0):
-  ; GFX90A_GFX940-NEXT:   liveins: $sgpr0, $sgpr1, $vgpr0
-  ; GFX90A_GFX940-NEXT: {{  $}}
-  ; GFX90A_GFX940-NEXT:   [[COPY:%[0-9]+]]:sreg_32 = COPY $sgpr0
-  ; GFX90A_GFX940-NEXT:   [[COPY1:%[0-9]+]]:sreg_32 = COPY $sgpr1
-  ; GFX90A_GFX940-NEXT:   [[REG_SEQUENCE:%[0-9]+]]:sreg_64 = REG_SEQUENCE [[COPY]], %subreg.sub0, [[COPY1]], %subreg.sub1
-  ; GFX90A_GFX940-NEXT:   [[COPY2:%[0-9]+]]:vgpr_32 = COPY $vgpr0
-  ; GFX90A_GFX940-NEXT:   [[V_MOV_B32_e32_:%[0-9]+]]:vgpr_32 = V_MOV_B32_e32 0, implicit $exec
-  ; GFX90A_GFX940-NEXT:   GLOBAL_ATOMIC_ADD_F32_SADDR [[V_MOV_B32_e32_]], [[COPY2]], [[REG_SEQUENCE]], 0, 0, implicit $exec :: (volatile dereferenceable load store (s32) on %ir.ptr, addrspace 1)
-  ; GFX90A_GFX940-NEXT:   S_ENDPGM 0
-  %ret = call float @llvm.amdgcn.flat.atomic.fadd.f32.p1.f32(ptr addrspace(1) inreg %ptr, float %data)
-  ret void
-}
-
-define amdgpu_ps void @global_atomic_fadd_f32_no_rtn_atomicrmw(ptr addrspace(1) %ptr, float %data) {
-  ; GFX908_GFX11-LABEL: name: global_atomic_fadd_f32_no_rtn_atomicrmw
-  ; GFX908_GFX11: bb.1 (%ir-block.0):
-  ; GFX908_GFX11-NEXT:   liveins: $vgpr0, $vgpr1, $vgpr2
-  ; GFX908_GFX11-NEXT: {{  $}}
-  ; GFX908_GFX11-NEXT:   [[COPY:%[0-9]+]]:vgpr_32 = COPY $vgpr0
-  ; GFX908_GFX11-NEXT:   [[COPY1:%[0-9]+]]:vgpr_32 = COPY $vgpr1
-  ; GFX908_GFX11-NEXT:   [[REG_SEQUENCE:%[0-9]+]]:vreg_64 = REG_SEQUENCE [[COPY]], %subreg.sub0, [[COPY1]], %subreg.sub1
-  ; GFX908_GFX11-NEXT:   [[COPY2:%[0-9]+]]:vgpr_32 = COPY $vgpr2
-  ; GFX908_GFX11-NEXT:   GLOBAL_ATOMIC_ADD_F32 [[REG_SEQUENCE]], [[COPY2]], 0, 0, implicit $exec :: (load store syncscope("wavefront") monotonic (s32) on %ir.ptr, addrspace 1)
-  ; GFX908_GFX11-NEXT:   S_ENDPGM 0
-  ;
-  ; GFX90A_GFX940-LABEL: name: global_atomic_fadd_f32_no_rtn_atomicrmw
-  ; GFX90A_GFX940: bb.1 (%ir-block.0):
-  ; GFX90A_GFX940-NEXT:   liveins: $vgpr0, $vgpr1, $vgpr2
-  ; GFX90A_GFX940-NEXT: {{  $}}
-  ; GFX90A_GFX940-NEXT:   [[COPY:%[0-9]+]]:vgpr_32 = COPY $vgpr0
-  ; GFX90A_GFX940-NEXT:   [[COPY1:%[0-9]+]]:vgpr_32 = COPY $vgpr1
-  ; GFX90A_GFX940-NEXT:   [[REG_SEQUENCE:%[0-9]+]]:vreg_64_align2 = REG_SEQUENCE [[COPY]], %subreg.sub0, [[COPY1]], %subreg.sub1
-  ; GFX90A_GFX940-NEXT:   [[COPY2:%[0-9]+]]:vgpr_32 = COPY $vgpr2
-  ; GFX90A_GFX940-NEXT:   GLOBAL_ATOMIC_ADD_F32 [[REG_SEQUENCE]], [[COPY2]], 0, 0, implicit $exec :: (load store syncscope("wavefront") monotonic (s32) on %ir.ptr, addrspace 1)
-  ; GFX90A_GFX940-NEXT:   S_ENDPGM 0
-  %ret = atomicrmw fadd ptr addrspace(1) %ptr, float %data syncscope("wavefront") monotonic, !amdgpu.no.fine.grained.memory !0, !amdgpu.ignore.denormal.mode !0
-  ret void
-}
-
-define amdgpu_ps void @global_atomic_fadd_f32_saddr_no_rtn_atomicrmw(ptr addrspace(1) inreg %ptr, float %data) {
-  ; GFX90A_GFX940-LABEL: name: global_atomic_fadd_f32_saddr_no_rtn_atomicrmw
-  ; GFX90A_GFX940: bb.1 (%ir-block.0):
-  ; GFX90A_GFX940-NEXT:   successors: %bb.2(0x40000000), %bb.5(0x40000000)
-  ; GFX90A_GFX940-NEXT:   liveins: $sgpr0, $sgpr1, $vgpr0
-  ; GFX90A_GFX940-NEXT: {{  $}}
-  ; GFX90A_GFX940-NEXT:   [[COPY:%[0-9]+]]:sreg_32 = COPY $sgpr0
-  ; GFX90A_GFX940-NEXT:   [[COPY1:%[0-9]+]]:sreg_32 = COPY $sgpr1
-  ; GFX90A_GFX940-NEXT:   [[REG_SEQUENCE:%[0-9]+]]:sreg_64 = REG_SEQUENCE [[COPY]], %subreg.sub0, [[COPY1]], %subreg.sub1
-  ; GFX90A_GFX940-NEXT:   [[COPY2:%[0-9]+]]:vgpr_32 = COPY $vgpr0
-  ; GFX90A_GFX940-NEXT:   [[SI_PS_LIVE:%[0-9]+]]:sreg_64_xexec = SI_PS_LIVE
-  ; GFX90A_GFX940-NEXT:   [[SI_IF:%[0-9]+]]:sreg_64_xexec = SI_IF [[SI_PS_LIVE]], %bb.5, implicit-def $exec, implicit-def $scc, implicit $exec
-  ; GFX90A_GFX940-NEXT:   S_BRANCH %bb.2
-  ; GFX90A_GFX940-NEXT: {{  $}}
-  ; GFX90A_GFX940-NEXT: bb.2 (%ir-block.5):
-  ; GFX90A_GFX940-NEXT:   successors: %bb.3(0x40000000), %bb.4(0x40000000)
-  ; GFX90A_GFX940-NEXT: {{  $}}
-  ; GFX90A_GFX940-NEXT:   [[COPY3:%[0-9]+]]:sreg_64 = COPY $exec
-  ; GFX90A_GFX940-NEXT:   [[COPY4:%[0-9]+]]:sreg_32 = COPY [[COPY3]].sub0
-  ; GFX90A_GFX940-NEXT:   [[COPY5:%[0-9]+]]:sreg_32 = COPY [[COPY3]].sub0
-  ; GFX90A_GFX940-NEXT:   [[COPY6:%[0-9]+]]:sreg_32 = COPY [[COPY3]].sub1
-  ; GFX90A_GFX940-NEXT:   [[S_MOV_B32_:%[0-9]+]]:sreg_32 = S_MOV_B32 0
-  ; GFX90A_GFX940-NEXT:   [[REG_SEQUENCE1:%[0-9]+]]:sreg_64 = REG_SEQUENCE [[COPY6]], %subreg.sub0, [[S_MOV_B32_]], %subreg.sub1
-  ; GFX90A_GFX940-NEXT:   [[COPY7:%[0-9]+]]:sreg_32 = COPY [[REG_SEQUENCE1]].sub0
-  ; GFX90A_GFX940-NEXT:   [[S_MOV_B32_1:%[0-9]+]]:sreg_32 = S_MOV_B32 0
-  ; GFX90A_GFX940-NEXT:   [[COPY8:%[0-9]+]]:vgpr_32 = COPY [[COPY4]]
-  ; GFX90A_GFX940-NEXT:   [[COPY9:%[0-9]+]]:vgpr_32 = COPY [[S_MOV_B32_1]]
-  ; GFX90A_GFX940-NEXT:   [[V_MBCNT_LO_U32_B32_e64_:%[0-9]+]]:vgpr_32 = V_MBCNT_LO_U32_B32_e64 [[COPY8]], [[COPY9]], implicit $exec
-  ; GFX90A_GFX940-NEXT:   [[COPY10:%[0-9]+]]:vgpr_32 = COPY [[COPY7]]
-  ; GFX90A_GFX940-NEXT:   [[V_MBCNT_HI_U32_B32_e64_:%[0-9]+]]:vgpr_32 = V_MBCNT_HI_U32_B32_e64 [[COPY10]], [[V_MBCNT_LO_U32_B32_e64_]], implicit $exec
-  ; GFX90A_GFX940-NEXT:   [[S_MOV_B32_2:%[0-9]+]]:sreg_32 = S_MOV_B32 2147483648
-  ; GFX90A_GFX940-NEXT:   [[COPY11:%[0-9]+]]:vgpr_32 = COPY [[S_MOV_B32_2]]
-  ; GFX90A_GFX940-NEXT:   [[V_SET_INACTIVE_B32_:%[0-9]+]]:vgpr_32 = V_SET_INACTIVE_B32 [[COPY2]], [[COPY11]], implicit-def dead $scc, implicit $exec
-  ; GFX90A_GFX940-NEXT:   [[COPY12:%[0-9]+]]:vgpr_32 = COPY [[S_MOV_B32_2]]
-  ; GFX90A_GFX940-NEXT:   [[V_MOV_B32_dpp:%[0-9]+]]:vgpr_32 = V_MOV_B32_dpp [[COPY12]], [[V_SET_INACTIVE_B32_]], 273, 15, 15, 0, implicit $exec
-  ; GFX90A_GFX940-NEXT:   [[V_ADD_F32_e64_:%[0-9]+]]:vgpr_32 = nofpexcept V_ADD_F32_e64 0, [[V_SET_INACTIVE_B32_]], 0, [[V_MOV_B32_dpp]], 0, 0, implicit $mode, implicit $exec
-  ; GFX90A_GFX940-NEXT:   [[COPY13:%[0-9]+]]:vgpr_32 = COPY [[S_MOV_B32_2]]
-  ; GFX90A_GFX940-NEXT:   [[V_MOV_B32_dpp1:%[0-9]+]]:vgpr_32 = V_MOV_B32_dpp [[COPY13]], [[V_ADD_F32_e64_]], 274, 15, 15, 0, implicit $exec
-  ; GFX90A_GFX940-NEXT:   [[V_ADD_F32_e64_1:%[0-9]+]]:vgpr_32 = nofpexcept V_ADD_F32_e64 0, [[V_ADD_F32_e64_]], 0, [[V_MOV_B32_dpp1]], 0, 0, implicit $mode, implicit $exec
-  ; GFX90A_GFX940-NEXT:   [[COPY14:%[0-9]+]]:vgpr_32 = COPY [[S_MOV_B32_2]]
-  ; GFX90A_GFX940-NEXT:   [[V_MOV_B32_dpp2:%[0-9]+]]:vgpr_32 = V_MOV_B32_dpp [[COPY14]], [[V_ADD_F32_e64_1]], 276, 15, 15, 0, implicit $exec
-  ; GFX90A_GFX940-NEXT:   [[V_ADD_F32_e64_2:%[0-9]+]]:vgpr_32 = nofpexcept V_ADD_F32_e64 0, [[V_ADD_F32_e64_1]], 0, [[V_MOV_B32_dpp2]], 0, 0, implicit $mode, implicit $exec
-  ; GFX90A_GFX940-NEXT:   [[COPY15:%[0-9]+]]:vgpr_32 = COPY [[S_MOV_B32_2]]
-  ; GFX90A_GFX940-NEXT:   [[V_MOV_B32_dpp3:%[0-9]+]]:vgpr_32 = V_MOV_B32_dpp [[COPY15]], [[V_ADD_F32_e64_2]], 280, 15, 15, 0, implicit $exec
-  ; GFX90A_GFX940-NEXT:   [[V_ADD_F32_e64_3:%[0-9]+]]:vgpr_32 = nofpexcept V_ADD_F32_e64 0, [[V_ADD_F32_e64_2]], 0, [[V_MOV_B32_dpp3]], 0, 0, implicit $mode, implicit $exec
-  ; GFX90A_GFX940-NEXT:   [[COPY16:%[0-9]+]]:vgpr_32 = COPY [[S_MOV_B32_2]]
-  ; GFX90A_GFX940-NEXT:   [[V_MOV_B32_dpp4:%[0-9]+]]:vgpr_32 = V_MOV_B32_dpp [[COPY16]], [[V_ADD_F32_e64_3]], 322, 10, 15, 0, implicit $exec
-  ; GFX90A_GFX940-NEXT:   [[V_ADD_F32_e64_4:%[0-9]+]]:vgpr_32 = nofpexcept V_ADD_F32_e64 0, [[V_ADD_F32_e64_3]], 0, [[V_MOV_B32_dpp4]], 0, 0, implicit $mode, implicit $exec
-  ; GFX90A_GFX940-NEXT:   [[COPY17:%[0-9]+]]:vgpr_32 = COPY [[S_MOV_B32_2]]
-  ; GFX90A_GFX940-NEXT:   [[V_MOV_B32_dpp5:%[0-9]+]]:vgpr_32 = V_MOV_B32_dpp [[COPY17]], [[V_ADD_F32_e64_4]], 323, 12, 15, 0, implicit $exec
-  ; GFX90A_GFX940-NEXT:   [[V_ADD_F32_e64_5:%[0-9]+]]:vgpr_32 = nofpexcept V_ADD_F32_e64 0, [[V_ADD_F32_e64_4]], 0, [[V_MOV_B32_dpp5]], 0, 0, implicit $mode, implicit $exec
-  ; GFX90A_GFX940-NEXT:   [[S_MOV_B32_3:%[0-9]+]]:sreg_32 = S_MOV_B32 63
-  ; GFX90A_GFX940-NEXT:   [[V_READLANE_B32_:%[0-9]+]]:sreg_32 = V_READLANE_B32 [[V_ADD_F32_e64_5]], [[S_MOV_B32_3]]
-  ; GFX90A_GFX940-NEXT:   [[COPY18:%[0-9]+]]:vgpr_32 = COPY [[V_READLANE_B32_]]
-  ; GFX90A_GFX940-NEXT:   [[STRICT_WWM:%[0-9]+]]:vgpr_32 = STRICT_WWM [[COPY18]], implicit $exec
-  ; GFX90A_GFX940-NEXT:   [[COPY19:%[0-9]+]]:vgpr_32 = COPY [[S_MOV_B32_1]]
-  ; GFX90A_GFX940-NEXT:   [[V_CMP_EQ_U32_e64_:%[0-9]+]]:sreg_64_xexec = V_CMP_EQ_U32_e64 [[V_MBCNT_HI_U32_B32_e64_]], [[COPY19]], implicit $exec
-  ; GFX90A_GFX940-NEXT:   [[SI_IF1:%[0-9]+]]:sreg_64_xexec = SI_IF [[V_CMP_EQ_U32_e64_]], %bb.4, implicit-def $exec, implicit-def $scc, implicit $exec
-  ; GFX90A_GFX940-NEXT:   S_BRANCH %bb.3
-  ; GFX90A_GFX940-NEXT: {{  $}}
-  ; GFX90A_GFX940-NEXT: bb.3 (%ir-block.31):
-  ; GFX90A_GFX940-NEXT:   successors: %bb.4(0x80000000)
-  ; GFX90A_GFX940-NEXT: {{  $}}
-  ; GFX90A_GFX940-NEXT:   [[V_MOV_B32_e32_:%[0-9]+]]:vgpr_32 = V_MOV_B32_e32 0, implicit $exec
-  ; GFX90A_GFX940-NEXT:   GLOBAL_ATOMIC_ADD_F32_SADDR [[V_MOV_B32_e32_]], [[STRICT_WWM]], [[REG_SEQUENCE]], 0, 0, implicit $exec :: (load store syncscope("wavefront") monotonic (s32) on %ir.ptr, addrspace 1)
-  ; GFX90A_GFX940-NEXT: {{  $}}
-  ; GFX90A_GFX940-NEXT: bb.4.Flow:
-  ; GFX90A_GFX940-NEXT:   successors: %bb.5(0x80000000)
-  ; GFX90A_GFX940-NEXT: {{  $}}
-  ; GFX90A_GFX940-NEXT:   SI_END_CF [[SI_IF1]], implicit-def $exec, implicit-def $scc, implicit $exec
-  ; GFX90A_GFX940-NEXT: {{  $}}
-  ; GFX90A_GFX940-NEXT: bb.5 (%ir-block.33):
-  ; GFX90A_GFX940-NEXT:   SI_END_CF [[SI_IF]], implicit-def $exec, implicit-def $scc, implicit $exec
-  ; GFX90A_GFX940-NEXT:   S_ENDPGM 0
-=======
   ; GFX90A-LABEL: name: global_atomic_fadd_f32_saddr_no_rtn_atomicrmw
   ; GFX90A: bb.1 (%ir-block.0):
   ; GFX90A-NEXT:   successors: %bb.2(0x40000000), %bb.5(0x40000000)
@@ -452,15 +335,8 @@
   ; GFX11-NEXT: bb.5 (%ir-block.26):
   ; GFX11-NEXT:   SI_END_CF [[SI_IF]], implicit-def $exec, implicit-def $scc, implicit $exec
   ; GFX11-NEXT:   S_ENDPGM 0
->>>>>>> 1d22c955
   %ret = atomicrmw fadd ptr addrspace(1) %ptr, float %data syncscope("wavefront") monotonic, !amdgpu.no.fine.grained.memory !0, !amdgpu.ignore.denormal.mode !0
   ret void
 }
 
-<<<<<<< HEAD
-declare float @llvm.amdgcn.global.atomic.fadd.f32.p1.f32(ptr addrspace(1), float)
-declare float @llvm.amdgcn.flat.atomic.fadd.f32.p1.f32(ptr addrspace(1), float)
-
-=======
->>>>>>> 1d22c955
 !0 = !{}