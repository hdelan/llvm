; NOTE: Assertions have been autogenerated by utils/update_llc_test_checks.py
; RUN: llc --mtriple=loongarch32 -mattr=+d < %s | FileCheck %s --check-prefix=LA32
; RUN: llc --mtriple=loongarch64 -mattr=+d < %s | FileCheck %s --check-prefix=LA64

define i1 @andn_icmp_eq_i8(i8 signext %a, i8 signext %b) nounwind {
; LA32-LABEL: andn_icmp_eq_i8:
; LA32:       # %bb.0:
; LA32-NEXT:    andn $a0, $a1, $a0
; LA32-NEXT:    sltui $a0, $a0, 1
; LA32-NEXT:    ret
;
; LA64-LABEL: andn_icmp_eq_i8:
; LA64:       # %bb.0:
; LA64-NEXT:    andn $a0, $a1, $a0
; LA64-NEXT:    sltui $a0, $a0, 1
; LA64-NEXT:    ret
  %and = and i8 %a, %b
  %cmpeq = icmp eq i8 %and, %b
  ret i1 %cmpeq
}

define i1 @andn_icmp_eq_i16(i16 signext %a, i16 signext %b) nounwind {
; LA32-LABEL: andn_icmp_eq_i16:
; LA32:       # %bb.0:
; LA32-NEXT:    andn $a0, $a1, $a0
; LA32-NEXT:    sltui $a0, $a0, 1
; LA32-NEXT:    ret
;
; LA64-LABEL: andn_icmp_eq_i16:
; LA64:       # %bb.0:
; LA64-NEXT:    andn $a0, $a1, $a0
; LA64-NEXT:    sltui $a0, $a0, 1
; LA64-NEXT:    ret
  %and = and i16 %a, %b
  %cmpeq = icmp eq i16 %and, %b
  ret i1 %cmpeq
}

define i1 @andn_icmp_eq_i32(i32 signext %a, i32 signext %b) nounwind {
; LA32-LABEL: andn_icmp_eq_i32:
; LA32:       # %bb.0:
; LA32-NEXT:    andn $a0, $a1, $a0
; LA32-NEXT:    sltui $a0, $a0, 1
; LA32-NEXT:    ret
;
; LA64-LABEL: andn_icmp_eq_i32:
; LA64:       # %bb.0:
; LA64-NEXT:    andn $a0, $a1, $a0
; LA64-NEXT:    sltui $a0, $a0, 1
; LA64-NEXT:    ret
  %and = and i32 %a, %b
  %cmpeq = icmp eq i32 %and, %b
  ret i1 %cmpeq
}

define i1 @andn_icmp_eq_i64(i64 %a, i64 %b) nounwind {
; LA32-LABEL: andn_icmp_eq_i64:
; LA32:       # %bb.0:
; LA32-NEXT:    andn $a1, $a3, $a1
; LA32-NEXT:    andn $a0, $a2, $a0
; LA32-NEXT:    or $a0, $a0, $a1
; LA32-NEXT:    sltui $a0, $a0, 1
; LA32-NEXT:    ret
;
; LA64-LABEL: andn_icmp_eq_i64:
; LA64:       # %bb.0:
; LA64-NEXT:    andn $a0, $a1, $a0
; LA64-NEXT:    sltui $a0, $a0, 1
; LA64-NEXT:    ret
  %and = and i64 %a, %b
  %cmpeq = icmp eq i64 %and, %b
  ret i1 %cmpeq
}

define i1 @andn_icmp_ne_i8(i8 signext %a, i8 signext %b) nounwind {
; LA32-LABEL: andn_icmp_ne_i8:
; LA32:       # %bb.0:
; LA32-NEXT:    andn $a0, $a1, $a0
; LA32-NEXT:    sltu $a0, $zero, $a0
; LA32-NEXT:    ret
;
; LA64-LABEL: andn_icmp_ne_i8:
; LA64:       # %bb.0:
; LA64-NEXT:    andn $a0, $a1, $a0
; LA64-NEXT:    sltu $a0, $zero, $a0
; LA64-NEXT:    ret
  %and = and i8 %a, %b
  %cmpne = icmp ne i8 %and, %b
  ret i1 %cmpne
}

define i1 @andn_icmp_ne_i16(i16 signext %a, i16 signext %b) nounwind {
; LA32-LABEL: andn_icmp_ne_i16:
; LA32:       # %bb.0:
; LA32-NEXT:    andn $a0, $a1, $a0
; LA32-NEXT:    sltu $a0, $zero, $a0
; LA32-NEXT:    ret
;
; LA64-LABEL: andn_icmp_ne_i16:
; LA64:       # %bb.0:
; LA64-NEXT:    andn $a0, $a1, $a0
; LA64-NEXT:    sltu $a0, $zero, $a0
; LA64-NEXT:    ret
  %and = and i16 %a, %b
  %cmpne = icmp ne i16 %and, %b
  ret i1 %cmpne
}

define i1 @andn_icmp_ne_i32(i32 signext %a, i32 signext %b) nounwind {
; LA32-LABEL: andn_icmp_ne_i32:
; LA32:       # %bb.0:
; LA32-NEXT:    andn $a0, $a1, $a0
; LA32-NEXT:    sltu $a0, $zero, $a0
; LA32-NEXT:    ret
;
; LA64-LABEL: andn_icmp_ne_i32:
; LA64:       # %bb.0:
; LA64-NEXT:    andn $a0, $a1, $a0
; LA64-NEXT:    sltu $a0, $zero, $a0
; LA64-NEXT:    ret
  %and = and i32 %a, %b
  %cmpne = icmp ne i32 %and, %b
  ret i1 %cmpne
}

define i1 @andn_icmp_ne_i64(i64 %a, i64 %b) nounwind {
; LA32-LABEL: andn_icmp_ne_i64:
; LA32:       # %bb.0:
; LA32-NEXT:    andn $a1, $a3, $a1
; LA32-NEXT:    andn $a0, $a2, $a0
; LA32-NEXT:    or $a0, $a0, $a1
; LA32-NEXT:    sltu $a0, $zero, $a0
; LA32-NEXT:    ret
;
; LA64-LABEL: andn_icmp_ne_i64:
; LA64:       # %bb.0:
; LA64-NEXT:    andn $a0, $a1, $a0
; LA64-NEXT:    sltu $a0, $zero, $a0
; LA64-NEXT:    ret
  %and = and i64 %a, %b
  %cmpne = icmp ne i64 %and, %b
  ret i1 %cmpne
}

define i1 @andn_icmp_ult_i8(i8 signext %a, i8 signext %b) nounwind {
; LA32-LABEL: andn_icmp_ult_i8:
; LA32:       # %bb.0:
; LA32-NEXT:    and $a0, $a0, $a1
; LA32-NEXT:    sltu $a0, $a0, $a1
; LA32-NEXT:    ret
;
; LA64-LABEL: andn_icmp_ult_i8:
; LA64:       # %bb.0:
; LA64-NEXT:    and $a0, $a0, $a1
; LA64-NEXT:    sltu $a0, $a0, $a1
; LA64-NEXT:    ret
  %and = and i8 %a, %b
  %cmp = icmp ult i8 %and, %b
  ret i1 %cmp
}

define i1 @andn_icmp_ult_i16(i16 signext %a, i16 signext %b) nounwind {
; LA32-LABEL: andn_icmp_ult_i16:
; LA32:       # %bb.0:
; LA32-NEXT:    and $a0, $a0, $a1
; LA32-NEXT:    sltu $a0, $a0, $a1
; LA32-NEXT:    ret
;
; LA64-LABEL: andn_icmp_ult_i16:
; LA64:       # %bb.0:
; LA64-NEXT:    and $a0, $a0, $a1
; LA64-NEXT:    sltu $a0, $a0, $a1
; LA64-NEXT:    ret
  %and = and i16 %a, %b
  %cmp = icmp ult i16 %and, %b
  ret i1 %cmp
}

define i1 @andn_icmp_uge_i8(i8 signext %a, i8 signext %b) nounwind {
; LA32-LABEL: andn_icmp_uge_i8:
; LA32:       # %bb.0:
; LA32-NEXT:    and $a0, $a0, $a1
; LA32-NEXT:    sltu $a0, $a0, $a1
; LA32-NEXT:    xori $a0, $a0, 1
; LA32-NEXT:    ret
;
; LA64-LABEL: andn_icmp_uge_i8:
; LA64:       # %bb.0:
; LA64-NEXT:    and $a0, $a0, $a1
; LA64-NEXT:    sltu $a0, $a0, $a1
; LA64-NEXT:    xori $a0, $a0, 1
; LA64-NEXT:    ret
  %and = and i8 %a, %b
  %cmp = icmp uge i8 %and, %b
  ret i1 %cmp
}

define i1 @andn_icmp_uge_i16(i16 signext %a, i16 signext %b) nounwind {
; LA32-LABEL: andn_icmp_uge_i16:
; LA32:       # %bb.0:
; LA32-NEXT:    and $a0, $a0, $a1
; LA32-NEXT:    sltu $a0, $a0, $a1
; LA32-NEXT:    xori $a0, $a0, 1
; LA32-NEXT:    ret
;
; LA64-LABEL: andn_icmp_uge_i16:
; LA64:       # %bb.0:
; LA64-NEXT:    and $a0, $a0, $a1
; LA64-NEXT:    sltu $a0, $a0, $a1
; LA64-NEXT:    xori $a0, $a0, 1
; LA64-NEXT:    ret
  %and = and i16 %a, %b
  %cmp = icmp uge i16 %and, %b
  ret i1 %cmp
}

define i1 @andn_icmp_ugt_i8(i8 signext %a, i8 signext %b) nounwind {
; LA32-LABEL: andn_icmp_ugt_i8:
; LA32:       # %bb.0:
; LA32-NEXT:    and $a0, $a0, $a1
; LA32-NEXT:    sltu $a0, $a1, $a0
; LA32-NEXT:    ret
;
; LA64-LABEL: andn_icmp_ugt_i8:
; LA64:       # %bb.0:
; LA64-NEXT:    and $a0, $a0, $a1
; LA64-NEXT:    sltu $a0, $a1, $a0
; LA64-NEXT:    ret
  %and = and i8 %a, %b
  %cmp = icmp ugt i8 %and, %b
  ret i1 %cmp
}

define i1 @andn_icmp_ugt_i16(i16 signext %a, i16 signext %b) nounwind {
; LA32-LABEL: andn_icmp_ugt_i16:
; LA32:       # %bb.0:
; LA32-NEXT:    and $a0, $a0, $a1
; LA32-NEXT:    sltu $a0, $a1, $a0
; LA32-NEXT:    ret
;
; LA64-LABEL: andn_icmp_ugt_i16:
; LA64:       # %bb.0:
; LA64-NEXT:    and $a0, $a0, $a1
; LA64-NEXT:    sltu $a0, $a1, $a0
; LA64-NEXT:    ret
  %and = and i16 %a, %b
  %cmp = icmp ugt i16 %and, %b
  ret i1 %cmp
}

define i1 @andn_icmp_ule_i8(i8 signext %a, i8 signext %b) nounwind {
; LA32-LABEL: andn_icmp_ule_i8:
; LA32:       # %bb.0:
; LA32-NEXT:    and $a0, $a0, $a1
; LA32-NEXT:    sltu $a0, $a1, $a0
; LA32-NEXT:    xori $a0, $a0, 1
; LA32-NEXT:    ret
;
; LA64-LABEL: andn_icmp_ule_i8:
; LA64:       # %bb.0:
; LA64-NEXT:    and $a0, $a0, $a1
; LA64-NEXT:    sltu $a0, $a1, $a0
; LA64-NEXT:    xori $a0, $a0, 1
; LA64-NEXT:    ret
  %and = and i8 %a, %b
  %cmp = icmp ule i8 %and, %b
  ret i1 %cmp
}

define i1 @andn_icmp_ule_i16(i16 signext %a, i16 signext %b) nounwind {
; LA32-LABEL: andn_icmp_ule_i16:
; LA32:       # %bb.0:
; LA32-NEXT:    and $a0, $a0, $a1
; LA32-NEXT:    sltu $a0, $a1, $a0
; LA32-NEXT:    xori $a0, $a0, 1
; LA32-NEXT:    ret
;
; LA64-LABEL: andn_icmp_ule_i16:
; LA64:       # %bb.0:
; LA64-NEXT:    and $a0, $a0, $a1
; LA64-NEXT:    sltu $a0, $a1, $a0
; LA64-NEXT:    xori $a0, $a0, 1
; LA64-NEXT:    ret
  %and = and i16 %a, %b
  %cmp = icmp ule i16 %and, %b
  ret i1 %cmp
}

define i1 @andn_icmp_eq_i8_sz(i8 signext %a, i8 zeroext %b) nounwind {
; LA32-LABEL: andn_icmp_eq_i8_sz:
; LA32:       # %bb.0:
; LA32-NEXT:    andn $a0, $a1, $a0
; LA32-NEXT:    sltui $a0, $a0, 1
; LA32-NEXT:    ret
;
; LA64-LABEL: andn_icmp_eq_i8_sz:
; LA64:       # %bb.0:
; LA64-NEXT:    andn $a0, $a1, $a0
; LA64-NEXT:    sltui $a0, $a0, 1
; LA64-NEXT:    ret
  %and = and i8 %a, %b
  %cmp = icmp eq i8 %and, %b
  ret i1 %cmp
}

define i1 @andn_icmp_eq_i8_zs(i8 zeroext %a, i8 signext %b) nounwind {
; LA32-LABEL: andn_icmp_eq_i8_zs:
; LA32:       # %bb.0:
; LA32-NEXT:    andn $a0, $a1, $a0
; LA32-NEXT:    andi $a0, $a0, 255
; LA32-NEXT:    sltui $a0, $a0, 1
; LA32-NEXT:    ret
;
; LA64-LABEL: andn_icmp_eq_i8_zs:
; LA64:       # %bb.0:
; LA64-NEXT:    andn $a0, $a1, $a0
; LA64-NEXT:    andi $a0, $a0, 255
; LA64-NEXT:    sltui $a0, $a0, 1
; LA64-NEXT:    ret
  %and = and i8 %a, %b
  %cmp = icmp eq i8 %and, %b
  ret i1 %cmp
}

define i1 @andn_icmp_eq_i8_zz(i8 zeroext %a, i8 zeroext %b) nounwind {
; LA32-LABEL: andn_icmp_eq_i8_zz:
; LA32:       # %bb.0:
; LA32-NEXT:    andn $a0, $a1, $a0
; LA32-NEXT:    sltui $a0, $a0, 1
; LA32-NEXT:    ret
;
; LA64-LABEL: andn_icmp_eq_i8_zz:
; LA64:       # %bb.0:
; LA64-NEXT:    andn $a0, $a1, $a0
; LA64-NEXT:    sltui $a0, $a0, 1
; LA64-NEXT:    ret
  %and = and i8 %a, %b
  %cmp = icmp eq i8 %and, %b
  ret i1 %cmp
}

define i1 @andn_icmp_eq_i8_sn(i8 signext %a, i8 %b) nounwind {
; LA32-LABEL: andn_icmp_eq_i8_sn:
; LA32:       # %bb.0:
; LA32-NEXT:    andn $a0, $a1, $a0
; LA32-NEXT:    andi $a0, $a0, 255
; LA32-NEXT:    sltui $a0, $a0, 1
; LA32-NEXT:    ret
;
; LA64-LABEL: andn_icmp_eq_i8_sn:
; LA64:       # %bb.0:
; LA64-NEXT:    andn $a0, $a1, $a0
; LA64-NEXT:    andi $a0, $a0, 255
; LA64-NEXT:    sltui $a0, $a0, 1
; LA64-NEXT:    ret
  %and = and i8 %a, %b
  %cmp = icmp eq i8 %and, %b
  ret i1 %cmp
}

define i1 @andn_icmp_eq_i8_zn(i8 zeroext %a, i8 %b) nounwind {
; LA32-LABEL: andn_icmp_eq_i8_zn:
; LA32:       # %bb.0:
; LA32-NEXT:    andn $a0, $a1, $a0
; LA32-NEXT:    andi $a0, $a0, 255
; LA32-NEXT:    sltui $a0, $a0, 1
; LA32-NEXT:    ret
;
; LA64-LABEL: andn_icmp_eq_i8_zn:
; LA64:       # %bb.0:
; LA64-NEXT:    andn $a0, $a1, $a0
; LA64-NEXT:    andi $a0, $a0, 255
; LA64-NEXT:    sltui $a0, $a0, 1
; LA64-NEXT:    ret
  %and = and i8 %a, %b
  %cmp = icmp eq i8 %and, %b
  ret i1 %cmp
}

define i1 @andn_icmp_eq_i8_ns(i8 %a, i8 signext %b) nounwind {
; LA32-LABEL: andn_icmp_eq_i8_ns:
; LA32:       # %bb.0:
; LA32-NEXT:    andn $a0, $a1, $a0
; LA32-NEXT:    andi $a0, $a0, 255
; LA32-NEXT:    sltui $a0, $a0, 1
; LA32-NEXT:    ret
;
; LA64-LABEL: andn_icmp_eq_i8_ns:
; LA64:       # %bb.0:
; LA64-NEXT:    andn $a0, $a1, $a0
; LA64-NEXT:    andi $a0, $a0, 255
; LA64-NEXT:    sltui $a0, $a0, 1
; LA64-NEXT:    ret
  %and = and i8 %a, %b
  %cmp = icmp eq i8 %and, %b
  ret i1 %cmp
}

define i1 @andn_icmp_eq_i8_nz(i8 %a, i8 zeroext %b) nounwind {
; LA32-LABEL: andn_icmp_eq_i8_nz:
; LA32:       # %bb.0:
; LA32-NEXT:    andn $a0, $a1, $a0
; LA32-NEXT:    sltui $a0, $a0, 1
; LA32-NEXT:    ret
;
; LA64-LABEL: andn_icmp_eq_i8_nz:
; LA64:       # %bb.0:
; LA64-NEXT:    andn $a0, $a1, $a0
; LA64-NEXT:    sltui $a0, $a0, 1
; LA64-NEXT:    ret
  %and = and i8 %a, %b
  %cmp = icmp eq i8 %and, %b
  ret i1 %cmp
}

define i1 @andn_icmp_eq_i8_nn(i8 %a, i8 %b) nounwind {
; LA32-LABEL: andn_icmp_eq_i8_nn:
; LA32:       # %bb.0:
; LA32-NEXT:    andn $a0, $a1, $a0
; LA32-NEXT:    andi $a0, $a0, 255
; LA32-NEXT:    sltui $a0, $a0, 1
; LA32-NEXT:    ret
;
; LA64-LABEL: andn_icmp_eq_i8_nn:
; LA64:       # %bb.0:
; LA64-NEXT:    andn $a0, $a1, $a0
; LA64-NEXT:    andi $a0, $a0, 255
; LA64-NEXT:    sltui $a0, $a0, 1
; LA64-NEXT:    ret
  %and = and i8 %a, %b
  %cmp = icmp eq i8 %and, %b
  ret i1 %cmp
}

define i1 @andn_icmp_ult_i8_sz(i8 signext %a, i8 zeroext %b) nounwind {
; LA32-LABEL: andn_icmp_ult_i8_sz:
; LA32:       # %bb.0:
; LA32-NEXT:    and $a0, $a0, $a1
; LA32-NEXT:    sltu $a0, $a0, $a1
; LA32-NEXT:    ret
;
; LA64-LABEL: andn_icmp_ult_i8_sz:
; LA64:       # %bb.0:
; LA64-NEXT:    and $a0, $a0, $a1
; LA64-NEXT:    sltu $a0, $a0, $a1
; LA64-NEXT:    ret
  %and = and i8 %a, %b
  %cmp = icmp ult i8 %and, %b
  ret i1 %cmp
}

define i1 @andn_icmp_ult_i8_zs(i8 zeroext %a, i8 signext %b) nounwind {
; LA32-LABEL: andn_icmp_ult_i8_zs:
; LA32:       # %bb.0:
; LA32-NEXT:    andi $a1, $a1, 255
; LA32-NEXT:    and $a0, $a0, $a1
; LA32-NEXT:    sltu $a0, $a0, $a1
; LA32-NEXT:    ret
;
; LA64-LABEL: andn_icmp_ult_i8_zs:
; LA64:       # %bb.0:
; LA64-NEXT:    andi $a1, $a1, 255
; LA64-NEXT:    and $a0, $a0, $a1
; LA64-NEXT:    sltu $a0, $a0, $a1
; LA64-NEXT:    ret
  %and = and i8 %a, %b
  %cmp = icmp ult i8 %and, %b
  ret i1 %cmp
}

define i1 @andn_icmp_ult_i8_zz(i8 zeroext %a, i8 zeroext %b) nounwind {
; LA32-LABEL: andn_icmp_ult_i8_zz:
; LA32:       # %bb.0:
; LA32-NEXT:    and $a0, $a0, $a1
; LA32-NEXT:    sltu $a0, $a0, $a1
; LA32-NEXT:    ret
;
; LA64-LABEL: andn_icmp_ult_i8_zz:
; LA64:       # %bb.0:
; LA64-NEXT:    and $a0, $a0, $a1
; LA64-NEXT:    sltu $a0, $a0, $a1
; LA64-NEXT:    ret
  %and = and i8 %a, %b
  %cmp = icmp ult i8 %and, %b
  ret i1 %cmp
}

define i1 @andn_icmp_ult_i8_sn(i8 signext %a, i8 %b) nounwind {
; LA32-LABEL: andn_icmp_ult_i8_sn:
; LA32:       # %bb.0:
; LA32-NEXT:    andi $a1, $a1, 255
; LA32-NEXT:    and $a0, $a1, $a0
; LA32-NEXT:    sltu $a0, $a0, $a1
; LA32-NEXT:    ret
;
; LA64-LABEL: andn_icmp_ult_i8_sn:
; LA64:       # %bb.0:
; LA64-NEXT:    andi $a1, $a1, 255
; LA64-NEXT:    and $a0, $a1, $a0
; LA64-NEXT:    sltu $a0, $a0, $a1
; LA64-NEXT:    ret
  %and = and i8 %a, %b
  %cmp = icmp ult i8 %and, %b
  ret i1 %cmp
}

define i1 @andn_icmp_ult_i8_zn(i8 zeroext %a, i8 %b) nounwind {
; LA32-LABEL: andn_icmp_ult_i8_zn:
; LA32:       # %bb.0:
; LA32-NEXT:    andi $a1, $a1, 255
; LA32-NEXT:    and $a0, $a1, $a0
; LA32-NEXT:    sltu $a0, $a0, $a1
; LA32-NEXT:    ret
;
; LA64-LABEL: andn_icmp_ult_i8_zn:
; LA64:       # %bb.0:
; LA64-NEXT:    andi $a1, $a1, 255
; LA64-NEXT:    and $a0, $a1, $a0
; LA64-NEXT:    sltu $a0, $a0, $a1
; LA64-NEXT:    ret
  %and = and i8 %a, %b
  %cmp = icmp ult i8 %and, %b
  ret i1 %cmp
}

define i1 @andn_icmp_ult_i8_ns(i8 %a, i8 signext %b) nounwind {
; LA32-LABEL: andn_icmp_ult_i8_ns:
; LA32:       # %bb.0:
; LA32-NEXT:    andi $a1, $a1, 255
; LA32-NEXT:    and $a0, $a1, $a0
; LA32-NEXT:    sltu $a0, $a0, $a1
; LA32-NEXT:    ret
;
; LA64-LABEL: andn_icmp_ult_i8_ns:
; LA64:       # %bb.0:
; LA64-NEXT:    andi $a1, $a1, 255
; LA64-NEXT:    and $a0, $a1, $a0
; LA64-NEXT:    sltu $a0, $a0, $a1
; LA64-NEXT:    ret
  %and = and i8 %a, %b
  %cmp = icmp ult i8 %and, %b
  ret i1 %cmp
}

define i1 @andn_icmp_ult_i8_nz(i8 %a, i8 zeroext %b) nounwind {
; LA32-LABEL: andn_icmp_ult_i8_nz:
; LA32:       # %bb.0:
; LA32-NEXT:    and $a0, $a0, $a1
; LA32-NEXT:    sltu $a0, $a0, $a1
; LA32-NEXT:    ret
;
; LA64-LABEL: andn_icmp_ult_i8_nz:
; LA64:       # %bb.0:
; LA64-NEXT:    and $a0, $a0, $a1
; LA64-NEXT:    sltu $a0, $a0, $a1
; LA64-NEXT:    ret
  %and = and i8 %a, %b
  %cmp = icmp ult i8 %and, %b
  ret i1 %cmp
}

define i1 @andn_icmp_ult_i8_nn(i8 %a, i8 %b) nounwind {
; LA32-LABEL: andn_icmp_ult_i8_nn:
; LA32:       # %bb.0:
; LA32-NEXT:    andi $a1, $a1, 255
; LA32-NEXT:    and $a0, $a1, $a0
; LA32-NEXT:    sltu $a0, $a0, $a1
; LA32-NEXT:    ret
;
; LA64-LABEL: andn_icmp_ult_i8_nn:
; LA64:       # %bb.0:
; LA64-NEXT:    andi $a1, $a1, 255
; LA64-NEXT:    and $a0, $a1, $a0
; LA64-NEXT:    sltu $a0, $a0, $a1
; LA64-NEXT:    ret
  %and = and i8 %a, %b
  %cmp = icmp ult i8 %and, %b
  ret i1 %cmp
<<<<<<< HEAD
=======
}

define i1 @andn_icmp_eq_i8_i32(i8 signext %a, i8 signext %b) nounwind {
; LA32-LABEL: andn_icmp_eq_i8_i32:
; LA32:       # %bb.0:
; LA32-NEXT:    andn $a0, $a1, $a0
; LA32-NEXT:    sltui $a0, $a0, 1
; LA32-NEXT:    ret
;
; LA64-LABEL: andn_icmp_eq_i8_i32:
; LA64:       # %bb.0:
; LA64-NEXT:    andn $a0, $a1, $a0
; LA64-NEXT:    andi $a0, $a0, 255
; LA64-NEXT:    sltui $a0, $a0, 1
; LA64-NEXT:    ret
  %x = zext i8 %a to i32
  %y = zext i8 %b to i32
  %not = xor i32 %x, -1
  %and = and i32 %not, %y
  %cmp = icmp eq i32 %and, 0
  ret i1 %cmp
>>>>>>> 9c4aab8c
}<|MERGE_RESOLUTION|>--- conflicted
+++ resolved
@@ -576,8 +576,6 @@
   %and = and i8 %a, %b
   %cmp = icmp ult i8 %and, %b
   ret i1 %cmp
-<<<<<<< HEAD
-=======
 }
 
 define i1 @andn_icmp_eq_i8_i32(i8 signext %a, i8 signext %b) nounwind {
@@ -599,5 +597,4 @@
   %and = and i32 %not, %y
   %cmp = icmp eq i32 %and, 0
   ret i1 %cmp
->>>>>>> 9c4aab8c
 }