--- conflicted
+++ resolved
@@ -1303,8 +1303,6 @@
 ; LA64-NEXT:    ret
   %b = mul i64 %a, 4352
   ret i64 %b
-<<<<<<< HEAD
-=======
 }
 
 define signext i32 @mul_i32_65792(i32 %a) {
@@ -1520,5 +1518,4 @@
   %d = mul i64 %b, 65280
   %e = xor i64 %c, %d
   ret i64 %e
->>>>>>> 16592a3e
 }