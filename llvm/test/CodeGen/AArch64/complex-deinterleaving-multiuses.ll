--- conflicted
+++ resolved
@@ -299,52 +299,6 @@
 define void @mul_add_common_mul_add_mul(<4 x double> %a, <4 x double> %b, <4 x double> %c, <4 x double> %d, <4 x double> %e, <4 x double> %f, <4 x double> %g, <4 x double> %h, ptr %p1, ptr %p2) {
 ; CHECK-LABEL: mul_add_common_mul_add_mul:
 ; CHECK:       // %bb.0: // %entry
-<<<<<<< HEAD
-; CHECK-NEXT:    ldp q17, q16, [sp, #96]
-; CHECK-NEXT:    zip2 v20.2d, v4.2d, v5.2d
-; CHECK-NEXT:    zip2 v21.2d, v6.2d, v7.2d
-; CHECK-NEXT:    zip1 v4.2d, v4.2d, v5.2d
-; CHECK-NEXT:    zip1 v5.2d, v6.2d, v7.2d
-; CHECK-NEXT:    ldp q19, q18, [sp, #64]
-; CHECK-NEXT:    zip2 v23.2d, v17.2d, v16.2d
-; CHECK-NEXT:    fmul v6.2d, v21.2d, v20.2d
-; CHECK-NEXT:    zip1 v16.2d, v17.2d, v16.2d
-; CHECK-NEXT:    zip2 v22.2d, v19.2d, v18.2d
-; CHECK-NEXT:    zip1 v18.2d, v19.2d, v18.2d
-; CHECK-NEXT:    fneg v6.2d, v6.2d
-; CHECK-NEXT:    fmul v20.2d, v5.2d, v20.2d
-; CHECK-NEXT:    fmul v7.2d, v22.2d, v23.2d
-; CHECK-NEXT:    fmla v6.2d, v4.2d, v5.2d
-; CHECK-NEXT:    zip2 v5.2d, v2.2d, v3.2d
-; CHECK-NEXT:    fneg v7.2d, v7.2d
-; CHECK-NEXT:    zip1 v2.2d, v2.2d, v3.2d
-; CHECK-NEXT:    fmla v7.2d, v18.2d, v16.2d
-; CHECK-NEXT:    fadd v19.2d, v7.2d, v6.2d
-; CHECK-NEXT:    fmla v20.2d, v4.2d, v21.2d
-; CHECK-NEXT:    zip2 v4.2d, v0.2d, v1.2d
-; CHECK-NEXT:    ldp q7, q6, [sp]
-; CHECK-NEXT:    zip1 v0.2d, v0.2d, v1.2d
-; CHECK-NEXT:    fmla v20.2d, v18.2d, v23.2d
-; CHECK-NEXT:    fmul v1.2d, v2.2d, v4.2d
-; CHECK-NEXT:    fmla v20.2d, v22.2d, v16.2d
-; CHECK-NEXT:    mov v3.16b, v19.16b
-; CHECK-NEXT:    fmla v1.2d, v0.2d, v5.2d
-; CHECK-NEXT:    fmla v3.2d, v4.2d, v5.2d
-; CHECK-NEXT:    ldp q16, q4, [sp, #32]
-; CHECK-NEXT:    fneg v17.2d, v3.2d
-; CHECK-NEXT:    zip1 v3.2d, v7.2d, v6.2d
-; CHECK-NEXT:    zip2 v6.2d, v7.2d, v6.2d
-; CHECK-NEXT:    zip1 v5.2d, v16.2d, v4.2d
-; CHECK-NEXT:    fmla v17.2d, v0.2d, v2.2d
-; CHECK-NEXT:    fsub v18.2d, v1.2d, v20.2d
-; CHECK-NEXT:    zip2 v0.2d, v16.2d, v4.2d
-; CHECK-NEXT:    fmla v19.2d, v3.2d, v5.2d
-; CHECK-NEXT:    st2 { v17.2d, v18.2d }, [x0]
-; CHECK-NEXT:    fmls v19.2d, v6.2d, v0.2d
-; CHECK-NEXT:    fmla v20.2d, v6.2d, v5.2d
-; CHECK-NEXT:    fmla v20.2d, v3.2d, v0.2d
-; CHECK-NEXT:    st2 { v19.2d, v20.2d }, [x1]
-=======
 ; CHECK-NEXT:    ldp q17, q16, [sp, #64]
 ; CHECK-NEXT:    movi v20.2d, #0000000000000000
 ; CHECK-NEXT:    movi v21.2d, #0000000000000000
@@ -373,7 +327,6 @@
 ; CHECK-NEXT:    stp q2, q3, [x0]
 ; CHECK-NEXT:    fcmla v21.2d, v0.2d, v22.2d, #90
 ; CHECK-NEXT:    stp q20, q21, [x1]
->>>>>>> cd92bbcb
 ; CHECK-NEXT:    ret
 entry:
   %strided.vec = shufflevector <4 x double> %a, <4 x double> poison, <2 x i32> <i32 0, i32 2>
