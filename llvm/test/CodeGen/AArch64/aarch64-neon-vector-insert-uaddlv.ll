--- conflicted
+++ resolved
@@ -491,14 +491,8 @@
 ; CHECK:       ; %bb.0: ; %entry
 ; CHECK-NEXT:    saddlv.8b h0, v0
 ; CHECK-NEXT:    ; kill: def $w1 killed $w1 def $x1
-<<<<<<< HEAD
-; CHECK-NEXT:    sbfiz x9, x1, #3, #32
-; CHECK-NEXT:    smov.h w8, v0[0]
-; CHECK-NEXT:    str w8, [x0, x9]
-=======
 ; CHECK-NEXT:    sbfiz x8, x1, #3, #32
 ; CHECK-NEXT:    str s0, [x0, x8]
->>>>>>> 1d22c955
 ; CHECK-NEXT:    ret
 entry:
   %vaddlvq_s32.i = tail call i32 @llvm.aarch64.neon.saddlv.i32.v8i8(<8 x i8> %sum_h)
@@ -513,14 +507,8 @@
 ; CHECK:       ; %bb.0: ; %entry
 ; CHECK-NEXT:    saddlv.16b h0, v0
 ; CHECK-NEXT:    ; kill: def $w1 killed $w1 def $x1
-<<<<<<< HEAD
-; CHECK-NEXT:    sbfiz x9, x1, #3, #32
-; CHECK-NEXT:    smov.h w8, v0[0]
-; CHECK-NEXT:    str w8, [x0, x9]
-=======
 ; CHECK-NEXT:    sbfiz x8, x1, #3, #32
 ; CHECK-NEXT:    str s0, [x0, x8]
->>>>>>> 1d22c955
 ; CHECK-NEXT:    ret
 entry:
   %vaddlvq_s32.i = tail call i32 @llvm.aarch64.neon.saddlv.i32.v16i8(<16 x i8> %sum_h)
@@ -536,12 +524,7 @@
 ; CHECK-NEXT:    saddlv.4h s0, v0
 ; CHECK-NEXT:    ; kill: def $w1 killed $w1 def $x1
 ; CHECK-NEXT:    sbfiz x8, x1, #3, #32
-<<<<<<< HEAD
-; CHECK-NEXT:    fmov w9, s0
-; CHECK-NEXT:    str w9, [x0, x8]
-=======
 ; CHECK-NEXT:    str s0, [x0, x8]
->>>>>>> 1d22c955
 ; CHECK-NEXT:    ret
 entry:
   %vaddlvq_s32.i = tail call i32 @llvm.aarch64.neon.saddlv.i32.v4i16(<4 x i16> %sum_h)
@@ -557,12 +540,7 @@
 ; CHECK-NEXT:    saddlv.8h s0, v0
 ; CHECK-NEXT:    ; kill: def $w1 killed $w1 def $x1
 ; CHECK-NEXT:    sbfiz x8, x1, #3, #32
-<<<<<<< HEAD
-; CHECK-NEXT:    fmov w9, s0
-; CHECK-NEXT:    str w9, [x0, x8]
-=======
 ; CHECK-NEXT:    str s0, [x0, x8]
->>>>>>> 1d22c955
 ; CHECK-NEXT:    ret
 entry:
   %vaddlvq_s32.i = tail call i32 @llvm.aarch64.neon.saddlv.i32.v8i16(<8 x i16> %sum_h)
@@ -576,12 +554,7 @@
 ; CHECK-LABEL: store_saddlv_v2i32:
 ; CHECK:       ; %bb.0: ; %entry
 ; CHECK-NEXT:    saddlp.1d v0, v0
-<<<<<<< HEAD
-; CHECK-NEXT:    fmov x8, d0
-; CHECK-NEXT:    str x8, [x0, w1, sxtw #3]
-=======
 ; CHECK-NEXT:    str d0, [x0, w1, sxtw #3]
->>>>>>> 1d22c955
 ; CHECK-NEXT:    ret
 entry:
   %vaddlvq_s32.i = tail call i64 @llvm.aarch64.neon.saddlv.i64.v2i32(<2 x i32> %sum_h)
@@ -595,12 +568,7 @@
 ; CHECK-LABEL: store_saddlv_v4i32:
 ; CHECK:       ; %bb.0: ; %entry
 ; CHECK-NEXT:    saddlv.4s d0, v0
-<<<<<<< HEAD
-; CHECK-NEXT:    fmov x8, d0
-; CHECK-NEXT:    str x8, [x0, w1, sxtw #3]
-=======
 ; CHECK-NEXT:    str d0, [x0, w1, sxtw #3]
->>>>>>> 1d22c955
 ; CHECK-NEXT:    ret
 entry:
   %vaddlvq_s32.i = tail call i64 @llvm.aarch64.neon.saddlv.i64.v4i32(<4 x i32> %sum_h)
