--- conflicted
+++ resolved
@@ -174,11 +174,7 @@
 ; ATOM-NEXT:    retq
 entry:
 	%0 = load i32, ptr %rk, align 4		; <i32> [#uses=1]
-<<<<<<< HEAD
-	%1 = getelementptr i32, ptr %rk, i64 1		; <ptr> [#uses=1]
-=======
 	%1 = getelementptr i32, ptr %rk, i64 1		; <i32*> [#uses=1]
->>>>>>> 6e83c0a1
 	%2 = load i32, ptr %1, align 4		; <i32> [#uses=1]
 	%tmp15 = add i32 %r, -1		; <i32> [#uses=1]
 	%tmp.16 = zext i32 %tmp15 to i64		; <i64> [#uses=2]
@@ -189,50 +185,24 @@
 	%s1.0 = phi i32 [ %2, %entry ], [ %56, %bb1 ]		; <i32> [#uses=2]
 	%s0.0 = phi i32 [ %0, %entry ], [ %43, %bb1 ]		; <i32> [#uses=2]
 	%tmp18 = shl i64 %indvar, 4		; <i64> [#uses=4]
-<<<<<<< HEAD
-	%rk26 = bitcast ptr %rk to ptr		; <ptr> [#uses=6]
-	%3 = lshr i32 %s0.0, 24		; <i32> [#uses=1]
-	%4 = zext i32 %3 to i64		; <i64> [#uses=1]
-	%5 = getelementptr [256 x i32], ptr @Te0, i64 0, i64 %4		; <ptr> [#uses=1]
-=======
 	%rk26 = bitcast ptr %rk to ptr		; <i8*> [#uses=6]
 	%3 = lshr i32 %s0.0, 24		; <i32> [#uses=1]
 	%4 = zext i32 %3 to i64		; <i64> [#uses=1]
 	%5 = getelementptr [256 x i32], ptr @Te0, i64 0, i64 %4		; <i32*> [#uses=1]
->>>>>>> 6e83c0a1
 	%6 = load i32, ptr %5, align 4		; <i32> [#uses=1]
 	%7 = lshr i32 %s1.0, 16		; <i32> [#uses=1]
 	%8 = and i32 %7, 255		; <i32> [#uses=1]
 	%9 = zext i32 %8 to i64		; <i64> [#uses=1]
-<<<<<<< HEAD
-	%10 = getelementptr [256 x i32], ptr @Te1, i64 0, i64 %9		; <ptr> [#uses=1]
-	%11 = load i32, ptr %10, align 4		; <i32> [#uses=1]
-	%ctg2.sum2728 = or disjoint i64 %tmp18, 8		; <i64> [#uses=1]
-	%12 = getelementptr i8, ptr %rk26, i64 %ctg2.sum2728		; <ptr> [#uses=1]
-	%13 = bitcast ptr %12 to ptr		; <ptr> [#uses=1]
-=======
 	%10 = getelementptr [256 x i32], ptr @Te1, i64 0, i64 %9		; <i32*> [#uses=1]
 	%11 = load i32, ptr %10, align 4		; <i32> [#uses=1]
 	%ctg2.sum2728 = or disjoint i64 %tmp18, 8		; <i64> [#uses=1]
 	%12 = getelementptr i8, ptr %rk26, i64 %ctg2.sum2728		; <i8*> [#uses=1]
 	%13 = bitcast ptr %12 to ptr		; <i32*> [#uses=1]
->>>>>>> 6e83c0a1
 	%14 = load i32, ptr %13, align 4		; <i32> [#uses=1]
 	%15 = xor i32 %11, %6		; <i32> [#uses=1]
 	%16 = xor i32 %15, %14		; <i32> [#uses=3]
 	%17 = lshr i32 %s1.0, 24		; <i32> [#uses=1]
 	%18 = zext i32 %17 to i64		; <i64> [#uses=1]
-<<<<<<< HEAD
-	%19 = getelementptr [256 x i32], ptr @Te0, i64 0, i64 %18		; <ptr> [#uses=1]
-	%20 = load i32, ptr %19, align 4		; <i32> [#uses=1]
-	%21 = and i32 %s0.0, 255		; <i32> [#uses=1]
-	%22 = zext i32 %21 to i64		; <i64> [#uses=1]
-	%23 = getelementptr [256 x i32], ptr @Te3, i64 0, i64 %22		; <ptr> [#uses=1]
-	%24 = load i32, ptr %23, align 4		; <i32> [#uses=1]
-	%ctg2.sum2930 = or disjoint i64 %tmp18, 12		; <i64> [#uses=1]
-	%25 = getelementptr i8, ptr %rk26, i64 %ctg2.sum2930		; <ptr> [#uses=1]
-	%26 = bitcast ptr %25 to ptr		; <ptr> [#uses=1]
-=======
 	%19 = getelementptr [256 x i32], ptr @Te0, i64 0, i64 %18		; <i32*> [#uses=1]
 	%20 = load i32, ptr %19, align 4		; <i32> [#uses=1]
 	%21 = and i32 %s0.0, 255		; <i32> [#uses=1]
@@ -242,55 +212,30 @@
 	%ctg2.sum2930 = or disjoint i64 %tmp18, 12		; <i64> [#uses=1]
 	%25 = getelementptr i8, ptr %rk26, i64 %ctg2.sum2930		; <i8*> [#uses=1]
 	%26 = bitcast ptr %25 to ptr		; <i32*> [#uses=1]
->>>>>>> 6e83c0a1
 	%27 = load i32, ptr %26, align 4		; <i32> [#uses=1]
 	%28 = xor i32 %24, %20		; <i32> [#uses=1]
 	%29 = xor i32 %28, %27		; <i32> [#uses=4]
 	%30 = lshr i32 %16, 24		; <i32> [#uses=1]
 	%31 = zext i32 %30 to i64		; <i64> [#uses=1]
-<<<<<<< HEAD
-	%32 = getelementptr [256 x i32], ptr @Te0, i64 0, i64 %31		; <ptr> [#uses=1]
-=======
 	%32 = getelementptr [256 x i32], ptr @Te0, i64 0, i64 %31		; <i32*> [#uses=1]
->>>>>>> 6e83c0a1
 	%33 = load i32, ptr %32, align 4		; <i32> [#uses=2]
 	%exitcond = icmp eq i64 %indvar, %tmp.16		; <i1> [#uses=1]
 	br i1 %exitcond, label %bb2, label %bb1
 
 bb1:		; preds = %bb
 	%ctg2.sum31 = add i64 %tmp18, 16		; <i64> [#uses=1]
-<<<<<<< HEAD
-	%34 = getelementptr i8, ptr %rk26, i64 %ctg2.sum31		; <ptr> [#uses=1]
-	%35 = bitcast ptr %34 to ptr		; <ptr> [#uses=1]
-	%36 = lshr i32 %29, 16		; <i32> [#uses=1]
-	%37 = and i32 %36, 255		; <i32> [#uses=1]
-	%38 = zext i32 %37 to i64		; <i64> [#uses=1]
-	%39 = getelementptr [256 x i32], ptr @Te1, i64 0, i64 %38		; <ptr> [#uses=1]
-=======
 	%34 = getelementptr i8, ptr %rk26, i64 %ctg2.sum31		; <i8*> [#uses=1]
 	%35 = bitcast ptr %34 to ptr		; <i32*> [#uses=1]
 	%36 = lshr i32 %29, 16		; <i32> [#uses=1]
 	%37 = and i32 %36, 255		; <i32> [#uses=1]
 	%38 = zext i32 %37 to i64		; <i64> [#uses=1]
 	%39 = getelementptr [256 x i32], ptr @Te1, i64 0, i64 %38		; <i32*> [#uses=1]
->>>>>>> 6e83c0a1
 	%40 = load i32, ptr %39, align 4		; <i32> [#uses=1]
 	%41 = load i32, ptr %35, align 4		; <i32> [#uses=1]
 	%42 = xor i32 %40, %33		; <i32> [#uses=1]
 	%43 = xor i32 %42, %41		; <i32> [#uses=1]
 	%44 = lshr i32 %29, 24		; <i32> [#uses=1]
 	%45 = zext i32 %44 to i64		; <i64> [#uses=1]
-<<<<<<< HEAD
-	%46 = getelementptr [256 x i32], ptr @Te0, i64 0, i64 %45		; <ptr> [#uses=1]
-	%47 = load i32, ptr %46, align 4		; <i32> [#uses=1]
-	%48 = and i32 %16, 255		; <i32> [#uses=1]
-	%49 = zext i32 %48 to i64		; <i64> [#uses=1]
-	%50 = getelementptr [256 x i32], ptr @Te3, i64 0, i64 %49		; <ptr> [#uses=1]
-	%51 = load i32, ptr %50, align 4		; <i32> [#uses=1]
-	%ctg2.sum32 = add i64 %tmp18, 20		; <i64> [#uses=1]
-	%52 = getelementptr i8, ptr %rk26, i64 %ctg2.sum32		; <ptr> [#uses=1]
-	%53 = bitcast ptr %52 to ptr		; <ptr> [#uses=1]
-=======
 	%46 = getelementptr [256 x i32], ptr @Te0, i64 0, i64 %45		; <i32*> [#uses=1]
 	%47 = load i32, ptr %46, align 4		; <i32> [#uses=1]
 	%48 = and i32 %16, 255		; <i32> [#uses=1]
@@ -300,7 +245,6 @@
 	%ctg2.sum32 = add i64 %tmp18, 20		; <i64> [#uses=1]
 	%52 = getelementptr i8, ptr %rk26, i64 %ctg2.sum32		; <i8*> [#uses=1]
 	%53 = bitcast ptr %52 to ptr		; <i32*> [#uses=1]
->>>>>>> 6e83c0a1
 	%54 = load i32, ptr %53, align 4		; <i32> [#uses=1]
 	%55 = xor i32 %51, %47		; <i32> [#uses=1]
 	%56 = xor i32 %55, %54		; <i32> [#uses=1]
@@ -310,22 +254,13 @@
 bb2:		; preds = %bb
 	%tmp10 = shl i64 %tmp.16, 4		; <i64> [#uses=2]
 	%ctg2.sum = add i64 %tmp10, 16		; <i64> [#uses=1]
-<<<<<<< HEAD
-	%tmp1213 = getelementptr i8, ptr %rk26, i64 %ctg2.sum		; <ptr> [#uses=1]
-	%57 = bitcast ptr %tmp1213 to ptr		; <ptr> [#uses=1]
-=======
 	%tmp1213 = getelementptr i8, ptr %rk26, i64 %ctg2.sum		; <i8*> [#uses=1]
 	%57 = bitcast ptr %tmp1213 to ptr		; <i32*> [#uses=1]
->>>>>>> 6e83c0a1
 	%58 = and i32 %33, -16777216		; <i32> [#uses=1]
 	%59 = lshr i32 %29, 16		; <i32> [#uses=1]
 	%60 = and i32 %59, 255		; <i32> [#uses=1]
 	%61 = zext i32 %60 to i64		; <i64> [#uses=1]
-<<<<<<< HEAD
-	%62 = getelementptr [256 x i32], ptr @Te1, i64 0, i64 %61		; <ptr> [#uses=1]
-=======
 	%62 = getelementptr [256 x i32], ptr @Te1, i64 0, i64 %61		; <i32*> [#uses=1]
->>>>>>> 6e83c0a1
 	%63 = load i32, ptr %62, align 4		; <i32> [#uses=1]
 	%64 = and i32 %63, 16711680		; <i32> [#uses=1]
 	%65 = or i32 %64, %58		; <i32> [#uses=1]
@@ -333,31 +268,18 @@
 	%67 = xor i32 %65, %66		; <i32> [#uses=2]
 	%68 = lshr i32 %29, 8		; <i32> [#uses=1]
 	%69 = zext i32 %68 to i64		; <i64> [#uses=1]
-<<<<<<< HEAD
-	%70 = getelementptr [256 x i32], ptr @Te0, i64 0, i64 %69		; <ptr> [#uses=1]
-=======
 	%70 = getelementptr [256 x i32], ptr @Te0, i64 0, i64 %69		; <i32*> [#uses=1]
->>>>>>> 6e83c0a1
 	%71 = load i32, ptr %70, align 4		; <i32> [#uses=1]
 	%72 = and i32 %71, -16777216		; <i32> [#uses=1]
 	%73 = and i32 %16, 255		; <i32> [#uses=1]
 	%74 = zext i32 %73 to i64		; <i64> [#uses=1]
-<<<<<<< HEAD
-	%75 = getelementptr [256 x i32], ptr @Te1, i64 0, i64 %74		; <ptr> [#uses=1]
-=======
 	%75 = getelementptr [256 x i32], ptr @Te1, i64 0, i64 %74		; <i32*> [#uses=1]
->>>>>>> 6e83c0a1
 	%76 = load i32, ptr %75, align 4		; <i32> [#uses=1]
 	%77 = and i32 %76, 16711680		; <i32> [#uses=1]
 	%78 = or i32 %77, %72		; <i32> [#uses=1]
 	%ctg2.sum25 = add i64 %tmp10, 20		; <i64> [#uses=1]
-<<<<<<< HEAD
-	%79 = getelementptr i8, ptr %rk26, i64 %ctg2.sum25		; <ptr> [#uses=1]
-	%80 = bitcast ptr %79 to ptr		; <ptr> [#uses=1]
-=======
 	%79 = getelementptr i8, ptr %rk26, i64 %ctg2.sum25		; <i8*> [#uses=1]
 	%80 = bitcast ptr %79 to ptr		; <i32*> [#uses=1]
->>>>>>> 6e83c0a1
 	%81 = load i32, ptr %80, align 4		; <i32> [#uses=1]
 	%82 = xor i32 %78, %81		; <i32> [#uses=2]
 	%83 = lshr i32 %67, 24		; <i32> [#uses=1]
@@ -365,25 +287,15 @@
 	store i8 %84, ptr %out, align 1
 	%85 = lshr i32 %67, 16		; <i32> [#uses=1]
 	%86 = trunc i32 %85 to i8		; <i8> [#uses=1]
-<<<<<<< HEAD
-	%87 = getelementptr i8, ptr %out, i64 1		; <ptr> [#uses=1]
-	store i8 %86, ptr %87, align 1
-	%88 = getelementptr i8, ptr %out, i64 4		; <ptr> [#uses=1]
-=======
 	%87 = getelementptr i8, ptr %out, i64 1		; <i8*> [#uses=1]
 	store i8 %86, ptr %87, align 1
 	%88 = getelementptr i8, ptr %out, i64 4		; <i8*> [#uses=1]
->>>>>>> 6e83c0a1
 	%89 = lshr i32 %82, 24		; <i32> [#uses=1]
 	%90 = trunc i32 %89 to i8		; <i8> [#uses=1]
 	store i8 %90, ptr %88, align 1
 	%91 = lshr i32 %82, 16		; <i32> [#uses=1]
 	%92 = trunc i32 %91 to i8		; <i8> [#uses=1]
-<<<<<<< HEAD
-	%93 = getelementptr i8, ptr %out, i64 5		; <ptr> [#uses=1]
-=======
 	%93 = getelementptr i8, ptr %out, i64 5		; <i8*> [#uses=1]
->>>>>>> 6e83c0a1
 	store i8 %92, ptr %93, align 1
 	ret void
 }
