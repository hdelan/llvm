--- conflicted
+++ resolved
@@ -243,16 +243,8 @@
 ;
 ; WIN64-LABEL: testi32_inp:
 ; WIN64:       # %bb.0:
-<<<<<<< HEAD
-; WIN64-NEXT:    pushq %r13
-; WIN64-NEXT:    pushq %rbp
 ; WIN64-NEXT:    pushq %rbx
 ; WIN64-NEXT:    # kill: def $edx killed $edx def $rdx
-; WIN64-NEXT:    movl %ecx, %ebx
-=======
-; WIN64-NEXT:    pushq %rbx
-; WIN64-NEXT:    # kill: def $edx killed $edx def $rdx
->>>>>>> f788a4d7
 ; WIN64-NEXT:    # kill: def $esi killed $esi def $rsi
 ; WIN64-NEXT:    # kill: def $r15d killed $r15d def $r15
 ; WIN64-NEXT:    # kill: def $r14d killed $r14d def $r14
@@ -262,41 +254,6 @@
 ; WIN64-NEXT:    # kill: def $r9d killed $r9d def $r9
 ; WIN64-NEXT:    # kill: def $r8d killed $r8d def $r8
 ; WIN64-NEXT:    # kill: def $edi killed $edi def $rdi
-<<<<<<< HEAD
-; WIN64-NEXT:    leal (%rdx,%rdi), %r13d
-; WIN64-NEXT:    # kill: def $edx killed $edx killed $rdx
-; WIN64-NEXT:    subl %edi, %edx
-; WIN64-NEXT:    leal (%rsi,%r8), %ecx
-; WIN64-NEXT:    # kill: def $esi killed $esi killed $rsi
-; WIN64-NEXT:    subl %r8d, %esi
-; WIN64-NEXT:    leal (%r9,%r10), %r8d
-; WIN64-NEXT:    movl %r9d, %ebp
-; WIN64-NEXT:    subl %r10d, %ebp
-; WIN64-NEXT:    movl %eax, %edi
-; WIN64-NEXT:    movl %ebx, %r9d
-; WIN64-NEXT:    subl %ebx, %edi
-; WIN64-NEXT:    imull %edi, %ebp
-; WIN64-NEXT:    leal (%r11,%r12), %edi
-; WIN64-NEXT:    movl %r11d, %ebx
-; WIN64-NEXT:    subl %r12d, %ebx
-; WIN64-NEXT:    imull %edx, %ebx
-; WIN64-NEXT:    addl %ebp, %ebx
-; WIN64-NEXT:    leal (%r14,%r15), %edx
-; WIN64-NEXT:    movl %r14d, %ebp
-; WIN64-NEXT:    subl %r15d, %ebp
-; WIN64-NEXT:    imull %esi, %ebp
-; WIN64-NEXT:    addl %ebx, %ebp
-; WIN64-NEXT:    addl %r9d, %eax
-; WIN64-NEXT:    imull %r8d, %eax
-; WIN64-NEXT:    imull %r13d, %edi
-; WIN64-NEXT:    addl %edi, %eax
-; WIN64-NEXT:    imull %ecx, %edx
-; WIN64-NEXT:    addl %edx, %eax
-; WIN64-NEXT:    addl %ebp, %eax
-; WIN64-NEXT:    popq %rbx
-; WIN64-NEXT:    popq %rbp
-; WIN64-NEXT:    popq %r13
-=======
 ; WIN64-NEXT:    leal (%rdx,%rdi), %ebx
 ; WIN64-NEXT:    # kill: def $edx killed $edx killed $rdx
 ; WIN64-NEXT:    subl %edi, %edx
@@ -327,16 +284,10 @@
 ; WIN64-NEXT:    addl %edx, %eax
 ; WIN64-NEXT:    addl %r9d, %eax
 ; WIN64-NEXT:    popq %rbx
->>>>>>> f788a4d7
 ; WIN64-NEXT:    retq
 ;
 ; LINUXOSX-LABEL: testi32_inp:
 ; LINUXOSX:       # %bb.0:
-<<<<<<< HEAD
-; LINUXOSX-NEXT:    pushq %rbp
-; LINUXOSX-NEXT:    pushq %rbx
-=======
->>>>>>> f788a4d7
 ; LINUXOSX-NEXT:    # kill: def $edx killed $edx def $rdx
 ; LINUXOSX-NEXT:    # kill: def $esi killed $esi def $rsi
 ; LINUXOSX-NEXT:    # kill: def $r14d killed $r14d def $r14
@@ -346,39 +297,6 @@
 ; LINUXOSX-NEXT:    # kill: def $r8d killed $r8d def $r8
 ; LINUXOSX-NEXT:    # kill: def $edi killed $edi def $rdi
 ; LINUXOSX-NEXT:    leal (%rdx,%rdi), %r10d
-<<<<<<< HEAD
-; LINUXOSX-NEXT:    movl %edx, %ebp
-; LINUXOSX-NEXT:    subl %edi, %ebp
-; LINUXOSX-NEXT:    leal (%rsi,%r8), %r11d
-; LINUXOSX-NEXT:    # kill: def $esi killed $esi killed $rsi
-; LINUXOSX-NEXT:    subl %r8d, %esi
-; LINUXOSX-NEXT:    leal (%r9,%r12), %r8d
-; LINUXOSX-NEXT:    movl %r9d, %edi
-; LINUXOSX-NEXT:    subl %r12d, %edi
-; LINUXOSX-NEXT:    movl %eax, %edx
-; LINUXOSX-NEXT:    subl %ecx, %edx
-; LINUXOSX-NEXT:    imull %edx, %edi
-; LINUXOSX-NEXT:    leal (%r13,%r14), %edx
-; LINUXOSX-NEXT:    movl %r13d, %ebx
-; LINUXOSX-NEXT:    subl %r14d, %ebx
-; LINUXOSX-NEXT:    imull %ebp, %ebx
-; LINUXOSX-NEXT:    movl {{[0-9]+}}(%rsp), %ebp
-; LINUXOSX-NEXT:    addl %edi, %ebx
-; LINUXOSX-NEXT:    movl %r15d, %edi
-; LINUXOSX-NEXT:    subl %ebp, %edi
-; LINUXOSX-NEXT:    imull %esi, %edi
-; LINUXOSX-NEXT:    addl %ebx, %edi
-; LINUXOSX-NEXT:    addl %ecx, %eax
-; LINUXOSX-NEXT:    imull %r8d, %eax
-; LINUXOSX-NEXT:    imull %r10d, %edx
-; LINUXOSX-NEXT:    addl %edx, %eax
-; LINUXOSX-NEXT:    addl %r15d, %ebp
-; LINUXOSX-NEXT:    imull %r11d, %ebp
-; LINUXOSX-NEXT:    addl %ebp, %eax
-; LINUXOSX-NEXT:    addl %edi, %eax
-; LINUXOSX-NEXT:    popq %rbx
-; LINUXOSX-NEXT:    popq %rbp
-=======
 ; LINUXOSX-NEXT:    # kill: def $edx killed $edx killed $rdx
 ; LINUXOSX-NEXT:    subl %edi, %edx
 ; LINUXOSX-NEXT:    leal (%rsi,%r8), %edi
@@ -408,7 +326,6 @@
 ; LINUXOSX-NEXT:    imull %edi, %edx
 ; LINUXOSX-NEXT:    addl %edx, %eax
 ; LINUXOSX-NEXT:    addl %r9d, %eax
->>>>>>> f788a4d7
 ; LINUXOSX-NEXT:    retq
                                       i32 %b1, i32 %b2, i32 %b3, i32 %b4, i32 %b5, i32 %b6) nounwind {
   %x1 = sub i32 %a1, %a2
