--- conflicted
+++ resolved
@@ -1118,20 +1118,12 @@
     if (config->isPic)
       symtab->addSynthetic("__mh_execute_header", in.header->isec, 0,
                            /*privateExtern=*/false,
-<<<<<<< HEAD
-                           /*includeInSymbtab=*/true);
-=======
                            /*includeInSymtab=*/true);
->>>>>>> 11299179
     else
       symtab->addSynthetic("__mh_execute_header",
                            /*isec*/ nullptr, 0,
                            /*privateExtern=*/false,
-<<<<<<< HEAD
-                           /*includeInSymbtab=*/true);
-=======
                            /*includeInSymtab=*/true);
->>>>>>> 11299179
     break;
 
     // The following symbols are  N_SECT symbols, even though the header is not
