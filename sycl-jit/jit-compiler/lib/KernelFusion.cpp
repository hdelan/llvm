//==-------------------------- KernelFusion.cpp ----------------------------==//
//
// Part of the LLVM Project, under the Apache License v2.0 with LLVM Exceptions.
// See https://llvm.org/LICENSE.txt for license information.
// SPDX-License-Identifier: Apache-2.0 WITH LLVM-exception
//
//===----------------------------------------------------------------------===//

#include "KernelFusion.h"
#include "Kernel.h"
#include "NDRangesHelper.h"
#include "Options.h"
#include "fusion/FusionHelper.h"
#include "fusion/FusionPipeline.h"
#include "helper/ConfigHelper.h"
#include "helper/ErrorHandling.h"
#include "rtc/DeviceCompilation.h"
#include "translation/KernelTranslation.h"
#include "translation/SPIRVLLVMTranslation.h"
#include <llvm/Support/Error.h>
#include <sstream>

using namespace jit_compiler;

using FusedFunction = helper::FusionHelper::FusedFunction;
using FusedFunctionList = std::vector<FusedFunction>;

static JITResult errorToFusionResult(llvm::Error &&Err,
                                     const std::string &Msg) {
  std::stringstream ErrMsg;
  ErrMsg << Msg << "\nDetailed information:\n";
  llvm::handleAllErrors(std::move(Err),
                        [&ErrMsg](const llvm::StringError &StrErr) {
                          // Cannot throw an exception here if LLVM itself is
                          // compiled without exception support.
                          ErrMsg << "\t" << StrErr.getMessage() << "\n";
                        });
  return JITResult{ErrMsg.str().c_str()};
}

static std::vector<jit_compiler::NDRange>
gatherNDRanges(llvm::ArrayRef<SYCLKernelInfo> KernelInformation) {
  std::vector<jit_compiler::NDRange> NDRanges;
  NDRanges.reserve(KernelInformation.size());
  std::transform(KernelInformation.begin(), KernelInformation.end(),
                 std::back_inserter(NDRanges),
                 [](const auto &I) { return I.NDR; });
  return NDRanges;
}

static bool isTargetFormatSupported(BinaryFormat TargetFormat) {
  switch (TargetFormat) {
  case BinaryFormat::SPIRV:
    return true;
  case BinaryFormat::PTX: {
#ifdef JIT_SUPPORT_PTX
    return true;
#else  // JIT_SUPPORT_PTX
    return false;
#endif // JIT_SUPPORT_PTX
  }
  case BinaryFormat::AMDGCN: {
#ifdef JIT_SUPPORT_AMDGCN
    return true;
#else  // JIT_SUPPORT_AMDGCN
    return false;
#endif // JIT_SUPPORT_AMDGCN
  }
  default:
    return false;
  }
}

extern "C" KF_EXPORT_SYMBOL JITResult materializeSpecConstants(
    const char *KernelName, jit_compiler::SYCLKernelBinaryInfo &BinInfo,
    View<unsigned char> SpecConstBlob) {
  auto &JITCtx = JITContext::getInstance();

  TargetInfo TargetInfo = ConfigHelper::get<option::JITTargetInfo>();
  BinaryFormat TargetFormat = TargetInfo.getFormat();
  if (TargetFormat != BinaryFormat::PTX &&
      TargetFormat != BinaryFormat::AMDGCN) {
    return JITResult("Output target format not supported by this build. "
                     "Available targets are: PTX or AMDGCN.");
  }

  ::jit_compiler::SYCLKernelInfo KernelInfo{
      KernelName, ::jit_compiler::SYCLArgumentDescriptor{},
      ::jit_compiler::NDRange{}, BinInfo};
  SYCLModuleInfo ModuleInfo;
  ModuleInfo.kernels().insert(ModuleInfo.kernels().end(), KernelInfo);
  // Load all input kernels from their respective modules into a single
  // LLVM IR module.
  llvm::Expected<std::unique_ptr<llvm::Module>> ModOrError =
      translation::KernelTranslator::loadKernels(*JITCtx.getLLVMContext(),
                                                 ModuleInfo.kernels());
  if (auto Error = ModOrError.takeError()) {
    return errorToFusionResult(std::move(Error), "Failed to load kernels");
  }
  std::unique_ptr<llvm::Module> NewMod = std::move(*ModOrError);
  if (!fusion::FusionPipeline::runMaterializerPasses(
          *NewMod, SpecConstBlob.to<llvm::ArrayRef>()) ||
      !NewMod->getFunction(KernelName)) {
    return JITResult{"Materializer passes should not fail"};
  }

  SYCLKernelInfo &MaterializerKernelInfo = *ModuleInfo.getKernelFor(KernelName);
  if (auto Error = translation::KernelTranslator::translateKernel(
          MaterializerKernelInfo, *NewMod, JITCtx, TargetFormat)) {
    return errorToFusionResult(std::move(Error),
                               "Translation to output format failed");
  }

  return JITResult{MaterializerKernelInfo};
}

extern "C" KF_EXPORT_SYMBOL JITResult
fuseKernels(View<SYCLKernelInfo> KernelInformation, const char *FusedKernelName,
            View<ParameterIdentity> Identities, BarrierFlags BarriersFlags,
            View<ParameterInternalization> Internalization,
            View<jit_compiler::JITConstant> Constants) {

  std::vector<std::string> KernelsToFuse;
  llvm::transform(KernelInformation, std::back_inserter(KernelsToFuse),
                  [](const auto &KI) { return std::string{KI.Name.c_str()}; });

  const auto NDRanges = gatherNDRanges(KernelInformation.to<llvm::ArrayRef>());

  TargetInfo TargetInfo = ConfigHelper::get<option::JITTargetInfo>();
  BinaryFormat TargetFormat = TargetInfo.getFormat();
  DeviceArchitecture TargetArch = TargetInfo.getArch();

  llvm::Expected<jit_compiler::FusedNDRange> FusedNDR =
      jit_compiler::FusedNDRange::get(NDRanges);
  if (llvm::Error Err = FusedNDR.takeError()) {
    return errorToFusionResult(std::move(Err), "Illegal ND-range combination");
  }

  if (!isTargetFormatSupported(TargetFormat)) {
    return JITResult("Fusion output target format not supported by this build");
  }

  auto &JITCtx = JITContext::getInstance();
  bool CachingEnabled = ConfigHelper::get<option::JITEnableCaching>();
  CacheKeyT CacheKey{TargetArch,
                     KernelsToFuse,
                     Identities.to<std::vector>(),
                     BarriersFlags,
                     Internalization.to<std::vector>(),
                     Constants.to<std::vector>(),
                     FusedNDR->isHeterogeneousList()
                         ? std::optional<std::vector<NDRange>>{NDRanges}
                         : std::optional<std::vector<NDRange>>{std::nullopt}};
  if (CachingEnabled) {
    std::optional<SYCLKernelInfo> CachedKernel = JITCtx.getCacheEntry(CacheKey);
    if (CachedKernel) {
      helper::printDebugMessage("Re-using cached JIT kernel");
      if (!FusedNDR->isHeterogeneousList()) {
        // If the cache query didn't include the ranges, update the fused range
        // before returning the kernel info to the runtime.
        CachedKernel->NDR = FusedNDR->getNDR();
      }
      return JITResult{*CachedKernel, /*Cached*/ true};
    }
    helper::printDebugMessage(
        "Compiling new kernel, no suitable cached kernel found");
  }

  SYCLModuleInfo ModuleInfo;
  // Copy the kernel information for the input kernels to the module
  // information. We could remove the copy, if we removed the const from the
  // input interface, so it depends on the guarantees we want to give to
  // callers.
  ModuleInfo.kernels().insert(ModuleInfo.kernels().end(),
                              KernelInformation.begin(),
                              KernelInformation.end());
  // Load all input kernels from their respective SPIR-V modules into a single
  // LLVM IR module.
  llvm::Expected<std::unique_ptr<llvm::Module>> ModOrError =
      translation::KernelTranslator::loadKernels(*JITCtx.getLLVMContext(),
                                                 ModuleInfo.kernels());
  if (auto Error = ModOrError.takeError()) {
    return errorToFusionResult(std::move(Error), "SPIR-V translation failed");
  }
  std::unique_ptr<llvm::Module> LLVMMod = std::move(*ModOrError);

  // Add information about the kernel that should be fused as metadata into the
  // LLVM module.
  FusedFunction FusedKernel{FusedKernelName,
                            KernelsToFuse,
                            Identities.to<llvm::ArrayRef>(),
                            Internalization.to<llvm::ArrayRef>(),
                            Constants.to<llvm::ArrayRef>(),
                            *FusedNDR};
  FusedFunctionList FusedKernelList;
  FusedKernelList.push_back(FusedKernel);
  llvm::Expected<std::unique_ptr<llvm::Module>> NewModOrError =
      helper::FusionHelper::addFusedKernel(LLVMMod.get(), FusedKernelList);
  if (auto Error = NewModOrError.takeError()) {
    return errorToFusionResult(std::move(Error),
                               "Insertion of fused kernel stub failed");
  }
  std::unique_ptr<llvm::Module> NewMod = std::move(*NewModOrError);

  // Invoke the actual fusion via LLVM pass manager.
  std::unique_ptr<SYCLModuleInfo> NewModInfo =
      fusion::FusionPipeline::runFusionPasses(*NewMod, ModuleInfo,
                                              BarriersFlags);

  if (!NewMod->getFunction(FusedKernelName)) {
    return JITResult{"Kernel fusion failed"};
  }

  // Get the updated kernel info for the fused kernel and add the information to
  // the existing KernelInfo.
  if (!NewModInfo->hasKernelFor(FusedKernelName)) {
    return JITResult{"No KernelInfo for fused kernel"};
  }

  SYCLKernelInfo &FusedKernelInfo = *NewModInfo->getKernelFor(FusedKernelName);

  if (auto Error = translation::KernelTranslator::translateKernel(
          FusedKernelInfo, *NewMod, JITCtx, TargetFormat)) {
    return errorToFusionResult(std::move(Error),
                               "Translation to output format failed");
  }

  FusedKernelInfo.NDR = FusedNDR->getNDR();

  if (CachingEnabled) {
    JITCtx.addCacheEntry(CacheKey, FusedKernelInfo);
  }

  return JITResult{FusedKernelInfo};
}

<<<<<<< HEAD
extern "C" JITResult compileSYCL(InMemoryFile SourceFile,
                                 View<InMemoryFile> IncludeFiles,
                                 View<const char *> UserArgs) {
  auto ModuleOrErr = compileDeviceCode(SourceFile, IncludeFiles, UserArgs);
=======
extern "C" KF_EXPORT_SYMBOL JITResult
compileSYCL(InMemoryFile SourceFile, View<InMemoryFile> IncludeFiles,
            View<const char *> UserArgs) {
  auto UserArgListOrErr = parseUserArgs(UserArgs);
  if (!UserArgListOrErr) {
    return errorToFusionResult(UserArgListOrErr.takeError(),
                               "Parsing of user arguments failed");
  }
  llvm::opt::InputArgList UserArgList = std::move(*UserArgListOrErr);

  auto ModuleOrErr = compileDeviceCode(SourceFile, IncludeFiles, UserArgList);
>>>>>>> e95b34bb
  if (!ModuleOrErr) {
    return errorToFusionResult(ModuleOrErr.takeError(),
                               "Device compilation failed");
  }
<<<<<<< HEAD
  std::unique_ptr<llvm::Module> Module = std::move(*ModuleOrErr);

  SYCLKernelInfo Kernel;
  auto Error = translation::KernelTranslator::translateKernel(
      Kernel, *Module, JITContext::getInstance(), BinaryFormat::SPIRV);

  auto *LLVMCtx = &Module->getContext();
  Module.reset();
  delete LLVMCtx;

  if (Error) {
=======

  std::unique_ptr<llvm::LLVMContext> Context;
  std::unique_ptr<llvm::Module> Module = std::move(*ModuleOrErr);
  Context.reset(&Module->getContext());

  if (auto Error = linkDeviceLibraries(*Module, UserArgList)) {
    return errorToFusionResult(std::move(Error), "Device linking failed");
  }

  SYCLKernelInfo Kernel;
  if (auto Error = translation::KernelTranslator::translateKernel(
          Kernel, *Module, JITContext::getInstance(), BinaryFormat::SPIRV)) {
>>>>>>> e95b34bb
    return errorToFusionResult(std::move(Error), "SPIR-V translation failed");
  }

  return JITResult{Kernel};
}

<<<<<<< HEAD
extern "C" void resetJITConfiguration() { ConfigHelper::reset(); }
=======
extern "C" KF_EXPORT_SYMBOL void resetJITConfiguration() {
  ConfigHelper::reset();
}
>>>>>>> e95b34bb

extern "C" KF_EXPORT_SYMBOL void addToJITConfiguration(OptionStorage &&Opt) {
  ConfigHelper::getConfig().set(std::move(Opt));
}<|MERGE_RESOLUTION|>--- conflicted
+++ resolved
@@ -234,12 +234,6 @@
   return JITResult{FusedKernelInfo};
 }
 
-<<<<<<< HEAD
-extern "C" JITResult compileSYCL(InMemoryFile SourceFile,
-                                 View<InMemoryFile> IncludeFiles,
-                                 View<const char *> UserArgs) {
-  auto ModuleOrErr = compileDeviceCode(SourceFile, IncludeFiles, UserArgs);
-=======
 extern "C" KF_EXPORT_SYMBOL JITResult
 compileSYCL(InMemoryFile SourceFile, View<InMemoryFile> IncludeFiles,
             View<const char *> UserArgs) {
@@ -251,24 +245,10 @@
   llvm::opt::InputArgList UserArgList = std::move(*UserArgListOrErr);
 
   auto ModuleOrErr = compileDeviceCode(SourceFile, IncludeFiles, UserArgList);
->>>>>>> e95b34bb
   if (!ModuleOrErr) {
     return errorToFusionResult(ModuleOrErr.takeError(),
                                "Device compilation failed");
   }
-<<<<<<< HEAD
-  std::unique_ptr<llvm::Module> Module = std::move(*ModuleOrErr);
-
-  SYCLKernelInfo Kernel;
-  auto Error = translation::KernelTranslator::translateKernel(
-      Kernel, *Module, JITContext::getInstance(), BinaryFormat::SPIRV);
-
-  auto *LLVMCtx = &Module->getContext();
-  Module.reset();
-  delete LLVMCtx;
-
-  if (Error) {
-=======
 
   std::unique_ptr<llvm::LLVMContext> Context;
   std::unique_ptr<llvm::Module> Module = std::move(*ModuleOrErr);
@@ -281,20 +261,15 @@
   SYCLKernelInfo Kernel;
   if (auto Error = translation::KernelTranslator::translateKernel(
           Kernel, *Module, JITContext::getInstance(), BinaryFormat::SPIRV)) {
->>>>>>> e95b34bb
     return errorToFusionResult(std::move(Error), "SPIR-V translation failed");
   }
 
   return JITResult{Kernel};
 }
 
-<<<<<<< HEAD
-extern "C" void resetJITConfiguration() { ConfigHelper::reset(); }
-=======
 extern "C" KF_EXPORT_SYMBOL void resetJITConfiguration() {
   ConfigHelper::reset();
 }
->>>>>>> e95b34bb
 
 extern "C" KF_EXPORT_SYMBOL void addToJITConfiguration(OptionStorage &&Opt) {
   ConfigHelper::getConfig().set(std::move(Opt));
