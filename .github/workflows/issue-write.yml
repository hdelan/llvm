name: Comment on an issue

on:
  workflow_run:
    workflows:
      - "Check code formatting"
      - "Check for private emails used in PRs"
      - "PR Request Release Note"
    types:
      - completed

permissions:
  contents: read

jobs:
  pr-comment:
    runs-on: ubuntu-latest
    permissions:
      pull-requests: write
    if: >
      github.event.workflow_run.event == 'pull_request' &&
      (
        github.event.workflow_run.conclusion == 'success' ||
        github.event.workflow_run.conclusion == 'failure'
      )
    steps:
      - name: Fetch Sources
        uses: actions/checkout@v4
        with:
          sparse-checkout: |
            .github/workflows/unprivileged-download-artifact/action.yml
          sparse-checkout-cone-mode: false
      - name: 'Download artifact'
        uses: ./.github/workflows/unprivileged-download-artifact
        id: download-artifact
        with:
          run-id: ${{ github.event.workflow_run.id }}
          artifact-name: workflow-args

      - name: 'Comment on PR'
<<<<<<< HEAD
        uses: actions/github-script@v7
=======
        if: steps.download-artifact.outputs.artifact-id != ''
        uses: actions/github-script@v3
>>>>>>> 56ffbd97
        with:
          github-token: ${{ secrets.GITHUB_TOKEN }}
          script: |
            var fs = require('fs');
            const comments = JSON.parse(fs.readFileSync('./comments'));
            if (!comments || comments.length == 0) {
              return;
            }

            let runInfo = await github.actions.getWorkflowRun({
              owner: context.repo.owner,
              repo: context.repo.repo,
              run_id: context.payload.workflow_run.id
            });

            console.log(runInfo);


            // Query to find the number of the pull request that triggered this job.
            // The associated pull requests are based off of the branch name, so if
            // you create a pull request for a branch, close it, and then create
            // another pull request with the same branch, then this query will return
            // two associated pull requests.  This is why we have to fetch all the
            // associated pull requests and then iterate through them to find the
            // one that is open.
            const gql_query = `
              query($repo_owner : String!, $repo_name : String!, $branch: String!) {
                repository(owner: $repo_owner, name: $repo_name) {
                  ref (qualifiedName: $branch) {
                    associatedPullRequests(first: 100) {
                      nodes {
                        baseRepository {
                          owner {
                            login
                          }
                        }
                        number
                        state
                      }
                    }
                  }
                }
              }
            `
            const gql_variables = {
              repo_owner: runInfo.data.head_repository.owner.login,
              repo_name: runInfo.data.head_repository.name,
              branch: runInfo.data.head_branch
            }
            const gql_result = await github.graphql(gql_query, gql_variables);
            console.log(gql_result);
            // If the branch for the PR was deleted before this job has a chance
            // to run, then the ref will be null.  This can happen if someone:
            // 1. Rebase the PR, which triggers some workflow.
            // 2. Immediately merges the PR and deletes the branch.
            // 3. The workflow finishes and triggers this job.
            if (!gql_result.repository.ref) {
              console.log("Ref has been deleted");
              return;
            }
            console.log(gql_result.repository.ref.associatedPullRequests.nodes);

            var pr_number = 0;
            gql_result.repository.ref.associatedPullRequests.nodes.forEach((pr) => {

              // The largest PR number is the one we care about.  The only way
              // to have more than one associated pull requests is if all the
              // old pull requests are in the closed state.
              if (pr.baseRepository.owner.login = context.repo.owner && pr.number > pr_number) {
                pr_number = pr.number;
              }
            });
            if (pr_number == 0) {
              console.log("Error retrieving pull request number");
              return;
            }
            
            await comments.forEach(function (comment) {
              if (comment.id) {
                // Security check: Ensure that this comment was created by
                // the github-actions bot, so a malicious input won't overwrite
                // a user's comment.
                github.issues.getComment({
                  owner: context.repo.owner,
                  repo: context.repo.repo,
                  comment_id: comment.id
                }).then((old_comment) => {
                  console.log(old_comment);
                  if (old_comment.data.user.login != "github-actions[bot]") {
                    console.log("Invalid comment id: " + comment.id);
                    return;
                  }
                  github.issues.updateComment({
                    owner: context.repo.owner,
                    repo: context.repo.repo,
                    issue_number: pr_number,
                    comment_id: comment.id,
                    body: comment.body
                  });
                });
              } else {
                github.issues.createComment({
                  owner: context.repo.owner,
                  repo: context.repo.repo,
                  issue_number: pr_number,
                  body: comment.body
                });
              }
            });

      - name: Dump comments file
        if: >-
          always() &&
          steps.download-artifact.outputs.artifact-id != ''
        run: cat comments<|MERGE_RESOLUTION|>--- conflicted
+++ resolved
@@ -38,12 +38,8 @@
           artifact-name: workflow-args
 
       - name: 'Comment on PR'
-<<<<<<< HEAD
+        if: steps.download-artifact.outputs.artifact-id != ''
         uses: actions/github-script@v7
-=======
-        if: steps.download-artifact.outputs.artifact-id != ''
-        uses: actions/github-script@v3
->>>>>>> 56ffbd97
         with:
           github-token: ${{ secrets.GITHUB_TOKEN }}
           script: |
