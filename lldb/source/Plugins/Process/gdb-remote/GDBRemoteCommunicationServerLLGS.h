//===-- GDBRemoteCommunicationServerLLGS.h ----------------------*- C++ -*-===//
//
// Part of the LLVM Project, under the Apache License v2.0 with LLVM Exceptions.
// See https://llvm.org/LICENSE.txt for license information.
// SPDX-License-Identifier: Apache-2.0 WITH LLVM-exception
//
//===----------------------------------------------------------------------===//

#ifndef LLDB_SOURCE_PLUGINS_PROCESS_GDB_REMOTE_GDBREMOTECOMMUNICATIONSERVERLLGS_H
#define LLDB_SOURCE_PLUGINS_PROCESS_GDB_REMOTE_GDBREMOTECOMMUNICATIONSERVERLLGS_H

#include <mutex>
#include <unordered_map>
#include <unordered_set>

#include "lldb/Core/Communication.h"
#include "lldb/Host/MainLoop.h"
#include "lldb/Host/common/NativeProcessProtocol.h"
#include "lldb/lldb-private-forward.h"

#include "GDBRemoteCommunicationServerCommon.h"

class StringExtractorGDBRemote;

namespace lldb_private {

namespace process_gdb_remote {

class ProcessGDBRemote;

class GDBRemoteCommunicationServerLLGS
    : public GDBRemoteCommunicationServerCommon,
      public NativeProcessProtocol::NativeDelegate {
public:
  // Constructors and Destructors
  GDBRemoteCommunicationServerLLGS(
      MainLoop &mainloop,
      const NativeProcessProtocol::Factory &process_factory);

  void SetLaunchInfo(const ProcessLaunchInfo &info);

  /// Launch a process with the current launch settings.
  ///
  /// This method supports running an lldb-gdbserver or similar
  /// server in a situation where the startup code has been provided
  /// with all the information for a child process to be launched.
  ///
  /// \return
  ///     An Status object indicating the success or failure of the
  ///     launch.
  Status LaunchProcess() override;

  /// Attach to a process.
  ///
  /// This method supports attaching llgs to a process accessible via the
  /// configured Platform.
  ///
  /// \return
  ///     An Status object indicating the success or failure of the
  ///     attach operation.
  Status AttachToProcess(lldb::pid_t pid);

  /// Wait to attach to a process with a given name.
  ///
  /// This method supports waiting for the next instance of a process
  /// with a given name and attaching llgs to that via the configured
  /// Platform.
  ///
  /// \return
  ///     An Status object indicating the success or failure of the
  ///     attach operation.
  Status AttachWaitProcess(llvm::StringRef process_name, bool include_existing);

  // NativeProcessProtocol::NativeDelegate overrides
  void InitializeDelegate(NativeProcessProtocol *process) override;

  void ProcessStateChanged(NativeProcessProtocol *process,
                           lldb::StateType state) override;

  void DidExec(NativeProcessProtocol *process) override;

  void
  NewSubprocess(NativeProcessProtocol *parent_process,
                std::unique_ptr<NativeProcessProtocol> child_process) override;

  Status InitializeConnection(std::unique_ptr<Connection> connection);

protected:
  MainLoop &m_mainloop;
  MainLoop::ReadHandleUP m_network_handle_up;
  const NativeProcessProtocol::Factory &m_process_factory;
  lldb::tid_t m_current_tid = LLDB_INVALID_THREAD_ID;
  lldb::tid_t m_continue_tid = LLDB_INVALID_THREAD_ID;
  NativeProcessProtocol *m_current_process;
  NativeProcessProtocol *m_continue_process;
  std::recursive_mutex m_debugged_process_mutex;
  std::unordered_map<lldb::pid_t, std::unique_ptr<NativeProcessProtocol>>
      m_debugged_processes;
  std::unordered_set<lldb::pid_t> m_vkilled_processes;

  Communication m_stdio_communication;
  MainLoop::ReadHandleUP m_stdio_handle_up;

  lldb::StateType m_inferior_prev_state = lldb::StateType::eStateInvalid;
  llvm::StringMap<std::unique_ptr<llvm::MemoryBuffer>> m_xfer_buffer_map;
  std::mutex m_saved_registers_mutex;
  std::unordered_map<uint32_t, lldb::DataBufferSP> m_saved_registers_map;
  uint32_t m_next_saved_registers_id = 1;
  bool m_thread_suffix_supported = false;
  bool m_list_threads_in_stop_reply = false;
  bool m_non_stop = false;
  std::deque<std::string> m_stop_notification_queue;

  NativeProcessProtocol::Extension m_extensions_supported = {};

  PacketResult SendONotification(const char *buffer, uint32_t len);

  PacketResult SendWResponse(NativeProcessProtocol *process);

  StreamString PrepareStopReplyPacketForThread(NativeThreadProtocol &thread);

  PacketResult SendStopReplyPacketForThread(NativeProcessProtocol &process,
                                            lldb::tid_t tid,
                                            bool force_synchronous);

  PacketResult SendStopReasonForState(NativeProcessProtocol &process,
                                      lldb::StateType process_state,
                                      bool force_synchronous);

  void EnqueueStopReplyPackets(lldb::tid_t thread_to_skip);

  PacketResult Handle_k(StringExtractorGDBRemote &packet);

  PacketResult Handle_vKill(StringExtractorGDBRemote &packet);

  PacketResult Handle_qProcessInfo(StringExtractorGDBRemote &packet);

  PacketResult Handle_qC(StringExtractorGDBRemote &packet);

  PacketResult Handle_QSetDisableASLR(StringExtractorGDBRemote &packet);

  PacketResult Handle_QSetWorkingDir(StringExtractorGDBRemote &packet);

  PacketResult Handle_qGetWorkingDir(StringExtractorGDBRemote &packet);

  PacketResult Handle_QThreadSuffixSupported(StringExtractorGDBRemote &packet);

  PacketResult Handle_QListThreadsInStopReply(StringExtractorGDBRemote &packet);

  PacketResult Handle_C(StringExtractorGDBRemote &packet);

  PacketResult Handle_c(StringExtractorGDBRemote &packet);

  PacketResult Handle_vCont(StringExtractorGDBRemote &packet);

  PacketResult Handle_vCont_actions(StringExtractorGDBRemote &packet);

  PacketResult Handle_stop_reason(StringExtractorGDBRemote &packet);

  PacketResult Handle_qRegisterInfo(StringExtractorGDBRemote &packet);

  void AddProcessThreads(StreamGDBRemote &response,
                         NativeProcessProtocol &process, bool &had_any);

  PacketResult Handle_qfThreadInfo(StringExtractorGDBRemote &packet);

  PacketResult Handle_qsThreadInfo(StringExtractorGDBRemote &packet);

  PacketResult Handle_p(StringExtractorGDBRemote &packet);

  PacketResult Handle_P(StringExtractorGDBRemote &packet);

  PacketResult Handle_H(StringExtractorGDBRemote &packet);

  PacketResult Handle_I(StringExtractorGDBRemote &packet);

  PacketResult Handle_interrupt(StringExtractorGDBRemote &packet);

  // Handles $m and $x packets.
  PacketResult Handle_memory_read(StringExtractorGDBRemote &packet);

  PacketResult Handle_M(StringExtractorGDBRemote &packet);
  PacketResult Handle__M(StringExtractorGDBRemote &packet);
  PacketResult Handle__m(StringExtractorGDBRemote &packet);

  PacketResult
  Handle_qMemoryRegionInfoSupported(StringExtractorGDBRemote &packet);

  PacketResult Handle_qMemoryRegionInfo(StringExtractorGDBRemote &packet);

  PacketResult Handle_Z(StringExtractorGDBRemote &packet);

  PacketResult Handle_z(StringExtractorGDBRemote &packet);

  PacketResult Handle_s(StringExtractorGDBRemote &packet);

  PacketResult Handle_qXfer(StringExtractorGDBRemote &packet);

  PacketResult Handle_QSaveRegisterState(StringExtractorGDBRemote &packet);

  PacketResult Handle_jLLDBTraceSupported(StringExtractorGDBRemote &packet);

  PacketResult Handle_jLLDBTraceStart(StringExtractorGDBRemote &packet);

  PacketResult Handle_jLLDBTraceStop(StringExtractorGDBRemote &packet);

  PacketResult Handle_jLLDBTraceGetState(StringExtractorGDBRemote &packet);

  PacketResult Handle_jLLDBTraceGetBinaryData(StringExtractorGDBRemote &packet);

  PacketResult Handle_QRestoreRegisterState(StringExtractorGDBRemote &packet);

  PacketResult Handle_vAttach(StringExtractorGDBRemote &packet);

  PacketResult Handle_vAttachWait(StringExtractorGDBRemote &packet);

  PacketResult Handle_qVAttachOrWaitSupported(StringExtractorGDBRemote &packet);

  PacketResult Handle_vAttachOrWait(StringExtractorGDBRemote &packet);

  PacketResult Handle_vRun(StringExtractorGDBRemote &packet);

  PacketResult Handle_D(StringExtractorGDBRemote &packet);

  PacketResult Handle_qThreadStopInfo(StringExtractorGDBRemote &packet);

  PacketResult Handle_jThreadsInfo(StringExtractorGDBRemote &packet);

  PacketResult Handle_qWatchpointSupportInfo(StringExtractorGDBRemote &packet);

  PacketResult Handle_qFileLoadAddress(StringExtractorGDBRemote &packet);

  PacketResult Handle_QPassSignals(StringExtractorGDBRemote &packet);

  PacketResult Handle_qSaveCore(StringExtractorGDBRemote &packet);

  PacketResult Handle_QNonStop(StringExtractorGDBRemote &packet);

  PacketResult Handle_vStopped(StringExtractorGDBRemote &packet);

  PacketResult Handle_vCtrlC(StringExtractorGDBRemote &packet);

  PacketResult Handle_g(StringExtractorGDBRemote &packet);

  PacketResult Handle_qMemTags(StringExtractorGDBRemote &packet);

  PacketResult Handle_QMemTags(StringExtractorGDBRemote &packet);

  PacketResult Handle_T(StringExtractorGDBRemote &packet);

  void SetCurrentThreadID(lldb::tid_t tid);

  lldb::tid_t GetCurrentThreadID() const;

  void SetContinueThreadID(lldb::tid_t tid);

  lldb::tid_t GetContinueThreadID() const { return m_continue_tid; }

  Status SetSTDIOFileDescriptor(int fd);

  FileSpec FindModuleFile(const std::string &module_path,
                          const ArchSpec &arch) override;

  llvm::Expected<std::unique_ptr<llvm::MemoryBuffer>>
  ReadXferObject(llvm::StringRef object, llvm::StringRef annex);

  static std::string XMLEncodeAttributeValue(llvm::StringRef value);

  std::vector<std::string> HandleFeatures(
      const llvm::ArrayRef<llvm::StringRef> client_features) override;

  // Provide a response for successful continue action, i.e. send "OK"
  // in non-stop mode, no response otherwise.
  PacketResult SendContinueSuccessResponse();

<<<<<<< HEAD
=======
  void AppendThreadIDToResponse(Stream &response, lldb::pid_t pid,
                                lldb::tid_t tid);

>>>>>>> 3de04b6d
private:
  llvm::Expected<std::unique_ptr<llvm::MemoryBuffer>> BuildTargetXml();

  void HandleInferiorState_Exited(NativeProcessProtocol *process);

  void HandleInferiorState_Stopped(NativeProcessProtocol *process);

  NativeThreadProtocol *GetThreadFromSuffix(StringExtractorGDBRemote &packet);

  uint32_t GetNextSavedRegistersID();

  void MaybeCloseInferiorTerminalConnection();

  void ClearProcessSpecificData();

  void RegisterPacketHandlers();

  void DataAvailableCallback();

  void SendProcessOutput();

  void StartSTDIOForwarding();

  void StopSTDIOForwarding();

  // Call SetEnabledExtensions() with appropriate flags on the process.
  void SetEnabledExtensions(NativeProcessProtocol &process);

  // For GDBRemoteCommunicationServerLLGS only
  GDBRemoteCommunicationServerLLGS(const GDBRemoteCommunicationServerLLGS &) =
      delete;
  const GDBRemoteCommunicationServerLLGS &
  operator=(const GDBRemoteCommunicationServerLLGS &) = delete;
};

std::string LLGSArgToURL(llvm::StringRef url_arg, bool reverse_connect);

} // namespace process_gdb_remote
} // namespace lldb_private

#endif // LLDB_SOURCE_PLUGINS_PROCESS_GDB_REMOTE_GDBREMOTECOMMUNICATIONSERVERLLGS_H<|MERGE_RESOLUTION|>--- conflicted
+++ resolved
@@ -273,12 +273,9 @@
   // in non-stop mode, no response otherwise.
   PacketResult SendContinueSuccessResponse();
 
-<<<<<<< HEAD
-=======
   void AppendThreadIDToResponse(Stream &response, lldb::pid_t pid,
                                 lldb::tid_t tid);
 
->>>>>>> 3de04b6d
 private:
   llvm::Expected<std::unique_ptr<llvm::MemoryBuffer>> BuildTargetXml();
 
