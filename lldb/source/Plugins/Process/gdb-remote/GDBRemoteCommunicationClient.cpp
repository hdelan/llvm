//===-- GDBRemoteCommunicationClient.cpp ----------------------------------===//
//
// Part of the LLVM Project, under the Apache License v2.0 with LLVM Exceptions.
// See https://llvm.org/LICENSE.txt for license information.
// SPDX-License-Identifier: Apache-2.0 WITH LLVM-exception
//
//===----------------------------------------------------------------------===//

#include "GDBRemoteCommunicationClient.h"

#include <cmath>
#include <sys/stat.h>

#include <numeric>
#include <optional>
#include <sstream>

#include "lldb/Core/ModuleSpec.h"
#include "lldb/Host/HostInfo.h"
#include "lldb/Host/SafeMachO.h"
#include "lldb/Host/XML.h"
#include "lldb/Symbol/Symbol.h"
#include "lldb/Target/MemoryRegionInfo.h"
#include "lldb/Target/Target.h"
#include "lldb/Target/UnixSignals.h"
#include "lldb/Utility/Args.h"
#include "lldb/Utility/DataBufferHeap.h"
#include "lldb/Utility/LLDBAssert.h"
#include "lldb/Utility/LLDBLog.h"
#include "lldb/Utility/Log.h"
#include "lldb/Utility/State.h"
#include "lldb/Utility/StreamString.h"

#include "ProcessGDBRemote.h"
#include "ProcessGDBRemoteLog.h"
#include "lldb/Host/Config.h"
#include "lldb/Utility/StringExtractorGDBRemote.h"

#include "llvm/ADT/STLExtras.h"
#include "llvm/ADT/StringSwitch.h"
#include "llvm/Config/llvm-config.h" // for LLVM_ENABLE_ZLIB
#include "llvm/Support/JSON.h"

#if defined(HAVE_LIBCOMPRESSION)
#include <compression.h>
#endif

using namespace lldb;
using namespace lldb_private::process_gdb_remote;
using namespace lldb_private;
using namespace std::chrono;

llvm::raw_ostream &process_gdb_remote::operator<<(llvm::raw_ostream &os,
                                                  const QOffsets &offsets) {
  return os << llvm::formatv(
             "QOffsets({0}, [{1:@[x]}])", offsets.segments,
             llvm::make_range(offsets.offsets.begin(), offsets.offsets.end()));
}

// GDBRemoteCommunicationClient constructor
GDBRemoteCommunicationClient::GDBRemoteCommunicationClient()
    : GDBRemoteClientBase("gdb-remote.client"),

      m_supports_qProcessInfoPID(true), m_supports_qfProcessInfo(true),
      m_supports_qUserName(true), m_supports_qGroupName(true),
      m_supports_qThreadStopInfo(true), m_supports_z0(true),
      m_supports_z1(true), m_supports_z2(true), m_supports_z3(true),
      m_supports_z4(true), m_supports_QEnvironment(true),
      m_supports_QEnvironmentHexEncoded(true), m_supports_qSymbol(true),
      m_qSymbol_requests_done(false), m_supports_qModuleInfo(true),
      m_supports_jThreadsInfo(true), m_supports_jModulesInfo(true),
      m_supports_vFileSize(true), m_supports_vFileMode(true),
      m_supports_vFileExists(true), m_supports_vRun(true),

      m_host_arch(), m_host_distribution_id(), m_process_arch(), m_os_build(),
      m_os_kernel(), m_hostname(), m_gdb_server_name(),
      m_default_packet_timeout(0), m_qSupported_response(),
      m_supported_async_json_packets_sp(), m_qXfer_memory_map() {}

// Destructor
GDBRemoteCommunicationClient::~GDBRemoteCommunicationClient() {
  if (IsConnected())
    Disconnect();
}

bool GDBRemoteCommunicationClient::HandshakeWithServer(Status *error_ptr) {
  ResetDiscoverableSettings(false);

  // Start the read thread after we send the handshake ack since if we fail to
  // send the handshake ack, there is no reason to continue...
  std::chrono::steady_clock::time_point start_of_handshake =
      std::chrono::steady_clock::now();
  if (SendAck()) {
    // The return value from QueryNoAckModeSupported() is true if the packet
    // was sent and _any_ response (including UNIMPLEMENTED) was received), or
    // false if no response was received. This quickly tells us if we have a
    // live connection to a remote GDB server...
    if (QueryNoAckModeSupported()) {
      return true;
    } else {
      std::chrono::steady_clock::time_point end_of_handshake =
          std::chrono::steady_clock::now();
      auto handshake_timeout =
          std::chrono::duration<double>(end_of_handshake - start_of_handshake)
              .count();
      if (error_ptr) {
        if (!IsConnected())
          *error_ptr =
              Status::FromErrorString("Connection shut down by remote side "
                                      "while waiting for reply to initial "
                                      "handshake packet");
        else
          *error_ptr = Status::FromErrorStringWithFormat(
              "failed to get reply to handshake packet within timeout of "
              "%.1f seconds",
              handshake_timeout);
      }
    }
  } else {
    if (error_ptr)
      *error_ptr = Status::FromErrorString("failed to send the handshake ack");
  }
  return false;
}

bool GDBRemoteCommunicationClient::GetEchoSupported() {
  if (m_supports_qEcho == eLazyBoolCalculate) {
    GetRemoteQSupported();
  }
  return m_supports_qEcho == eLazyBoolYes;
}

bool GDBRemoteCommunicationClient::GetQPassSignalsSupported() {
  if (m_supports_QPassSignals == eLazyBoolCalculate) {
    GetRemoteQSupported();
  }
  return m_supports_QPassSignals == eLazyBoolYes;
}

bool GDBRemoteCommunicationClient::GetAugmentedLibrariesSVR4ReadSupported() {
  if (m_supports_augmented_libraries_svr4_read == eLazyBoolCalculate) {
    GetRemoteQSupported();
  }
  return m_supports_augmented_libraries_svr4_read == eLazyBoolYes;
}

bool GDBRemoteCommunicationClient::GetQXferLibrariesSVR4ReadSupported() {
  if (m_supports_qXfer_libraries_svr4_read == eLazyBoolCalculate) {
    GetRemoteQSupported();
  }
  return m_supports_qXfer_libraries_svr4_read == eLazyBoolYes;
}

bool GDBRemoteCommunicationClient::GetQXferLibrariesReadSupported() {
  if (m_supports_qXfer_libraries_read == eLazyBoolCalculate) {
    GetRemoteQSupported();
  }
  return m_supports_qXfer_libraries_read == eLazyBoolYes;
}

bool GDBRemoteCommunicationClient::GetQXferAuxvReadSupported() {
  if (m_supports_qXfer_auxv_read == eLazyBoolCalculate) {
    GetRemoteQSupported();
  }
  return m_supports_qXfer_auxv_read == eLazyBoolYes;
}

bool GDBRemoteCommunicationClient::GetQXferFeaturesReadSupported() {
  if (m_supports_qXfer_features_read == eLazyBoolCalculate) {
    GetRemoteQSupported();
  }
  return m_supports_qXfer_features_read == eLazyBoolYes;
}

bool GDBRemoteCommunicationClient::GetQXferMemoryMapReadSupported() {
  if (m_supports_qXfer_memory_map_read == eLazyBoolCalculate) {
    GetRemoteQSupported();
  }
  return m_supports_qXfer_memory_map_read == eLazyBoolYes;
}

bool GDBRemoteCommunicationClient::GetQXferSigInfoReadSupported() {
  if (m_supports_qXfer_siginfo_read == eLazyBoolCalculate) {
    GetRemoteQSupported();
  }
  return m_supports_qXfer_siginfo_read == eLazyBoolYes;
}

bool GDBRemoteCommunicationClient::GetMultiprocessSupported() {
  if (m_supports_memory_tagging == eLazyBoolCalculate)
    GetRemoteQSupported();
  return m_supports_multiprocess == eLazyBoolYes;
}

uint64_t GDBRemoteCommunicationClient::GetRemoteMaxPacketSize() {
  if (m_max_packet_size == 0) {
    GetRemoteQSupported();
  }
  return m_max_packet_size;
}

bool GDBRemoteCommunicationClient::QueryNoAckModeSupported() {
  if (m_supports_not_sending_acks == eLazyBoolCalculate) {
    m_send_acks = true;
    m_supports_not_sending_acks = eLazyBoolNo;

    // This is the first real packet that we'll send in a debug session and it
    // may take a little longer than normal to receive a reply.  Wait at least
    // 6 seconds for a reply to this packet.

    ScopedTimeout timeout(*this, std::max(GetPacketTimeout(), seconds(6)));

    StringExtractorGDBRemote response;
    if (SendPacketAndWaitForResponse("QStartNoAckMode", response) ==
        PacketResult::Success) {
      if (response.IsOKResponse()) {
        m_send_acks = false;
        m_supports_not_sending_acks = eLazyBoolYes;
      }
      return true;
    }
  }
  return false;
}

void GDBRemoteCommunicationClient::GetListThreadsInStopReplySupported() {
  if (m_supports_threads_in_stop_reply == eLazyBoolCalculate) {
    m_supports_threads_in_stop_reply = eLazyBoolNo;

    StringExtractorGDBRemote response;
    if (SendPacketAndWaitForResponse("QListThreadsInStopReply", response) ==
        PacketResult::Success) {
      if (response.IsOKResponse())
        m_supports_threads_in_stop_reply = eLazyBoolYes;
    }
  }
}

bool GDBRemoteCommunicationClient::GetVAttachOrWaitSupported() {
  if (m_attach_or_wait_reply == eLazyBoolCalculate) {
    m_attach_or_wait_reply = eLazyBoolNo;

    StringExtractorGDBRemote response;
    if (SendPacketAndWaitForResponse("qVAttachOrWaitSupported", response) ==
        PacketResult::Success) {
      if (response.IsOKResponse())
        m_attach_or_wait_reply = eLazyBoolYes;
    }
  }
  return m_attach_or_wait_reply == eLazyBoolYes;
}

bool GDBRemoteCommunicationClient::GetSyncThreadStateSupported() {
  if (m_prepare_for_reg_writing_reply == eLazyBoolCalculate) {
    m_prepare_for_reg_writing_reply = eLazyBoolNo;

    StringExtractorGDBRemote response;
    if (SendPacketAndWaitForResponse("qSyncThreadStateSupported", response) ==
        PacketResult::Success) {
      if (response.IsOKResponse())
        m_prepare_for_reg_writing_reply = eLazyBoolYes;
    }
  }
  return m_prepare_for_reg_writing_reply == eLazyBoolYes;
}

void GDBRemoteCommunicationClient::ResetDiscoverableSettings(bool did_exec) {
  if (!did_exec) {
    // Hard reset everything, this is when we first connect to a GDB server
    m_supports_not_sending_acks = eLazyBoolCalculate;
    m_supports_thread_suffix = eLazyBoolCalculate;
    m_supports_threads_in_stop_reply = eLazyBoolCalculate;
    m_supports_vCont_c = eLazyBoolCalculate;
    m_supports_vCont_C = eLazyBoolCalculate;
    m_supports_vCont_s = eLazyBoolCalculate;
    m_supports_vCont_S = eLazyBoolCalculate;
    m_supports_p = eLazyBoolCalculate;
    m_supports_x = eLazyBoolCalculate;
    m_supports_QSaveRegisterState = eLazyBoolCalculate;
    m_qHostInfo_is_valid = eLazyBoolCalculate;
    m_curr_pid_is_valid = eLazyBoolCalculate;
    m_qGDBServerVersion_is_valid = eLazyBoolCalculate;
    m_supports_alloc_dealloc_memory = eLazyBoolCalculate;
    m_supports_memory_region_info = eLazyBoolCalculate;
    m_prepare_for_reg_writing_reply = eLazyBoolCalculate;
    m_attach_or_wait_reply = eLazyBoolCalculate;
    m_avoid_g_packets = eLazyBoolCalculate;
    m_supports_multiprocess = eLazyBoolCalculate;
    m_supports_qSaveCore = eLazyBoolCalculate;
    m_supports_qXfer_auxv_read = eLazyBoolCalculate;
    m_supports_qXfer_libraries_read = eLazyBoolCalculate;
    m_supports_qXfer_libraries_svr4_read = eLazyBoolCalculate;
    m_supports_qXfer_features_read = eLazyBoolCalculate;
    m_supports_qXfer_memory_map_read = eLazyBoolCalculate;
    m_supports_qXfer_siginfo_read = eLazyBoolCalculate;
    m_supports_augmented_libraries_svr4_read = eLazyBoolCalculate;
    m_uses_native_signals = eLazyBoolCalculate;
    m_supports_qProcessInfoPID = true;
    m_supports_qfProcessInfo = true;
    m_supports_qUserName = true;
    m_supports_qGroupName = true;
    m_supports_qThreadStopInfo = true;
    m_supports_z0 = true;
    m_supports_z1 = true;
    m_supports_z2 = true;
    m_supports_z3 = true;
    m_supports_z4 = true;
    m_supports_QEnvironment = true;
    m_supports_QEnvironmentHexEncoded = true;
    m_supports_qSymbol = true;
    m_qSymbol_requests_done = false;
    m_supports_qModuleInfo = true;
    m_host_arch.Clear();
    m_host_distribution_id.clear();
    m_os_version = llvm::VersionTuple();
    m_os_build.clear();
    m_os_kernel.clear();
    m_hostname.clear();
    m_gdb_server_name.clear();
    m_gdb_server_version = UINT32_MAX;
    m_default_packet_timeout = seconds(0);
    m_target_vm_page_size = 0;
    m_max_packet_size = 0;
    m_qSupported_response.clear();
    m_supported_async_json_packets_is_valid = false;
    m_supported_async_json_packets_sp.reset();
    m_supports_jModulesInfo = true;
  }

  // These flags should be reset when we first connect to a GDB server and when
  // our inferior process execs
  m_qProcessInfo_is_valid = eLazyBoolCalculate;
  m_process_arch.Clear();
}

void GDBRemoteCommunicationClient::GetRemoteQSupported() {
  // Clear out any capabilities we expect to see in the qSupported response
  m_supports_qXfer_auxv_read = eLazyBoolNo;
  m_supports_qXfer_libraries_read = eLazyBoolNo;
  m_supports_qXfer_libraries_svr4_read = eLazyBoolNo;
  m_supports_augmented_libraries_svr4_read = eLazyBoolNo;
  m_supports_qXfer_features_read = eLazyBoolNo;
  m_supports_qXfer_memory_map_read = eLazyBoolNo;
  m_supports_qXfer_siginfo_read = eLazyBoolNo;
  m_supports_multiprocess = eLazyBoolNo;
  m_supports_qEcho = eLazyBoolNo;
  m_supports_QPassSignals = eLazyBoolNo;
  m_supports_memory_tagging = eLazyBoolNo;
  m_supports_qSaveCore = eLazyBoolNo;
  m_uses_native_signals = eLazyBoolNo;

  m_max_packet_size = UINT64_MAX; // It's supposed to always be there, but if
                                  // not, we assume no limit

  // build the qSupported packet
  std::vector<std::string> features = {"xmlRegisters=i386,arm,mips,arc",
                                       "multiprocess+",
                                       "fork-events+",
                                       "vfork-events+",
                                       "swbreak+",
                                       "hwbreak+"};
  StreamString packet;
  packet.PutCString("qSupported");
  for (uint32_t i = 0; i < features.size(); ++i) {
    packet.PutCString(i == 0 ? ":" : ";");
    packet.PutCString(features[i]);
  }

  StringExtractorGDBRemote response;
  if (SendPacketAndWaitForResponse(packet.GetString(), response) ==
      PacketResult::Success) {
    // Hang on to the qSupported packet, so that platforms can do custom
    // configuration of the transport before attaching/launching the process.
    m_qSupported_response = response.GetStringRef().str();

    for (llvm::StringRef x : llvm::split(response.GetStringRef(), ';')) {
      if (x == "qXfer:auxv:read+")
        m_supports_qXfer_auxv_read = eLazyBoolYes;
      else if (x == "qXfer:libraries-svr4:read+")
        m_supports_qXfer_libraries_svr4_read = eLazyBoolYes;
      else if (x == "augmented-libraries-svr4-read") {
        m_supports_qXfer_libraries_svr4_read = eLazyBoolYes; // implied
        m_supports_augmented_libraries_svr4_read = eLazyBoolYes;
      } else if (x == "qXfer:libraries:read+")
        m_supports_qXfer_libraries_read = eLazyBoolYes;
      else if (x == "qXfer:features:read+")
        m_supports_qXfer_features_read = eLazyBoolYes;
      else if (x == "qXfer:memory-map:read+")
        m_supports_qXfer_memory_map_read = eLazyBoolYes;
      else if (x == "qXfer:siginfo:read+")
        m_supports_qXfer_siginfo_read = eLazyBoolYes;
      else if (x == "qEcho")
        m_supports_qEcho = eLazyBoolYes;
      else if (x == "QPassSignals+")
        m_supports_QPassSignals = eLazyBoolYes;
      else if (x == "multiprocess+")
        m_supports_multiprocess = eLazyBoolYes;
      else if (x == "memory-tagging+")
        m_supports_memory_tagging = eLazyBoolYes;
      else if (x == "qSaveCore+")
        m_supports_qSaveCore = eLazyBoolYes;
      else if (x == "native-signals+")
        m_uses_native_signals = eLazyBoolYes;
      // Look for a list of compressions in the features list e.g.
      // qXfer:features:read+;PacketSize=20000;qEcho+;SupportedCompressions=zlib-
      // deflate,lzma
      else if (x.consume_front("SupportedCompressions=")) {
        llvm::SmallVector<llvm::StringRef, 4> compressions;
        x.split(compressions, ',');
        if (!compressions.empty())
          MaybeEnableCompression(compressions);
      } else if (x.consume_front("SupportedWatchpointTypes=")) {
        llvm::SmallVector<llvm::StringRef, 4> watchpoint_types;
        x.split(watchpoint_types, ',');
        m_watchpoint_types = eWatchpointHardwareFeatureUnknown;
        for (auto wp_type : watchpoint_types) {
          if (wp_type == "x86_64")
            m_watchpoint_types |= eWatchpointHardwareX86;
          if (wp_type == "aarch64-mask")
            m_watchpoint_types |= eWatchpointHardwareArmMASK;
          if (wp_type == "aarch64-bas")
            m_watchpoint_types |= eWatchpointHardwareArmBAS;
        }
      } else if (x.consume_front("PacketSize=")) {
        StringExtractorGDBRemote packet_response(x);
        m_max_packet_size =
            packet_response.GetHexMaxU64(/*little_endian=*/false, UINT64_MAX);
        if (m_max_packet_size == 0) {
          m_max_packet_size = UINT64_MAX; // Must have been a garbled response
          Log *log(GetLog(GDBRLog::Process));
          LLDB_LOGF(log, "Garbled PacketSize spec in qSupported response");
        }
      }
    }
  }
}

bool GDBRemoteCommunicationClient::GetThreadSuffixSupported() {
  if (m_supports_thread_suffix == eLazyBoolCalculate) {
    StringExtractorGDBRemote response;
    m_supports_thread_suffix = eLazyBoolNo;
    if (SendPacketAndWaitForResponse("QThreadSuffixSupported", response) ==
        PacketResult::Success) {
      if (response.IsOKResponse())
        m_supports_thread_suffix = eLazyBoolYes;
    }
  }
  return m_supports_thread_suffix;
}
bool GDBRemoteCommunicationClient::GetVContSupported(char flavor) {
  if (m_supports_vCont_c == eLazyBoolCalculate) {
    StringExtractorGDBRemote response;
    m_supports_vCont_any = eLazyBoolNo;
    m_supports_vCont_all = eLazyBoolNo;
    m_supports_vCont_c = eLazyBoolNo;
    m_supports_vCont_C = eLazyBoolNo;
    m_supports_vCont_s = eLazyBoolNo;
    m_supports_vCont_S = eLazyBoolNo;
    if (SendPacketAndWaitForResponse("vCont?", response) ==
        PacketResult::Success) {
      const char *response_cstr = response.GetStringRef().data();
      if (::strstr(response_cstr, ";c"))
        m_supports_vCont_c = eLazyBoolYes;

      if (::strstr(response_cstr, ";C"))
        m_supports_vCont_C = eLazyBoolYes;

      if (::strstr(response_cstr, ";s"))
        m_supports_vCont_s = eLazyBoolYes;

      if (::strstr(response_cstr, ";S"))
        m_supports_vCont_S = eLazyBoolYes;

      if (m_supports_vCont_c == eLazyBoolYes &&
          m_supports_vCont_C == eLazyBoolYes &&
          m_supports_vCont_s == eLazyBoolYes &&
          m_supports_vCont_S == eLazyBoolYes) {
        m_supports_vCont_all = eLazyBoolYes;
      }

      if (m_supports_vCont_c == eLazyBoolYes ||
          m_supports_vCont_C == eLazyBoolYes ||
          m_supports_vCont_s == eLazyBoolYes ||
          m_supports_vCont_S == eLazyBoolYes) {
        m_supports_vCont_any = eLazyBoolYes;
      }
    }
  }

  switch (flavor) {
  case 'a':
    return m_supports_vCont_any;
  case 'A':
    return m_supports_vCont_all;
  case 'c':
    return m_supports_vCont_c;
  case 'C':
    return m_supports_vCont_C;
  case 's':
    return m_supports_vCont_s;
  case 'S':
    return m_supports_vCont_S;
  default:
    break;
  }
  return false;
}

GDBRemoteCommunication::PacketResult
GDBRemoteCommunicationClient::SendThreadSpecificPacketAndWaitForResponse(
    lldb::tid_t tid, StreamString &&payload,
    StringExtractorGDBRemote &response) {
  Lock lock(*this);
  if (!lock) {
    if (Log *log = GetLog(GDBRLog::Process | GDBRLog::Packets))
      LLDB_LOGF(log,
                "GDBRemoteCommunicationClient::%s: Didn't get sequence mutex "
                "for %s packet.",
                __FUNCTION__, payload.GetData());
    return PacketResult::ErrorNoSequenceLock;
  }

  if (GetThreadSuffixSupported())
    payload.Printf(";thread:%4.4" PRIx64 ";", tid);
  else {
    if (!SetCurrentThread(tid))
      return PacketResult::ErrorSendFailed;
  }

  return SendPacketAndWaitForResponseNoLock(payload.GetString(), response);
}

// Check if the target supports 'p' packet. It sends out a 'p' packet and
// checks the response. A normal packet will tell us that support is available.
//
// Takes a valid thread ID because p needs to apply to a thread.
bool GDBRemoteCommunicationClient::GetpPacketSupported(lldb::tid_t tid) {
  if (m_supports_p == eLazyBoolCalculate)
    m_supports_p = GetThreadPacketSupported(tid, "p0");
  return m_supports_p;
}

LazyBool GDBRemoteCommunicationClient::GetThreadPacketSupported(
    lldb::tid_t tid, llvm::StringRef packetStr) {
  StreamString payload;
  payload.PutCString(packetStr);
  StringExtractorGDBRemote response;
  if (SendThreadSpecificPacketAndWaitForResponse(
          tid, std::move(payload), response) == PacketResult::Success &&
      response.IsNormalResponse()) {
    return eLazyBoolYes;
  }
  return eLazyBoolNo;
}

bool GDBRemoteCommunicationClient::GetSaveCoreSupported() const {
  return m_supports_qSaveCore == eLazyBoolYes;
}

StructuredData::ObjectSP GDBRemoteCommunicationClient::GetThreadsInfo() {
  // Get information on all threads at one using the "jThreadsInfo" packet
  StructuredData::ObjectSP object_sp;

  if (m_supports_jThreadsInfo) {
    StringExtractorGDBRemote response;
    response.SetResponseValidatorToJSON();
    if (SendPacketAndWaitForResponse("jThreadsInfo", response) ==
        PacketResult::Success) {
      if (response.IsUnsupportedResponse()) {
        m_supports_jThreadsInfo = false;
      } else if (!response.Empty()) {
        object_sp = StructuredData::ParseJSON(response.GetStringRef());
      }
    }
  }
  return object_sp;
}

bool GDBRemoteCommunicationClient::GetThreadExtendedInfoSupported() {
  if (m_supports_jThreadExtendedInfo == eLazyBoolCalculate) {
    StringExtractorGDBRemote response;
    m_supports_jThreadExtendedInfo = eLazyBoolNo;
    if (SendPacketAndWaitForResponse("jThreadExtendedInfo:", response) ==
        PacketResult::Success) {
      if (response.IsOKResponse()) {
        m_supports_jThreadExtendedInfo = eLazyBoolYes;
      }
    }
  }
  return m_supports_jThreadExtendedInfo;
}

void GDBRemoteCommunicationClient::EnableErrorStringInPacket() {
  if (m_supports_error_string_reply == eLazyBoolCalculate) {
    StringExtractorGDBRemote response;
    // We try to enable error strings in remote packets but if we fail, we just
    // work in the older way.
    m_supports_error_string_reply = eLazyBoolNo;
    if (SendPacketAndWaitForResponse("QEnableErrorStrings", response) ==
        PacketResult::Success) {
      if (response.IsOKResponse()) {
        m_supports_error_string_reply = eLazyBoolYes;
      }
    }
  }
}

bool GDBRemoteCommunicationClient::GetLoadedDynamicLibrariesInfosSupported() {
  if (m_supports_jLoadedDynamicLibrariesInfos == eLazyBoolCalculate) {
    StringExtractorGDBRemote response;
    m_supports_jLoadedDynamicLibrariesInfos = eLazyBoolNo;
    if (SendPacketAndWaitForResponse("jGetLoadedDynamicLibrariesInfos:",
                                     response) == PacketResult::Success) {
      if (response.IsOKResponse()) {
        m_supports_jLoadedDynamicLibrariesInfos = eLazyBoolYes;
      }
    }
  }
  return m_supports_jLoadedDynamicLibrariesInfos;
}

bool GDBRemoteCommunicationClient::GetSharedCacheInfoSupported() {
  if (m_supports_jGetSharedCacheInfo == eLazyBoolCalculate) {
    StringExtractorGDBRemote response;
    m_supports_jGetSharedCacheInfo = eLazyBoolNo;
    if (SendPacketAndWaitForResponse("jGetSharedCacheInfo:", response) ==
        PacketResult::Success) {
      if (response.IsOKResponse()) {
        m_supports_jGetSharedCacheInfo = eLazyBoolYes;
      }
    }
  }
  return m_supports_jGetSharedCacheInfo;
}

bool GDBRemoteCommunicationClient::GetDynamicLoaderProcessStateSupported() {
  if (m_supports_jGetDyldProcessState == eLazyBoolCalculate) {
    StringExtractorGDBRemote response;
    m_supports_jGetDyldProcessState = eLazyBoolNo;
    if (SendPacketAndWaitForResponse("jGetDyldProcessState", response) ==
        PacketResult::Success) {
      if (!response.IsUnsupportedResponse())
        m_supports_jGetDyldProcessState = eLazyBoolYes;
    }
  }
  return m_supports_jGetDyldProcessState;
}

bool GDBRemoteCommunicationClient::GetMemoryTaggingSupported() {
  if (m_supports_memory_tagging == eLazyBoolCalculate) {
    GetRemoteQSupported();
  }
  return m_supports_memory_tagging == eLazyBoolYes;
}

DataBufferSP GDBRemoteCommunicationClient::ReadMemoryTags(lldb::addr_t addr,
                                                          size_t len,
                                                          int32_t type) {
  StreamString packet;
  packet.Printf("qMemTags:%" PRIx64 ",%zx:%" PRIx32, addr, len, type);
  StringExtractorGDBRemote response;

  Log *log = GetLog(GDBRLog::Memory);

  if (SendPacketAndWaitForResponse(packet.GetString(), response) !=
          PacketResult::Success ||
      !response.IsNormalResponse()) {
    LLDB_LOGF(log, "GDBRemoteCommunicationClient::%s: qMemTags packet failed",
              __FUNCTION__);
    return nullptr;
  }

  // We are expecting
  // m<hex encoded bytes>

  if (response.GetChar() != 'm') {
    LLDB_LOGF(log,
              "GDBRemoteCommunicationClient::%s: qMemTags response did not "
              "begin with \"m\"",
              __FUNCTION__);
    return nullptr;
  }

  size_t expected_bytes = response.GetBytesLeft() / 2;
  WritableDataBufferSP buffer_sp(new DataBufferHeap(expected_bytes, 0));
  size_t got_bytes = response.GetHexBytesAvail(buffer_sp->GetData());
  // Check both because in some situations chars are consumed even
  // if the decoding fails.
  if (response.GetBytesLeft() || (expected_bytes != got_bytes)) {
    LLDB_LOGF(
        log,
        "GDBRemoteCommunicationClient::%s: Invalid data in qMemTags response",
        __FUNCTION__);
    return nullptr;
  }

  return buffer_sp;
}

Status GDBRemoteCommunicationClient::WriteMemoryTags(
    lldb::addr_t addr, size_t len, int32_t type,
    const std::vector<uint8_t> &tags) {
  // Format QMemTags:address,length:type:tags
  StreamString packet;
  packet.Printf("QMemTags:%" PRIx64 ",%zx:%" PRIx32 ":", addr, len, type);
  packet.PutBytesAsRawHex8(tags.data(), tags.size());

  Status status;
  StringExtractorGDBRemote response;
  if (SendPacketAndWaitForResponse(packet.GetString(), response) !=
          PacketResult::Success ||
      !response.IsOKResponse()) {
    status = Status::FromErrorString("QMemTags packet failed");
  }
  return status;
}

bool GDBRemoteCommunicationClient::GetxPacketSupported() {
  if (m_supports_x == eLazyBoolCalculate) {
    StringExtractorGDBRemote response;
    m_supports_x = eLazyBoolNo;
    char packet[256];
    snprintf(packet, sizeof(packet), "x0,0");
    if (SendPacketAndWaitForResponse(packet, response) ==
        PacketResult::Success) {
      if (response.IsOKResponse())
        m_supports_x = eLazyBoolYes;
    }
  }
  return m_supports_x;
}

lldb::pid_t GDBRemoteCommunicationClient::GetCurrentProcessID(bool allow_lazy) {
  if (allow_lazy && m_curr_pid_is_valid == eLazyBoolYes)
    return m_curr_pid;

  // First try to retrieve the pid via the qProcessInfo request.
  GetCurrentProcessInfo(allow_lazy);
  if (m_curr_pid_is_valid == eLazyBoolYes) {
    // We really got it.
    return m_curr_pid;
  } else {
    // If we don't get a response for qProcessInfo, check if $qC gives us a
    // result. $qC only returns a real process id on older debugserver and
    // lldb-platform stubs. The gdb remote protocol documents $qC as returning
    // the thread id, which newer debugserver and lldb-gdbserver stubs return
    // correctly.
    StringExtractorGDBRemote response;
    if (SendPacketAndWaitForResponse("qC", response) == PacketResult::Success) {
      if (response.GetChar() == 'Q') {
        if (response.GetChar() == 'C') {
          m_curr_pid_run = m_curr_pid =
              response.GetHexMaxU64(false, LLDB_INVALID_PROCESS_ID);
          if (m_curr_pid != LLDB_INVALID_PROCESS_ID) {
            m_curr_pid_is_valid = eLazyBoolYes;
            return m_curr_pid;
          }
        }
      }
    }

    // If we don't get a response for $qC, check if $qfThreadID gives us a
    // result.
    if (m_curr_pid == LLDB_INVALID_PROCESS_ID) {
      bool sequence_mutex_unavailable;
      auto ids = GetCurrentProcessAndThreadIDs(sequence_mutex_unavailable);
      if (!ids.empty() && !sequence_mutex_unavailable) {
        // If server returned an explicit PID, use that.
        m_curr_pid_run = m_curr_pid = ids.front().first;
        // Otherwise, use the TID of the first thread (Linux hack).
        if (m_curr_pid == LLDB_INVALID_PROCESS_ID)
          m_curr_pid_run = m_curr_pid = ids.front().second;
        m_curr_pid_is_valid = eLazyBoolYes;
        return m_curr_pid;
      }
    }
  }

  return LLDB_INVALID_PROCESS_ID;
}

llvm::Error GDBRemoteCommunicationClient::LaunchProcess(const Args &args) {
  if (!args.GetArgumentAtIndex(0))
    return llvm::createStringError(llvm::inconvertibleErrorCode(),
                                   "Nothing to launch");
  // try vRun first
  if (m_supports_vRun) {
    StreamString packet;
    packet.PutCString("vRun");
    for (const Args::ArgEntry &arg : args) {
      packet.PutChar(';');
      packet.PutStringAsRawHex8(arg.ref());
    }

    StringExtractorGDBRemote response;
    if (SendPacketAndWaitForResponse(packet.GetString(), response) !=
        PacketResult::Success)
      return llvm::createStringError(llvm::inconvertibleErrorCode(),
                                     "Sending vRun packet failed");

    if (response.IsErrorResponse())
      return response.GetStatus().ToError();

    // vRun replies with a stop reason packet
    // FIXME: right now we just discard the packet and LLDB queries
    // for stop reason again
    if (!response.IsUnsupportedResponse())
      return llvm::Error::success();

    m_supports_vRun = false;
  }

  // fallback to A
  StreamString packet;
  packet.PutChar('A');
  llvm::ListSeparator LS(",");
  for (const auto &arg : llvm::enumerate(args)) {
    packet << LS;
    packet.Format("{0},{1},", arg.value().ref().size() * 2, arg.index());
    packet.PutStringAsRawHex8(arg.value().ref());
  }

  StringExtractorGDBRemote response;
  if (SendPacketAndWaitForResponse(packet.GetString(), response) !=
      PacketResult::Success) {
    return llvm::createStringError(llvm::inconvertibleErrorCode(),
                                   "Sending A packet failed");
  }
  if (!response.IsOKResponse())
    return response.GetStatus().ToError();

  if (SendPacketAndWaitForResponse("qLaunchSuccess", response) !=
      PacketResult::Success) {
    return llvm::createStringError(llvm::inconvertibleErrorCode(),
                                   "Sending qLaunchSuccess packet failed");
  }
  if (response.IsOKResponse())
    return llvm::Error::success();
  if (response.GetChar() == 'E') {
    return llvm::createStringError(llvm::inconvertibleErrorCode(),
                                   response.GetStringRef().substr(1));
  }
  return llvm::createStringError(llvm::inconvertibleErrorCode(),
                                 "unknown error occurred launching process");
}

int GDBRemoteCommunicationClient::SendEnvironment(const Environment &env) {
  llvm::SmallVector<std::pair<llvm::StringRef, llvm::StringRef>, 0> vec;
  for (const auto &kv : env)
    vec.emplace_back(kv.first(), kv.second);
  llvm::sort(vec, llvm::less_first());
  for (const auto &[k, v] : vec) {
    int r = SendEnvironmentPacket((k + "=" + v).str().c_str());
    if (r != 0)
      return r;
  }
  return 0;
}

int GDBRemoteCommunicationClient::SendEnvironmentPacket(
    char const *name_equal_value) {
  if (name_equal_value && name_equal_value[0]) {
    bool send_hex_encoding = false;
    for (const char *p = name_equal_value; *p != '\0' && !send_hex_encoding;
         ++p) {
      if (llvm::isPrint(*p)) {
        switch (*p) {
        case '$':
        case '#':
        case '*':
        case '}':
          send_hex_encoding = true;
          break;
        default:
          break;
        }
      } else {
        // We have non printable characters, lets hex encode this...
        send_hex_encoding = true;
      }
    }

    StringExtractorGDBRemote response;
    // Prefer sending unencoded, if possible and the server supports it.
    if (!send_hex_encoding && m_supports_QEnvironment) {
      StreamString packet;
      packet.Printf("QEnvironment:%s", name_equal_value);
      if (SendPacketAndWaitForResponse(packet.GetString(), response) !=
          PacketResult::Success)
        return -1;

      if (response.IsOKResponse())
        return 0;
      if (response.IsUnsupportedResponse())
        m_supports_QEnvironment = false;
      else {
        uint8_t error = response.GetError();
        if (error)
          return error;
        return -1;
      }
    }

    if (m_supports_QEnvironmentHexEncoded) {
      StreamString packet;
      packet.PutCString("QEnvironmentHexEncoded:");
      packet.PutBytesAsRawHex8(name_equal_value, strlen(name_equal_value));
      if (SendPacketAndWaitForResponse(packet.GetString(), response) !=
          PacketResult::Success)
        return -1;

      if (response.IsOKResponse())
        return 0;
      if (response.IsUnsupportedResponse())
        m_supports_QEnvironmentHexEncoded = false;
      else {
        uint8_t error = response.GetError();
        if (error)
          return error;
        return -1;
      }
    }
  }
  return -1;
}

int GDBRemoteCommunicationClient::SendLaunchArchPacket(char const *arch) {
  if (arch && arch[0]) {
    StreamString packet;
    packet.Printf("QLaunchArch:%s", arch);
    StringExtractorGDBRemote response;
    if (SendPacketAndWaitForResponse(packet.GetString(), response) ==
        PacketResult::Success) {
      if (response.IsOKResponse())
        return 0;
      uint8_t error = response.GetError();
      if (error)
        return error;
    }
  }
  return -1;
}

int GDBRemoteCommunicationClient::SendLaunchEventDataPacket(
    char const *data, bool *was_supported) {
  if (data && *data != '\0') {
    StreamString packet;
    packet.Printf("QSetProcessEvent:%s", data);
    StringExtractorGDBRemote response;
    if (SendPacketAndWaitForResponse(packet.GetString(), response) ==
        PacketResult::Success) {
      if (response.IsOKResponse()) {
        if (was_supported)
          *was_supported = true;
        return 0;
      } else if (response.IsUnsupportedResponse()) {
        if (was_supported)
          *was_supported = false;
        return -1;
      } else {
        uint8_t error = response.GetError();
        if (was_supported)
          *was_supported = true;
        if (error)
          return error;
      }
    }
  }
  return -1;
}

llvm::VersionTuple GDBRemoteCommunicationClient::GetOSVersion() {
  GetHostInfo();
  return m_os_version;
}

llvm::VersionTuple GDBRemoteCommunicationClient::GetMacCatalystVersion() {
  GetHostInfo();
  return m_maccatalyst_version;
}

std::optional<std::string> GDBRemoteCommunicationClient::GetOSBuildString() {
  if (GetHostInfo()) {
    if (!m_os_build.empty())
      return m_os_build;
  }
  return std::nullopt;
}

std::optional<std::string>
GDBRemoteCommunicationClient::GetOSKernelDescription() {
  if (GetHostInfo()) {
    if (!m_os_kernel.empty())
      return m_os_kernel;
  }
  return std::nullopt;
}

bool GDBRemoteCommunicationClient::GetHostname(std::string &s) {
  if (GetHostInfo()) {
    if (!m_hostname.empty()) {
      s = m_hostname;
      return true;
    }
  }
  s.clear();
  return false;
}

ArchSpec GDBRemoteCommunicationClient::GetSystemArchitecture() {
  if (GetHostInfo())
    return m_host_arch;
  return ArchSpec();
}

const lldb_private::ArchSpec &
GDBRemoteCommunicationClient::GetProcessArchitecture() {
  if (m_qProcessInfo_is_valid == eLazyBoolCalculate)
    GetCurrentProcessInfo();
  return m_process_arch;
}

bool GDBRemoteCommunicationClient::GetProcessStandaloneBinary(
    UUID &uuid, addr_t &value, bool &value_is_offset) {
  if (m_qProcessInfo_is_valid == eLazyBoolCalculate)
    GetCurrentProcessInfo();

  // Return true if we have a UUID or an address/offset of the
  // main standalone / firmware binary being used.
  if (!m_process_standalone_uuid.IsValid() &&
      m_process_standalone_value == LLDB_INVALID_ADDRESS)
    return false;

  uuid = m_process_standalone_uuid;
  value = m_process_standalone_value;
  value_is_offset = m_process_standalone_value_is_offset;
  return true;
}

std::vector<addr_t>
GDBRemoteCommunicationClient::GetProcessStandaloneBinaries() {
  if (m_qProcessInfo_is_valid == eLazyBoolCalculate)
    GetCurrentProcessInfo();
  return m_binary_addresses;
}

bool GDBRemoteCommunicationClient::GetGDBServerVersion() {
  if (m_qGDBServerVersion_is_valid == eLazyBoolCalculate) {
    m_gdb_server_name.clear();
    m_gdb_server_version = 0;
    m_qGDBServerVersion_is_valid = eLazyBoolNo;

    StringExtractorGDBRemote response;
    if (SendPacketAndWaitForResponse("qGDBServerVersion", response) ==
        PacketResult::Success) {
      if (response.IsNormalResponse()) {
        llvm::StringRef name, value;
        bool success = false;
        while (response.GetNameColonValue(name, value)) {
          if (name == "name") {
            success = true;
            m_gdb_server_name = std::string(value);
          } else if (name == "version") {
            llvm::StringRef major, minor;
            std::tie(major, minor) = value.split('.');
            if (!major.getAsInteger(0, m_gdb_server_version))
              success = true;
          }
        }
        if (success)
          m_qGDBServerVersion_is_valid = eLazyBoolYes;
      }
    }
  }
  return m_qGDBServerVersion_is_valid == eLazyBoolYes;
}

void GDBRemoteCommunicationClient::MaybeEnableCompression(
    llvm::ArrayRef<llvm::StringRef> supported_compressions) {
  CompressionType avail_type = CompressionType::None;
  llvm::StringRef avail_name;

#if defined(HAVE_LIBCOMPRESSION)
  if (avail_type == CompressionType::None) {
    for (auto compression : supported_compressions) {
      if (compression == "lzfse") {
        avail_type = CompressionType::LZFSE;
        avail_name = compression;
        break;
      }
    }
  }
#endif

#if defined(HAVE_LIBCOMPRESSION)
  if (avail_type == CompressionType::None) {
    for (auto compression : supported_compressions) {
      if (compression == "zlib-deflate") {
        avail_type = CompressionType::ZlibDeflate;
        avail_name = compression;
        break;
      }
    }
  }
#endif

#if LLVM_ENABLE_ZLIB
  if (avail_type == CompressionType::None) {
    for (auto compression : supported_compressions) {
      if (compression == "zlib-deflate") {
        avail_type = CompressionType::ZlibDeflate;
        avail_name = compression;
        break;
      }
    }
  }
#endif

#if defined(HAVE_LIBCOMPRESSION)
  if (avail_type == CompressionType::None) {
    for (auto compression : supported_compressions) {
      if (compression == "lz4") {
        avail_type = CompressionType::LZ4;
        avail_name = compression;
        break;
      }
    }
  }
#endif

#if defined(HAVE_LIBCOMPRESSION)
  if (avail_type == CompressionType::None) {
    for (auto compression : supported_compressions) {
      if (compression == "lzma") {
        avail_type = CompressionType::LZMA;
        avail_name = compression;
        break;
      }
    }
  }
#endif

  if (avail_type != CompressionType::None) {
    StringExtractorGDBRemote response;
    std::string packet = "QEnableCompression:type:" + avail_name.str() + ";";
    if (SendPacketAndWaitForResponse(packet, response) != PacketResult::Success)
      return;

    if (response.IsOKResponse()) {
      m_compression_type = avail_type;
    }
  }
}

const char *GDBRemoteCommunicationClient::GetGDBServerProgramName() {
  if (GetGDBServerVersion()) {
    if (!m_gdb_server_name.empty())
      return m_gdb_server_name.c_str();
  }
  return nullptr;
}

uint32_t GDBRemoteCommunicationClient::GetGDBServerProgramVersion() {
  if (GetGDBServerVersion())
    return m_gdb_server_version;
  return 0;
}

bool GDBRemoteCommunicationClient::GetDefaultThreadId(lldb::tid_t &tid) {
  StringExtractorGDBRemote response;
  if (SendPacketAndWaitForResponse("qC", response) != PacketResult::Success)
    return false;

  if (!response.IsNormalResponse())
    return false;

  if (response.GetChar() == 'Q' && response.GetChar() == 'C') {
    auto pid_tid = response.GetPidTid(0);
    if (!pid_tid)
      return false;

    lldb::pid_t pid = pid_tid->first;
    // invalid
    if (pid == StringExtractorGDBRemote::AllProcesses)
      return false;

    // if we get pid as well, update m_curr_pid
    if (pid != 0) {
      m_curr_pid_run = m_curr_pid = pid;
      m_curr_pid_is_valid = eLazyBoolYes;
    }
    tid = pid_tid->second;
  }

  return true;
}

static void ParseOSType(llvm::StringRef value, std::string &os_name,
                        std::string &environment) {
  if (value == "iossimulator" || value == "tvossimulator" ||
      value == "watchossimulator" || value == "xrossimulator" ||
      value == "visionossimulator") {
    environment = "simulator";
    os_name = value.drop_back(environment.size()).str();
  } else if (value == "maccatalyst") {
    os_name = "ios";
    environment = "macabi";
  } else {
    os_name = value.str();
  }
}

bool GDBRemoteCommunicationClient::GetHostInfo(bool force) {
  Log *log = GetLog(GDBRLog::Process);

  if (force || m_qHostInfo_is_valid == eLazyBoolCalculate) {
    // host info computation can require DNS traffic and shelling out to external processes.
    // Increase the timeout to account for that.
    ScopedTimeout timeout(*this, seconds(10));
    m_qHostInfo_is_valid = eLazyBoolNo;
    StringExtractorGDBRemote response;
    if (SendPacketAndWaitForResponse("qHostInfo", response) ==
        PacketResult::Success) {
      if (response.IsNormalResponse()) {
        llvm::StringRef name;
        llvm::StringRef value;
        uint32_t cpu = LLDB_INVALID_CPUTYPE;
        uint32_t sub = 0;
        std::string arch_name;
        std::string os_name;
        std::string environment;
        std::string vendor_name;
        std::string triple;
        uint32_t pointer_byte_size = 0;
        ByteOrder byte_order = eByteOrderInvalid;
        uint32_t num_keys_decoded = 0;
        while (response.GetNameColonValue(name, value)) {
          if (name == "cputype") {
            // exception type in big endian hex
            if (!value.getAsInteger(0, cpu))
              ++num_keys_decoded;
          } else if (name == "cpusubtype") {
            // exception count in big endian hex
            if (!value.getAsInteger(0, sub))
              ++num_keys_decoded;
          } else if (name == "arch") {
            arch_name = std::string(value);
            ++num_keys_decoded;
          } else if (name == "triple") {
            StringExtractor extractor(value);
            extractor.GetHexByteString(triple);
            ++num_keys_decoded;
          } else if (name == "distribution_id") {
            StringExtractor extractor(value);
            extractor.GetHexByteString(m_host_distribution_id);
            ++num_keys_decoded;
          } else if (name == "os_build") {
            StringExtractor extractor(value);
            extractor.GetHexByteString(m_os_build);
            ++num_keys_decoded;
          } else if (name == "hostname") {
            StringExtractor extractor(value);
            extractor.GetHexByteString(m_hostname);
            ++num_keys_decoded;
          } else if (name == "os_kernel") {
            StringExtractor extractor(value);
            extractor.GetHexByteString(m_os_kernel);
            ++num_keys_decoded;
          } else if (name == "ostype") {
            ParseOSType(value, os_name, environment);
            ++num_keys_decoded;
          } else if (name == "vendor") {
            vendor_name = std::string(value);
            ++num_keys_decoded;
          } else if (name == "endian") {
            byte_order = llvm::StringSwitch<lldb::ByteOrder>(value)
                             .Case("little", eByteOrderLittle)
                             .Case("big", eByteOrderBig)
                             .Case("pdp", eByteOrderPDP)
                             .Default(eByteOrderInvalid);
            if (byte_order != eByteOrderInvalid)
              ++num_keys_decoded;
          } else if (name == "ptrsize") {
            if (!value.getAsInteger(0, pointer_byte_size))
              ++num_keys_decoded;
          } else if (name == "addressing_bits") {
            if (!value.getAsInteger(0, m_low_mem_addressing_bits)) {
              ++num_keys_decoded;
            }
          } else if (name == "high_mem_addressing_bits") {
            if (!value.getAsInteger(0, m_high_mem_addressing_bits))
              ++num_keys_decoded;
          } else if (name == "low_mem_addressing_bits") {
            if (!value.getAsInteger(0, m_low_mem_addressing_bits))
              ++num_keys_decoded;
          } else if (name == "os_version" ||
                     name == "version") // Older debugserver binaries used
                                        // the "version" key instead of
                                        // "os_version"...
          {
            if (!m_os_version.tryParse(value))
              ++num_keys_decoded;
          } else if (name == "maccatalyst_version") {
            if (!m_maccatalyst_version.tryParse(value))
              ++num_keys_decoded;
          } else if (name == "watchpoint_exceptions_received") {
            m_watchpoints_trigger_after_instruction =
                llvm::StringSwitch<LazyBool>(value)
                    .Case("before", eLazyBoolNo)
                    .Case("after", eLazyBoolYes)
                    .Default(eLazyBoolCalculate);
            if (m_watchpoints_trigger_after_instruction != eLazyBoolCalculate)
              ++num_keys_decoded;
          } else if (name == "default_packet_timeout") {
            uint32_t timeout_seconds;
            if (!value.getAsInteger(0, timeout_seconds)) {
              m_default_packet_timeout = seconds(timeout_seconds);
              SetPacketTimeout(m_default_packet_timeout);
              ++num_keys_decoded;
            }
          } else if (name == "vm-page-size") {
            int page_size;
            if (!value.getAsInteger(0, page_size)) {
              m_target_vm_page_size = page_size;
              ++num_keys_decoded;
            }
          }
        }

        if (num_keys_decoded > 0)
          m_qHostInfo_is_valid = eLazyBoolYes;

        if (triple.empty()) {
          if (arch_name.empty()) {
            if (cpu != LLDB_INVALID_CPUTYPE) {
              m_host_arch.SetArchitecture(eArchTypeMachO, cpu, sub);
              if (pointer_byte_size) {
                assert(pointer_byte_size == m_host_arch.GetAddressByteSize());
              }
              if (byte_order != eByteOrderInvalid) {
                assert(byte_order == m_host_arch.GetByteOrder());
              }

              if (!vendor_name.empty())
                m_host_arch.GetTriple().setVendorName(
                    llvm::StringRef(vendor_name));
              if (!os_name.empty())
                m_host_arch.GetTriple().setOSName(llvm::StringRef(os_name));
              if (!environment.empty())
                m_host_arch.GetTriple().setEnvironmentName(environment);
            }
          } else {
            std::string triple;
            triple += arch_name;
            if (!vendor_name.empty() || !os_name.empty()) {
              triple += '-';
              if (vendor_name.empty())
                triple += "unknown";
              else
                triple += vendor_name;
              triple += '-';
              if (os_name.empty())
                triple += "unknown";
              else
                triple += os_name;
            }
            m_host_arch.SetTriple(triple.c_str());

            llvm::Triple &host_triple = m_host_arch.GetTriple();
            if (host_triple.getVendor() == llvm::Triple::Apple &&
                host_triple.getOS() == llvm::Triple::Darwin) {
              switch (m_host_arch.GetMachine()) {
              case llvm::Triple::aarch64:
              case llvm::Triple::aarch64_32:
              case llvm::Triple::arm:
              case llvm::Triple::thumb:
                host_triple.setOS(llvm::Triple::IOS);
                break;
              default:
                host_triple.setOS(llvm::Triple::MacOSX);
                break;
              }
            }
            if (pointer_byte_size) {
              assert(pointer_byte_size == m_host_arch.GetAddressByteSize());
            }
            if (byte_order != eByteOrderInvalid) {
              assert(byte_order == m_host_arch.GetByteOrder());
            }
          }
        } else {
          m_host_arch.SetTriple(triple.c_str());
          if (pointer_byte_size) {
            assert(pointer_byte_size == m_host_arch.GetAddressByteSize());
          }
          if (byte_order != eByteOrderInvalid) {
            assert(byte_order == m_host_arch.GetByteOrder());
          }

          LLDB_LOGF(log,
                    "GDBRemoteCommunicationClient::%s parsed host "
                    "architecture as %s, triple as %s from triple text %s",
                    __FUNCTION__,
                    m_host_arch.GetArchitectureName()
                        ? m_host_arch.GetArchitectureName()
                        : "<null-arch-name>",
                    m_host_arch.GetTriple().getTriple().c_str(),
                    triple.c_str());
        }
      }
    }
  }
  return m_qHostInfo_is_valid == eLazyBoolYes;
}

int GDBRemoteCommunicationClient::SendStdinNotification(const char *data,
                                                        size_t data_len) {
  StreamString packet;
  packet.PutCString("I");
  packet.PutBytesAsRawHex8(data, data_len);
  StringExtractorGDBRemote response;
  if (SendPacketAndWaitForResponse(packet.GetString(), response) ==
      PacketResult::Success) {
    return 0;
  }
  return response.GetError();
}

const lldb_private::ArchSpec &
GDBRemoteCommunicationClient::GetHostArchitecture() {
  if (m_qHostInfo_is_valid == eLazyBoolCalculate)
    GetHostInfo();
  return m_host_arch;
}

AddressableBits GDBRemoteCommunicationClient::GetAddressableBits() {
  AddressableBits addressable_bits;
  if (m_qHostInfo_is_valid == eLazyBoolCalculate)
    GetHostInfo();

  if (m_low_mem_addressing_bits == m_high_mem_addressing_bits)
    addressable_bits.SetAddressableBits(m_low_mem_addressing_bits);
  else
    addressable_bits.SetAddressableBits(m_low_mem_addressing_bits,
                                        m_high_mem_addressing_bits);
  return addressable_bits;
}

seconds GDBRemoteCommunicationClient::GetHostDefaultPacketTimeout() {
  if (m_qHostInfo_is_valid == eLazyBoolCalculate)
    GetHostInfo();
  return m_default_packet_timeout;
}

addr_t GDBRemoteCommunicationClient::AllocateMemory(size_t size,
                                                    uint32_t permissions) {
  if (m_supports_alloc_dealloc_memory != eLazyBoolNo) {
    m_supports_alloc_dealloc_memory = eLazyBoolYes;
    char packet[64];
    const int packet_len = ::snprintf(
        packet, sizeof(packet), "_M%" PRIx64 ",%s%s%s", (uint64_t)size,
        permissions & lldb::ePermissionsReadable ? "r" : "",
        permissions & lldb::ePermissionsWritable ? "w" : "",
        permissions & lldb::ePermissionsExecutable ? "x" : "");
    assert(packet_len < (int)sizeof(packet));
    UNUSED_IF_ASSERT_DISABLED(packet_len);
    StringExtractorGDBRemote response;
    if (SendPacketAndWaitForResponse(packet, response) ==
        PacketResult::Success) {
      if (response.IsUnsupportedResponse())
        m_supports_alloc_dealloc_memory = eLazyBoolNo;
      else if (!response.IsErrorResponse())
        return response.GetHexMaxU64(false, LLDB_INVALID_ADDRESS);
    } else {
      m_supports_alloc_dealloc_memory = eLazyBoolNo;
    }
  }
  return LLDB_INVALID_ADDRESS;
}

bool GDBRemoteCommunicationClient::DeallocateMemory(addr_t addr) {
  if (m_supports_alloc_dealloc_memory != eLazyBoolNo) {
    m_supports_alloc_dealloc_memory = eLazyBoolYes;
    char packet[64];
    const int packet_len =
        ::snprintf(packet, sizeof(packet), "_m%" PRIx64, (uint64_t)addr);
    assert(packet_len < (int)sizeof(packet));
    UNUSED_IF_ASSERT_DISABLED(packet_len);
    StringExtractorGDBRemote response;
    if (SendPacketAndWaitForResponse(packet, response) ==
        PacketResult::Success) {
      if (response.IsUnsupportedResponse())
        m_supports_alloc_dealloc_memory = eLazyBoolNo;
      else if (response.IsOKResponse())
        return true;
    } else {
      m_supports_alloc_dealloc_memory = eLazyBoolNo;
    }
  }
  return false;
}

Status GDBRemoteCommunicationClient::Detach(bool keep_stopped,
                                            lldb::pid_t pid) {
  Status error;
  lldb_private::StreamString packet;

  packet.PutChar('D');
  if (keep_stopped) {
    if (m_supports_detach_stay_stopped == eLazyBoolCalculate) {
      char packet[64];
      const int packet_len =
          ::snprintf(packet, sizeof(packet), "qSupportsDetachAndStayStopped:");
      assert(packet_len < (int)sizeof(packet));
      UNUSED_IF_ASSERT_DISABLED(packet_len);
      StringExtractorGDBRemote response;
      if (SendPacketAndWaitForResponse(packet, response) ==
              PacketResult::Success &&
          response.IsOKResponse()) {
        m_supports_detach_stay_stopped = eLazyBoolYes;
      } else {
        m_supports_detach_stay_stopped = eLazyBoolNo;
      }
    }

    if (m_supports_detach_stay_stopped == eLazyBoolNo) {
      error = Status::FromErrorString(
          "Stays stopped not supported by this target.");
      return error;
    } else {
      packet.PutChar('1');
    }
  }

  if (GetMultiprocessSupported()) {
    // Some servers (e.g. qemu) require specifying the PID even if only a single
    // process is running.
    if (pid == LLDB_INVALID_PROCESS_ID)
      pid = GetCurrentProcessID();
    packet.PutChar(';');
    packet.PutHex64(pid);
  } else if (pid != LLDB_INVALID_PROCESS_ID) {
    error = Status::FromErrorString(
        "Multiprocess extension not supported by the server.");
    return error;
  }

  StringExtractorGDBRemote response;
  PacketResult packet_result =
      SendPacketAndWaitForResponse(packet.GetString(), response);
  if (packet_result != PacketResult::Success)
    error = Status::FromErrorString("Sending isconnect packet failed.");
  return error;
}

Status GDBRemoteCommunicationClient::GetMemoryRegionInfo(
    lldb::addr_t addr, lldb_private::MemoryRegionInfo &region_info) {
  Status error;
  region_info.Clear();

  if (m_supports_memory_region_info != eLazyBoolNo) {
    m_supports_memory_region_info = eLazyBoolYes;
    char packet[64];
    const int packet_len = ::snprintf(
        packet, sizeof(packet), "qMemoryRegionInfo:%" PRIx64, (uint64_t)addr);
    assert(packet_len < (int)sizeof(packet));
    UNUSED_IF_ASSERT_DISABLED(packet_len);
    StringExtractorGDBRemote response;
    if (SendPacketAndWaitForResponse(packet, response) ==
            PacketResult::Success &&
        response.GetResponseType() == StringExtractorGDBRemote::eResponse) {
      llvm::StringRef name;
      llvm::StringRef value;
      addr_t addr_value = LLDB_INVALID_ADDRESS;
      bool success = true;
      bool saw_permissions = false;
      while (success && response.GetNameColonValue(name, value)) {
        if (name == "start") {
          if (!value.getAsInteger(16, addr_value))
            region_info.GetRange().SetRangeBase(addr_value);
        } else if (name == "size") {
          if (!value.getAsInteger(16, addr_value)) {
            region_info.GetRange().SetByteSize(addr_value);
            if (region_info.GetRange().GetRangeEnd() <
                region_info.GetRange().GetRangeBase()) {
              // Range size overflowed, truncate it.
              region_info.GetRange().SetRangeEnd(LLDB_INVALID_ADDRESS);
            }
          }
        } else if (name == "permissions" && region_info.GetRange().IsValid()) {
          saw_permissions = true;
          if (region_info.GetRange().Contains(addr)) {
            if (value.contains('r'))
              region_info.SetReadable(MemoryRegionInfo::eYes);
            else
              region_info.SetReadable(MemoryRegionInfo::eNo);

            if (value.contains('w'))
              region_info.SetWritable(MemoryRegionInfo::eYes);
            else
              region_info.SetWritable(MemoryRegionInfo::eNo);

            if (value.contains('x'))
              region_info.SetExecutable(MemoryRegionInfo::eYes);
            else
              region_info.SetExecutable(MemoryRegionInfo::eNo);

            region_info.SetMapped(MemoryRegionInfo::eYes);
          } else {
            // The reported region does not contain this address -- we're
            // looking at an unmapped page
            region_info.SetReadable(MemoryRegionInfo::eNo);
            region_info.SetWritable(MemoryRegionInfo::eNo);
            region_info.SetExecutable(MemoryRegionInfo::eNo);
            region_info.SetMapped(MemoryRegionInfo::eNo);
          }
        } else if (name == "name") {
          StringExtractorGDBRemote name_extractor(value);
          std::string name;
          name_extractor.GetHexByteString(name);
          region_info.SetName(name.c_str());
        } else if (name == "flags") {
          region_info.SetMemoryTagged(MemoryRegionInfo::eNo);

          llvm::StringRef flags = value;
          llvm::StringRef flag;
          while (flags.size()) {
            flags = flags.ltrim();
            std::tie(flag, flags) = flags.split(' ');
            // To account for trailing whitespace
            if (flag.size()) {
              if (flag == "mt") {
                region_info.SetMemoryTagged(MemoryRegionInfo::eYes);
                break;
              }
            }
          }
        } else if (name == "type") {
          for (llvm::StringRef entry : llvm::split(value, ',')) {
            if (entry == "stack")
              region_info.SetIsStackMemory(MemoryRegionInfo::eYes);
<<<<<<< HEAD
=======
            else if (entry == "heap")
              region_info.SetIsStackMemory(MemoryRegionInfo::eNo);
>>>>>>> 4b409fa5
          }
        } else if (name == "error") {
          StringExtractorGDBRemote error_extractor(value);
          std::string error_string;
          // Now convert the HEX bytes into a string value
          error_extractor.GetHexByteString(error_string);
          error = Status::FromErrorString(error_string.c_str());
        } else if (name == "dirty-pages") {
          std::vector<addr_t> dirty_page_list;
          for (llvm::StringRef x : llvm::split(value, ',')) {
            addr_t page;
            x.consume_front("0x");
            if (llvm::to_integer(x, page, 16))
              dirty_page_list.push_back(page);
          }
          region_info.SetDirtyPageList(dirty_page_list);
        }
      }

      if (m_target_vm_page_size != 0)
        region_info.SetPageSize(m_target_vm_page_size);

      if (region_info.GetRange().IsValid()) {
        // We got a valid address range back but no permissions -- which means
        // this is an unmapped page
        if (!saw_permissions) {
          region_info.SetReadable(MemoryRegionInfo::eNo);
          region_info.SetWritable(MemoryRegionInfo::eNo);
          region_info.SetExecutable(MemoryRegionInfo::eNo);
          region_info.SetMapped(MemoryRegionInfo::eNo);
        }
      } else {
        // We got an invalid address range back
        error = Status::FromErrorString("Server returned invalid range");
      }
    } else {
      m_supports_memory_region_info = eLazyBoolNo;
    }
  }

  if (m_supports_memory_region_info == eLazyBoolNo) {
    error = Status::FromErrorString("qMemoryRegionInfo is not supported");
  }

  // Try qXfer:memory-map:read to get region information not included in
  // qMemoryRegionInfo
  MemoryRegionInfo qXfer_region_info;
  Status qXfer_error = GetQXferMemoryMapRegionInfo(addr, qXfer_region_info);

  if (error.Fail()) {
    // If qMemoryRegionInfo failed, but qXfer:memory-map:read succeeded, use
    // the qXfer result as a fallback
    if (qXfer_error.Success()) {
      region_info = qXfer_region_info;
      error.Clear();
    } else {
      region_info.Clear();
    }
  } else if (qXfer_error.Success()) {
    // If both qMemoryRegionInfo and qXfer:memory-map:read succeeded, and if
    // both regions are the same range, update the result to include the flash-
    // memory information that is specific to the qXfer result.
    if (region_info.GetRange() == qXfer_region_info.GetRange()) {
      region_info.SetFlash(qXfer_region_info.GetFlash());
      region_info.SetBlocksize(qXfer_region_info.GetBlocksize());
    }
  }
  return error;
}

Status GDBRemoteCommunicationClient::GetQXferMemoryMapRegionInfo(
    lldb::addr_t addr, MemoryRegionInfo &region) {
  Status error = LoadQXferMemoryMap();
  if (!error.Success())
    return error;
  for (const auto &map_region : m_qXfer_memory_map) {
    if (map_region.GetRange().Contains(addr)) {
      region = map_region;
      return error;
    }
  }
  error = Status::FromErrorString("Region not found");
  return error;
}

Status GDBRemoteCommunicationClient::LoadQXferMemoryMap() {

  Status error;

  if (m_qXfer_memory_map_loaded)
    // Already loaded, return success
    return error;

  if (!XMLDocument::XMLEnabled()) {
    error = Status::FromErrorString("XML is not supported");
    return error;
  }

  if (!GetQXferMemoryMapReadSupported()) {
    error = Status::FromErrorString("Memory map is not supported");
    return error;
  }

  llvm::Expected<std::string> xml = ReadExtFeature("memory-map", "");
  if (!xml)
    return Status::FromError(xml.takeError());

  XMLDocument xml_document;

  if (!xml_document.ParseMemory(xml->c_str(), xml->size())) {
    error = Status::FromErrorString("Failed to parse memory map xml");
    return error;
  }

  XMLNode map_node = xml_document.GetRootElement("memory-map");
  if (!map_node) {
    error = Status::FromErrorString("Invalid root node in memory map xml");
    return error;
  }

  m_qXfer_memory_map.clear();

  map_node.ForEachChildElement([this](const XMLNode &memory_node) -> bool {
    if (!memory_node.IsElement())
      return true;
    if (memory_node.GetName() != "memory")
      return true;
    auto type = memory_node.GetAttributeValue("type", "");
    uint64_t start;
    uint64_t length;
    if (!memory_node.GetAttributeValueAsUnsigned("start", start))
      return true;
    if (!memory_node.GetAttributeValueAsUnsigned("length", length))
      return true;
    MemoryRegionInfo region;
    region.GetRange().SetRangeBase(start);
    region.GetRange().SetByteSize(length);
    if (type == "rom") {
      region.SetReadable(MemoryRegionInfo::eYes);
      this->m_qXfer_memory_map.push_back(region);
    } else if (type == "ram") {
      region.SetReadable(MemoryRegionInfo::eYes);
      region.SetWritable(MemoryRegionInfo::eYes);
      this->m_qXfer_memory_map.push_back(region);
    } else if (type == "flash") {
      region.SetFlash(MemoryRegionInfo::eYes);
      memory_node.ForEachChildElement(
          [&region](const XMLNode &prop_node) -> bool {
            if (!prop_node.IsElement())
              return true;
            if (prop_node.GetName() != "property")
              return true;
            auto propname = prop_node.GetAttributeValue("name", "");
            if (propname == "blocksize") {
              uint64_t blocksize;
              if (prop_node.GetElementTextAsUnsigned(blocksize))
                region.SetBlocksize(blocksize);
            }
            return true;
          });
      this->m_qXfer_memory_map.push_back(region);
    }
    return true;
  });

  m_qXfer_memory_map_loaded = true;

  return error;
}

std::optional<uint32_t> GDBRemoteCommunicationClient::GetWatchpointSlotCount() {
  if (m_supports_watchpoint_support_info == eLazyBoolYes) {
    return m_num_supported_hardware_watchpoints;
  }

  std::optional<uint32_t> num;
  if (m_supports_watchpoint_support_info != eLazyBoolNo) {
    StringExtractorGDBRemote response;
    if (SendPacketAndWaitForResponse("qWatchpointSupportInfo:", response) ==
        PacketResult::Success) {
      m_supports_watchpoint_support_info = eLazyBoolYes;
      llvm::StringRef name;
      llvm::StringRef value;
      while (response.GetNameColonValue(name, value)) {
        if (name == "num") {
          value.getAsInteger(0, m_num_supported_hardware_watchpoints);
          num = m_num_supported_hardware_watchpoints;
        }
      }
      if (!num) {
        m_supports_watchpoint_support_info = eLazyBoolNo;
      }
    } else {
      m_supports_watchpoint_support_info = eLazyBoolNo;
    }
  }

  return num;
}

WatchpointHardwareFeature
GDBRemoteCommunicationClient::GetSupportedWatchpointTypes() {
  return m_watchpoint_types;
}

std::optional<bool> GDBRemoteCommunicationClient::GetWatchpointReportedAfter() {
  if (m_qHostInfo_is_valid == eLazyBoolCalculate)
    GetHostInfo();

  // Process determines this by target CPU, but allow for the
  // remote stub to override it via the qHostInfo
  // watchpoint_exceptions_received key, if it is present.
  if (m_qHostInfo_is_valid == eLazyBoolYes) {
    if (m_watchpoints_trigger_after_instruction == eLazyBoolNo)
      return false;
    if (m_watchpoints_trigger_after_instruction == eLazyBoolYes)
      return true;
  }

  return std::nullopt;
}

int GDBRemoteCommunicationClient::SetSTDIN(const FileSpec &file_spec) {
  if (file_spec) {
    std::string path{file_spec.GetPath(false)};
    StreamString packet;
    packet.PutCString("QSetSTDIN:");
    packet.PutStringAsRawHex8(path);

    StringExtractorGDBRemote response;
    if (SendPacketAndWaitForResponse(packet.GetString(), response) ==
        PacketResult::Success) {
      if (response.IsOKResponse())
        return 0;
      uint8_t error = response.GetError();
      if (error)
        return error;
    }
  }
  return -1;
}

int GDBRemoteCommunicationClient::SetSTDOUT(const FileSpec &file_spec) {
  if (file_spec) {
    std::string path{file_spec.GetPath(false)};
    StreamString packet;
    packet.PutCString("QSetSTDOUT:");
    packet.PutStringAsRawHex8(path);

    StringExtractorGDBRemote response;
    if (SendPacketAndWaitForResponse(packet.GetString(), response) ==
        PacketResult::Success) {
      if (response.IsOKResponse())
        return 0;
      uint8_t error = response.GetError();
      if (error)
        return error;
    }
  }
  return -1;
}

int GDBRemoteCommunicationClient::SetSTDERR(const FileSpec &file_spec) {
  if (file_spec) {
    std::string path{file_spec.GetPath(false)};
    StreamString packet;
    packet.PutCString("QSetSTDERR:");
    packet.PutStringAsRawHex8(path);

    StringExtractorGDBRemote response;
    if (SendPacketAndWaitForResponse(packet.GetString(), response) ==
        PacketResult::Success) {
      if (response.IsOKResponse())
        return 0;
      uint8_t error = response.GetError();
      if (error)
        return error;
    }
  }
  return -1;
}

bool GDBRemoteCommunicationClient::GetWorkingDir(FileSpec &working_dir) {
  StringExtractorGDBRemote response;
  if (SendPacketAndWaitForResponse("qGetWorkingDir", response) ==
      PacketResult::Success) {
    if (response.IsUnsupportedResponse())
      return false;
    if (response.IsErrorResponse())
      return false;
    std::string cwd;
    response.GetHexByteString(cwd);
    working_dir.SetFile(cwd, GetHostArchitecture().GetTriple());
    return !cwd.empty();
  }
  return false;
}

int GDBRemoteCommunicationClient::SetWorkingDir(const FileSpec &working_dir) {
  if (working_dir) {
    std::string path{working_dir.GetPath(false)};
    StreamString packet;
    packet.PutCString("QSetWorkingDir:");
    packet.PutStringAsRawHex8(path);

    StringExtractorGDBRemote response;
    if (SendPacketAndWaitForResponse(packet.GetString(), response) ==
        PacketResult::Success) {
      if (response.IsOKResponse())
        return 0;
      uint8_t error = response.GetError();
      if (error)
        return error;
    }
  }
  return -1;
}

int GDBRemoteCommunicationClient::SetDisableASLR(bool enable) {
  char packet[32];
  const int packet_len =
      ::snprintf(packet, sizeof(packet), "QSetDisableASLR:%i", enable ? 1 : 0);
  assert(packet_len < (int)sizeof(packet));
  UNUSED_IF_ASSERT_DISABLED(packet_len);
  StringExtractorGDBRemote response;
  if (SendPacketAndWaitForResponse(packet, response) == PacketResult::Success) {
    if (response.IsOKResponse())
      return 0;
    uint8_t error = response.GetError();
    if (error)
      return error;
  }
  return -1;
}

int GDBRemoteCommunicationClient::SetDetachOnError(bool enable) {
  char packet[32];
  const int packet_len = ::snprintf(packet, sizeof(packet),
                                    "QSetDetachOnError:%i", enable ? 1 : 0);
  assert(packet_len < (int)sizeof(packet));
  UNUSED_IF_ASSERT_DISABLED(packet_len);
  StringExtractorGDBRemote response;
  if (SendPacketAndWaitForResponse(packet, response) == PacketResult::Success) {
    if (response.IsOKResponse())
      return 0;
    uint8_t error = response.GetError();
    if (error)
      return error;
  }
  return -1;
}

bool GDBRemoteCommunicationClient::DecodeProcessInfoResponse(
    StringExtractorGDBRemote &response, ProcessInstanceInfo &process_info) {
  if (response.IsNormalResponse()) {
    llvm::StringRef name;
    llvm::StringRef value;
    StringExtractor extractor;

    uint32_t cpu = LLDB_INVALID_CPUTYPE;
    uint32_t sub = 0;
    std::string vendor;
    std::string os_type;

    while (response.GetNameColonValue(name, value)) {
      if (name == "pid") {
        lldb::pid_t pid = LLDB_INVALID_PROCESS_ID;
        value.getAsInteger(0, pid);
        process_info.SetProcessID(pid);
      } else if (name == "ppid") {
        lldb::pid_t pid = LLDB_INVALID_PROCESS_ID;
        value.getAsInteger(0, pid);
        process_info.SetParentProcessID(pid);
      } else if (name == "uid") {
        uint32_t uid = UINT32_MAX;
        value.getAsInteger(0, uid);
        process_info.SetUserID(uid);
      } else if (name == "euid") {
        uint32_t uid = UINT32_MAX;
        value.getAsInteger(0, uid);
        process_info.SetEffectiveUserID(uid);
      } else if (name == "gid") {
        uint32_t gid = UINT32_MAX;
        value.getAsInteger(0, gid);
        process_info.SetGroupID(gid);
      } else if (name == "egid") {
        uint32_t gid = UINT32_MAX;
        value.getAsInteger(0, gid);
        process_info.SetEffectiveGroupID(gid);
      } else if (name == "triple") {
        StringExtractor extractor(value);
        std::string triple;
        extractor.GetHexByteString(triple);
        process_info.GetArchitecture().SetTriple(triple.c_str());
      } else if (name == "name") {
        StringExtractor extractor(value);
        // The process name from ASCII hex bytes since we can't control the
        // characters in a process name
        std::string name;
        extractor.GetHexByteString(name);
        process_info.GetExecutableFile().SetFile(name, FileSpec::Style::native);
      } else if (name == "args") {
        llvm::StringRef encoded_args(value), hex_arg;

        bool is_arg0 = true;
        while (!encoded_args.empty()) {
          std::tie(hex_arg, encoded_args) = encoded_args.split('-');
          std::string arg;
          StringExtractor extractor(hex_arg);
          if (extractor.GetHexByteString(arg) * 2 != hex_arg.size()) {
            // In case of wrong encoding, we discard all the arguments
            process_info.GetArguments().Clear();
            process_info.SetArg0("");
            break;
          }
          if (is_arg0)
            process_info.SetArg0(arg);
          else
            process_info.GetArguments().AppendArgument(arg);
          is_arg0 = false;
        }
      } else if (name == "cputype") {
        value.getAsInteger(0, cpu);
      } else if (name == "cpusubtype") {
        value.getAsInteger(0, sub);
      } else if (name == "vendor") {
        vendor = std::string(value);
      } else if (name == "ostype") {
        os_type = std::string(value);
      }
    }

    if (cpu != LLDB_INVALID_CPUTYPE && !vendor.empty() && !os_type.empty()) {
      if (vendor == "apple") {
        process_info.GetArchitecture().SetArchitecture(eArchTypeMachO, cpu,
                                                       sub);
        process_info.GetArchitecture().GetTriple().setVendorName(
            llvm::StringRef(vendor));
        process_info.GetArchitecture().GetTriple().setOSName(
            llvm::StringRef(os_type));
      }
    }

    if (process_info.GetProcessID() != LLDB_INVALID_PROCESS_ID)
      return true;
  }
  return false;
}

bool GDBRemoteCommunicationClient::GetProcessInfo(
    lldb::pid_t pid, ProcessInstanceInfo &process_info) {
  process_info.Clear();

  if (m_supports_qProcessInfoPID) {
    char packet[32];
    const int packet_len =
        ::snprintf(packet, sizeof(packet), "qProcessInfoPID:%" PRIu64, pid);
    assert(packet_len < (int)sizeof(packet));
    UNUSED_IF_ASSERT_DISABLED(packet_len);
    StringExtractorGDBRemote response;
    if (SendPacketAndWaitForResponse(packet, response) ==
        PacketResult::Success) {
      return DecodeProcessInfoResponse(response, process_info);
    } else {
      m_supports_qProcessInfoPID = false;
      return false;
    }
  }
  return false;
}

bool GDBRemoteCommunicationClient::GetCurrentProcessInfo(bool allow_lazy) {
  Log *log(GetLog(GDBRLog::Process | GDBRLog::Packets));

  if (allow_lazy) {
    if (m_qProcessInfo_is_valid == eLazyBoolYes)
      return true;
    if (m_qProcessInfo_is_valid == eLazyBoolNo)
      return false;
  }

  GetHostInfo();

  StringExtractorGDBRemote response;
  if (SendPacketAndWaitForResponse("qProcessInfo", response) ==
      PacketResult::Success) {
    if (response.IsNormalResponse()) {
      llvm::StringRef name;
      llvm::StringRef value;
      uint32_t cpu = LLDB_INVALID_CPUTYPE;
      uint32_t sub = 0;
      std::string arch_name;
      std::string os_name;
      std::string environment;
      std::string vendor_name;
      std::string triple;
      std::string elf_abi;
      uint32_t pointer_byte_size = 0;
      StringExtractor extractor;
      ByteOrder byte_order = eByteOrderInvalid;
      uint32_t num_keys_decoded = 0;
      lldb::pid_t pid = LLDB_INVALID_PROCESS_ID;
      while (response.GetNameColonValue(name, value)) {
        if (name == "cputype") {
          if (!value.getAsInteger(16, cpu))
            ++num_keys_decoded;
        } else if (name == "cpusubtype") {
          if (!value.getAsInteger(16, sub)) {
            ++num_keys_decoded;
            // Workaround for pre-2024 Apple debugserver, which always
            // returns arm64e on arm64e-capable hardware regardless of
            // what the process is. This can be deleted at some point
            // in the future.
            if (cpu == llvm::MachO::CPU_TYPE_ARM64 &&
                sub == llvm::MachO::CPU_SUBTYPE_ARM64E) {
              if (GetGDBServerVersion())
                if (m_gdb_server_version >= 1000 &&
                    m_gdb_server_version <= 1504)
                  sub = 0;
            }
          }
        } else if (name == "triple") {
          StringExtractor extractor(value);
          extractor.GetHexByteString(triple);
          ++num_keys_decoded;
        } else if (name == "ostype") {
          ParseOSType(value, os_name, environment);
          ++num_keys_decoded;
        } else if (name == "vendor") {
          vendor_name = std::string(value);
          ++num_keys_decoded;
        } else if (name == "endian") {
          byte_order = llvm::StringSwitch<lldb::ByteOrder>(value)
                           .Case("little", eByteOrderLittle)
                           .Case("big", eByteOrderBig)
                           .Case("pdp", eByteOrderPDP)
                           .Default(eByteOrderInvalid);
          if (byte_order != eByteOrderInvalid)
            ++num_keys_decoded;
        } else if (name == "ptrsize") {
          if (!value.getAsInteger(16, pointer_byte_size))
            ++num_keys_decoded;
        } else if (name == "pid") {
          if (!value.getAsInteger(16, pid))
            ++num_keys_decoded;
        } else if (name == "elf_abi") {
          elf_abi = std::string(value);
          ++num_keys_decoded;
        } else if (name == "main-binary-uuid") {
          m_process_standalone_uuid.SetFromStringRef(value);
          ++num_keys_decoded;
        } else if (name == "main-binary-slide") {
          StringExtractor extractor(value);
          m_process_standalone_value =
              extractor.GetU64(LLDB_INVALID_ADDRESS, 16);
          if (m_process_standalone_value != LLDB_INVALID_ADDRESS) {
            m_process_standalone_value_is_offset = true;
            ++num_keys_decoded;
          }
        } else if (name == "main-binary-address") {
          StringExtractor extractor(value);
          m_process_standalone_value =
              extractor.GetU64(LLDB_INVALID_ADDRESS, 16);
          if (m_process_standalone_value != LLDB_INVALID_ADDRESS) {
            m_process_standalone_value_is_offset = false;
            ++num_keys_decoded;
          }
        } else if (name == "binary-addresses") {
          m_binary_addresses.clear();
          ++num_keys_decoded;
          for (llvm::StringRef x : llvm::split(value, ',')) {
            addr_t vmaddr;
            x.consume_front("0x");
            if (llvm::to_integer(x, vmaddr, 16))
              m_binary_addresses.push_back(vmaddr);
          }
        }
      }
      if (num_keys_decoded > 0)
        m_qProcessInfo_is_valid = eLazyBoolYes;
      if (pid != LLDB_INVALID_PROCESS_ID) {
        m_curr_pid_is_valid = eLazyBoolYes;
        m_curr_pid_run = m_curr_pid = pid;
      }

      // Set the ArchSpec from the triple if we have it.
      if (!triple.empty()) {
        m_process_arch.SetTriple(triple.c_str());
        m_process_arch.SetFlags(elf_abi);
        if (pointer_byte_size) {
          assert(pointer_byte_size == m_process_arch.GetAddressByteSize());
        }
      } else if (cpu != LLDB_INVALID_CPUTYPE && !os_name.empty() &&
                 !vendor_name.empty()) {
        llvm::Triple triple(llvm::Twine("-") + vendor_name + "-" + os_name);
        if (!environment.empty())
            triple.setEnvironmentName(environment);

        assert(triple.getObjectFormat() != llvm::Triple::UnknownObjectFormat);
        assert(triple.getObjectFormat() != llvm::Triple::Wasm);
        assert(triple.getObjectFormat() != llvm::Triple::XCOFF);
        switch (triple.getObjectFormat()) {
        case llvm::Triple::MachO:
          m_process_arch.SetArchitecture(eArchTypeMachO, cpu, sub);
          break;
        case llvm::Triple::ELF:
          m_process_arch.SetArchitecture(eArchTypeELF, cpu, sub);
          break;
        case llvm::Triple::COFF:
          m_process_arch.SetArchitecture(eArchTypeCOFF, cpu, sub);
          break;
        case llvm::Triple::GOFF:
        case llvm::Triple::SPIRV:
        case llvm::Triple::Wasm:
        case llvm::Triple::XCOFF:
        case llvm::Triple::DXContainer:
          LLDB_LOGF(log, "error: not supported target architecture");
          return false;
        case llvm::Triple::UnknownObjectFormat:
          LLDB_LOGF(log, "error: failed to determine target architecture");
          return false;
        }

        if (pointer_byte_size) {
          assert(pointer_byte_size == m_process_arch.GetAddressByteSize());
        }
        if (byte_order != eByteOrderInvalid) {
          assert(byte_order == m_process_arch.GetByteOrder());
        }
        m_process_arch.GetTriple().setVendorName(llvm::StringRef(vendor_name));
        m_process_arch.GetTriple().setOSName(llvm::StringRef(os_name));
        m_process_arch.GetTriple().setEnvironmentName(llvm::StringRef(environment));
      }
      return true;
    }
  } else {
    m_qProcessInfo_is_valid = eLazyBoolNo;
  }

  return false;
}

uint32_t GDBRemoteCommunicationClient::FindProcesses(
    const ProcessInstanceInfoMatch &match_info,
    ProcessInstanceInfoList &process_infos) {
  process_infos.clear();

  if (m_supports_qfProcessInfo) {
    StreamString packet;
    packet.PutCString("qfProcessInfo");
    if (!match_info.MatchAllProcesses()) {
      packet.PutChar(':');
      const char *name = match_info.GetProcessInfo().GetName();
      bool has_name_match = false;
      if (name && name[0]) {
        has_name_match = true;
        NameMatch name_match_type = match_info.GetNameMatchType();
        switch (name_match_type) {
        case NameMatch::Ignore:
          has_name_match = false;
          break;

        case NameMatch::Equals:
          packet.PutCString("name_match:equals;");
          break;

        case NameMatch::Contains:
          packet.PutCString("name_match:contains;");
          break;

        case NameMatch::StartsWith:
          packet.PutCString("name_match:starts_with;");
          break;

        case NameMatch::EndsWith:
          packet.PutCString("name_match:ends_with;");
          break;

        case NameMatch::RegularExpression:
          packet.PutCString("name_match:regex;");
          break;
        }
        if (has_name_match) {
          packet.PutCString("name:");
          packet.PutBytesAsRawHex8(name, ::strlen(name));
          packet.PutChar(';');
        }
      }

      if (match_info.GetProcessInfo().ProcessIDIsValid())
        packet.Printf("pid:%" PRIu64 ";",
                      match_info.GetProcessInfo().GetProcessID());
      if (match_info.GetProcessInfo().ParentProcessIDIsValid())
        packet.Printf("parent_pid:%" PRIu64 ";",
                      match_info.GetProcessInfo().GetParentProcessID());
      if (match_info.GetProcessInfo().UserIDIsValid())
        packet.Printf("uid:%u;", match_info.GetProcessInfo().GetUserID());
      if (match_info.GetProcessInfo().GroupIDIsValid())
        packet.Printf("gid:%u;", match_info.GetProcessInfo().GetGroupID());
      if (match_info.GetProcessInfo().EffectiveUserIDIsValid())
        packet.Printf("euid:%u;",
                      match_info.GetProcessInfo().GetEffectiveUserID());
      if (match_info.GetProcessInfo().EffectiveGroupIDIsValid())
        packet.Printf("egid:%u;",
                      match_info.GetProcessInfo().GetEffectiveGroupID());
      packet.Printf("all_users:%u;", match_info.GetMatchAllUsers() ? 1 : 0);
      if (match_info.GetProcessInfo().GetArchitecture().IsValid()) {
        const ArchSpec &match_arch =
            match_info.GetProcessInfo().GetArchitecture();
        const llvm::Triple &triple = match_arch.GetTriple();
        packet.PutCString("triple:");
        packet.PutCString(triple.getTriple());
        packet.PutChar(';');
      }
    }
    StringExtractorGDBRemote response;
    // Increase timeout as the first qfProcessInfo packet takes a long time on
    // Android. The value of 1min was arrived at empirically.
    ScopedTimeout timeout(*this, minutes(1));
    if (SendPacketAndWaitForResponse(packet.GetString(), response) ==
        PacketResult::Success) {
      do {
        ProcessInstanceInfo process_info;
        if (!DecodeProcessInfoResponse(response, process_info))
          break;
        process_infos.push_back(process_info);
        response = StringExtractorGDBRemote();
      } while (SendPacketAndWaitForResponse("qsProcessInfo", response) ==
               PacketResult::Success);
    } else {
      m_supports_qfProcessInfo = false;
      return 0;
    }
  }
  return process_infos.size();
}

bool GDBRemoteCommunicationClient::GetUserName(uint32_t uid,
                                               std::string &name) {
  if (m_supports_qUserName) {
    char packet[32];
    const int packet_len =
        ::snprintf(packet, sizeof(packet), "qUserName:%i", uid);
    assert(packet_len < (int)sizeof(packet));
    UNUSED_IF_ASSERT_DISABLED(packet_len);
    StringExtractorGDBRemote response;
    if (SendPacketAndWaitForResponse(packet, response) ==
        PacketResult::Success) {
      if (response.IsNormalResponse()) {
        // Make sure we parsed the right number of characters. The response is
        // the hex encoded user name and should make up the entire packet. If
        // there are any non-hex ASCII bytes, the length won't match below..
        if (response.GetHexByteString(name) * 2 ==
            response.GetStringRef().size())
          return true;
      }
    } else {
      m_supports_qUserName = false;
      return false;
    }
  }
  return false;
}

bool GDBRemoteCommunicationClient::GetGroupName(uint32_t gid,
                                                std::string &name) {
  if (m_supports_qGroupName) {
    char packet[32];
    const int packet_len =
        ::snprintf(packet, sizeof(packet), "qGroupName:%i", gid);
    assert(packet_len < (int)sizeof(packet));
    UNUSED_IF_ASSERT_DISABLED(packet_len);
    StringExtractorGDBRemote response;
    if (SendPacketAndWaitForResponse(packet, response) ==
        PacketResult::Success) {
      if (response.IsNormalResponse()) {
        // Make sure we parsed the right number of characters. The response is
        // the hex encoded group name and should make up the entire packet. If
        // there are any non-hex ASCII bytes, the length won't match below..
        if (response.GetHexByteString(name) * 2 ==
            response.GetStringRef().size())
          return true;
      }
    } else {
      m_supports_qGroupName = false;
      return false;
    }
  }
  return false;
}

static void MakeSpeedTestPacket(StreamString &packet, uint32_t send_size,
                                uint32_t recv_size) {
  packet.Clear();
  packet.Printf("qSpeedTest:response_size:%i;data:", recv_size);
  uint32_t bytes_left = send_size;
  while (bytes_left > 0) {
    if (bytes_left >= 26) {
      packet.PutCString("abcdefghijklmnopqrstuvwxyz");
      bytes_left -= 26;
    } else {
      packet.Printf("%*.*s;", bytes_left, bytes_left,
                    "abcdefghijklmnopqrstuvwxyz");
      bytes_left = 0;
    }
  }
}

duration<float>
calculate_standard_deviation(const std::vector<duration<float>> &v) {
  if (v.size() == 0)
    return duration<float>::zero();
  using Dur = duration<float>;
  Dur sum = std::accumulate(std::begin(v), std::end(v), Dur());
  Dur mean = sum / v.size();
  float accum = 0;
  for (auto d : v) {
    float delta = (d - mean).count();
    accum += delta * delta;
  };

  return Dur(sqrtf(accum / (v.size() - 1)));
}

void GDBRemoteCommunicationClient::TestPacketSpeed(const uint32_t num_packets,
                                                   uint32_t max_send,
                                                   uint32_t max_recv,
                                                   uint64_t recv_amount,
                                                   bool json, Stream &strm) {

  if (SendSpeedTestPacket(0, 0)) {
    StreamString packet;
    if (json)
      strm.Printf("{ \"packet_speeds\" : {\n    \"num_packets\" : %u,\n    "
                  "\"results\" : [",
                  num_packets);
    else
      strm.Printf("Testing sending %u packets of various sizes:\n",
                  num_packets);
    strm.Flush();

    uint32_t result_idx = 0;
    uint32_t send_size;
    std::vector<duration<float>> packet_times;

    for (send_size = 0; send_size <= max_send;
         send_size ? send_size *= 2 : send_size = 4) {
      for (uint32_t recv_size = 0; recv_size <= max_recv;
           recv_size ? recv_size *= 2 : recv_size = 4) {
        MakeSpeedTestPacket(packet, send_size, recv_size);

        packet_times.clear();
        // Test how long it takes to send 'num_packets' packets
        const auto start_time = steady_clock::now();
        for (uint32_t i = 0; i < num_packets; ++i) {
          const auto packet_start_time = steady_clock::now();
          StringExtractorGDBRemote response;
          SendPacketAndWaitForResponse(packet.GetString(), response);
          const auto packet_end_time = steady_clock::now();
          packet_times.push_back(packet_end_time - packet_start_time);
        }
        const auto end_time = steady_clock::now();
        const auto total_time = end_time - start_time;

        float packets_per_second =
            ((float)num_packets) / duration<float>(total_time).count();
        auto average_per_packet = num_packets > 0 ? total_time / num_packets
                                                  : duration<float>::zero();
        const duration<float> standard_deviation =
            calculate_standard_deviation(packet_times);
        if (json) {
          strm.Format("{0}\n     {{\"send_size\" : {1,6}, \"recv_size\" : "
                      "{2,6}, \"total_time_nsec\" : {3,12:ns-}, "
                      "\"standard_deviation_nsec\" : {4,9:ns-f0}}",
                      result_idx > 0 ? "," : "", send_size, recv_size,
                      total_time, standard_deviation);
          ++result_idx;
        } else {
          strm.Format("qSpeedTest(send={0,7}, recv={1,7}) in {2:s+f9} for "
                      "{3,9:f2} packets/s ({4,10:ms+f6} per packet) with "
                      "standard deviation of {5,10:ms+f6}\n",
                      send_size, recv_size, duration<float>(total_time),
                      packets_per_second, duration<float>(average_per_packet),
                      standard_deviation);
        }
        strm.Flush();
      }
    }

    const float k_recv_amount_mb = (float)recv_amount / (1024.0f * 1024.0f);
    if (json)
      strm.Printf("\n    ]\n  },\n  \"download_speed\" : {\n    \"byte_size\" "
                  ": %" PRIu64 ",\n    \"results\" : [",
                  recv_amount);
    else
      strm.Printf("Testing receiving %2.1fMB of data using varying receive "
                  "packet sizes:\n",
                  k_recv_amount_mb);
    strm.Flush();
    send_size = 0;
    result_idx = 0;
    for (uint32_t recv_size = 32; recv_size <= max_recv; recv_size *= 2) {
      MakeSpeedTestPacket(packet, send_size, recv_size);

      // If we have a receive size, test how long it takes to receive 4MB of
      // data
      if (recv_size > 0) {
        const auto start_time = steady_clock::now();
        uint32_t bytes_read = 0;
        uint32_t packet_count = 0;
        while (bytes_read < recv_amount) {
          StringExtractorGDBRemote response;
          SendPacketAndWaitForResponse(packet.GetString(), response);
          bytes_read += recv_size;
          ++packet_count;
        }
        const auto end_time = steady_clock::now();
        const auto total_time = end_time - start_time;
        float mb_second = ((float)recv_amount) /
                          duration<float>(total_time).count() /
                          (1024.0 * 1024.0);
        float packets_per_second =
            ((float)packet_count) / duration<float>(total_time).count();
        const auto average_per_packet = packet_count > 0
                                            ? total_time / packet_count
                                            : duration<float>::zero();

        if (json) {
          strm.Format("{0}\n     {{\"send_size\" : {1,6}, \"recv_size\" : "
                      "{2,6}, \"total_time_nsec\" : {3,12:ns-}}",
                      result_idx > 0 ? "," : "", send_size, recv_size,
                      total_time);
          ++result_idx;
        } else {
          strm.Format("qSpeedTest(send={0,7}, recv={1,7}) {2,6} packets needed "
                      "to receive {3:f1}MB in {4:s+f9} for {5} MB/sec for "
                      "{6,9:f2} packets/sec ({7,10:ms+f6} per packet)\n",
                      send_size, recv_size, packet_count, k_recv_amount_mb,
                      duration<float>(total_time), mb_second,
                      packets_per_second, duration<float>(average_per_packet));
        }
        strm.Flush();
      }
    }
    if (json)
      strm.Printf("\n    ]\n  }\n}\n");
    else
      strm.EOL();
  }
}

bool GDBRemoteCommunicationClient::SendSpeedTestPacket(uint32_t send_size,
                                                       uint32_t recv_size) {
  StreamString packet;
  packet.Printf("qSpeedTest:response_size:%i;data:", recv_size);
  uint32_t bytes_left = send_size;
  while (bytes_left > 0) {
    if (bytes_left >= 26) {
      packet.PutCString("abcdefghijklmnopqrstuvwxyz");
      bytes_left -= 26;
    } else {
      packet.Printf("%*.*s;", bytes_left, bytes_left,
                    "abcdefghijklmnopqrstuvwxyz");
      bytes_left = 0;
    }
  }

  StringExtractorGDBRemote response;
  return SendPacketAndWaitForResponse(packet.GetString(), response) ==
         PacketResult::Success;
}

bool GDBRemoteCommunicationClient::LaunchGDBServer(
    const char *remote_accept_hostname, lldb::pid_t &pid, uint16_t &port,
    std::string &socket_name) {
  pid = LLDB_INVALID_PROCESS_ID;
  port = 0;
  socket_name.clear();

  StringExtractorGDBRemote response;
  StreamString stream;
  stream.PutCString("qLaunchGDBServer;");
  std::string hostname;
  if (remote_accept_hostname && remote_accept_hostname[0])
    hostname = remote_accept_hostname;
  else {
    if (HostInfo::GetHostname(hostname)) {
      // Make the GDB server we launch only accept connections from this host
      stream.Printf("host:%s;", hostname.c_str());
    } else {
      // Make the GDB server we launch accept connections from any host since
      // we can't figure out the hostname
      stream.Printf("host:*;");
    }
  }
  // give the process a few seconds to startup
  ScopedTimeout timeout(*this, seconds(10));

  if (SendPacketAndWaitForResponse(stream.GetString(), response) ==
      PacketResult::Success) {
    if (response.IsErrorResponse())
      return false;

    llvm::StringRef name;
    llvm::StringRef value;
    while (response.GetNameColonValue(name, value)) {
      if (name == "port")
        value.getAsInteger(0, port);
      else if (name == "pid")
        value.getAsInteger(0, pid);
      else if (name.compare("socket_name") == 0) {
        StringExtractor extractor(value);
        extractor.GetHexByteString(socket_name);
      }
    }
    return true;
  }
  return false;
}

size_t GDBRemoteCommunicationClient::QueryGDBServer(
    std::vector<std::pair<uint16_t, std::string>> &connection_urls) {
  connection_urls.clear();

  StringExtractorGDBRemote response;
  if (SendPacketAndWaitForResponse("qQueryGDBServer", response) !=
      PacketResult::Success)
    return 0;

  StructuredData::ObjectSP data =
      StructuredData::ParseJSON(response.GetStringRef());
  if (!data)
    return 0;

  StructuredData::Array *array = data->GetAsArray();
  if (!array)
    return 0;

  for (size_t i = 0, count = array->GetSize(); i < count; ++i) {
    std::optional<StructuredData::Dictionary *> maybe_element =
        array->GetItemAtIndexAsDictionary(i);
    if (!maybe_element)
      continue;

    StructuredData::Dictionary *element = *maybe_element;
    uint16_t port = 0;
    if (StructuredData::ObjectSP port_osp =
            element->GetValueForKey(llvm::StringRef("port")))
      port = port_osp->GetUnsignedIntegerValue(0);

    std::string socket_name;
    if (StructuredData::ObjectSP socket_name_osp =
            element->GetValueForKey(llvm::StringRef("socket_name")))
      socket_name = std::string(socket_name_osp->GetStringValue());

    if (port != 0 || !socket_name.empty())
      connection_urls.emplace_back(port, socket_name);
  }
  return connection_urls.size();
}

bool GDBRemoteCommunicationClient::KillSpawnedProcess(lldb::pid_t pid) {
  StreamString stream;
  stream.Printf("qKillSpawnedProcess:%" PRId64, pid);

  StringExtractorGDBRemote response;
  if (SendPacketAndWaitForResponse(stream.GetString(), response) ==
      PacketResult::Success) {
    if (response.IsOKResponse())
      return true;
  }
  return false;
}

std::optional<PidTid> GDBRemoteCommunicationClient::SendSetCurrentThreadPacket(
    uint64_t tid, uint64_t pid, char op) {
  lldb_private::StreamString packet;
  packet.PutChar('H');
  packet.PutChar(op);

  if (pid != LLDB_INVALID_PROCESS_ID)
    packet.Printf("p%" PRIx64 ".", pid);

  if (tid == UINT64_MAX)
    packet.PutCString("-1");
  else
    packet.Printf("%" PRIx64, tid);

  StringExtractorGDBRemote response;
  if (SendPacketAndWaitForResponse(packet.GetString(), response) ==
      PacketResult::Success) {
    if (response.IsOKResponse())
      return {{pid, tid}};

    /*
     * Connected bare-iron target (like YAMON gdb-stub) may not have support for
     * Hg packet.
     * The reply from '?' packet could be as simple as 'S05'. There is no packet
     * which can
     * give us pid and/or tid. Assume pid=tid=1 in such cases.
     */
    if (response.IsUnsupportedResponse() && IsConnected())
      return {{1, 1}};
  }
  return std::nullopt;
}

bool GDBRemoteCommunicationClient::SetCurrentThread(uint64_t tid,
                                                    uint64_t pid) {
  if (m_curr_tid == tid &&
      (m_curr_pid == pid || LLDB_INVALID_PROCESS_ID == pid))
    return true;

  std::optional<PidTid> ret = SendSetCurrentThreadPacket(tid, pid, 'g');
  if (ret) {
    if (ret->pid != LLDB_INVALID_PROCESS_ID)
      m_curr_pid = ret->pid;
    m_curr_tid = ret->tid;
  }
  return ret.has_value();
}

bool GDBRemoteCommunicationClient::SetCurrentThreadForRun(uint64_t tid,
                                                          uint64_t pid) {
  if (m_curr_tid_run == tid &&
      (m_curr_pid_run == pid || LLDB_INVALID_PROCESS_ID == pid))
    return true;

  std::optional<PidTid> ret = SendSetCurrentThreadPacket(tid, pid, 'c');
  if (ret) {
    if (ret->pid != LLDB_INVALID_PROCESS_ID)
      m_curr_pid_run = ret->pid;
    m_curr_tid_run = ret->tid;
  }
  return ret.has_value();
}

bool GDBRemoteCommunicationClient::GetStopReply(
    StringExtractorGDBRemote &response) {
  if (SendPacketAndWaitForResponse("?", response) == PacketResult::Success)
    return response.IsNormalResponse();
  return false;
}

bool GDBRemoteCommunicationClient::GetThreadStopInfo(
    lldb::tid_t tid, StringExtractorGDBRemote &response) {
  if (m_supports_qThreadStopInfo) {
    char packet[256];
    int packet_len =
        ::snprintf(packet, sizeof(packet), "qThreadStopInfo%" PRIx64, tid);
    assert(packet_len < (int)sizeof(packet));
    UNUSED_IF_ASSERT_DISABLED(packet_len);
    if (SendPacketAndWaitForResponse(packet, response) ==
        PacketResult::Success) {
      if (response.IsUnsupportedResponse())
        m_supports_qThreadStopInfo = false;
      else if (response.IsNormalResponse())
        return true;
      else
        return false;
    } else {
      m_supports_qThreadStopInfo = false;
    }
  }
  return false;
}

uint8_t GDBRemoteCommunicationClient::SendGDBStoppointTypePacket(
    GDBStoppointType type, bool insert, addr_t addr, uint32_t length,
    std::chrono::seconds timeout) {
  Log *log = GetLog(LLDBLog::Breakpoints);
  LLDB_LOGF(log, "GDBRemoteCommunicationClient::%s() %s at addr = 0x%" PRIx64,
            __FUNCTION__, insert ? "add" : "remove", addr);

  // Check if the stub is known not to support this breakpoint type
  if (!SupportsGDBStoppointPacket(type))
    return UINT8_MAX;
  // Construct the breakpoint packet
  char packet[64];
  const int packet_len =
      ::snprintf(packet, sizeof(packet), "%c%i,%" PRIx64 ",%x",
                 insert ? 'Z' : 'z', type, addr, length);
  // Check we haven't overwritten the end of the packet buffer
  assert(packet_len + 1 < (int)sizeof(packet));
  UNUSED_IF_ASSERT_DISABLED(packet_len);
  StringExtractorGDBRemote response;
  // Make sure the response is either "OK", "EXX" where XX are two hex digits,
  // or "" (unsupported)
  response.SetResponseValidatorToOKErrorNotSupported();
  // Try to send the breakpoint packet, and check that it was correctly sent
  if (SendPacketAndWaitForResponse(packet, response, timeout) ==
      PacketResult::Success) {
    // Receive and OK packet when the breakpoint successfully placed
    if (response.IsOKResponse())
      return 0;

    // Status while setting breakpoint, send back specific error
    if (response.IsErrorResponse())
      return response.GetError();

    // Empty packet informs us that breakpoint is not supported
    if (response.IsUnsupportedResponse()) {
      // Disable this breakpoint type since it is unsupported
      switch (type) {
      case eBreakpointSoftware:
        m_supports_z0 = false;
        break;
      case eBreakpointHardware:
        m_supports_z1 = false;
        break;
      case eWatchpointWrite:
        m_supports_z2 = false;
        break;
      case eWatchpointRead:
        m_supports_z3 = false;
        break;
      case eWatchpointReadWrite:
        m_supports_z4 = false;
        break;
      case eStoppointInvalid:
        return UINT8_MAX;
      }
    }
  }
  // Signal generic failure
  return UINT8_MAX;
}

std::vector<std::pair<lldb::pid_t, lldb::tid_t>>
GDBRemoteCommunicationClient::GetCurrentProcessAndThreadIDs(
    bool &sequence_mutex_unavailable) {
  std::vector<std::pair<lldb::pid_t, lldb::tid_t>> ids;

  Lock lock(*this);
  if (lock) {
    sequence_mutex_unavailable = false;
    StringExtractorGDBRemote response;

    PacketResult packet_result;
    for (packet_result =
             SendPacketAndWaitForResponseNoLock("qfThreadInfo", response);
         packet_result == PacketResult::Success && response.IsNormalResponse();
         packet_result =
             SendPacketAndWaitForResponseNoLock("qsThreadInfo", response)) {
      char ch = response.GetChar();
      if (ch == 'l')
        break;
      if (ch == 'm') {
        do {
          auto pid_tid = response.GetPidTid(LLDB_INVALID_PROCESS_ID);
          // If we get an invalid response, break out of the loop.
          // If there are valid tids, they have been added to ids.
          // If there are no valid tids, we'll fall through to the
          // bare-iron target handling below.
          if (!pid_tid)
            break;

          ids.push_back(*pid_tid);
          ch = response.GetChar(); // Skip the command separator
        } while (ch == ',');       // Make sure we got a comma separator
      }
    }

    /*
     * Connected bare-iron target (like YAMON gdb-stub) may not have support for
     * qProcessInfo, qC and qfThreadInfo packets. The reply from '?' packet
     * could
     * be as simple as 'S05'. There is no packet which can give us pid and/or
     * tid.
     * Assume pid=tid=1 in such cases.
     */
    if ((response.IsUnsupportedResponse() || response.IsNormalResponse()) &&
        ids.size() == 0 && IsConnected()) {
      ids.emplace_back(1, 1);
    }
  } else {
    Log *log(GetLog(GDBRLog::Process | GDBRLog::Packets));
    LLDB_LOG(log, "error: failed to get packet sequence mutex, not sending "
                  "packet 'qfThreadInfo'");
    sequence_mutex_unavailable = true;
  }

  return ids;
}

size_t GDBRemoteCommunicationClient::GetCurrentThreadIDs(
    std::vector<lldb::tid_t> &thread_ids, bool &sequence_mutex_unavailable) {
  lldb::pid_t pid = GetCurrentProcessID();
  thread_ids.clear();

  auto ids = GetCurrentProcessAndThreadIDs(sequence_mutex_unavailable);
  if (ids.empty() || sequence_mutex_unavailable)
    return 0;

  for (auto id : ids) {
    // skip threads that do not belong to the current process
    if (id.first != LLDB_INVALID_PROCESS_ID && id.first != pid)
      continue;
    if (id.second != LLDB_INVALID_THREAD_ID &&
        id.second != StringExtractorGDBRemote::AllThreads)
      thread_ids.push_back(id.second);
  }

  return thread_ids.size();
}

lldb::addr_t GDBRemoteCommunicationClient::GetShlibInfoAddr() {
  StringExtractorGDBRemote response;
  if (SendPacketAndWaitForResponse("qShlibInfoAddr", response) !=
          PacketResult::Success ||
      !response.IsNormalResponse())
    return LLDB_INVALID_ADDRESS;
  return response.GetHexMaxU64(false, LLDB_INVALID_ADDRESS);
}

lldb_private::Status GDBRemoteCommunicationClient::RunShellCommand(
    llvm::StringRef command,
    const FileSpec &
        working_dir, // Pass empty FileSpec to use the current working directory
    int *status_ptr, // Pass NULL if you don't want the process exit status
    int *signo_ptr,  // Pass NULL if you don't want the signal that caused the
                     // process to exit
    std::string
        *command_output, // Pass NULL if you don't want the command output
    const Timeout<std::micro> &timeout) {
  lldb_private::StreamString stream;
  stream.PutCString("qPlatform_shell:");
  stream.PutBytesAsRawHex8(command.data(), command.size());
  stream.PutChar(',');
  uint32_t timeout_sec = UINT32_MAX;
  if (timeout) {
    // TODO: Use chrono version of std::ceil once c++17 is available.
    timeout_sec = std::ceil(std::chrono::duration<double>(*timeout).count());
  }
  stream.PutHex32(timeout_sec);
  if (working_dir) {
    std::string path{working_dir.GetPath(false)};
    stream.PutChar(',');
    stream.PutStringAsRawHex8(path);
  }
  StringExtractorGDBRemote response;
  if (SendPacketAndWaitForResponse(stream.GetString(), response) ==
      PacketResult::Success) {
    if (response.GetChar() != 'F')
      return Status::FromErrorString("malformed reply");
    if (response.GetChar() != ',')
      return Status::FromErrorString("malformed reply");
    uint32_t exitcode = response.GetHexMaxU32(false, UINT32_MAX);
    if (exitcode == UINT32_MAX)
      return Status::FromErrorString("unable to run remote process");
    else if (status_ptr)
      *status_ptr = exitcode;
    if (response.GetChar() != ',')
      return Status::FromErrorString("malformed reply");
    uint32_t signo = response.GetHexMaxU32(false, UINT32_MAX);
    if (signo_ptr)
      *signo_ptr = signo;
    if (response.GetChar() != ',')
      return Status::FromErrorString("malformed reply");
    std::string output;
    response.GetEscapedBinaryData(output);
    if (command_output)
      command_output->assign(output);
    return Status();
  }
  return Status::FromErrorString("unable to send packet");
}

Status GDBRemoteCommunicationClient::MakeDirectory(const FileSpec &file_spec,
                                                   uint32_t file_permissions) {
  std::string path{file_spec.GetPath(false)};
  lldb_private::StreamString stream;
  stream.PutCString("qPlatform_mkdir:");
  stream.PutHex32(file_permissions);
  stream.PutChar(',');
  stream.PutStringAsRawHex8(path);
  llvm::StringRef packet = stream.GetString();
  StringExtractorGDBRemote response;

  if (SendPacketAndWaitForResponse(packet, response) != PacketResult::Success)
    return Status::FromErrorStringWithFormat("failed to send '%s' packet",
                                             packet.str().c_str());

  if (response.GetChar() != 'F')
    return Status::FromErrorStringWithFormat("invalid response to '%s' packet",
                                             packet.str().c_str());

  return Status(response.GetHexMaxU32(false, UINT32_MAX), eErrorTypePOSIX);
}

Status
GDBRemoteCommunicationClient::SetFilePermissions(const FileSpec &file_spec,
                                                 uint32_t file_permissions) {
  std::string path{file_spec.GetPath(false)};
  lldb_private::StreamString stream;
  stream.PutCString("qPlatform_chmod:");
  stream.PutHex32(file_permissions);
  stream.PutChar(',');
  stream.PutStringAsRawHex8(path);
  llvm::StringRef packet = stream.GetString();
  StringExtractorGDBRemote response;

  if (SendPacketAndWaitForResponse(packet, response) != PacketResult::Success)
    return Status::FromErrorStringWithFormat("failed to send '%s' packet",
                                             stream.GetData());

  if (response.GetChar() != 'F')
    return Status::FromErrorStringWithFormat("invalid response to '%s' packet",
                                             stream.GetData());

  return Status(response.GetHexMaxU32(false, UINT32_MAX), eErrorTypePOSIX);
}

static int gdb_errno_to_system(int err) {
  switch (err) {
#define HANDLE_ERRNO(name, value)                                              \
  case GDB_##name:                                                             \
    return name;
#include "Plugins/Process/gdb-remote/GDBRemoteErrno.def"
  default:
    return -1;
  }
}

static uint64_t ParseHostIOPacketResponse(StringExtractorGDBRemote &response,
                                          uint64_t fail_result, Status &error) {
  response.SetFilePos(0);
  if (response.GetChar() != 'F')
    return fail_result;
  int32_t result = response.GetS32(-2, 16);
  if (result == -2)
    return fail_result;
  if (response.GetChar() == ',') {
    int result_errno = gdb_errno_to_system(response.GetS32(-1, 16));
    if (result_errno != -1)
      error = Status(result_errno, eErrorTypePOSIX);
    else
      error = Status(-1, eErrorTypeGeneric);
  } else
    error.Clear();
  return result;
}
lldb::user_id_t
GDBRemoteCommunicationClient::OpenFile(const lldb_private::FileSpec &file_spec,
                                       File::OpenOptions flags, mode_t mode,
                                       Status &error) {
  std::string path(file_spec.GetPath(false));
  lldb_private::StreamString stream;
  stream.PutCString("vFile:open:");
  if (path.empty())
    return UINT64_MAX;
  stream.PutStringAsRawHex8(path);
  stream.PutChar(',');
  stream.PutHex32(flags);
  stream.PutChar(',');
  stream.PutHex32(mode);
  StringExtractorGDBRemote response;
  if (SendPacketAndWaitForResponse(stream.GetString(), response) ==
      PacketResult::Success) {
    return ParseHostIOPacketResponse(response, UINT64_MAX, error);
  }
  return UINT64_MAX;
}

bool GDBRemoteCommunicationClient::CloseFile(lldb::user_id_t fd,
                                             Status &error) {
  lldb_private::StreamString stream;
  stream.Printf("vFile:close:%x", (int)fd);
  StringExtractorGDBRemote response;
  if (SendPacketAndWaitForResponse(stream.GetString(), response) ==
      PacketResult::Success) {
    return ParseHostIOPacketResponse(response, -1, error) == 0;
  }
  return false;
}

std::optional<GDBRemoteFStatData>
GDBRemoteCommunicationClient::FStat(lldb::user_id_t fd) {
  lldb_private::StreamString stream;
  stream.Printf("vFile:fstat:%" PRIx64, fd);
  StringExtractorGDBRemote response;
  if (SendPacketAndWaitForResponse(stream.GetString(), response) ==
      PacketResult::Success) {
    if (response.GetChar() != 'F')
      return std::nullopt;
    int64_t size = response.GetS64(-1, 16);
    if (size > 0 && response.GetChar() == ';') {
      std::string buffer;
      if (response.GetEscapedBinaryData(buffer)) {
        GDBRemoteFStatData out;
        if (buffer.size() != sizeof(out))
          return std::nullopt;
        memcpy(&out, buffer.data(), sizeof(out));
        return out;
      }
    }
  }
  return std::nullopt;
}

std::optional<GDBRemoteFStatData>
GDBRemoteCommunicationClient::Stat(const lldb_private::FileSpec &file_spec) {
  Status error;
  lldb::user_id_t fd = OpenFile(file_spec, File::eOpenOptionReadOnly, 0, error);
  if (fd == UINT64_MAX)
    return std::nullopt;
  std::optional<GDBRemoteFStatData> st = FStat(fd);
  CloseFile(fd, error);
  return st;
}

// Extension of host I/O packets to get the file size.
lldb::user_id_t GDBRemoteCommunicationClient::GetFileSize(
    const lldb_private::FileSpec &file_spec) {
  if (m_supports_vFileSize) {
    std::string path(file_spec.GetPath(false));
    lldb_private::StreamString stream;
    stream.PutCString("vFile:size:");
    stream.PutStringAsRawHex8(path);
    StringExtractorGDBRemote response;
    if (SendPacketAndWaitForResponse(stream.GetString(), response) !=
        PacketResult::Success)
      return UINT64_MAX;

    if (!response.IsUnsupportedResponse()) {
      if (response.GetChar() != 'F')
        return UINT64_MAX;
      uint32_t retcode = response.GetHexMaxU64(false, UINT64_MAX);
      return retcode;
    }
    m_supports_vFileSize = false;
  }

  // Fallback to fstat.
  std::optional<GDBRemoteFStatData> st = Stat(file_spec);
  return st ? st->gdb_st_size : UINT64_MAX;
}

void GDBRemoteCommunicationClient::AutoCompleteDiskFileOrDirectory(
    CompletionRequest &request, bool only_dir) {
  lldb_private::StreamString stream;
  stream.PutCString("qPathComplete:");
  stream.PutHex32(only_dir ? 1 : 0);
  stream.PutChar(',');
  stream.PutStringAsRawHex8(request.GetCursorArgumentPrefix());
  StringExtractorGDBRemote response;
  if (SendPacketAndWaitForResponse(stream.GetString(), response) ==
      PacketResult::Success) {
    StreamString strm;
    char ch = response.GetChar();
    if (ch != 'M')
      return;
    while (response.Peek()) {
      strm.Clear();
      while ((ch = response.GetHexU8(0, false)) != '\0')
        strm.PutChar(ch);
      request.AddCompletion(strm.GetString());
      if (response.GetChar() != ',')
        break;
    }
  }
}

Status
GDBRemoteCommunicationClient::GetFilePermissions(const FileSpec &file_spec,
                                                 uint32_t &file_permissions) {
  if (m_supports_vFileMode) {
    std::string path{file_spec.GetPath(false)};
    Status error;
    lldb_private::StreamString stream;
    stream.PutCString("vFile:mode:");
    stream.PutStringAsRawHex8(path);
    StringExtractorGDBRemote response;
    if (SendPacketAndWaitForResponse(stream.GetString(), response) !=
        PacketResult::Success) {
      error = Status::FromErrorStringWithFormat("failed to send '%s' packet",
                                                stream.GetData());
      return error;
    }
    if (!response.IsUnsupportedResponse()) {
      if (response.GetChar() != 'F') {
        error = Status::FromErrorStringWithFormat(
            "invalid response to '%s' packet", stream.GetData());
      } else {
        const uint32_t mode = response.GetS32(-1, 16);
        if (static_cast<int32_t>(mode) == -1) {
          if (response.GetChar() == ',') {
            int response_errno = gdb_errno_to_system(response.GetS32(-1, 16));
            if (response_errno > 0)
              error = Status(response_errno, lldb::eErrorTypePOSIX);
            else
              error = Status::FromErrorString("unknown error");
          } else
            error = Status::FromErrorString("unknown error");
        } else {
          file_permissions = mode & (S_IRWXU | S_IRWXG | S_IRWXO);
        }
      }
      return error;
    } else { // response.IsUnsupportedResponse()
      m_supports_vFileMode = false;
    }
  }

  // Fallback to fstat.
  if (std::optional<GDBRemoteFStatData> st = Stat(file_spec)) {
    file_permissions = st->gdb_st_mode & (S_IRWXU | S_IRWXG | S_IRWXO);
    return Status();
  }
  return Status::FromErrorString("fstat failed");
}

uint64_t GDBRemoteCommunicationClient::ReadFile(lldb::user_id_t fd,
                                                uint64_t offset, void *dst,
                                                uint64_t dst_len,
                                                Status &error) {
  lldb_private::StreamString stream;
  stream.Printf("vFile:pread:%x,%" PRIx64 ",%" PRIx64, (int)fd, dst_len,
                offset);
  StringExtractorGDBRemote response;
  if (SendPacketAndWaitForResponse(stream.GetString(), response) ==
      PacketResult::Success) {
    if (response.GetChar() != 'F')
      return 0;
    int64_t retcode = response.GetS64(-1, 16);
    if (retcode == -1) {
      error = Status::FromErrorString("unknown error");
      if (response.GetChar() == ',') {
        int response_errno = gdb_errno_to_system(response.GetS32(-1, 16));
        if (response_errno > 0)
          error = Status(response_errno, lldb::eErrorTypePOSIX);
      }
      return -1;
    }
    const char next = (response.Peek() ? *response.Peek() : 0);
    if (next == ',')
      return 0;
    if (next == ';') {
      response.GetChar(); // skip the semicolon
      std::string buffer;
      if (response.GetEscapedBinaryData(buffer)) {
        const uint64_t data_to_write =
            std::min<uint64_t>(dst_len, buffer.size());
        if (data_to_write > 0)
          memcpy(dst, &buffer[0], data_to_write);
        return data_to_write;
      }
    }
  }
  return 0;
}

uint64_t GDBRemoteCommunicationClient::WriteFile(lldb::user_id_t fd,
                                                 uint64_t offset,
                                                 const void *src,
                                                 uint64_t src_len,
                                                 Status &error) {
  lldb_private::StreamGDBRemote stream;
  stream.Printf("vFile:pwrite:%x,%" PRIx64 ",", (int)fd, offset);
  stream.PutEscapedBytes(src, src_len);
  StringExtractorGDBRemote response;
  if (SendPacketAndWaitForResponse(stream.GetString(), response) ==
      PacketResult::Success) {
    if (response.GetChar() != 'F') {
      error = Status::FromErrorStringWithFormat("write file failed");
      return 0;
    }
    int64_t bytes_written = response.GetS64(-1, 16);
    if (bytes_written == -1) {
      error = Status::FromErrorString("unknown error");
      if (response.GetChar() == ',') {
        int response_errno = gdb_errno_to_system(response.GetS32(-1, 16));
        if (response_errno > 0)
          error = Status(response_errno, lldb::eErrorTypePOSIX);
      }
      return -1;
    }
    return bytes_written;
  } else {
    error = Status::FromErrorString("failed to send vFile:pwrite packet");
  }
  return 0;
}

Status GDBRemoteCommunicationClient::CreateSymlink(const FileSpec &src,
                                                   const FileSpec &dst) {
  std::string src_path{src.GetPath(false)}, dst_path{dst.GetPath(false)};
  Status error;
  lldb_private::StreamGDBRemote stream;
  stream.PutCString("vFile:symlink:");
  // the unix symlink() command reverses its parameters where the dst if first,
  // so we follow suit here
  stream.PutStringAsRawHex8(dst_path);
  stream.PutChar(',');
  stream.PutStringAsRawHex8(src_path);
  StringExtractorGDBRemote response;
  if (SendPacketAndWaitForResponse(stream.GetString(), response) ==
      PacketResult::Success) {
    if (response.GetChar() == 'F') {
      uint32_t result = response.GetHexMaxU32(false, UINT32_MAX);
      if (result != 0) {
        error = Status::FromErrorString("unknown error");
        if (response.GetChar() == ',') {
          int response_errno = gdb_errno_to_system(response.GetS32(-1, 16));
          if (response_errno > 0)
            error = Status(response_errno, lldb::eErrorTypePOSIX);
        }
      }
    } else {
      // Should have returned with 'F<result>[,<errno>]'
      error = Status::FromErrorStringWithFormat("symlink failed");
    }
  } else {
    error = Status::FromErrorString("failed to send vFile:symlink packet");
  }
  return error;
}

Status GDBRemoteCommunicationClient::Unlink(const FileSpec &file_spec) {
  std::string path{file_spec.GetPath(false)};
  Status error;
  lldb_private::StreamGDBRemote stream;
  stream.PutCString("vFile:unlink:");
  // the unix symlink() command reverses its parameters where the dst if first,
  // so we follow suit here
  stream.PutStringAsRawHex8(path);
  StringExtractorGDBRemote response;
  if (SendPacketAndWaitForResponse(stream.GetString(), response) ==
      PacketResult::Success) {
    if (response.GetChar() == 'F') {
      uint32_t result = response.GetHexMaxU32(false, UINT32_MAX);
      if (result != 0) {
        error = Status::FromErrorString("unknown error");
        if (response.GetChar() == ',') {
          int response_errno = gdb_errno_to_system(response.GetS32(-1, 16));
          if (response_errno > 0)
            error = Status(response_errno, lldb::eErrorTypePOSIX);
        }
      }
    } else {
      // Should have returned with 'F<result>[,<errno>]'
      error = Status::FromErrorStringWithFormat("unlink failed");
    }
  } else {
    error = Status::FromErrorString("failed to send vFile:unlink packet");
  }
  return error;
}

// Extension of host I/O packets to get whether a file exists.
bool GDBRemoteCommunicationClient::GetFileExists(
    const lldb_private::FileSpec &file_spec) {
  if (m_supports_vFileExists) {
    std::string path(file_spec.GetPath(false));
    lldb_private::StreamString stream;
    stream.PutCString("vFile:exists:");
    stream.PutStringAsRawHex8(path);
    StringExtractorGDBRemote response;
    if (SendPacketAndWaitForResponse(stream.GetString(), response) !=
        PacketResult::Success)
      return false;
    if (!response.IsUnsupportedResponse()) {
      if (response.GetChar() != 'F')
        return false;
      if (response.GetChar() != ',')
        return false;
      bool retcode = (response.GetChar() != '0');
      return retcode;
    } else
      m_supports_vFileExists = false;
  }

  // Fallback to open.
  Status error;
  lldb::user_id_t fd = OpenFile(file_spec, File::eOpenOptionReadOnly, 0, error);
  if (fd == UINT64_MAX)
    return false;
  CloseFile(fd, error);
  return true;
}

llvm::ErrorOr<llvm::MD5::MD5Result> GDBRemoteCommunicationClient::CalculateMD5(
    const lldb_private::FileSpec &file_spec) {
  std::string path(file_spec.GetPath(false));
  lldb_private::StreamString stream;
  stream.PutCString("vFile:MD5:");
  stream.PutStringAsRawHex8(path);
  StringExtractorGDBRemote response;
  if (SendPacketAndWaitForResponse(stream.GetString(), response) ==
      PacketResult::Success) {
    if (response.GetChar() != 'F')
      return std::make_error_code(std::errc::illegal_byte_sequence);
    if (response.GetChar() != ',')
      return std::make_error_code(std::errc::illegal_byte_sequence);
    if (response.Peek() && *response.Peek() == 'x')
      return std::make_error_code(std::errc::no_such_file_or_directory);

    // GDBRemoteCommunicationServerCommon::Handle_vFile_MD5 concatenates low and
    // high hex strings. We can't use response.GetHexMaxU64 because that can't
    // handle the concatenated hex string. What would happen is parsing the low
    // would consume the whole response packet which would give incorrect
    // results. Instead, we get the byte string for each low and high hex
    // separately, and parse them.
    //
    // An alternate way to handle this is to change the server to put a
    // delimiter between the low/high parts, and change the client to parse the
    // delimiter. However, we choose not to do this so existing lldb-servers
    // don't have to be patched

    // The checksum is 128 bits encoded as hex
    // This means low/high are halves of 64 bits each, in otherwords, 8 bytes.
    // Each byte takes 2 hex characters in the response.
    const size_t MD5_HALF_LENGTH = sizeof(uint64_t) * 2;

    // Get low part
    auto part =
        response.GetStringRef().substr(response.GetFilePos(), MD5_HALF_LENGTH);
    if (part.size() != MD5_HALF_LENGTH)
      return std::make_error_code(std::errc::illegal_byte_sequence);
    response.SetFilePos(response.GetFilePos() + part.size());

    uint64_t low;
    if (part.getAsInteger(/*radix=*/16, low))
      return std::make_error_code(std::errc::illegal_byte_sequence);

    // Get high part
    part =
        response.GetStringRef().substr(response.GetFilePos(), MD5_HALF_LENGTH);
    if (part.size() != MD5_HALF_LENGTH)
      return std::make_error_code(std::errc::illegal_byte_sequence);
    response.SetFilePos(response.GetFilePos() + part.size());

    uint64_t high;
    if (part.getAsInteger(/*radix=*/16, high))
      return std::make_error_code(std::errc::illegal_byte_sequence);

    llvm::MD5::MD5Result result;
    llvm::support::endian::write<uint64_t, llvm::endianness::little>(
        result.data(), low);
    llvm::support::endian::write<uint64_t, llvm::endianness::little>(
        result.data() + 8, high);

    return result;
  }
  return std::make_error_code(std::errc::operation_canceled);
}

bool GDBRemoteCommunicationClient::AvoidGPackets(ProcessGDBRemote *process) {
  // Some targets have issues with g/G packets and we need to avoid using them
  if (m_avoid_g_packets == eLazyBoolCalculate) {
    if (process) {
      m_avoid_g_packets = eLazyBoolNo;
      const ArchSpec &arch = process->GetTarget().GetArchitecture();
      if (arch.IsValid() &&
          arch.GetTriple().getVendor() == llvm::Triple::Apple &&
          arch.GetTriple().getOS() == llvm::Triple::IOS &&
          (arch.GetTriple().getArch() == llvm::Triple::aarch64 ||
           arch.GetTriple().getArch() == llvm::Triple::aarch64_32)) {
        m_avoid_g_packets = eLazyBoolYes;
        uint32_t gdb_server_version = GetGDBServerProgramVersion();
        if (gdb_server_version != 0) {
          const char *gdb_server_name = GetGDBServerProgramName();
          if (gdb_server_name && strcmp(gdb_server_name, "debugserver") == 0) {
            if (gdb_server_version >= 310)
              m_avoid_g_packets = eLazyBoolNo;
          }
        }
      }
    }
  }
  return m_avoid_g_packets == eLazyBoolYes;
}

DataBufferSP GDBRemoteCommunicationClient::ReadRegister(lldb::tid_t tid,
                                                        uint32_t reg) {
  StreamString payload;
  payload.Printf("p%x", reg);
  StringExtractorGDBRemote response;
  if (SendThreadSpecificPacketAndWaitForResponse(
          tid, std::move(payload), response) != PacketResult::Success ||
      !response.IsNormalResponse())
    return nullptr;

  WritableDataBufferSP buffer_sp(
      new DataBufferHeap(response.GetStringRef().size() / 2, 0));
  response.GetHexBytes(buffer_sp->GetData(), '\xcc');
  return buffer_sp;
}

DataBufferSP GDBRemoteCommunicationClient::ReadAllRegisters(lldb::tid_t tid) {
  StreamString payload;
  payload.PutChar('g');
  StringExtractorGDBRemote response;
  if (SendThreadSpecificPacketAndWaitForResponse(
          tid, std::move(payload), response) != PacketResult::Success ||
      !response.IsNormalResponse())
    return nullptr;

  WritableDataBufferSP buffer_sp(
      new DataBufferHeap(response.GetStringRef().size() / 2, 0));
  response.GetHexBytes(buffer_sp->GetData(), '\xcc');
  return buffer_sp;
}

bool GDBRemoteCommunicationClient::WriteRegister(lldb::tid_t tid,
                                                 uint32_t reg_num,
                                                 llvm::ArrayRef<uint8_t> data) {
  StreamString payload;
  payload.Printf("P%x=", reg_num);
  payload.PutBytesAsRawHex8(data.data(), data.size(),
                            endian::InlHostByteOrder(),
                            endian::InlHostByteOrder());
  StringExtractorGDBRemote response;
  return SendThreadSpecificPacketAndWaitForResponse(
             tid, std::move(payload), response) == PacketResult::Success &&
         response.IsOKResponse();
}

bool GDBRemoteCommunicationClient::WriteAllRegisters(
    lldb::tid_t tid, llvm::ArrayRef<uint8_t> data) {
  StreamString payload;
  payload.PutChar('G');
  payload.PutBytesAsRawHex8(data.data(), data.size(),
                            endian::InlHostByteOrder(),
                            endian::InlHostByteOrder());
  StringExtractorGDBRemote response;
  return SendThreadSpecificPacketAndWaitForResponse(
             tid, std::move(payload), response) == PacketResult::Success &&
         response.IsOKResponse();
}

bool GDBRemoteCommunicationClient::SaveRegisterState(lldb::tid_t tid,
                                                     uint32_t &save_id) {
  save_id = 0; // Set to invalid save ID
  if (m_supports_QSaveRegisterState == eLazyBoolNo)
    return false;

  m_supports_QSaveRegisterState = eLazyBoolYes;
  StreamString payload;
  payload.PutCString("QSaveRegisterState");
  StringExtractorGDBRemote response;
  if (SendThreadSpecificPacketAndWaitForResponse(
          tid, std::move(payload), response) != PacketResult::Success)
    return false;

  if (response.IsUnsupportedResponse())
    m_supports_QSaveRegisterState = eLazyBoolNo;

  const uint32_t response_save_id = response.GetU32(0);
  if (response_save_id == 0)
    return false;

  save_id = response_save_id;
  return true;
}

bool GDBRemoteCommunicationClient::RestoreRegisterState(lldb::tid_t tid,
                                                        uint32_t save_id) {
  // We use the "m_supports_QSaveRegisterState" variable here because the
  // QSaveRegisterState and QRestoreRegisterState packets must both be
  // supported in order to be useful
  if (m_supports_QSaveRegisterState == eLazyBoolNo)
    return false;

  StreamString payload;
  payload.Printf("QRestoreRegisterState:%u", save_id);
  StringExtractorGDBRemote response;
  if (SendThreadSpecificPacketAndWaitForResponse(
          tid, std::move(payload), response) != PacketResult::Success)
    return false;

  if (response.IsOKResponse())
    return true;

  if (response.IsUnsupportedResponse())
    m_supports_QSaveRegisterState = eLazyBoolNo;
  return false;
}

bool GDBRemoteCommunicationClient::SyncThreadState(lldb::tid_t tid) {
  if (!GetSyncThreadStateSupported())
    return false;

  StreamString packet;
  StringExtractorGDBRemote response;
  packet.Printf("QSyncThreadState:%4.4" PRIx64 ";", tid);
  return SendPacketAndWaitForResponse(packet.GetString(), response) ==
             GDBRemoteCommunication::PacketResult::Success &&
         response.IsOKResponse();
}

llvm::Expected<TraceSupportedResponse>
GDBRemoteCommunicationClient::SendTraceSupported(std::chrono::seconds timeout) {
  Log *log = GetLog(GDBRLog::Process);

  StreamGDBRemote escaped_packet;
  escaped_packet.PutCString("jLLDBTraceSupported");

  StringExtractorGDBRemote response;
  if (SendPacketAndWaitForResponse(escaped_packet.GetString(), response,
                                   timeout) ==
      GDBRemoteCommunication::PacketResult::Success) {
    if (response.IsErrorResponse())
      return response.GetStatus().ToError();
    if (response.IsUnsupportedResponse())
      return llvm::createStringError(llvm::inconvertibleErrorCode(),
                                     "jLLDBTraceSupported is unsupported");

    return llvm::json::parse<TraceSupportedResponse>(response.Peek(),
                                                     "TraceSupportedResponse");
  }
  LLDB_LOG(log, "failed to send packet: jLLDBTraceSupported");
  return llvm::createStringError(llvm::inconvertibleErrorCode(),
                                 "failed to send packet: jLLDBTraceSupported");
}

llvm::Error
GDBRemoteCommunicationClient::SendTraceStop(const TraceStopRequest &request,
                                            std::chrono::seconds timeout) {
  Log *log = GetLog(GDBRLog::Process);

  StreamGDBRemote escaped_packet;
  escaped_packet.PutCString("jLLDBTraceStop:");

  std::string json_string;
  llvm::raw_string_ostream os(json_string);
  os << toJSON(request);

  escaped_packet.PutEscapedBytes(json_string.c_str(), json_string.size());

  StringExtractorGDBRemote response;
  if (SendPacketAndWaitForResponse(escaped_packet.GetString(), response,
                                   timeout) ==
      GDBRemoteCommunication::PacketResult::Success) {
    if (response.IsErrorResponse())
      return response.GetStatus().ToError();
    if (response.IsUnsupportedResponse())
      return llvm::createStringError(llvm::inconvertibleErrorCode(),
                                     "jLLDBTraceStop is unsupported");
    if (response.IsOKResponse())
      return llvm::Error::success();
    return llvm::createStringError(llvm::inconvertibleErrorCode(),
                                   "Invalid jLLDBTraceStart response");
  }
  LLDB_LOG(log, "failed to send packet: jLLDBTraceStop");
  return llvm::createStringError(llvm::inconvertibleErrorCode(),
                                 "failed to send packet: jLLDBTraceStop '%s'",
                                 escaped_packet.GetData());
}

llvm::Error
GDBRemoteCommunicationClient::SendTraceStart(const llvm::json::Value &params,
                                             std::chrono::seconds timeout) {
  Log *log = GetLog(GDBRLog::Process);

  StreamGDBRemote escaped_packet;
  escaped_packet.PutCString("jLLDBTraceStart:");

  std::string json_string;
  llvm::raw_string_ostream os(json_string);
  os << params;
  os.flush();

  escaped_packet.PutEscapedBytes(json_string.c_str(), json_string.size());

  StringExtractorGDBRemote response;
  if (SendPacketAndWaitForResponse(escaped_packet.GetString(), response,
                                   timeout) ==
      GDBRemoteCommunication::PacketResult::Success) {
    if (response.IsErrorResponse())
      return response.GetStatus().ToError();
    if (response.IsUnsupportedResponse())
      return llvm::createStringError(llvm::inconvertibleErrorCode(),
                                     "jLLDBTraceStart is unsupported");
    if (response.IsOKResponse())
      return llvm::Error::success();
    return llvm::createStringError(llvm::inconvertibleErrorCode(),
                                   "Invalid jLLDBTraceStart response");
  }
  LLDB_LOG(log, "failed to send packet: jLLDBTraceStart");
  return llvm::createStringError(llvm::inconvertibleErrorCode(),
                                 "failed to send packet: jLLDBTraceStart '%s'",
                                 escaped_packet.GetData());
}

llvm::Expected<std::string>
GDBRemoteCommunicationClient::SendTraceGetState(llvm::StringRef type,
                                                std::chrono::seconds timeout) {
  Log *log = GetLog(GDBRLog::Process);

  StreamGDBRemote escaped_packet;
  escaped_packet.PutCString("jLLDBTraceGetState:");

  std::string json_string;
  llvm::raw_string_ostream os(json_string);
  os << toJSON(TraceGetStateRequest{type.str()});

  escaped_packet.PutEscapedBytes(json_string.c_str(), json_string.size());

  StringExtractorGDBRemote response;
  if (SendPacketAndWaitForResponse(escaped_packet.GetString(), response,
                                   timeout) ==
      GDBRemoteCommunication::PacketResult::Success) {
    if (response.IsErrorResponse())
      return response.GetStatus().ToError();
    if (response.IsUnsupportedResponse())
      return llvm::createStringError(llvm::inconvertibleErrorCode(),
                                     "jLLDBTraceGetState is unsupported");
    return std::string(response.Peek());
  }

  LLDB_LOG(log, "failed to send packet: jLLDBTraceGetState");
  return llvm::createStringError(
      llvm::inconvertibleErrorCode(),
      "failed to send packet: jLLDBTraceGetState '%s'",
      escaped_packet.GetData());
}

llvm::Expected<std::vector<uint8_t>>
GDBRemoteCommunicationClient::SendTraceGetBinaryData(
    const TraceGetBinaryDataRequest &request, std::chrono::seconds timeout) {
  Log *log = GetLog(GDBRLog::Process);

  StreamGDBRemote escaped_packet;
  escaped_packet.PutCString("jLLDBTraceGetBinaryData:");

  std::string json_string;
  llvm::raw_string_ostream os(json_string);
  os << toJSON(request);

  escaped_packet.PutEscapedBytes(json_string.c_str(), json_string.size());

  StringExtractorGDBRemote response;
  if (SendPacketAndWaitForResponse(escaped_packet.GetString(), response,
                                   timeout) ==
      GDBRemoteCommunication::PacketResult::Success) {
    if (response.IsErrorResponse())
      return response.GetStatus().ToError();
    std::string data;
    response.GetEscapedBinaryData(data);
    return std::vector<uint8_t>(data.begin(), data.end());
  }
  LLDB_LOG(log, "failed to send packet: jLLDBTraceGetBinaryData");
  return llvm::createStringError(
      llvm::inconvertibleErrorCode(),
      "failed to send packet: jLLDBTraceGetBinaryData '%s'",
      escaped_packet.GetData());
}

std::optional<QOffsets> GDBRemoteCommunicationClient::GetQOffsets() {
  StringExtractorGDBRemote response;
  if (SendPacketAndWaitForResponse("qOffsets", response) !=
      PacketResult::Success)
    return std::nullopt;
  if (!response.IsNormalResponse())
    return std::nullopt;

  QOffsets result;
  llvm::StringRef ref = response.GetStringRef();
  const auto &GetOffset = [&] {
    addr_t offset;
    if (ref.consumeInteger(16, offset))
      return false;
    result.offsets.push_back(offset);
    return true;
  };

  if (ref.consume_front("Text=")) {
    result.segments = false;
    if (!GetOffset())
      return std::nullopt;
    if (!ref.consume_front(";Data=") || !GetOffset())
      return std::nullopt;
    if (ref.empty())
      return result;
    if (ref.consume_front(";Bss=") && GetOffset() && ref.empty())
      return result;
  } else if (ref.consume_front("TextSeg=")) {
    result.segments = true;
    if (!GetOffset())
      return std::nullopt;
    if (ref.empty())
      return result;
    if (ref.consume_front(";DataSeg=") && GetOffset() && ref.empty())
      return result;
  }
  return std::nullopt;
}

bool GDBRemoteCommunicationClient::GetModuleInfo(
    const FileSpec &module_file_spec, const lldb_private::ArchSpec &arch_spec,
    ModuleSpec &module_spec) {
  if (!m_supports_qModuleInfo)
    return false;

  std::string module_path = module_file_spec.GetPath(false);
  if (module_path.empty())
    return false;

  StreamString packet;
  packet.PutCString("qModuleInfo:");
  packet.PutStringAsRawHex8(module_path);
  packet.PutCString(";");
  const auto &triple = arch_spec.GetTriple().getTriple();
  packet.PutStringAsRawHex8(triple);

  StringExtractorGDBRemote response;
  if (SendPacketAndWaitForResponse(packet.GetString(), response) !=
      PacketResult::Success)
    return false;

  if (response.IsErrorResponse())
    return false;

  if (response.IsUnsupportedResponse()) {
    m_supports_qModuleInfo = false;
    return false;
  }

  llvm::StringRef name;
  llvm::StringRef value;

  module_spec.Clear();
  module_spec.GetFileSpec() = module_file_spec;

  while (response.GetNameColonValue(name, value)) {
    if (name == "uuid" || name == "md5") {
      StringExtractor extractor(value);
      std::string uuid;
      extractor.GetHexByteString(uuid);
      module_spec.GetUUID().SetFromStringRef(uuid);
    } else if (name == "triple") {
      StringExtractor extractor(value);
      std::string triple;
      extractor.GetHexByteString(triple);
      module_spec.GetArchitecture().SetTriple(triple.c_str());
    } else if (name == "file_offset") {
      uint64_t ival = 0;
      if (!value.getAsInteger(16, ival))
        module_spec.SetObjectOffset(ival);
    } else if (name == "file_size") {
      uint64_t ival = 0;
      if (!value.getAsInteger(16, ival))
        module_spec.SetObjectSize(ival);
    } else if (name == "file_path") {
      StringExtractor extractor(value);
      std::string path;
      extractor.GetHexByteString(path);
      module_spec.GetFileSpec() = FileSpec(path, arch_spec.GetTriple());
    }
  }

  return true;
}

static std::optional<ModuleSpec>
ParseModuleSpec(StructuredData::Dictionary *dict) {
  ModuleSpec result;
  if (!dict)
    return std::nullopt;

  llvm::StringRef string;
  uint64_t integer;

  if (!dict->GetValueForKeyAsString("uuid", string))
    return std::nullopt;
  if (!result.GetUUID().SetFromStringRef(string))
    return std::nullopt;

  if (!dict->GetValueForKeyAsInteger("file_offset", integer))
    return std::nullopt;
  result.SetObjectOffset(integer);

  if (!dict->GetValueForKeyAsInteger("file_size", integer))
    return std::nullopt;
  result.SetObjectSize(integer);

  if (!dict->GetValueForKeyAsString("triple", string))
    return std::nullopt;
  result.GetArchitecture().SetTriple(string);

  if (!dict->GetValueForKeyAsString("file_path", string))
    return std::nullopt;
  result.GetFileSpec() = FileSpec(string, result.GetArchitecture().GetTriple());

  return result;
}

std::optional<std::vector<ModuleSpec>>
GDBRemoteCommunicationClient::GetModulesInfo(
    llvm::ArrayRef<FileSpec> module_file_specs, const llvm::Triple &triple) {
  namespace json = llvm::json;

  if (!m_supports_jModulesInfo)
    return std::nullopt;

  json::Array module_array;
  for (const FileSpec &module_file_spec : module_file_specs) {
    module_array.push_back(
        json::Object{{"file", module_file_spec.GetPath(false)},
                     {"triple", triple.getTriple()}});
  }
  StreamString unescaped_payload;
  unescaped_payload.PutCString("jModulesInfo:");
  unescaped_payload.AsRawOstream() << std::move(module_array);

  StreamGDBRemote payload;
  payload.PutEscapedBytes(unescaped_payload.GetString().data(),
                          unescaped_payload.GetSize());

  // Increase the timeout for jModulesInfo since this packet can take longer.
  ScopedTimeout timeout(*this, std::chrono::seconds(10));

  StringExtractorGDBRemote response;
  if (SendPacketAndWaitForResponse(payload.GetString(), response) !=
          PacketResult::Success ||
      response.IsErrorResponse())
    return std::nullopt;

  if (response.IsUnsupportedResponse()) {
    m_supports_jModulesInfo = false;
    return std::nullopt;
  }

  StructuredData::ObjectSP response_object_sp =
      StructuredData::ParseJSON(response.GetStringRef());
  if (!response_object_sp)
    return std::nullopt;

  StructuredData::Array *response_array = response_object_sp->GetAsArray();
  if (!response_array)
    return std::nullopt;

  std::vector<ModuleSpec> result;
  for (size_t i = 0; i < response_array->GetSize(); ++i) {
    if (std::optional<ModuleSpec> module_spec = ParseModuleSpec(
            response_array->GetItemAtIndex(i)->GetAsDictionary()))
      result.push_back(*module_spec);
  }

  return result;
}

// query the target remote for extended information using the qXfer packet
//
// example: object='features', annex='target.xml'
// return: <xml output> or error
llvm::Expected<std::string>
GDBRemoteCommunicationClient::ReadExtFeature(llvm::StringRef object,
                                             llvm::StringRef annex) {

  std::string output;
  llvm::raw_string_ostream output_stream(output);
  StringExtractorGDBRemote chunk;

  uint64_t size = GetRemoteMaxPacketSize();
  if (size == 0)
    size = 0x1000;
  size = size - 1; // Leave space for the 'm' or 'l' character in the response
  int offset = 0;
  bool active = true;

  // loop until all data has been read
  while (active) {

    // send query extended feature packet
    std::string packet =
        ("qXfer:" + object + ":read:" + annex + ":" +
         llvm::Twine::utohexstr(offset) + "," + llvm::Twine::utohexstr(size))
            .str();

    GDBRemoteCommunication::PacketResult res =
        SendPacketAndWaitForResponse(packet, chunk);

    if (res != GDBRemoteCommunication::PacketResult::Success ||
        chunk.GetStringRef().empty()) {
      return llvm::createStringError(llvm::inconvertibleErrorCode(),
                                     "Error sending $qXfer packet");
    }

    // check packet code
    switch (chunk.GetStringRef()[0]) {
    // last chunk
    case ('l'):
      active = false;
      [[fallthrough]];

    // more chunks
    case ('m'):
      output_stream << chunk.GetStringRef().drop_front();
      offset += chunk.GetStringRef().size() - 1;
      break;

    // unknown chunk
    default:
      return llvm::createStringError(
          llvm::inconvertibleErrorCode(),
          "Invalid continuation code from $qXfer packet");
    }
  }

  return output;
}

// Notify the target that gdb is prepared to serve symbol lookup requests.
//  packet: "qSymbol::"
//  reply:
//  OK                  The target does not need to look up any (more) symbols.
//  qSymbol:<sym_name>  The target requests the value of symbol sym_name (hex
//  encoded).
//                      LLDB may provide the value by sending another qSymbol
//                      packet
//                      in the form of"qSymbol:<sym_value>:<sym_name>".
//
//  Three examples:
//
//  lldb sends:    qSymbol::
//  lldb receives: OK
//     Remote gdb stub does not need to know the addresses of any symbols, lldb
//     does not
//     need to ask again in this session.
//
//  lldb sends:    qSymbol::
//  lldb receives: qSymbol:64697370617463685f71756575655f6f666673657473
//  lldb sends:    qSymbol::64697370617463685f71756575655f6f666673657473
//  lldb receives: OK
//     Remote gdb stub asks for address of 'dispatch_queue_offsets'.  lldb does
//     not know
//     the address at this time.  lldb needs to send qSymbol:: again when it has
//     more
//     solibs loaded.
//
//  lldb sends:    qSymbol::
//  lldb receives: qSymbol:64697370617463685f71756575655f6f666673657473
//  lldb sends:    qSymbol:2bc97554:64697370617463685f71756575655f6f666673657473
//  lldb receives: OK
//     Remote gdb stub asks for address of 'dispatch_queue_offsets'.  lldb says
//     that it
//     is at address 0x2bc97554.  Remote gdb stub sends 'OK' indicating that it
//     does not
//     need any more symbols.  lldb does not need to ask again in this session.

void GDBRemoteCommunicationClient::ServeSymbolLookups(
    lldb_private::Process *process) {
  // Set to true once we've resolved a symbol to an address for the remote
  // stub. If we get an 'OK' response after this, the remote stub doesn't need
  // any more symbols and we can stop asking.
  bool symbol_response_provided = false;

  // Is this the initial qSymbol:: packet?
  bool first_qsymbol_query = true;

  if (m_supports_qSymbol && !m_qSymbol_requests_done) {
    Lock lock(*this);
    if (lock) {
      StreamString packet;
      packet.PutCString("qSymbol::");
      StringExtractorGDBRemote response;
      while (SendPacketAndWaitForResponseNoLock(packet.GetString(), response) ==
             PacketResult::Success) {
        if (response.IsOKResponse()) {
          if (symbol_response_provided || first_qsymbol_query) {
            m_qSymbol_requests_done = true;
          }

          // We are done serving symbols requests
          return;
        }
        first_qsymbol_query = false;

        if (response.IsUnsupportedResponse()) {
          // qSymbol is not supported by the current GDB server we are
          // connected to
          m_supports_qSymbol = false;
          return;
        } else {
          llvm::StringRef response_str(response.GetStringRef());
          if (response_str.starts_with("qSymbol:")) {
            response.SetFilePos(strlen("qSymbol:"));
            std::string symbol_name;
            if (response.GetHexByteString(symbol_name)) {
              if (symbol_name.empty())
                return;

              addr_t symbol_load_addr = LLDB_INVALID_ADDRESS;
              lldb_private::SymbolContextList sc_list;
              process->GetTarget().GetImages().FindSymbolsWithNameAndType(
                  ConstString(symbol_name), eSymbolTypeAny, sc_list);
              for (const SymbolContext &sc : sc_list) {
                if (symbol_load_addr != LLDB_INVALID_ADDRESS)
                  break;
                if (sc.symbol) {
                  switch (sc.symbol->GetType()) {
                  case eSymbolTypeInvalid:
                  case eSymbolTypeAbsolute:
                  case eSymbolTypeUndefined:
                  case eSymbolTypeSourceFile:
                  case eSymbolTypeHeaderFile:
                  case eSymbolTypeObjectFile:
                  case eSymbolTypeCommonBlock:
                  case eSymbolTypeBlock:
                  case eSymbolTypeLocal:
                  case eSymbolTypeParam:
                  case eSymbolTypeVariable:
                  case eSymbolTypeVariableType:
                  case eSymbolTypeLineEntry:
                  case eSymbolTypeLineHeader:
                  case eSymbolTypeScopeBegin:
                  case eSymbolTypeScopeEnd:
                  case eSymbolTypeAdditional:
                  case eSymbolTypeCompiler:
                  case eSymbolTypeInstrumentation:
                  case eSymbolTypeTrampoline:
                    break;

                  case eSymbolTypeCode:
                  case eSymbolTypeResolver:
                  case eSymbolTypeData:
                  case eSymbolTypeRuntime:
                  case eSymbolTypeException:
                  case eSymbolTypeObjCClass:
                  case eSymbolTypeObjCMetaClass:
                  case eSymbolTypeObjCIVar:
                  case eSymbolTypeReExported:
                    symbol_load_addr =
                        sc.symbol->GetLoadAddress(&process->GetTarget());
                    break;
                  }
                }
              }
              // This is the normal path where our symbol lookup was successful
              // and we want to send a packet with the new symbol value and see
              // if another lookup needs to be done.

              // Change "packet" to contain the requested symbol value and name
              packet.Clear();
              packet.PutCString("qSymbol:");
              if (symbol_load_addr != LLDB_INVALID_ADDRESS) {
                packet.Printf("%" PRIx64, symbol_load_addr);
                symbol_response_provided = true;
              } else {
                symbol_response_provided = false;
              }
              packet.PutCString(":");
              packet.PutBytesAsRawHex8(symbol_name.data(), symbol_name.size());
              continue; // go back to the while loop and send "packet" and wait
                        // for another response
            }
          }
        }
      }
      // If we make it here, the symbol request packet response wasn't valid or
      // our symbol lookup failed so we must abort
      return;

    } else if (Log *log = GetLog(GDBRLog::Process | GDBRLog::Packets)) {
      LLDB_LOGF(log,
                "GDBRemoteCommunicationClient::%s: Didn't get sequence mutex.",
                __FUNCTION__);
    }
  }
}

StructuredData::Array *
GDBRemoteCommunicationClient::GetSupportedStructuredDataPlugins() {
  if (!m_supported_async_json_packets_is_valid) {
    // Query the server for the array of supported asynchronous JSON packets.
    m_supported_async_json_packets_is_valid = true;

    Log *log = GetLog(GDBRLog::Process);

    // Poll it now.
    StringExtractorGDBRemote response;
    if (SendPacketAndWaitForResponse("qStructuredDataPlugins", response) ==
        PacketResult::Success) {
      m_supported_async_json_packets_sp =
          StructuredData::ParseJSON(response.GetStringRef());
      if (m_supported_async_json_packets_sp &&
          !m_supported_async_json_packets_sp->GetAsArray()) {
        // We were returned something other than a JSON array.  This is
        // invalid.  Clear it out.
        LLDB_LOGF(log,
                  "GDBRemoteCommunicationClient::%s(): "
                  "QSupportedAsyncJSONPackets returned invalid "
                  "result: %s",
                  __FUNCTION__, response.GetStringRef().data());
        m_supported_async_json_packets_sp.reset();
      }
    } else {
      LLDB_LOGF(log,
                "GDBRemoteCommunicationClient::%s(): "
                "QSupportedAsyncJSONPackets unsupported",
                __FUNCTION__);
    }

    if (log && m_supported_async_json_packets_sp) {
      StreamString stream;
      m_supported_async_json_packets_sp->Dump(stream);
      LLDB_LOGF(log,
                "GDBRemoteCommunicationClient::%s(): supported async "
                "JSON packets: %s",
                __FUNCTION__, stream.GetData());
    }
  }

  return m_supported_async_json_packets_sp
             ? m_supported_async_json_packets_sp->GetAsArray()
             : nullptr;
}

Status GDBRemoteCommunicationClient::SendSignalsToIgnore(
    llvm::ArrayRef<int32_t> signals) {
  // Format packet:
  // QPassSignals:<hex_sig1>;<hex_sig2>...;<hex_sigN>
  auto range = llvm::make_range(signals.begin(), signals.end());
  std::string packet = formatv("QPassSignals:{0:$[;]@(x-2)}", range).str();

  StringExtractorGDBRemote response;
  auto send_status = SendPacketAndWaitForResponse(packet, response);

  if (send_status != GDBRemoteCommunication::PacketResult::Success)
    return Status::FromErrorString("Sending QPassSignals packet failed");

  if (response.IsOKResponse()) {
    return Status();
  } else {
    return Status::FromErrorString(
        "Unknown error happened during sending QPassSignals packet.");
  }
}

Status GDBRemoteCommunicationClient::ConfigureRemoteStructuredData(
    llvm::StringRef type_name, const StructuredData::ObjectSP &config_sp) {
  Status error;

  if (type_name.empty()) {
    error = Status::FromErrorString("invalid type_name argument");
    return error;
  }

  // Build command: Configure{type_name}: serialized config data.
  StreamGDBRemote stream;
  stream.PutCString("QConfigure");
  stream.PutCString(type_name);
  stream.PutChar(':');
  if (config_sp) {
    // Gather the plain-text version of the configuration data.
    StreamString unescaped_stream;
    config_sp->Dump(unescaped_stream);
    unescaped_stream.Flush();

    // Add it to the stream in escaped fashion.
    stream.PutEscapedBytes(unescaped_stream.GetString().data(),
                           unescaped_stream.GetSize());
  }
  stream.Flush();

  // Send the packet.
  StringExtractorGDBRemote response;
  auto result = SendPacketAndWaitForResponse(stream.GetString(), response);
  if (result == PacketResult::Success) {
    // We failed if the config result comes back other than OK.
    if (response.GetStringRef() == "OK") {
      // Okay!
      error.Clear();
    } else {
      error = Status::FromErrorStringWithFormatv(
          "configuring StructuredData feature {0} failed with error {1}",
          type_name, response.GetStringRef());
    }
  } else {
    // Can we get more data here on the failure?
    error = Status::FromErrorStringWithFormatv(
        "configuring StructuredData feature {0} failed when sending packet: "
        "PacketResult={1}",
        type_name, (int)result);
  }
  return error;
}

void GDBRemoteCommunicationClient::OnRunPacketSent(bool first) {
  GDBRemoteClientBase::OnRunPacketSent(first);
  m_curr_tid = LLDB_INVALID_THREAD_ID;
}

bool GDBRemoteCommunicationClient::UsesNativeSignals() {
  if (m_uses_native_signals == eLazyBoolCalculate)
    GetRemoteQSupported();
  if (m_uses_native_signals == eLazyBoolYes)
    return true;

  // If the remote didn't indicate native-signal support explicitly,
  // check whether it is an old version of lldb-server.
  return GetThreadSuffixSupported();
}

llvm::Expected<int> GDBRemoteCommunicationClient::KillProcess(lldb::pid_t pid) {
  StringExtractorGDBRemote response;
  GDBRemoteCommunication::ScopedTimeout(*this, seconds(3));

  if (SendPacketAndWaitForResponse("k", response, GetPacketTimeout()) !=
      PacketResult::Success)
    return llvm::createStringError(llvm::inconvertibleErrorCode(),
                                   "failed to send k packet");

  char packet_cmd = response.GetChar(0);
  if (packet_cmd == 'W' || packet_cmd == 'X')
    return response.GetHexU8();

  return llvm::createStringError(llvm::inconvertibleErrorCode(),
                                 "unexpected response to k packet: %s",
                                 response.GetStringRef().str().c_str());
}<|MERGE_RESOLUTION|>--- conflicted
+++ resolved
@@ -1639,11 +1639,8 @@
           for (llvm::StringRef entry : llvm::split(value, ',')) {
             if (entry == "stack")
               region_info.SetIsStackMemory(MemoryRegionInfo::eYes);
-<<<<<<< HEAD
-=======
             else if (entry == "heap")
               region_info.SetIsStackMemory(MemoryRegionInfo::eNo);
->>>>>>> 4b409fa5
           }
         } else if (name == "error") {
           StringExtractorGDBRemote error_extractor(value);
