//===-- PlatformRemoteGDBServer.h ----------------------------------------*- C++
//-*-===//
//
// Part of the LLVM Project, under the Apache License v2.0 with LLVM Exceptions.
// See https://llvm.org/LICENSE.txt for license information.
// SPDX-License-Identifier: Apache-2.0 WITH LLVM-exception
//
//===----------------------------------------------------------------------===//

#ifndef LLDB_SOURCE_PLUGINS_PLATFORM_GDB_SERVER_PLATFORMREMOTEGDBSERVER_H
#define LLDB_SOURCE_PLUGINS_PLATFORM_GDB_SERVER_PLATFORMREMOTEGDBSERVER_H

#include <string>

#include "Plugins/Process/Utility/GDBRemoteSignals.h"
#include "Plugins/Process/gdb-remote/GDBRemoteCommunicationClient.h"
#include "lldb/Target/Platform.h"

namespace lldb_private {
namespace platform_gdb_server {

class PlatformRemoteGDBServer : public Platform, private UserIDResolver {
public:
  static void Initialize();

  static void Terminate();

  static lldb::PlatformSP CreateInstance(bool force, const ArchSpec *arch);

  static llvm::StringRef GetPluginNameStatic() { return "remote-gdb-server"; }

  static llvm::StringRef GetDescriptionStatic();

  PlatformRemoteGDBServer();

  ~PlatformRemoteGDBServer() override;

  // lldb_private::PluginInterface functions
  llvm::StringRef GetPluginName() override { return GetPluginNameStatic(); }

  // lldb_private::Platform functions
  bool GetModuleSpec(const FileSpec &module_file_spec, const ArchSpec &arch,
                     ModuleSpec &module_spec) override;

  llvm::StringRef GetDescription() override;

  Status GetFileWithUUID(const FileSpec &platform_file, const UUID *uuid_ptr,
                         FileSpec &local_file) override;

  bool GetProcessInfo(lldb::pid_t pid, ProcessInstanceInfo &proc_info) override;

  uint32_t FindProcesses(const ProcessInstanceInfoMatch &match_info,
                         ProcessInstanceInfoList &process_infos) override;

  Status LaunchProcess(ProcessLaunchInfo &launch_info) override;

  Status KillProcess(const lldb::pid_t pid) override;

  lldb::ProcessSP DebugProcess(ProcessLaunchInfo &launch_info,
                               Debugger &debugger, Target &target,
                               Status &error) override;

  lldb::ProcessSP Attach(ProcessAttachInfo &attach_info, Debugger &debugger,
                         Target *target, // Can be NULL, if NULL create a new
                                         // target, else use existing one
                         Status &error) override;

  std::vector<ArchSpec> GetSupportedArchitectures() override {
    return m_supported_architectures;
  }

  size_t GetSoftwareBreakpointTrapOpcode(Target &target,
                                         BreakpointSite *bp_site) override;

  bool GetRemoteOSVersion() override;

  llvm::Optional<std::string> GetRemoteOSBuildString() override;

  llvm::Optional<std::string> GetRemoteOSKernelDescription() override;

  // Remote Platform subclasses need to override this function
  ArchSpec GetRemoteSystemArchitecture() override;

  FileSpec GetRemoteWorkingDirectory() override;

  bool SetRemoteWorkingDirectory(const FileSpec &working_dir) override;

  // Remote subclasses should override this and return a valid instance
  // name if connected.
  const char *GetHostname() override;

  UserIDResolver &GetUserIDResolver() override { return *this; }

  bool IsConnected() const override;

  Status ConnectRemote(Args &args) override;

  Status DisconnectRemote() override;

  Status MakeDirectory(const FileSpec &file_spec,
                       uint32_t file_permissions) override;

  Status GetFilePermissions(const FileSpec &file_spec,
                            uint32_t &file_permissions) override;

  Status SetFilePermissions(const FileSpec &file_spec,
                            uint32_t file_permissions) override;

  lldb::user_id_t OpenFile(const FileSpec &file_spec, File::OpenOptions flags,
                           uint32_t mode, Status &error) override;

  bool CloseFile(lldb::user_id_t fd, Status &error) override;

  uint64_t ReadFile(lldb::user_id_t fd, uint64_t offset, void *data_ptr,
                    uint64_t len, Status &error) override;

  uint64_t WriteFile(lldb::user_id_t fd, uint64_t offset, const void *data,
                     uint64_t len, Status &error) override;

  lldb::user_id_t GetFileSize(const FileSpec &file_spec) override;

  void AutoCompleteDiskFileOrDirectory(CompletionRequest &request,
                                       bool only_dir) override;

  Status PutFile(const FileSpec &source, const FileSpec &destination,
                 uint32_t uid = UINT32_MAX, uint32_t gid = UINT32_MAX) override;

  Status CreateSymlink(const FileSpec &src, const FileSpec &dst) override;

  bool GetFileExists(const FileSpec &file_spec) override;

  Status Unlink(const FileSpec &path) override;

  Status RunShellCommand(
      llvm::StringRef shell, llvm::StringRef command,
      const FileSpec &working_dir, // Pass empty FileSpec to use the current
                                   // working directory
      int *status_ptr, // Pass NULL if you don't want the process exit status
      int *signo_ptr,  // Pass NULL if you don't want the signal that caused the
                       // process to exit
      std::string
          *command_output, // Pass NULL if you don't want the command output
      const lldb_private::Timeout<std::micro> &timeout) override;

  void CalculateTrapHandlerSymbolNames() override;

  const lldb::UnixSignalsSP &GetRemoteUnixSignals() override;

  size_t ConnectToWaitingProcesses(lldb_private::Debugger &debugger,
                                   lldb_private::Status &error) override;

  virtual size_t
  GetPendingGdbServerList(std::vector<std::string> &connection_urls);

protected:
<<<<<<< HEAD
  process_gdb_remote::GDBRemoteCommunicationClient m_gdb_client;
=======
  std::unique_ptr<process_gdb_remote::GDBRemoteCommunicationClient>
      m_gdb_client_up;
>>>>>>> 1e8336c5
  std::string m_platform_description; // After we connect we can get a more
                                      // complete description of what we are
                                      // connected to
  std::string m_platform_scheme;
  std::string m_platform_hostname;

  lldb::UnixSignalsSP m_remote_signals_sp;

  // Launch the debug server on the remote host - caller connects to launched
  // debug server using connect_url.
  // Subclasses should override this method if they want to do extra actions
  // before or
  // after launching the debug server.
  virtual bool LaunchGDBServer(lldb::pid_t &pid, std::string &connect_url);

  virtual bool KillSpawnedProcess(lldb::pid_t pid);

  virtual std::string MakeUrl(const char *scheme, const char *hostname,
                              uint16_t port, const char *path);

private:
  std::string MakeGdbServerUrl(const std::string &platform_scheme,
                               const std::string &platform_hostname,
                               uint16_t port, const char *socket_name);

  llvm::Optional<std::string> DoGetUserName(UserIDResolver::id_t uid) override;
  llvm::Optional<std::string> DoGetGroupName(UserIDResolver::id_t uid) override;

  std::vector<ArchSpec> m_supported_architectures;

  PlatformRemoteGDBServer(const PlatformRemoteGDBServer &) = delete;
  const PlatformRemoteGDBServer &
  operator=(const PlatformRemoteGDBServer &) = delete;
};

} // namespace platform_gdb_server
} // namespace lldb_private

#endif // LLDB_SOURCE_PLUGINS_PLATFORM_GDB_SERVER_PLATFORMREMOTEGDBSERVER_H<|MERGE_RESOLUTION|>--- conflicted
+++ resolved
@@ -153,12 +153,8 @@
   GetPendingGdbServerList(std::vector<std::string> &connection_urls);
 
 protected:
-<<<<<<< HEAD
-  process_gdb_remote::GDBRemoteCommunicationClient m_gdb_client;
-=======
   std::unique_ptr<process_gdb_remote::GDBRemoteCommunicationClient>
       m_gdb_client_up;
->>>>>>> 1e8336c5
   std::string m_platform_description; // After we connect we can get a more
                                       // complete description of what we are
                                       // connected to
