--- conflicted
+++ resolved
@@ -14,12 +14,7 @@
 namespace lldb_private {
 
 bool SaveMiniDump(const lldb::ProcessSP &process_sp,
-<<<<<<< HEAD
-                  const SaveCoreOptions &core_options,
-                  lldb_private::Status &error);
-=======
                   SaveCoreOptions &core_options, lldb_private::Status &error);
->>>>>>> 98391913
 
 } // namespace lldb_private
 
