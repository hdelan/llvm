//===-- SymbolFileDWARFDebugMap.cpp ---------------------------------------===//
//
// Part of the LLVM Project, under the Apache License v2.0 with LLVM Exceptions.
// See https://llvm.org/LICENSE.txt for license information.
// SPDX-License-Identifier: Apache-2.0 WITH LLVM-exception
//
//===----------------------------------------------------------------------===//

#include "SymbolFileDWARFDebugMap.h"
#include "DWARFDebugAranges.h"

#include "lldb/Core/Module.h"
#include "lldb/Core/ModuleList.h"
#include "lldb/Core/PluginManager.h"
#include "lldb/Core/Section.h"
#include "lldb/Host/FileSystem.h"
#include "lldb/Utility/RangeMap.h"
#include "lldb/Utility/RegularExpression.h"
#include "lldb/Utility/Timer.h"

//#define DEBUG_OSO_DMAP // DO NOT CHECKIN WITH THIS NOT COMMENTED OUT
#if defined(DEBUG_OSO_DMAP)
#include "lldb/Core/StreamFile.h"
#endif

#include "lldb/Symbol/CompileUnit.h"
#include "lldb/Symbol/LineTable.h"
#include "lldb/Symbol/ObjectFile.h"
#include "lldb/Symbol/SymbolVendor.h"
#include "lldb/Symbol/TypeMap.h"
#include "lldb/Symbol/VariableList.h"
#include "llvm/Support/ScopedPrinter.h"

#include "lldb/Target/StackFrame.h"

#include "LogChannelDWARF.h"
#include "SymbolFileDWARF.h"

#include <memory>

using namespace lldb;
using namespace lldb_private;

char SymbolFileDWARFDebugMap::ID;

// Subclass lldb_private::Module so we can intercept the
// "Module::GetObjectFile()" (so we can fixup the object file sections) and
// also for "Module::GetSymbolFile()" (so we can fixup the symbol file id.

const SymbolFileDWARFDebugMap::FileRangeMap &
SymbolFileDWARFDebugMap::CompileUnitInfo::GetFileRangeMap(
    SymbolFileDWARFDebugMap *exe_symfile) {
  if (file_range_map_valid)
    return file_range_map;

  file_range_map_valid = true;

  Module *oso_module = exe_symfile->GetModuleByCompUnitInfo(this);
  if (!oso_module)
    return file_range_map;

  ObjectFile *oso_objfile = oso_module->GetObjectFile();
  if (!oso_objfile)
    return file_range_map;

  Log *log = GetLog(DWARFLog::DebugMap);
  LLDB_LOGF(
      log,
      "%p: SymbolFileDWARFDebugMap::CompileUnitInfo::GetFileRangeMap ('%s')",
      static_cast<void *>(this),
      oso_module->GetSpecificationDescription().c_str());

  std::vector<SymbolFileDWARFDebugMap::CompileUnitInfo *> cu_infos;
  if (exe_symfile->GetCompUnitInfosForModule(oso_module, cu_infos)) {
    for (auto comp_unit_info : cu_infos) {
      Symtab *exe_symtab = exe_symfile->GetObjectFile()->GetSymtab();
      ModuleSP oso_module_sp(oso_objfile->GetModule());
      Symtab *oso_symtab = oso_objfile->GetSymtab();

      /// const uint32_t fun_resolve_flags = SymbolContext::Module |
      /// eSymbolContextCompUnit | eSymbolContextFunction;
      // SectionList *oso_sections = oso_objfile->Sections();
      // Now we need to make sections that map from zero based object file
      // addresses to where things ended up in the main executable.

      assert(comp_unit_info->first_symbol_index != UINT32_MAX);
      // End index is one past the last valid symbol index
      const uint32_t oso_end_idx = comp_unit_info->last_symbol_index + 1;
      for (uint32_t idx = comp_unit_info->first_symbol_index +
                          2; // Skip the N_SO and N_OSO
           idx < oso_end_idx; ++idx) {
        Symbol *exe_symbol = exe_symtab->SymbolAtIndex(idx);
        if (exe_symbol) {
          if (!exe_symbol->IsDebug())
            continue;

          switch (exe_symbol->GetType()) {
          default:
            break;

          case eSymbolTypeCode: {
            // For each N_FUN, or function that we run into in the debug map we
            // make a new section that we add to the sections found in the .o
            // file. This new section has the file address set to what the
            // addresses are in the .o file, and the load address is adjusted
            // to match where it ended up in the final executable! We do this
            // before we parse any dwarf info so that when it goes get parsed
            // all section/offset addresses that get registered will resolve
            // correctly to the new addresses in the main executable.

            // First we find the original symbol in the .o file's symbol table
            Symbol *oso_fun_symbol = oso_symtab->FindFirstSymbolWithNameAndType(
                exe_symbol->GetMangled().GetName(Mangled::ePreferMangled),
                eSymbolTypeCode, Symtab::eDebugNo, Symtab::eVisibilityAny);
            if (oso_fun_symbol) {
              // Add the inverse OSO file address to debug map entry mapping
              exe_symfile->AddOSOFileRange(
                  this, exe_symbol->GetAddressRef().GetFileAddress(),
                  exe_symbol->GetByteSize(),
                  oso_fun_symbol->GetAddressRef().GetFileAddress(),
                  oso_fun_symbol->GetByteSize());
            }
          } break;

          case eSymbolTypeData: {
            // For each N_GSYM we remap the address for the global by making a
            // new section that we add to the sections found in the .o file.
            // This new section has the file address set to what the addresses
            // are in the .o file, and the load address is adjusted to match
            // where it ended up in the final executable! We do this before we
            // parse any dwarf info so that when it goes get parsed all
            // section/offset addresses that get registered will resolve
            // correctly to the new addresses in the main executable. We
            // initially set the section size to be 1 byte, but will need to
            // fix up these addresses further after all globals have been
            // parsed to span the gaps, or we can find the global variable
            // sizes from the DWARF info as we are parsing.

            // Next we find the non-stab entry that corresponds to the N_GSYM
            // in the .o file
            Symbol *oso_gsym_symbol =
                oso_symtab->FindFirstSymbolWithNameAndType(
                    exe_symbol->GetMangled().GetName(Mangled::ePreferMangled),
                    eSymbolTypeData, Symtab::eDebugNo, Symtab::eVisibilityAny);
            if (exe_symbol && oso_gsym_symbol && exe_symbol->ValueIsAddress() &&
                oso_gsym_symbol->ValueIsAddress()) {
              // Add the inverse OSO file address to debug map entry mapping
              exe_symfile->AddOSOFileRange(
                  this, exe_symbol->GetAddressRef().GetFileAddress(),
                  exe_symbol->GetByteSize(),
                  oso_gsym_symbol->GetAddressRef().GetFileAddress(),
                  oso_gsym_symbol->GetByteSize());
            }
          } break;
          }
        }
      }

      exe_symfile->FinalizeOSOFileRanges(this);
      // We don't need the symbols anymore for the .o files
      oso_objfile->ClearSymtab();
    }
  }
  return file_range_map;
}

class DebugMapModule : public Module {
public:
  DebugMapModule(const ModuleSP &exe_module_sp, uint32_t cu_idx,
                 const FileSpec &file_spec, const ArchSpec &arch,
                 const ConstString *object_name, off_t object_offset,
                 const llvm::sys::TimePoint<> object_mod_time)
      : Module(file_spec, arch, object_name, object_offset, object_mod_time),
        m_exe_module_wp(exe_module_sp), m_cu_idx(cu_idx) {}

  ~DebugMapModule() override = default;

  SymbolFile *
  GetSymbolFile(bool can_create = true,
                lldb_private::Stream *feedback_strm = nullptr) override {
    // Scope for locker
    if (m_symfile_up.get() || !can_create)
      return m_symfile_up ? m_symfile_up->GetSymbolFile() : nullptr;

    ModuleSP exe_module_sp(m_exe_module_wp.lock());
    if (exe_module_sp) {
      // Now get the object file outside of a locking scope
      ObjectFile *oso_objfile = GetObjectFile();
      if (oso_objfile) {
        std::lock_guard<std::recursive_mutex> guard(m_mutex);
        if (SymbolFile *symfile =
                Module::GetSymbolFile(can_create, feedback_strm)) {
          // Set a pointer to this class to set our OSO DWARF file know that
          // the DWARF is being used along with a debug map and that it will
          // have the remapped sections that we do below.
          SymbolFileDWARF *oso_symfile =
              SymbolFileDWARFDebugMap::GetSymbolFileAsSymbolFileDWARF(symfile);

          if (!oso_symfile)
            return nullptr;

          ObjectFile *exe_objfile = exe_module_sp->GetObjectFile();
          SymbolFile *exe_symfile = exe_module_sp->GetSymbolFile();

          if (exe_objfile && exe_symfile) {
            oso_symfile->SetDebugMapModule(exe_module_sp);
            // Set the ID of the symbol file DWARF to the index of the OSO
            // shifted left by 32 bits to provide a unique prefix for any
            // UserID's that get created in the symbol file.
            oso_symfile->SetID(((uint64_t)m_cu_idx + 1ull) << 32ull);
          }
          return symfile;
        }
      }
    }
    return nullptr;
  }

protected:
  ModuleWP m_exe_module_wp;
  const uint32_t m_cu_idx;
};

void SymbolFileDWARFDebugMap::Initialize() {
  PluginManager::RegisterPlugin(GetPluginNameStatic(),
                                GetPluginDescriptionStatic(), CreateInstance);
}

void SymbolFileDWARFDebugMap::Terminate() {
  PluginManager::UnregisterPlugin(CreateInstance);
}

llvm::StringRef SymbolFileDWARFDebugMap::GetPluginDescriptionStatic() {
  return "DWARF and DWARF3 debug symbol file reader (debug map).";
}

SymbolFile *SymbolFileDWARFDebugMap::CreateInstance(ObjectFileSP objfile_sp) {
  return new SymbolFileDWARFDebugMap(std::move(objfile_sp));
}

SymbolFileDWARFDebugMap::SymbolFileDWARFDebugMap(ObjectFileSP objfile_sp)
    : SymbolFileCommon(std::move(objfile_sp)), m_flags(), m_compile_unit_infos(),
      m_func_indexes(), m_glob_indexes(),
      m_supports_DW_AT_APPLE_objc_complete_type(eLazyBoolCalculate) {}

SymbolFileDWARFDebugMap::~SymbolFileDWARFDebugMap() = default;

void SymbolFileDWARFDebugMap::InitializeObject() {}

void SymbolFileDWARFDebugMap::InitOSO() {
  if (m_flags.test(kHaveInitializedOSOs))
    return;

  m_flags.set(kHaveInitializedOSOs);

  // If the object file has been stripped, there is no sense in looking further
  // as all of the debug symbols for the debug map will not be available
  if (m_objfile_sp->IsStripped())
    return;

  // Also make sure the file type is some sort of executable. Core files, debug
  // info files (dSYM), object files (.o files), and stub libraries all can
  switch (m_objfile_sp->GetType()) {
  case ObjectFile::eTypeInvalid:
  case ObjectFile::eTypeCoreFile:
  case ObjectFile::eTypeDebugInfo:
  case ObjectFile::eTypeObjectFile:
  case ObjectFile::eTypeStubLibrary:
  case ObjectFile::eTypeUnknown:
  case ObjectFile::eTypeJIT:
    return;

  case ObjectFile::eTypeExecutable:
  case ObjectFile::eTypeDynamicLinker:
  case ObjectFile::eTypeSharedLibrary:
    break;
  }

  // In order to get the abilities of this plug-in, we look at the list of
  // N_OSO entries (object files) from the symbol table and make sure that
  // these files exist and also contain valid DWARF. If we get any of that then
  // we return the abilities of the first N_OSO's DWARF.

  Symtab *symtab = m_objfile_sp->GetSymtab();
  if (symtab) {
    Log *log = GetLog(DWARFLog::DebugMap);

    std::vector<uint32_t> oso_indexes;
    // When a mach-o symbol is encoded, the n_type field is encoded in bits
    // 23:16, and the n_desc field is encoded in bits 15:0.
    //
    // To find all N_OSO entries that are part of the DWARF + debug map we find
    // only object file symbols with the flags value as follows: bits 23:16 ==
    // 0x66 (N_OSO) bits 15: 0 == 0x0001 (specifies this is a debug map object
    // file)
    const uint32_t k_oso_symbol_flags_value = 0x660001u;

    const uint32_t oso_index_count =
        symtab->AppendSymbolIndexesWithTypeAndFlagsValue(
            eSymbolTypeObjectFile, k_oso_symbol_flags_value, oso_indexes);

    if (oso_index_count > 0) {
      symtab->AppendSymbolIndexesWithType(eSymbolTypeCode, Symtab::eDebugYes,
                                          Symtab::eVisibilityAny,
                                          m_func_indexes);
      symtab->AppendSymbolIndexesWithType(eSymbolTypeData, Symtab::eDebugYes,
                                          Symtab::eVisibilityAny,
                                          m_glob_indexes);

      symtab->SortSymbolIndexesByValue(m_func_indexes, true);
      symtab->SortSymbolIndexesByValue(m_glob_indexes, true);

      for (uint32_t sym_idx : m_func_indexes) {
        const Symbol *symbol = symtab->SymbolAtIndex(sym_idx);
        lldb::addr_t file_addr = symbol->GetAddressRef().GetFileAddress();
        lldb::addr_t byte_size = symbol->GetByteSize();
        DebugMap::Entry debug_map_entry(
            file_addr, byte_size, OSOEntry(sym_idx, LLDB_INVALID_ADDRESS));
        m_debug_map.Append(debug_map_entry);
      }
      for (uint32_t sym_idx : m_glob_indexes) {
        const Symbol *symbol = symtab->SymbolAtIndex(sym_idx);
        lldb::addr_t file_addr = symbol->GetAddressRef().GetFileAddress();
        lldb::addr_t byte_size = symbol->GetByteSize();
        DebugMap::Entry debug_map_entry(
            file_addr, byte_size, OSOEntry(sym_idx, LLDB_INVALID_ADDRESS));
        m_debug_map.Append(debug_map_entry);
      }
      m_debug_map.Sort();

      m_compile_unit_infos.resize(oso_index_count);

      for (uint32_t i = 0; i < oso_index_count; ++i) {
        const uint32_t so_idx = oso_indexes[i] - 1;
        const uint32_t oso_idx = oso_indexes[i];
        const Symbol *so_symbol = symtab->SymbolAtIndex(so_idx);
        const Symbol *oso_symbol = symtab->SymbolAtIndex(oso_idx);
        if (so_symbol && oso_symbol &&
            so_symbol->GetType() == eSymbolTypeSourceFile &&
            oso_symbol->GetType() == eSymbolTypeObjectFile) {
          m_compile_unit_infos[i].so_file.SetFile(
              so_symbol->GetName().AsCString(), FileSpec::Style::native);
          m_compile_unit_infos[i].oso_path = oso_symbol->GetName();
          m_compile_unit_infos[i].oso_mod_time =
              llvm::sys::toTimePoint(oso_symbol->GetIntegerValue(0));
          uint32_t sibling_idx = so_symbol->GetSiblingIndex();
          // The sibling index can't be less that or equal to the current index
          // "i"
          if (sibling_idx == UINT32_MAX) {
            m_objfile_sp->GetModule()->ReportError(
                "N_SO in symbol with UID %u has invalid sibling in debug map, "
                "please file a bug and attach the binary listed in this error",
                so_symbol->GetID());
          } else {
            const Symbol *last_symbol = symtab->SymbolAtIndex(sibling_idx - 1);
            m_compile_unit_infos[i].first_symbol_index = so_idx;
            m_compile_unit_infos[i].last_symbol_index = sibling_idx - 1;
            m_compile_unit_infos[i].first_symbol_id = so_symbol->GetID();
            m_compile_unit_infos[i].last_symbol_id = last_symbol->GetID();

            LLDB_LOGF(log, "Initialized OSO 0x%8.8x: file=%s", i,
                      oso_symbol->GetName().GetCString());
          }
        } else {
          if (oso_symbol == nullptr)
            m_objfile_sp->GetModule()->ReportError(
                "N_OSO symbol[%u] can't be found, please file a bug and attach "
                "the binary listed in this error",
                oso_idx);
          else if (so_symbol == nullptr)
            m_objfile_sp->GetModule()->ReportError(
                "N_SO not found for N_OSO symbol[%u], please file a bug and "
                "attach the binary listed in this error",
                oso_idx);
          else if (so_symbol->GetType() != eSymbolTypeSourceFile)
            m_objfile_sp->GetModule()->ReportError(
                "N_SO has incorrect symbol type (%u) for N_OSO symbol[%u], "
                "please file a bug and attach the binary listed in this error",
                so_symbol->GetType(), oso_idx);
          else if (oso_symbol->GetType() != eSymbolTypeSourceFile)
            m_objfile_sp->GetModule()->ReportError(
                "N_OSO has incorrect symbol type (%u) for N_OSO symbol[%u], "
                "please file a bug and attach the binary listed in this error",
                oso_symbol->GetType(), oso_idx);
        }
      }
    }
  }
}

Module *SymbolFileDWARFDebugMap::GetModuleByOSOIndex(uint32_t oso_idx) {
  const uint32_t cu_count = GetNumCompileUnits();
  if (oso_idx < cu_count)
    return GetModuleByCompUnitInfo(&m_compile_unit_infos[oso_idx]);
  return nullptr;
}

Module *SymbolFileDWARFDebugMap::GetModuleByCompUnitInfo(
    CompileUnitInfo *comp_unit_info) {
  if (!comp_unit_info->oso_sp) {
    auto pos = m_oso_map.find(
        {comp_unit_info->oso_path, comp_unit_info->oso_mod_time});
    if (pos != m_oso_map.end()) {
      comp_unit_info->oso_sp = pos->second;
    } else {
      ObjectFile *obj_file = GetObjectFile();
      comp_unit_info->oso_sp = std::make_shared<OSOInfo>();
      m_oso_map[{comp_unit_info->oso_path, comp_unit_info->oso_mod_time}] =
          comp_unit_info->oso_sp;
      const char *oso_path = comp_unit_info->oso_path.GetCString();
      FileSpec oso_file(oso_path);
      ConstString oso_object;
      if (FileSystem::Instance().Exists(oso_file)) {
        // The modification time returned by the FS can have a higher precision
        // than the one from the CU.
        auto oso_mod_time = std::chrono::time_point_cast<std::chrono::seconds>(
            FileSystem::Instance().GetModificationTime(oso_file));
        // A timestamp of 0 means that the linker was in deterministic mode. In
        // that case, we should skip the check against the filesystem last
        // modification timestamp, since it will never match.
        if (comp_unit_info->oso_mod_time != llvm::sys::TimePoint<>() &&
            oso_mod_time != comp_unit_info->oso_mod_time) {
          comp_unit_info->oso_load_error.SetErrorStringWithFormat(
              "debug map object file \"%s\" changed (actual: 0x%8.8x, debug "
              "map: 0x%8.8x) since this executable was linked, debug info "
              "will not be loaded", oso_file.GetPath().c_str(),
              (uint32_t)llvm::sys::toTimeT(oso_mod_time),
              (uint32_t)llvm::sys::toTimeT(comp_unit_info->oso_mod_time));
          obj_file->GetModule()->ReportError("%s",
              comp_unit_info->oso_load_error.AsCString());
          return nullptr;
        }

      } else {
        const bool must_exist = true;

        if (!ObjectFile::SplitArchivePathWithObject(oso_path, oso_file,
                                                    oso_object, must_exist)) {
          comp_unit_info->oso_load_error.SetErrorStringWithFormat(
              "debug map object file \"%s\" containing debug info does not "
              "exist, debug info will not be loaded",
              comp_unit_info->oso_path.GetCString());
          return nullptr;
        }
      }
      // Always create a new module for .o files. Why? Because we use the debug
      // map, to add new sections to each .o file and even though a .o file
      // might not have changed, the sections that get added to the .o file can
      // change.
      ArchSpec oso_arch;
      // Only adopt the architecture from the module (not the vendor or OS)
      // since .o files for "i386-apple-ios" will historically show up as "i386
      // -apple-macosx" due to the lack of a LC_VERSION_MIN_MACOSX or
      // LC_VERSION_MIN_IPHONEOS load command...
      oso_arch.SetTriple(m_objfile_sp->GetModule()
                             ->GetArchitecture()
                             .GetTriple()
                             .getArchName()
                             .str()
                             .c_str());
      comp_unit_info->oso_sp->module_sp = std::make_shared<DebugMapModule>(
          obj_file->GetModule(), GetCompUnitInfoIndex(comp_unit_info), oso_file,
          oso_arch, oso_object ? &oso_object : nullptr, 0,
          oso_object ? comp_unit_info->oso_mod_time : llvm::sys::TimePoint<>());

      if (!comp_unit_info->oso_sp->module_sp || !comp_unit_info->oso_sp->module_sp->GetObjectFile()) {
        if (oso_object && FileSystem::Instance().Exists(oso_file)) {
          // If we are loading a .o file from a .a file the "oso_object" will
          // have a valid value name and if the .a file exists, either the .o
          // file didn't exist in the .a file or the mod time didn't match.
          comp_unit_info->oso_load_error.SetErrorStringWithFormat(
              "\"%s\" object from the \"%s\" archive: "
              "either the .o file doesn't exist in the archive or the "
              "modification time (0x%8.8x) of the .o file doesn't match",
              oso_object.AsCString(), oso_file.GetPath().c_str(),
              (uint32_t)llvm::sys::toTimeT(comp_unit_info->oso_mod_time));
        }
      }
    }
  }
  if (comp_unit_info->oso_sp)
    return comp_unit_info->oso_sp->module_sp.get();
  return nullptr;
}

bool SymbolFileDWARFDebugMap::GetFileSpecForSO(uint32_t oso_idx,
                                               FileSpec &file_spec) {
  if (oso_idx < m_compile_unit_infos.size()) {
    if (m_compile_unit_infos[oso_idx].so_file) {
      file_spec = m_compile_unit_infos[oso_idx].so_file;
      return true;
    }
  }
  return false;
}

ObjectFile *SymbolFileDWARFDebugMap::GetObjectFileByOSOIndex(uint32_t oso_idx) {
  Module *oso_module = GetModuleByOSOIndex(oso_idx);
  if (oso_module)
    return oso_module->GetObjectFile();
  return nullptr;
}

SymbolFileDWARF *
SymbolFileDWARFDebugMap::GetSymbolFile(const SymbolContext &sc) {
  return GetSymbolFile(*sc.comp_unit);
}

SymbolFileDWARF *
SymbolFileDWARFDebugMap::GetSymbolFile(const CompileUnit &comp_unit) {
  CompileUnitInfo *comp_unit_info = GetCompUnitInfo(comp_unit);
  if (comp_unit_info)
    return GetSymbolFileByCompUnitInfo(comp_unit_info);
  return nullptr;
}

ObjectFile *SymbolFileDWARFDebugMap::GetObjectFileByCompUnitInfo(
    CompileUnitInfo *comp_unit_info) {
  Module *oso_module = GetModuleByCompUnitInfo(comp_unit_info);
  if (oso_module)
    return oso_module->GetObjectFile();
  return nullptr;
}

uint32_t SymbolFileDWARFDebugMap::GetCompUnitInfoIndex(
    const CompileUnitInfo *comp_unit_info) {
  if (!m_compile_unit_infos.empty()) {
    const CompileUnitInfo *first_comp_unit_info = &m_compile_unit_infos.front();
    const CompileUnitInfo *last_comp_unit_info = &m_compile_unit_infos.back();
    if (first_comp_unit_info <= comp_unit_info &&
        comp_unit_info <= last_comp_unit_info)
      return comp_unit_info - first_comp_unit_info;
  }
  return UINT32_MAX;
}

SymbolFileDWARF *
SymbolFileDWARFDebugMap::GetSymbolFileByOSOIndex(uint32_t oso_idx) {
  unsigned size = m_compile_unit_infos.size();
  if (oso_idx < size)
    return GetSymbolFileByCompUnitInfo(&m_compile_unit_infos[oso_idx]);
  return nullptr;
}

SymbolFileDWARF *
SymbolFileDWARFDebugMap::GetSymbolFileAsSymbolFileDWARF(SymbolFile *sym_file) {
  if (sym_file &&
      sym_file->GetPluginName() == SymbolFileDWARF::GetPluginNameStatic())
    return static_cast<SymbolFileDWARF *>(sym_file);
  return nullptr;
}

SymbolFileDWARF *SymbolFileDWARFDebugMap::GetSymbolFileByCompUnitInfo(
    CompileUnitInfo *comp_unit_info) {
  if (Module *oso_module = GetModuleByCompUnitInfo(comp_unit_info))
    return GetSymbolFileAsSymbolFileDWARF(oso_module->GetSymbolFile());
  return nullptr;
}

uint32_t SymbolFileDWARFDebugMap::CalculateAbilities() {
  // In order to get the abilities of this plug-in, we look at the list of
  // N_OSO entries (object files) from the symbol table and make sure that
  // these files exist and also contain valid DWARF. If we get any of that then
  // we return the abilities of the first N_OSO's DWARF.

  const uint32_t oso_index_count = GetNumCompileUnits();
  if (oso_index_count > 0) {
    InitOSO();
    if (!m_compile_unit_infos.empty()) {
      return SymbolFile::CompileUnits | SymbolFile::Functions |
             SymbolFile::Blocks | SymbolFile::GlobalVariables |
             SymbolFile::LocalVariables | SymbolFile::VariableTypes |
             SymbolFile::LineTables;
    }
  }
  return 0;
}

uint32_t SymbolFileDWARFDebugMap::CalculateNumCompileUnits() {
  InitOSO();
  return m_compile_unit_infos.size();
}

CompUnitSP SymbolFileDWARFDebugMap::ParseCompileUnitAtIndex(uint32_t cu_idx) {
  CompUnitSP comp_unit_sp;
  const uint32_t cu_count = GetNumCompileUnits();

  if (cu_idx < cu_count) {
    Module *oso_module = GetModuleByCompUnitInfo(&m_compile_unit_infos[cu_idx]);
    if (oso_module) {
      FileSpec so_file_spec;
      if (GetFileSpecForSO(cu_idx, so_file_spec)) {
        // User zero as the ID to match the compile unit at offset zero in each
        // .o file since each .o file can only have one compile unit for now.
        lldb::user_id_t cu_id = 0;
        m_compile_unit_infos[cu_idx].compile_unit_sp =
            std::make_shared<CompileUnit>(
                m_objfile_sp->GetModule(), nullptr, so_file_spec, cu_id,
                eLanguageTypeUnknown, eLazyBoolCalculate);

        if (m_compile_unit_infos[cu_idx].compile_unit_sp) {
          SetCompileUnitAtIndex(cu_idx,
                                m_compile_unit_infos[cu_idx].compile_unit_sp);
        }
      }
    }
    comp_unit_sp = m_compile_unit_infos[cu_idx].compile_unit_sp;
  }

  return comp_unit_sp;
}

SymbolFileDWARFDebugMap::CompileUnitInfo *
SymbolFileDWARFDebugMap::GetCompUnitInfo(const SymbolContext &sc) {
  return GetCompUnitInfo(*sc.comp_unit);
}

SymbolFileDWARFDebugMap::CompileUnitInfo *
SymbolFileDWARFDebugMap::GetCompUnitInfo(const CompileUnit &comp_unit) {
  const uint32_t cu_count = GetNumCompileUnits();
  for (uint32_t i = 0; i < cu_count; ++i) {
    if (&comp_unit == m_compile_unit_infos[i].compile_unit_sp.get())
      return &m_compile_unit_infos[i];
  }
  return nullptr;
}

size_t SymbolFileDWARFDebugMap::GetCompUnitInfosForModule(
    const lldb_private::Module *module,
    std::vector<CompileUnitInfo *> &cu_infos) {
  const uint32_t cu_count = GetNumCompileUnits();
  for (uint32_t i = 0; i < cu_count; ++i) {
    if (module == GetModuleByCompUnitInfo(&m_compile_unit_infos[i]))
      cu_infos.push_back(&m_compile_unit_infos[i]);
  }
  return cu_infos.size();
}

lldb::LanguageType
SymbolFileDWARFDebugMap::ParseLanguage(CompileUnit &comp_unit) {
  std::lock_guard<std::recursive_mutex> guard(GetModuleMutex());
  SymbolFileDWARF *oso_dwarf = GetSymbolFile(comp_unit);
  if (oso_dwarf)
    return oso_dwarf->ParseLanguage(comp_unit);
  return eLanguageTypeUnknown;
}

XcodeSDK SymbolFileDWARFDebugMap::ParseXcodeSDK(CompileUnit &comp_unit) {
  std::lock_guard<std::recursive_mutex> guard(GetModuleMutex());
  SymbolFileDWARF *oso_dwarf = GetSymbolFile(comp_unit);
  if (oso_dwarf)
    return oso_dwarf->ParseXcodeSDK(comp_unit);
  return {};
}

size_t SymbolFileDWARFDebugMap::ParseFunctions(CompileUnit &comp_unit) {
  std::lock_guard<std::recursive_mutex> guard(GetModuleMutex());
  SymbolFileDWARF *oso_dwarf = GetSymbolFile(comp_unit);
  if (oso_dwarf)
    return oso_dwarf->ParseFunctions(comp_unit);
  return 0;
}

bool SymbolFileDWARFDebugMap::ParseLineTable(CompileUnit &comp_unit) {
  std::lock_guard<std::recursive_mutex> guard(GetModuleMutex());
  SymbolFileDWARF *oso_dwarf = GetSymbolFile(comp_unit);
  if (oso_dwarf)
    return oso_dwarf->ParseLineTable(comp_unit);
  return false;
}

bool SymbolFileDWARFDebugMap::ParseDebugMacros(CompileUnit &comp_unit) {
  std::lock_guard<std::recursive_mutex> guard(GetModuleMutex());
  SymbolFileDWARF *oso_dwarf = GetSymbolFile(comp_unit);
  if (oso_dwarf)
    return oso_dwarf->ParseDebugMacros(comp_unit);
  return false;
}

bool SymbolFileDWARFDebugMap::ForEachExternalModule(
    CompileUnit &comp_unit,
    llvm::DenseSet<lldb_private::SymbolFile *> &visited_symbol_files,
    llvm::function_ref<bool(Module &)> f) {
  std::lock_guard<std::recursive_mutex> guard(GetModuleMutex());
  SymbolFileDWARF *oso_dwarf = GetSymbolFile(comp_unit);
  if (oso_dwarf)
    return oso_dwarf->ForEachExternalModule(comp_unit, visited_symbol_files, f);
  return false;
}

bool SymbolFileDWARFDebugMap::ParseSupportFiles(CompileUnit &comp_unit,
                                                FileSpecList &support_files) {
  std::lock_guard<std::recursive_mutex> guard(GetModuleMutex());
  SymbolFileDWARF *oso_dwarf = GetSymbolFile(comp_unit);
  if (oso_dwarf)
    return oso_dwarf->ParseSupportFiles(comp_unit, support_files);
  return false;
}

bool SymbolFileDWARFDebugMap::ParseIsOptimized(CompileUnit &comp_unit) {
  std::lock_guard<std::recursive_mutex> guard(GetModuleMutex());
  SymbolFileDWARF *oso_dwarf = GetSymbolFile(comp_unit);
  if (oso_dwarf)
    return oso_dwarf->ParseIsOptimized(comp_unit);
  return false;
}

bool SymbolFileDWARFDebugMap::ParseImportedModules(
    const SymbolContext &sc, std::vector<SourceModule> &imported_modules) {
  std::lock_guard<std::recursive_mutex> guard(GetModuleMutex());
  SymbolFileDWARF *oso_dwarf = GetSymbolFile(sc);
  if (oso_dwarf)
    return oso_dwarf->ParseImportedModules(sc, imported_modules);
  return false;
}

size_t SymbolFileDWARFDebugMap::ParseBlocksRecursive(Function &func) {
  std::lock_guard<std::recursive_mutex> guard(GetModuleMutex());
  CompileUnit *comp_unit = func.GetCompileUnit();
  if (!comp_unit)
    return 0;

  SymbolFileDWARF *oso_dwarf = GetSymbolFile(*comp_unit);
  if (oso_dwarf)
    return oso_dwarf->ParseBlocksRecursive(func);
  return 0;
}

size_t SymbolFileDWARFDebugMap::ParseTypes(CompileUnit &comp_unit) {
  std::lock_guard<std::recursive_mutex> guard(GetModuleMutex());
  SymbolFileDWARF *oso_dwarf = GetSymbolFile(comp_unit);
  if (oso_dwarf)
    return oso_dwarf->ParseTypes(comp_unit);
  return 0;
}

size_t
SymbolFileDWARFDebugMap::ParseVariablesForContext(const SymbolContext &sc) {
  std::lock_guard<std::recursive_mutex> guard(GetModuleMutex());
  SymbolFileDWARF *oso_dwarf = GetSymbolFile(sc);
  if (oso_dwarf)
    return oso_dwarf->ParseVariablesForContext(sc);
  return 0;
}

Type *SymbolFileDWARFDebugMap::ResolveTypeUID(lldb::user_id_t type_uid) {
  std::lock_guard<std::recursive_mutex> guard(GetModuleMutex());
  const uint64_t oso_idx = GetOSOIndexFromUserID(type_uid);
  SymbolFileDWARF *oso_dwarf = GetSymbolFileByOSOIndex(oso_idx);
  if (oso_dwarf)
    return oso_dwarf->ResolveTypeUID(type_uid);
  return nullptr;
}

llvm::Optional<SymbolFile::ArrayInfo>
SymbolFileDWARFDebugMap::GetDynamicArrayInfoForUID(
    lldb::user_id_t type_uid, const lldb_private::ExecutionContext *exe_ctx) {
  const uint64_t oso_idx = GetOSOIndexFromUserID(type_uid);
  SymbolFileDWARF *oso_dwarf = GetSymbolFileByOSOIndex(oso_idx);
  if (oso_dwarf)
    return oso_dwarf->GetDynamicArrayInfoForUID(type_uid, exe_ctx);
  return llvm::None;
}

bool SymbolFileDWARFDebugMap::CompleteType(CompilerType &compiler_type) {
  bool success = false;
  if (compiler_type) {
    ForEachSymbolFile([&](SymbolFileDWARF *oso_dwarf) -> bool {
      if (oso_dwarf->HasForwardDeclForClangType(compiler_type)) {
        oso_dwarf->CompleteType(compiler_type);
        success = true;
        return true;
      }
      return false;
    });
  }
  return success;
}

uint32_t
SymbolFileDWARFDebugMap::ResolveSymbolContext(const Address &exe_so_addr,
                                              SymbolContextItem resolve_scope,
                                              SymbolContext &sc) {
  std::lock_guard<std::recursive_mutex> guard(GetModuleMutex());
  uint32_t resolved_flags = 0;
  Symtab *symtab = m_objfile_sp->GetSymtab();
  if (symtab) {
    const addr_t exe_file_addr = exe_so_addr.GetFileAddress();

    const DebugMap::Entry *debug_map_entry =
        m_debug_map.FindEntryThatContains(exe_file_addr);
    if (debug_map_entry) {

      sc.symbol =
          symtab->SymbolAtIndex(debug_map_entry->data.GetExeSymbolIndex());

      if (sc.symbol != nullptr) {
        resolved_flags |= eSymbolContextSymbol;

        uint32_t oso_idx = 0;
        CompileUnitInfo *comp_unit_info =
            GetCompileUnitInfoForSymbolWithID(sc.symbol->GetID(), &oso_idx);
        if (comp_unit_info) {
          comp_unit_info->GetFileRangeMap(this);
          Module *oso_module = GetModuleByCompUnitInfo(comp_unit_info);
          if (oso_module) {
            lldb::addr_t oso_file_addr =
                exe_file_addr - debug_map_entry->GetRangeBase() +
                debug_map_entry->data.GetOSOFileAddress();
            Address oso_so_addr;
            if (oso_module->ResolveFileAddress(oso_file_addr, oso_so_addr)) {
              resolved_flags |=
                  oso_module->GetSymbolFile()->ResolveSymbolContext(
                      oso_so_addr, resolve_scope, sc);
            }
          }
        }
      }
    }
  }
  return resolved_flags;
}

uint32_t SymbolFileDWARFDebugMap::ResolveSymbolContext(
    const SourceLocationSpec &src_location_spec,
    SymbolContextItem resolve_scope, SymbolContextList &sc_list) {
  std::lock_guard<std::recursive_mutex> guard(GetModuleMutex());
  const uint32_t initial = sc_list.GetSize();
  const uint32_t cu_count = GetNumCompileUnits();

  for (uint32_t i = 0; i < cu_count; ++i) {
    // If we are checking for inlines, then we need to look through all compile
    // units no matter if "file_spec" matches.
    bool resolve = src_location_spec.GetCheckInlines();

    if (!resolve) {
      FileSpec so_file_spec;
      if (GetFileSpecForSO(i, so_file_spec))
        resolve =
            FileSpec::Match(src_location_spec.GetFileSpec(), so_file_spec);
    }
    if (resolve) {
      SymbolFileDWARF *oso_dwarf = GetSymbolFileByOSOIndex(i);
      if (oso_dwarf)
        oso_dwarf->ResolveSymbolContext(src_location_spec, resolve_scope,
                                        sc_list);
    }
  }
  return sc_list.GetSize() - initial;
}

void SymbolFileDWARFDebugMap::PrivateFindGlobalVariables(
    ConstString name, const CompilerDeclContext &parent_decl_ctx,
    const std::vector<uint32_t>
        &indexes, // Indexes into the symbol table that match "name"
    uint32_t max_matches, VariableList &variables) {
  const size_t match_count = indexes.size();
  for (size_t i = 0; i < match_count; ++i) {
    uint32_t oso_idx;
    CompileUnitInfo *comp_unit_info =
        GetCompileUnitInfoForSymbolWithIndex(indexes[i], &oso_idx);
    if (comp_unit_info) {
      SymbolFileDWARF *oso_dwarf = GetSymbolFileByOSOIndex(oso_idx);
      if (oso_dwarf) {
        oso_dwarf->FindGlobalVariables(name, parent_decl_ctx, max_matches,
                                       variables);
        if (variables.GetSize() > max_matches)
          break;
      }
    }
  }
}

void SymbolFileDWARFDebugMap::FindGlobalVariables(
    ConstString name, const CompilerDeclContext &parent_decl_ctx,
    uint32_t max_matches, VariableList &variables) {
  std::lock_guard<std::recursive_mutex> guard(GetModuleMutex());
  uint32_t total_matches = 0;

  ForEachSymbolFile([&](SymbolFileDWARF *oso_dwarf) -> bool {
    const uint32_t old_size = variables.GetSize();
    oso_dwarf->FindGlobalVariables(name, parent_decl_ctx, max_matches,
                                   variables);
    const uint32_t oso_matches = variables.GetSize() - old_size;
    if (oso_matches > 0) {
      total_matches += oso_matches;

      // Are we getting all matches?
      if (max_matches == UINT32_MAX)
        return false; // Yep, continue getting everything

      // If we have found enough matches, lets get out
      if (max_matches >= total_matches)
        return true;

      // Update the max matches for any subsequent calls to find globals in any
      // other object files with DWARF
      max_matches -= oso_matches;
    }

    return false;
  });
}

void SymbolFileDWARFDebugMap::FindGlobalVariables(
    const RegularExpression &regex, uint32_t max_matches,
    VariableList &variables) {
  std::lock_guard<std::recursive_mutex> guard(GetModuleMutex());
  uint32_t total_matches = 0;
  ForEachSymbolFile([&](SymbolFileDWARF *oso_dwarf) -> bool {
    const uint32_t old_size = variables.GetSize();
    oso_dwarf->FindGlobalVariables(regex, max_matches, variables);

    const uint32_t oso_matches = variables.GetSize() - old_size;
    if (oso_matches > 0) {
      total_matches += oso_matches;

      // Are we getting all matches?
      if (max_matches == UINT32_MAX)
        return false; // Yep, continue getting everything

      // If we have found enough matches, lets get out
      if (max_matches >= total_matches)
        return true;

      // Update the max matches for any subsequent calls to find globals in any
      // other object files with DWARF
      max_matches -= oso_matches;
    }

    return false;
  });
}

int SymbolFileDWARFDebugMap::SymbolContainsSymbolWithIndex(
    uint32_t *symbol_idx_ptr, const CompileUnitInfo *comp_unit_info) {
  const uint32_t symbol_idx = *symbol_idx_ptr;

  if (symbol_idx < comp_unit_info->first_symbol_index)
    return -1;

  if (symbol_idx <= comp_unit_info->last_symbol_index)
    return 0;

  return 1;
}

int SymbolFileDWARFDebugMap::SymbolContainsSymbolWithID(
    user_id_t *symbol_idx_ptr, const CompileUnitInfo *comp_unit_info) {
  const user_id_t symbol_id = *symbol_idx_ptr;

  if (symbol_id < comp_unit_info->first_symbol_id)
    return -1;

  if (symbol_id <= comp_unit_info->last_symbol_id)
    return 0;

  return 1;
}

SymbolFileDWARFDebugMap::CompileUnitInfo *
SymbolFileDWARFDebugMap::GetCompileUnitInfoForSymbolWithIndex(
    uint32_t symbol_idx, uint32_t *oso_idx_ptr) {
  const uint32_t oso_index_count = m_compile_unit_infos.size();
  CompileUnitInfo *comp_unit_info = nullptr;
  if (oso_index_count) {
    comp_unit_info = (CompileUnitInfo *)bsearch(
        &symbol_idx, &m_compile_unit_infos[0], m_compile_unit_infos.size(),
        sizeof(CompileUnitInfo),
        (ComparisonFunction)SymbolContainsSymbolWithIndex);
  }

  if (oso_idx_ptr) {
    if (comp_unit_info != nullptr)
      *oso_idx_ptr = comp_unit_info - &m_compile_unit_infos[0];
    else
      *oso_idx_ptr = UINT32_MAX;
  }
  return comp_unit_info;
}

SymbolFileDWARFDebugMap::CompileUnitInfo *
SymbolFileDWARFDebugMap::GetCompileUnitInfoForSymbolWithID(
    user_id_t symbol_id, uint32_t *oso_idx_ptr) {
  const uint32_t oso_index_count = m_compile_unit_infos.size();
  CompileUnitInfo *comp_unit_info = nullptr;
  if (oso_index_count) {
    comp_unit_info = (CompileUnitInfo *)::bsearch(
        &symbol_id, &m_compile_unit_infos[0], m_compile_unit_infos.size(),
        sizeof(CompileUnitInfo),
        (ComparisonFunction)SymbolContainsSymbolWithID);
  }

  if (oso_idx_ptr) {
    if (comp_unit_info != nullptr)
      *oso_idx_ptr = comp_unit_info - &m_compile_unit_infos[0];
    else
      *oso_idx_ptr = UINT32_MAX;
  }
  return comp_unit_info;
}

static void RemoveFunctionsWithModuleNotEqualTo(const ModuleSP &module_sp,
                                                SymbolContextList &sc_list,
                                                uint32_t start_idx) {
  // We found functions in .o files. Not all functions in the .o files will
  // have made it into the final output file. The ones that did make it into
  // the final output file will have a section whose module matches the module
  // from the ObjectFile for this SymbolFile. When the modules don't match,
  // then we have something that was in a .o file, but doesn't map to anything
  // in the final executable.
  uint32_t i = start_idx;
  while (i < sc_list.GetSize()) {
    SymbolContext sc;
    sc_list.GetContextAtIndex(i, sc);
    if (sc.function) {
      const SectionSP section_sp(
          sc.function->GetAddressRange().GetBaseAddress().GetSection());
      if (section_sp->GetModule() != module_sp) {
        sc_list.RemoveContextAtIndex(i);
        continue;
      }
    }
    ++i;
  }
}

void SymbolFileDWARFDebugMap::FindFunctions(
    const Module::LookupInfo &lookup_info,
    const CompilerDeclContext &parent_decl_ctx, bool include_inlines,
    SymbolContextList &sc_list) {
  std::lock_guard<std::recursive_mutex> guard(GetModuleMutex());
  LLDB_SCOPED_TIMERF("SymbolFileDWARFDebugMap::FindFunctions (name = %s)",
                     lookup_info.GetLookupName().GetCString());

  ForEachSymbolFile([&](SymbolFileDWARF *oso_dwarf) -> bool {
    uint32_t sc_idx = sc_list.GetSize();
    oso_dwarf->FindFunctions(lookup_info, parent_decl_ctx, include_inlines,
                             sc_list);
    if (!sc_list.IsEmpty()) {
      RemoveFunctionsWithModuleNotEqualTo(m_objfile_sp->GetModule(), sc_list,
                                          sc_idx);
    }
    return false;
  });
}

void SymbolFileDWARFDebugMap::FindFunctions(const RegularExpression &regex,
                                            bool include_inlines,
                                            SymbolContextList &sc_list) {
  std::lock_guard<std::recursive_mutex> guard(GetModuleMutex());
  LLDB_SCOPED_TIMERF("SymbolFileDWARFDebugMap::FindFunctions (regex = '%s')",
                     regex.GetText().str().c_str());

  ForEachSymbolFile([&](SymbolFileDWARF *oso_dwarf) -> bool {
    uint32_t sc_idx = sc_list.GetSize();

    oso_dwarf->FindFunctions(regex, include_inlines, sc_list);
    if (!sc_list.IsEmpty()) {
      RemoveFunctionsWithModuleNotEqualTo(m_objfile_sp->GetModule(), sc_list,
                                          sc_idx);
    }
    return false;
  });
}

void SymbolFileDWARFDebugMap::GetTypes(SymbolContextScope *sc_scope,
                                       lldb::TypeClass type_mask,
                                       TypeList &type_list) {
  std::lock_guard<std::recursive_mutex> guard(GetModuleMutex());
  LLDB_SCOPED_TIMERF("SymbolFileDWARFDebugMap::GetTypes (type_mask = 0x%8.8x)",
                     type_mask);

  SymbolFileDWARF *oso_dwarf = nullptr;
  if (sc_scope) {
    SymbolContext sc;
    sc_scope->CalculateSymbolContext(&sc);

    CompileUnitInfo *cu_info = GetCompUnitInfo(sc);
    if (cu_info) {
      oso_dwarf = GetSymbolFileByCompUnitInfo(cu_info);
      if (oso_dwarf)
        oso_dwarf->GetTypes(sc_scope, type_mask, type_list);
    }
  } else {
    ForEachSymbolFile([&](SymbolFileDWARF *oso_dwarf) -> bool {
      oso_dwarf->GetTypes(sc_scope, type_mask, type_list);
      return false;
    });
  }
}

std::vector<std::unique_ptr<lldb_private::CallEdge>>
SymbolFileDWARFDebugMap::ParseCallEdgesInFunction(UserID func_id) {
  uint32_t oso_idx = GetOSOIndexFromUserID(func_id.GetID());
  SymbolFileDWARF *oso_dwarf = GetSymbolFileByOSOIndex(oso_idx);
  if (oso_dwarf)
    return oso_dwarf->ParseCallEdgesInFunction(func_id);
  return {};
}

TypeSP SymbolFileDWARFDebugMap::FindDefinitionTypeForDWARFDeclContext(
    const DWARFDeclContext &die_decl_ctx) {
  TypeSP type_sp;
  ForEachSymbolFile([&](SymbolFileDWARF *oso_dwarf) -> bool {
    type_sp = oso_dwarf->FindDefinitionTypeForDWARFDeclContext(die_decl_ctx);
    return ((bool)type_sp);
  });
  return type_sp;
}

bool SymbolFileDWARFDebugMap::Supports_DW_AT_APPLE_objc_complete_type(
    SymbolFileDWARF *skip_dwarf_oso) {
  if (m_supports_DW_AT_APPLE_objc_complete_type == eLazyBoolCalculate) {
    m_supports_DW_AT_APPLE_objc_complete_type = eLazyBoolNo;
    ForEachSymbolFile([&](SymbolFileDWARF *oso_dwarf) -> bool {
      if (skip_dwarf_oso != oso_dwarf &&
          oso_dwarf->Supports_DW_AT_APPLE_objc_complete_type(nullptr)) {
        m_supports_DW_AT_APPLE_objc_complete_type = eLazyBoolYes;
        return true;
      }
      return false;
    });
  }
  return m_supports_DW_AT_APPLE_objc_complete_type == eLazyBoolYes;
}

TypeSP SymbolFileDWARFDebugMap::FindCompleteObjCDefinitionTypeForDIE(
    const DWARFDIE &die, ConstString type_name,
    bool must_be_implementation) {
  // If we have a debug map, we will have an Objective-C symbol whose name is
  // the type name and whose type is eSymbolTypeObjCClass. If we can find that
  // symbol and find its containing parent, we can locate the .o file that will
  // contain the implementation definition since it will be scoped inside the
  // N_SO and we can then locate the SymbolFileDWARF that corresponds to that
  // N_SO.
  SymbolFileDWARF *oso_dwarf = nullptr;
  TypeSP type_sp;
  ObjectFile *module_objfile = m_objfile_sp->GetModule()->GetObjectFile();
  if (module_objfile) {
    Symtab *symtab = module_objfile->GetSymtab();
    if (symtab) {
      Symbol *objc_class_symbol = symtab->FindFirstSymbolWithNameAndType(
          type_name, eSymbolTypeObjCClass, Symtab::eDebugAny,
          Symtab::eVisibilityAny);
      if (objc_class_symbol) {
        // Get the N_SO symbol that contains the objective C class symbol as
        // this should be the .o file that contains the real definition...
        const Symbol *source_file_symbol = symtab->GetParent(objc_class_symbol);

        if (source_file_symbol &&
            source_file_symbol->GetType() == eSymbolTypeSourceFile) {
          const uint32_t source_file_symbol_idx =
              symtab->GetIndexForSymbol(source_file_symbol);
          if (source_file_symbol_idx != UINT32_MAX) {
            CompileUnitInfo *compile_unit_info =
                GetCompileUnitInfoForSymbolWithIndex(source_file_symbol_idx,
                                                     nullptr);
            if (compile_unit_info) {
              oso_dwarf = GetSymbolFileByCompUnitInfo(compile_unit_info);
              if (oso_dwarf) {
                TypeSP type_sp(oso_dwarf->FindCompleteObjCDefinitionTypeForDIE(
                    die, type_name, must_be_implementation));
                if (type_sp) {
                  return type_sp;
                }
              }
            }
          }
        }
      }
    }
  }

  // Only search all .o files for the definition if we don't need the
  // implementation because otherwise, with a valid debug map we should have
  // the ObjC class symbol and the code above should have found it.
  if (!must_be_implementation) {
    TypeSP type_sp;

    ForEachSymbolFile([&](SymbolFileDWARF *oso_dwarf) -> bool {
      type_sp = oso_dwarf->FindCompleteObjCDefinitionTypeForDIE(
          die, type_name, must_be_implementation);
      return (bool)type_sp;
    });

    return type_sp;
  }
  return TypeSP();
}

void SymbolFileDWARFDebugMap::FindTypes(
    ConstString name, const CompilerDeclContext &parent_decl_ctx,
    uint32_t max_matches,
    llvm::DenseSet<lldb_private::SymbolFile *> &searched_symbol_files,
    TypeMap &types) {
  std::lock_guard<std::recursive_mutex> guard(GetModuleMutex());
  ForEachSymbolFile([&](SymbolFileDWARF *oso_dwarf) -> bool {
    oso_dwarf->FindTypes(name, parent_decl_ctx, max_matches,
                         searched_symbol_files, types);
    return types.GetSize() >= max_matches;
  });
}

void SymbolFileDWARFDebugMap::FindTypes(
    llvm::ArrayRef<CompilerContext> context, LanguageSet languages,
    llvm::DenseSet<lldb_private::SymbolFile *> &searched_symbol_files,
    TypeMap &types) {
  LLDB_SCOPED_TIMER();
  ForEachSymbolFile([&](SymbolFileDWARF *oso_dwarf) -> bool {
    oso_dwarf->FindTypes(context, languages, searched_symbol_files, types);
    return false;
  });
}

CompilerDeclContext SymbolFileDWARFDebugMap::FindNamespace(
    lldb_private::ConstString name,
    const CompilerDeclContext &parent_decl_ctx) {
  std::lock_guard<std::recursive_mutex> guard(GetModuleMutex());
  CompilerDeclContext matching_namespace;

  ForEachSymbolFile([&](SymbolFileDWARF *oso_dwarf) -> bool {
    matching_namespace = oso_dwarf->FindNamespace(name, parent_decl_ctx);

    return (bool)matching_namespace;
  });

  return matching_namespace;
}

void SymbolFileDWARFDebugMap::DumpClangAST(Stream &s) {
  ForEachSymbolFile([&s](SymbolFileDWARF *oso_dwarf) -> bool {
    oso_dwarf->DumpClangAST(s);
    // The underlying assumption is that DumpClangAST(...) will obtain the
    // AST from the underlying TypeSystem and therefore we only need to do
    // this once and can stop after the first iteration hence we return true.
    return true;
  });
}

lldb::CompUnitSP
SymbolFileDWARFDebugMap::GetCompileUnit(SymbolFileDWARF *oso_dwarf) {
  if (oso_dwarf) {
    const uint32_t cu_count = GetNumCompileUnits();
    for (uint32_t cu_idx = 0; cu_idx < cu_count; ++cu_idx) {
      SymbolFileDWARF *oso_symfile =
          GetSymbolFileByCompUnitInfo(&m_compile_unit_infos[cu_idx]);
      if (oso_symfile == oso_dwarf) {
        if (!m_compile_unit_infos[cu_idx].compile_unit_sp)
          m_compile_unit_infos[cu_idx].compile_unit_sp =
              ParseCompileUnitAtIndex(cu_idx);

        return m_compile_unit_infos[cu_idx].compile_unit_sp;
      }
    }
  }
  llvm_unreachable("this shouldn't happen");
}

SymbolFileDWARFDebugMap::CompileUnitInfo *
SymbolFileDWARFDebugMap::GetCompileUnitInfo(SymbolFileDWARF *oso_dwarf) {
  if (oso_dwarf) {
    const uint32_t cu_count = GetNumCompileUnits();
    for (uint32_t cu_idx = 0; cu_idx < cu_count; ++cu_idx) {
      SymbolFileDWARF *oso_symfile =
          GetSymbolFileByCompUnitInfo(&m_compile_unit_infos[cu_idx]);
      if (oso_symfile == oso_dwarf) {
        return &m_compile_unit_infos[cu_idx];
      }
    }
  }
  return nullptr;
}

void SymbolFileDWARFDebugMap::SetCompileUnit(SymbolFileDWARF *oso_dwarf,
                                             const CompUnitSP &cu_sp) {
  if (oso_dwarf) {
    const uint32_t cu_count = GetNumCompileUnits();
    for (uint32_t cu_idx = 0; cu_idx < cu_count; ++cu_idx) {
      SymbolFileDWARF *oso_symfile =
          GetSymbolFileByCompUnitInfo(&m_compile_unit_infos[cu_idx]);
      if (oso_symfile == oso_dwarf) {
        if (m_compile_unit_infos[cu_idx].compile_unit_sp) {
          assert(m_compile_unit_infos[cu_idx].compile_unit_sp.get() ==
                 cu_sp.get());
        } else {
          m_compile_unit_infos[cu_idx].compile_unit_sp = cu_sp;
          SetCompileUnitAtIndex(cu_idx, cu_sp);
        }
      }
    }
  }
}

CompilerDeclContext
SymbolFileDWARFDebugMap::GetDeclContextForUID(lldb::user_id_t type_uid) {
  const uint64_t oso_idx = GetOSOIndexFromUserID(type_uid);
  SymbolFileDWARF *oso_dwarf = GetSymbolFileByOSOIndex(oso_idx);
  if (oso_dwarf)
    return oso_dwarf->GetDeclContextForUID(type_uid);
  return CompilerDeclContext();
}

CompilerDeclContext
SymbolFileDWARFDebugMap::GetDeclContextContainingUID(lldb::user_id_t type_uid) {
  const uint64_t oso_idx = GetOSOIndexFromUserID(type_uid);
  SymbolFileDWARF *oso_dwarf = GetSymbolFileByOSOIndex(oso_idx);
  if (oso_dwarf)
    return oso_dwarf->GetDeclContextContainingUID(type_uid);
  return CompilerDeclContext();
}

void SymbolFileDWARFDebugMap::ParseDeclsForContext(
    lldb_private::CompilerDeclContext decl_ctx) {
  ForEachSymbolFile([&](SymbolFileDWARF *oso_dwarf) -> bool {
    oso_dwarf->ParseDeclsForContext(decl_ctx);
    return true; // Keep iterating
  });
}

bool SymbolFileDWARFDebugMap::AddOSOFileRange(CompileUnitInfo *cu_info,
                                              lldb::addr_t exe_file_addr,
                                              lldb::addr_t exe_byte_size,
                                              lldb::addr_t oso_file_addr,
                                              lldb::addr_t oso_byte_size) {
  const uint32_t debug_map_idx =
      m_debug_map.FindEntryIndexThatContains(exe_file_addr);
  if (debug_map_idx != UINT32_MAX) {
    DebugMap::Entry *debug_map_entry =
        m_debug_map.FindEntryThatContains(exe_file_addr);
    debug_map_entry->data.SetOSOFileAddress(oso_file_addr);
    addr_t range_size = std::min<addr_t>(exe_byte_size, oso_byte_size);
    if (range_size == 0) {
      range_size = std::max<addr_t>(exe_byte_size, oso_byte_size);
      if (range_size == 0)
        range_size = 1;
    }
    cu_info->file_range_map.Append(
        FileRangeMap::Entry(oso_file_addr, range_size, exe_file_addr));
    return true;
  }
  return false;
}

void SymbolFileDWARFDebugMap::FinalizeOSOFileRanges(CompileUnitInfo *cu_info) {
  cu_info->file_range_map.Sort();
#if defined(DEBUG_OSO_DMAP)
  const FileRangeMap &oso_file_range_map = cu_info->GetFileRangeMap(this);
  const size_t n = oso_file_range_map.GetSize();
  printf("SymbolFileDWARFDebugMap::FinalizeOSOFileRanges (cu_info = %p) %s\n",
         cu_info, cu_info->oso_sp->module_sp->GetFileSpec().GetPath().c_str());
  for (size_t i = 0; i < n; ++i) {
    const FileRangeMap::Entry &entry = oso_file_range_map.GetEntryRef(i);
    printf("oso [0x%16.16" PRIx64 " - 0x%16.16" PRIx64
           ") ==> exe [0x%16.16" PRIx64 " - 0x%16.16" PRIx64 ")\n",
           entry.GetRangeBase(), entry.GetRangeEnd(), entry.data,
           entry.data + entry.GetByteSize());
  }
#endif
}

lldb::addr_t
SymbolFileDWARFDebugMap::LinkOSOFileAddress(SymbolFileDWARF *oso_symfile,
                                            lldb::addr_t oso_file_addr) {
  CompileUnitInfo *cu_info = GetCompileUnitInfo(oso_symfile);
  if (cu_info) {
    const FileRangeMap::Entry *oso_range_entry =
        cu_info->GetFileRangeMap(this).FindEntryThatContains(oso_file_addr);
    if (oso_range_entry) {
      const DebugMap::Entry *debug_map_entry =
          m_debug_map.FindEntryThatContains(oso_range_entry->data);
      if (debug_map_entry) {
        const lldb::addr_t offset =
            oso_file_addr - oso_range_entry->GetRangeBase();
        const lldb::addr_t exe_file_addr =
            debug_map_entry->GetRangeBase() + offset;
        return exe_file_addr;
      }
    }
  }
  return LLDB_INVALID_ADDRESS;
}

bool SymbolFileDWARFDebugMap::LinkOSOAddress(Address &addr) {
  // Make sure this address hasn't been fixed already
  Module *exe_module = GetObjectFile()->GetModule().get();
  Module *addr_module = addr.GetModule().get();
  if (addr_module == exe_module)
    return true; // Address is already in terms of the main executable module

  CompileUnitInfo *cu_info = GetCompileUnitInfo(
      GetSymbolFileAsSymbolFileDWARF(addr_module->GetSymbolFile()));
  if (cu_info) {
    const lldb::addr_t oso_file_addr = addr.GetFileAddress();
    const FileRangeMap::Entry *oso_range_entry =
        cu_info->GetFileRangeMap(this).FindEntryThatContains(oso_file_addr);
    if (oso_range_entry) {
      const DebugMap::Entry *debug_map_entry =
          m_debug_map.FindEntryThatContains(oso_range_entry->data);
      if (debug_map_entry) {
        const lldb::addr_t offset =
            oso_file_addr - oso_range_entry->GetRangeBase();
        const lldb::addr_t exe_file_addr =
            debug_map_entry->GetRangeBase() + offset;
        return exe_module->ResolveFileAddress(exe_file_addr, addr);
      }
    }
  }
  return true;
}

LineTable *SymbolFileDWARFDebugMap::LinkOSOLineTable(SymbolFileDWARF *oso_dwarf,
                                                     LineTable *line_table) {
  CompileUnitInfo *cu_info = GetCompileUnitInfo(oso_dwarf);
  if (cu_info)
    return line_table->LinkLineTable(cu_info->GetFileRangeMap(this));
  return nullptr;
}

size_t
SymbolFileDWARFDebugMap::AddOSOARanges(SymbolFileDWARF *dwarf2Data,
                                       DWARFDebugAranges *debug_aranges) {
  size_t num_line_entries_added = 0;
  if (debug_aranges && dwarf2Data) {
    CompileUnitInfo *compile_unit_info = GetCompileUnitInfo(dwarf2Data);
    if (compile_unit_info) {
      const FileRangeMap &file_range_map =
          compile_unit_info->GetFileRangeMap(this);
      for (size_t idx = 0; idx < file_range_map.GetSize(); idx++) {
        const FileRangeMap::Entry *entry = file_range_map.GetEntryAtIndex(idx);
        if (entry) {
          debug_aranges->AppendRange(dwarf2Data->GetID(), entry->GetRangeBase(),
                                     entry->GetRangeEnd());
          num_line_entries_added++;
        }
      }
    }
  }
  return num_line_entries_added;
}

ModuleList SymbolFileDWARFDebugMap::GetDebugInfoModules() {
  ModuleList oso_modules;
  ForEachSymbolFile([&](SymbolFileDWARF *oso_dwarf) -> bool {
    ObjectFile *oso_objfile = oso_dwarf->GetObjectFile();
    if (oso_objfile) {
      ModuleSP module_sp = oso_objfile->GetModule();
      if (module_sp)
        oso_modules.Append(module_sp);
    }
    return false; // Keep iterating
  });
  return oso_modules;
}

<<<<<<< HEAD
Status SymbolFileDWARFDebugMap::GetFrameVariableError(StackFrame &frame) {
=======
Status SymbolFileDWARFDebugMap::CalculateFrameVariableError(StackFrame &frame) {
>>>>>>> f788a4d7
  std::lock_guard<std::recursive_mutex> guard(GetModuleMutex());

  // We need to make sure that our PC value from the frame matches the module
  // for this object file since we will lookup the PC file address in the debug
  // map below.
  Address pc_addr = frame.GetFrameCodeAddress();
  if (pc_addr.GetModule() == m_objfile_sp->GetModule()) {
    Symtab *symtab = m_objfile_sp->GetSymtab();
    if (symtab) {
      const DebugMap::Entry *debug_map_entry =
          m_debug_map.FindEntryThatContains(pc_addr.GetFileAddress());
      if (debug_map_entry) {
        Symbol *symbol =
            symtab->SymbolAtIndex(debug_map_entry->data.GetExeSymbolIndex());
        if (symbol) {
          uint32_t oso_idx = 0;
          CompileUnitInfo *comp_unit_info =
              GetCompileUnitInfoForSymbolWithID(symbol->GetID(), &oso_idx);
          if (comp_unit_info) {
            Module *oso_module = GetModuleByCompUnitInfo(comp_unit_info);
            if (oso_module) {
              // Check the .o file's DWARF in case it has an error to display.
              SymbolFile *oso_sym_file = oso_module->GetSymbolFile();
              if (oso_sym_file)
                return oso_sym_file->GetFrameVariableError(frame);
            }
            // If we don't have a valid OSO module here, then something went
            // wrong as we have a symbol for the address in the debug map, but
            // we weren't able to open the .o file. Display an appropriate
            // error
            if (comp_unit_info->oso_load_error.Fail())
              return comp_unit_info->oso_load_error;
            else
              return Status("unable to load debug map object file \"%s\" "
                            "exist, debug info will not be loaded",
                            comp_unit_info->oso_path.GetCString());
          }
        }
      }
    }
  }
  return Status();
}<|MERGE_RESOLUTION|>--- conflicted
+++ resolved
@@ -1453,11 +1453,7 @@
   return oso_modules;
 }
 
-<<<<<<< HEAD
-Status SymbolFileDWARFDebugMap::GetFrameVariableError(StackFrame &frame) {
-=======
 Status SymbolFileDWARFDebugMap::CalculateFrameVariableError(StackFrame &frame) {
->>>>>>> f788a4d7
   std::lock_guard<std::recursive_mutex> guard(GetModuleMutex());
 
   // We need to make sure that our PC value from the frame matches the module
