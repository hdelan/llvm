--- conflicted
+++ resolved
@@ -1524,8 +1524,6 @@
 }
 
 std::string
-<<<<<<< HEAD
-=======
 DWARFASTParserClang::GetTemplateParametersString(const DWARFDIE &die) {
   if (llvm::StringRef(die.GetName()).contains("<"))
     return std::string();
@@ -1561,7 +1559,6 @@
 }
 
 std::string
->>>>>>> e7aa6127
 DWARFASTParserClang::GetCPlusPlusQualifiedName(const DWARFDIE &die) {
   if (!die.IsValid())
     return "";
@@ -1572,12 +1569,9 @@
   DWARFDIE parent_decl_ctx_die = die.GetParentDeclContextDIE();
   // TODO: change this to get the correct decl context parent....
   while (parent_decl_ctx_die) {
-<<<<<<< HEAD
-=======
     // The name may not contain template parameters due to simplified template
     // names; we must reconstruct the full name from child template parameter
     // dies via GetTemplateParametersString().
->>>>>>> e7aa6127
     const dw_tag_t parent_tag = parent_decl_ctx_die.Tag();
     switch (parent_tag) {
     case DW_TAG_namespace: {
@@ -1595,11 +1589,8 @@
     case DW_TAG_structure_type:
     case DW_TAG_union_type: {
       if (const char *class_union_struct_name = parent_decl_ctx_die.GetName()) {
-<<<<<<< HEAD
-=======
         qualified_name.insert(0,
                               GetTemplateParametersString(parent_decl_ctx_die));
->>>>>>> e7aa6127
         qualified_name.insert(0, "::");
         qualified_name.insert(0, class_union_struct_name);
       }
@@ -1617,10 +1608,7 @@
     qualified_name.append("::");
 
   qualified_name.append(name);
-<<<<<<< HEAD
-=======
   qualified_name.append(GetTemplateParametersString(die));
->>>>>>> e7aa6127
 
   return qualified_name;
 }
