--- conflicted
+++ resolved
@@ -77,12 +77,6 @@
     /// If set, the query will ignore all Module entries in the type context,
     /// even for exact matches.
     e_ignore_modules = (1u << 2),
-<<<<<<< HEAD
-    /// When true, the find types call should stop the query as soon as a single
-    /// matching type is found. When false, the type query should find all
-    /// matching types.
-    e_find_one = (1u << 3),
-=======
     /// If set, all anonymous namespaces in the context must be matched exactly
     /// by the pattern. Otherwise, superfluous namespaces are skipped.
     e_strict_namespaces = (1u << 3),
@@ -90,7 +84,6 @@
     /// matching type is found. When false, the type query should find all
     /// matching types.
     e_find_one = (1u << 4),
->>>>>>> 1d22c955
 };
 LLDB_MARK_AS_BITMASK_ENUM(TypeQueryOptions)
 
@@ -274,9 +267,6 @@
   bool GetExactMatch() const { return (m_options & e_exact_match) != 0; }
 
   bool GetIgnoreModules() const { return (m_options & e_ignore_modules) != 0; }
-<<<<<<< HEAD
-  void SetIgnoreModules() { m_options &= ~e_ignore_modules; }
-=======
   void SetIgnoreModules(bool b) {
     if (b)
       m_options |= e_ignore_modules;
@@ -293,7 +283,6 @@
     else
       m_options &= ~e_strict_namespaces;
   }
->>>>>>> 1d22c955
 
   /// The \a m_context can be used in two ways: normal types searching with
   /// the context containing a stanadard declaration context for a type, or
