header: string.h
macros: []
types:
  - type_name: size_t
enums: []
objects: []
functions:
  - name: memccpy
    standards:
      - POSIX
    return_type: void *
    arguments:
      - type: void *__restrict
      - type: const void *__restrict
      - type: int
      - type: size_t
  - name: memchr
    standards:
      - stdc
    return_type: void *
    arguments:
      - type: const void *
      - type: int
      - type: size_t
  - name: memcmp
    standards:
      - stdc
    return_type: int
    arguments:
      - type: const void *
      - type: const void *
      - type: size_t
  - name: memcpy
    standards:
      - stdc
    return_type: void *
    arguments:
      - type: void *__restrict
      - type: const void *__restrict
      - type: size_t
  - name: memmem
    standards:
      - GNUExtensions
    return_type: void *
    arguments:
      - type: const void *
      - type: size_t
      - type: const void *
      - type: size_t
  - name: memmove
    standards:
      - stdc
    return_type: void *
    arguments:
      - type: void *
      - type: const void *
      - type: size_t
  - name: mempcpy
    standards:
      - POSIX
    return_type: void *
    arguments:
      - type: void *__restrict
      - type: const void *__restrict
      - type: size_t
  - name: memrchr
    standards:
      - GNUExtensions
    return_type: void *
    arguments:
      - type: const void *
      - type: int
      - type: size_t
  - name: memset
    standards:
      - stdc
    return_type: void *
    arguments:
      - type: void *
      - type: int
      - type: size_t
  - name: memset_explicit
    standards:
      - stdc
    return_type: void *
    arguments:
      - type: void *
      - type: int
      - type: size_t
  - name: stpcpy
    standards:
      - POSIX
    return_type: char *
    arguments:
      - type: char *__restrict
      - type: const char *__restrict
  - name: stpncpy
    standards:
      - POSIX
    return_type: char *
    arguments:
      - type: char *__restrict
      - type: const char *__restrict
      - type: size_t
  - name: strcasestr
    standards:
      - GNUExtensions
    return_type: char *
    arguments:
      - type: const char *
      - type: const char *
  - name: strcat
    standards:
      - stdc
    return_type: char *
    arguments:
      - type: char *__restrict
      - type: const char *__restrict
  - name: strchr
    standards:
      - stdc
    return_type: char *
    arguments:
      - type: const char *
      - type: int
  - name: strchrnul
    standards:
      - GNUExtensions
    return_type: char *
<<<<<<< HEAD
    arguments:
      - type: const char *
      - type: int
  - name: strcmp
=======
    arguments:
      - type: const char *
      - type: int
  - name: strcmp
    standards:
      - stdc
    return_type: int
    arguments:
      - type: const char *
      - type: const char *
  - name: strcoll
>>>>>>> 1d22c955
    standards:
      - stdc
    return_type: int
    arguments:
      - type: const char *
      - type: const char *
<<<<<<< HEAD
  - name: strcoll
=======
  - name: strcoll_l
>>>>>>> 1d22c955
    standards:
      - stdc
    return_type: int
    arguments:
      - type: const char *
      - type: const char *
<<<<<<< HEAD
=======
      - type: locale_t
>>>>>>> 1d22c955
  - name: strcpy
    standards:
      - stdc
    return_type: char *
    arguments:
      - type: char *__restrict
      - type: const char *__restrict
  - name: strcspn
    standards:
      - stdc
    return_type: size_t
    arguments:
      - type: const char *
      - type: const char *
  - name: strdup
    return_type: char *
    arguments:
      - type: const char *
  - name: strerror
    standards:
      - stdc
    return_type: char *
    arguments:
      - type: int
  - name: strerror_r
    standards:
      - GNUExtensions
    return_type: char *
    arguments:
      - type: int
      - type: char *
      - type: size_t
  - name: strlcat
    standards:
      - BSDExtensions
    return_type: size_t
    arguments:
      - type: char *__restrict
      - type: const char *__restrict
      - type: size_t
  - name: strlcpy
    standards:
      - BSDExtensions
    return_type: size_t
    arguments:
      - type: char *__restrict
      - type: const char *__restrict
      - type: size_t
  - name: strlen
    standards:
      - stdc
    return_type: size_t
    arguments:
      - type: const char *
  - name: strncat
    standards:
      - stdc
    return_type: char *
    arguments:
      - type: char *
      - type: const char *
      - type: size_t
  - name: strncmp
    standards:
      - stdc
    return_type: int
    arguments:
      - type: const char *
      - type: const char *
      - type: size_t
  - name: strncpy
    standards:
      - stdc
    return_type: char *
    arguments:
      - type: char *__restrict
      - type: const char *__restrict
      - type: size_t
  - name: strndup
    standards:
      - stdc
    return_type: char *
    arguments:
      - type: const char *
      - type: size_t
  - name: strnlen
    standards:
      - POSIX
    return_type: size_t
    arguments:
      - type: const char *
      - type: size_t
  - name: strpbrk
    standards:
      - stdc
    return_type: char *
    arguments:
      - type: const char *
      - type: const char *
  - name: strrchr
    standards:
      - stdc
    return_type: char *
    arguments:
      - type: const char *
      - type: int
  - name: strsep
    standards:
      - BSDExtensions
    return_type: char *
    arguments:
      - type: char **__restrict
      - type: const char *__restrict
  - name: strsignal
    standards:
      - POSIX
    return_type: char *
    arguments:
      - type: int
  - name: strspn
    standards:
      - stdc
    return_type: size_t
    arguments:
      - type: const char *
      - type: const char *
  - name: strstr
    standards:
      - stdc
    return_type: char *
    arguments:
      - type: const char *
      - type: const char *
  - name: strtok
    standards:
      - stdc
    return_type: char *
    arguments:
      - type: char *__restrict
      - type: const char *__restrict
  - name: strtok_r
    standards:
      - POSIX
    return_type: char *
    arguments:
      - type: char *__restrict
      - type: const char *__restrict
      - type: char ** __restrict
  - name: strxfrm
    standards:
      - stdc
    return_type: size_t
    arguments:
      - type: char *__restrict
      - type: const char *__restrict
<<<<<<< HEAD
      - type: size_t
=======
      - type: size_t
  - name: strxfrm_l
    standards:
      - stdc
    return_type: size_t
    arguments:
      - type: char *__restrict
      - type: const char *__restrict
      - type: size_t
      - type: locale_t
>>>>>>> 1d22c955
<|MERGE_RESOLUTION|>--- conflicted
+++ resolved
@@ -127,16 +127,10 @@
     standards:
       - GNUExtensions
     return_type: char *
-<<<<<<< HEAD
     arguments:
       - type: const char *
       - type: int
   - name: strcmp
-=======
-    arguments:
-      - type: const char *
-      - type: int
-  - name: strcmp
     standards:
       - stdc
     return_type: int
@@ -144,28 +138,20 @@
       - type: const char *
       - type: const char *
   - name: strcoll
->>>>>>> 1d22c955
-    standards:
-      - stdc
-    return_type: int
-    arguments:
-      - type: const char *
-      - type: const char *
-<<<<<<< HEAD
-  - name: strcoll
-=======
+    standards:
+      - stdc
+    return_type: int
+    arguments:
+      - type: const char *
+      - type: const char *
   - name: strcoll_l
->>>>>>> 1d22c955
-    standards:
-      - stdc
-    return_type: int
-    arguments:
-      - type: const char *
-      - type: const char *
-<<<<<<< HEAD
-=======
+    standards:
+      - stdc
+    return_type: int
+    arguments:
+      - type: const char *
+      - type: const char *
       - type: locale_t
->>>>>>> 1d22c955
   - name: strcpy
     standards:
       - stdc
@@ -321,9 +307,6 @@
     arguments:
       - type: char *__restrict
       - type: const char *__restrict
-<<<<<<< HEAD
-      - type: size_t
-=======
       - type: size_t
   - name: strxfrm_l
     standards:
@@ -333,5 +316,4 @@
       - type: char *__restrict
       - type: const char *__restrict
       - type: size_t
-      - type: locale_t
->>>>>>> 1d22c955
+      - type: locale_t