add_libc_testsuite(libc_stdlib_unittests)

add_libc_unittest(
  atoi_test
  SUITE
    libc_stdlib_unittests
  SRCS
    atoi_test.cpp
  DEPENDS
    libc.src.stdlib.atoi
)

add_libc_unittest(
  atol_test
  SUITE
    libc_stdlib_unittests
  SRCS
    atol_test.cpp
  DEPENDS
    libc.src.stdlib.atol
)

add_libc_unittest(
  atoll_test
  SUITE
    libc_stdlib_unittests
  SRCS
    atoll_test.cpp
  DEPENDS
    libc.src.stdlib.atoll
)

add_libc_unittest(
  strtol_test
  SUITE
    libc_stdlib_unittests
  SRCS
    strtol_test.cpp
  DEPENDS
    libc.src.stdlib.strtol
)

add_libc_unittest(
  strtoll_test
  SUITE
    libc_stdlib_unittests
  SRCS
    strtoll_test.cpp
  DEPENDS
    libc.src.stdlib.strtoll
)

add_libc_unittest(
  strtoul_test
  SUITE
    libc_stdlib_unittests
  SRCS
    strtoul_test.cpp
  DEPENDS
    libc.src.stdlib.strtoul
)

add_libc_unittest(
  strtoull_test
  SUITE
    libc_stdlib_unittests
  SRCS
    strtoull_test.cpp
  DEPENDS
    libc.src.stdlib.strtoull
)

if(NOT LLVM_LIBC_FULL_BUILD)
  return()
endif()

add_libc_unittest(
  _Exit_test
  SUITE
    libc_stdlib_unittests
  SRCS
    _Exit_test.cpp
  DEPENDS
    libc.include.stdlib
    libc.src.stdlib._Exit
)

add_libc_unittest(
  abort_test
  SUITE
    libc_stdlib_unittests
  SRCS
    abort_test.cpp
  DEPENDS
    libc.include.stdlib
    libc.include.signal
    libc.src.stdlib.abort
    libc.src.stdlib._Exit
    libc.src.signal.raise
)

add_libc_unittest(
  abs_test
  SUITE
    libc_stdlib_unittests
  SRCS
    abs_test.cpp
  DEPENDS
    libc.src.stdlib.abs
)

add_libc_unittest(
  labs_test
  SUITE
    libc_stdlib_unittests
  SRCS
    labs_test.cpp
  DEPENDS
    libc.src.stdlib.labs
)

add_libc_unittest(
  llabs_test
  SUITE
    libc_stdlib_unittests
  SRCS
    llabs_test.cpp
  DEPENDS
    libc.src.stdlib.llabs
<<<<<<< HEAD
)

add_libc_unittest(
  strtol_test
  SUITE
    libc_stdlib_unittests
  SRCS
    strtol_test.cpp
  DEPENDS
    libc.src.stdlib.strtol
)

add_libc_unittest(
  strtoll_test
  SUITE
    libc_stdlib_unittests
  SRCS
    strtoll_test.cpp
  DEPENDS
    libc.src.stdlib.strtoll
)

add_libc_unittest(
  strtoul_test
  SUITE
    libc_stdlib_unittests
  SRCS
    strtoul_test.cpp
  DEPENDS
    libc.src.stdlib.strtoul
)

add_libc_unittest(
  strtoull_test
  SUITE
    libc_stdlib_unittests
  SRCS
    strtoull_test.cpp
  DEPENDS
    libc.src.stdlib.strtoull
=======
>>>>>>> ac168fe6
)<|MERGE_RESOLUTION|>--- conflicted
+++ resolved
@@ -127,47 +127,4 @@
     llabs_test.cpp
   DEPENDS
     libc.src.stdlib.llabs
-<<<<<<< HEAD
-)
-
-add_libc_unittest(
-  strtol_test
-  SUITE
-    libc_stdlib_unittests
-  SRCS
-    strtol_test.cpp
-  DEPENDS
-    libc.src.stdlib.strtol
-)
-
-add_libc_unittest(
-  strtoll_test
-  SUITE
-    libc_stdlib_unittests
-  SRCS
-    strtoll_test.cpp
-  DEPENDS
-    libc.src.stdlib.strtoll
-)
-
-add_libc_unittest(
-  strtoul_test
-  SUITE
-    libc_stdlib_unittests
-  SRCS
-    strtoul_test.cpp
-  DEPENDS
-    libc.src.stdlib.strtoul
-)
-
-add_libc_unittest(
-  strtoull_test
-  SUITE
-    libc_stdlib_unittests
-  SRCS
-    strtoull_test.cpp
-  DEPENDS
-    libc.src.stdlib.strtoull
-=======
->>>>>>> ac168fe6
 )