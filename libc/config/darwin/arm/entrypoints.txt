set(TARGET_LIBC_ENTRYPOINTS
    # ctype.h entrypoints
    libc.src.ctype.isalnum
    libc.src.ctype.isalpha
    libc.src.ctype.isascii
    libc.src.ctype.isblank
    libc.src.ctype.iscntrl
    libc.src.ctype.isdigit
    libc.src.ctype.isgraph
    libc.src.ctype.islower
    libc.src.ctype.isprint
    libc.src.ctype.ispunct
    libc.src.ctype.isspace
    libc.src.ctype.isupper
    libc.src.ctype.isxdigit
    libc.src.ctype.toascii
    libc.src.ctype.tolower
    libc.src.ctype.toupper

    # errno.h entrypoints
    libc.src.errno.errno

    # string.h entrypoints
    libc.src.string.bcmp
    libc.src.string.bcopy
    libc.src.string.bzero
    libc.src.string.memccpy
    libc.src.string.memchr
    libc.src.string.memcmp
    libc.src.string.memcpy
    libc.src.string.memmem
    libc.src.string.memmove
    libc.src.string.mempcpy
    libc.src.string.memrchr
    libc.src.string.memset
    libc.src.string.stpcpy
    libc.src.string.stpncpy
    libc.src.string.strcasecmp
    libc.src.string.strcasestr
    libc.src.string.strcat
    libc.src.string.strchr
    libc.src.string.strchrnul
    libc.src.string.strcmp
    libc.src.string.strcpy
    libc.src.string.strcspn
    libc.src.string.strlcat
    libc.src.string.strlcpy
    libc.src.string.strlen
    libc.src.string.strncasecmp
    libc.src.string.strncat
    libc.src.string.strncmp
    libc.src.string.strncpy
    libc.src.string.strnlen
    libc.src.string.strpbrk
    libc.src.string.strrchr
    libc.src.string.strspn
    libc.src.string.strstr
    libc.src.string.strtok
    libc.src.string.strtok_r

    # string.h entrypoints that depend on malloc
    libc.src.string.strdup
    libc.src.string.strndup

    # inttypes.h entrypoints
    libc.src.inttypes.imaxabs
    libc.src.inttypes.imaxdiv
    libc.src.inttypes.strtoimax
    libc.src.inttypes.strtoumax

    # stdlib.h entrypoints
    libc.src.stdlib.abs
    libc.src.stdlib.atoi
    libc.src.stdlib.atof
    libc.src.stdlib.atol
    libc.src.stdlib.atoll
    libc.src.stdlib.bsearch
    libc.src.stdlib.div
    libc.src.stdlib.labs
    libc.src.stdlib.ldiv
    libc.src.stdlib.llabs
    libc.src.stdlib.lldiv
    libc.src.stdlib.qsort
    libc.src.stdlib.strtod
    libc.src.stdlib.strtof
    libc.src.stdlib.strtol
    libc.src.stdlib.strtold
    libc.src.stdlib.strtoll
    libc.src.stdlib.strtoul
    libc.src.stdlib.strtoull

    # stdlib.h external entrypoints
    libc.src.stdlib.malloc
    libc.src.stdlib.calloc
    libc.src.stdlib.realloc
    libc.src.stdlib.free

    # stdio.h external entrypoints
    libc.src.stdio.snprintf
    libc.src.stdio.sprintf
    libc.src.stdio.asprintf
    libc.src.stdio.asprintf
    libc.src.stdio.vprintf
    libc.src.stdio.vsnprintf
    libc.src.stdio.vsprintf
    libc.src.stdio.vasprintf
)

set(TARGET_LIBM_ENTRYPOINTS
    # fenv.h entrypoints
    libc.src.fenv.feclearexcept
    libc.src.fenv.fedisableexcept
    libc.src.fenv.feenableexcept
    libc.src.fenv.fegetenv
    libc.src.fenv.fegetexcept
    libc.src.fenv.fegetexceptflag
    libc.src.fenv.fegetround
    libc.src.fenv.feholdexcept
    libc.src.fenv.fesetenv
    libc.src.fenv.fesetexcept
    libc.src.fenv.fesetexceptflag
    libc.src.fenv.fesetround
    libc.src.fenv.feraiseexcept
    libc.src.fenv.fetestexcept
    libc.src.fenv.fetestexceptflag
    libc.src.fenv.feupdateenv

    # math.h entrypoints
    libc.src.math.acosf
    libc.src.math.acoshf
    libc.src.math.asinf
    libc.src.math.asinhf
    libc.src.math.atan2
    libc.src.math.atan2f
    libc.src.math.atanf
    libc.src.math.atanhf
    libc.src.math.cbrt
    libc.src.math.cbrtf
    libc.src.math.copysign
    libc.src.math.copysignf
    libc.src.math.copysignl
    libc.src.math.ceil
    libc.src.math.ceilf
    libc.src.math.ceill
    libc.src.math.coshf
    libc.src.math.cos
    libc.src.math.cosf
    libc.src.math.cospif
<<<<<<< HEAD
=======
    libc.src.math.dfmal
    libc.src.math.dsqrtl
    libc.src.math.daddl
    libc.src.math.dsubl
>>>>>>> 9c4aab8c
    libc.src.math.erff
    libc.src.math.exp
    libc.src.math.expf
    libc.src.math.exp10
    libc.src.math.exp10f
    libc.src.math.exp2
    libc.src.math.exp2f
    libc.src.math.expm1
    libc.src.math.expm1f
    libc.src.math.fabs
    libc.src.math.fabsf
    libc.src.math.fabsl
    libc.src.math.fdim
    libc.src.math.fdimf
    libc.src.math.fdiml
    libc.src.math.floor
    libc.src.math.floorf
    libc.src.math.floorl
    libc.src.math.fma
    libc.src.math.fmaf
    libc.src.math.fmax
    libc.src.math.fmaxf
    libc.src.math.fmaxl
    libc.src.math.fmin
    libc.src.math.fminf
    libc.src.math.fminl
    libc.src.math.fmod
    libc.src.math.fmodf
    libc.src.math.frexp
    libc.src.math.frexpf
    libc.src.math.frexpl
    libc.src.math.hypot
    libc.src.math.hypotf
    libc.src.math.ilogb
    libc.src.math.ilogbf
    libc.src.math.ilogbl
    libc.src.math.llrint
    libc.src.math.llrintf
    libc.src.math.llrintl
    libc.src.math.llround
    libc.src.math.llroundf
    libc.src.math.llroundl
    libc.src.math.lrint
    libc.src.math.lrintf
    libc.src.math.lrintl
    libc.src.math.lround
    libc.src.math.lroundf
    libc.src.math.lroundl
    libc.src.math.ldexp
    libc.src.math.ldexpf
    libc.src.math.ldexpl
    libc.src.math.log10
    libc.src.math.log10f
    libc.src.math.log1p
    libc.src.math.log1pf
    libc.src.math.log2
    libc.src.math.log2f
    libc.src.math.log
    libc.src.math.logf
    libc.src.math.logb
    libc.src.math.logbf
    libc.src.math.logbl
    libc.src.math.modf
    libc.src.math.modff
    libc.src.math.modfl
    libc.src.math.nan
    libc.src.math.nanf
    libc.src.math.nanl
    libc.src.math.nearbyint
    libc.src.math.nearbyintf
    libc.src.math.nearbyintl
    libc.src.math.nextafter
    libc.src.math.nextafterf
    libc.src.math.nextafterl
    libc.src.math.nexttoward
    libc.src.math.nexttowardf
    libc.src.math.nexttowardl
    libc.src.math.powf
    libc.src.math.remainderf
    libc.src.math.remainder
    libc.src.math.remainderl
    libc.src.math.remquof
    libc.src.math.remquo
    libc.src.math.remquol
    libc.src.math.rint
    libc.src.math.rintf
    libc.src.math.rintl
    libc.src.math.round
    libc.src.math.roundf
    libc.src.math.roundl
    libc.src.math.scalbn
    libc.src.math.scalbnf
    libc.src.math.scalbnl
    libc.src.math.sincos
    libc.src.math.sincosf
    libc.src.math.sinhf
    libc.src.math.sin
    libc.src.math.sinf
    libc.src.math.sinpif
    libc.src.math.sqrt
    libc.src.math.sqrtf
    libc.src.math.sqrtl
    libc.src.math.tan
    libc.src.math.tanf
    libc.src.math.tanhf
    libc.src.math.totalordermag
    libc.src.math.totalordermagf
    libc.src.math.totalordermagl
    libc.src.math.trunc
    libc.src.math.truncf
    libc.src.math.truncl
)

set(TARGET_LLVMLIBC_ENTRYPOINTS
  ${TARGET_LIBC_ENTRYPOINTS}
  ${TARGET_LIBM_ENTRYPOINTS}
)<|MERGE_RESOLUTION|>--- conflicted
+++ resolved
@@ -146,13 +146,10 @@
     libc.src.math.cos
     libc.src.math.cosf
     libc.src.math.cospif
-<<<<<<< HEAD
-=======
     libc.src.math.dfmal
     libc.src.math.dsqrtl
     libc.src.math.daddl
     libc.src.math.dsubl
->>>>>>> 9c4aab8c
     libc.src.math.erff
     libc.src.math.exp
     libc.src.math.expf
