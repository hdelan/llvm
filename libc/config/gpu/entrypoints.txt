set(TARGET_LIBC_ENTRYPOINTS
    # assert.h entrypoints
    libc.src.assert.__assert_fail

    # ctype.h entrypoints
    libc.src.ctype.isalnum
    libc.src.ctype.isalpha
    libc.src.ctype.isascii
    libc.src.ctype.isblank
    libc.src.ctype.iscntrl
    libc.src.ctype.isdigit
    libc.src.ctype.isgraph
    libc.src.ctype.islower
    libc.src.ctype.isprint
    libc.src.ctype.ispunct
    libc.src.ctype.isspace
    libc.src.ctype.isupper
    libc.src.ctype.isxdigit
    libc.src.ctype.toascii
    libc.src.ctype.tolower
    libc.src.ctype.toupper

    # string.h entrypoints
    libc.src.string.bcmp
    libc.src.string.bcopy
    libc.src.string.bzero
    libc.src.string.index
    libc.src.string.memccpy
    libc.src.string.memchr
    libc.src.string.memcmp
    libc.src.string.memcpy
    libc.src.string.memmem
    libc.src.string.memmove
    libc.src.string.mempcpy
    libc.src.string.memrchr
    libc.src.string.memset
    libc.src.string.rindex
    libc.src.string.stpcpy
    libc.src.string.stpncpy
    libc.src.string.strcasecmp
    libc.src.string.strcasestr
    libc.src.string.strcat
    libc.src.string.strchr
    libc.src.string.strchrnul
    libc.src.string.strcmp
    libc.src.string.strcoll
    libc.src.string.strcpy
    libc.src.string.strcspn
    libc.src.string.strdup
    libc.src.string.strerror
<<<<<<< HEAD
    libc.src.string.strerror_r
=======
>>>>>>> 9c4aab8c
    libc.src.string.strlcat
    libc.src.string.strlcpy
    libc.src.string.strlen
    libc.src.string.strncasecmp
    libc.src.string.strncat
    libc.src.string.strncmp
    libc.src.string.strncpy
    libc.src.string.strndup
    libc.src.string.strnlen
    libc.src.string.strpbrk
    libc.src.string.strrchr
    libc.src.string.strsep
    libc.src.string.strspn
    libc.src.string.strstr
    libc.src.string.strtok
    libc.src.string.strtok_r
    libc.src.string.strxfrm

    # stdbit.h entrypoints
    libc.src.stdbit.stdc_bit_ceil_uc
    libc.src.stdbit.stdc_bit_ceil_ui
    libc.src.stdbit.stdc_bit_ceil_ul
    libc.src.stdbit.stdc_bit_ceil_ull
    libc.src.stdbit.stdc_bit_ceil_us
    libc.src.stdbit.stdc_bit_floor_uc
    libc.src.stdbit.stdc_bit_floor_ui
    libc.src.stdbit.stdc_bit_floor_ul
    libc.src.stdbit.stdc_bit_floor_ull
    libc.src.stdbit.stdc_bit_floor_us
    libc.src.stdbit.stdc_bit_width_uc
    libc.src.stdbit.stdc_bit_width_ui
    libc.src.stdbit.stdc_bit_width_ul
    libc.src.stdbit.stdc_bit_width_ull
    libc.src.stdbit.stdc_bit_width_us
    libc.src.stdbit.stdc_count_ones_uc
    libc.src.stdbit.stdc_count_ones_ui
    libc.src.stdbit.stdc_count_ones_ul
    libc.src.stdbit.stdc_count_ones_ull
    libc.src.stdbit.stdc_count_ones_us
    libc.src.stdbit.stdc_count_zeros_uc
    libc.src.stdbit.stdc_count_zeros_ui
    libc.src.stdbit.stdc_count_zeros_ul
    libc.src.stdbit.stdc_count_zeros_ull
    libc.src.stdbit.stdc_count_zeros_us
    libc.src.stdbit.stdc_first_leading_one_uc
    libc.src.stdbit.stdc_first_leading_one_ui
    libc.src.stdbit.stdc_first_leading_one_ul
    libc.src.stdbit.stdc_first_leading_one_ull
    libc.src.stdbit.stdc_first_leading_one_us
    libc.src.stdbit.stdc_first_leading_zero_uc
    libc.src.stdbit.stdc_first_leading_zero_ui
    libc.src.stdbit.stdc_first_leading_zero_ul
    libc.src.stdbit.stdc_first_leading_zero_ull
    libc.src.stdbit.stdc_first_leading_zero_us
    libc.src.stdbit.stdc_first_trailing_one_uc
    libc.src.stdbit.stdc_first_trailing_one_ui
    libc.src.stdbit.stdc_first_trailing_one_ul
    libc.src.stdbit.stdc_first_trailing_one_ull
    libc.src.stdbit.stdc_first_trailing_one_us
    libc.src.stdbit.stdc_first_trailing_zero_uc
    libc.src.stdbit.stdc_first_trailing_zero_ui
    libc.src.stdbit.stdc_first_trailing_zero_ul
    libc.src.stdbit.stdc_first_trailing_zero_ull
    libc.src.stdbit.stdc_first_trailing_zero_us
    libc.src.stdbit.stdc_has_single_bit_uc
    libc.src.stdbit.stdc_has_single_bit_ui
    libc.src.stdbit.stdc_has_single_bit_ul
    libc.src.stdbit.stdc_has_single_bit_ull
    libc.src.stdbit.stdc_has_single_bit_us
    libc.src.stdbit.stdc_leading_ones_uc
    libc.src.stdbit.stdc_leading_ones_ui
    libc.src.stdbit.stdc_leading_ones_ul
    libc.src.stdbit.stdc_leading_ones_ull
    libc.src.stdbit.stdc_leading_ones_us
    libc.src.stdbit.stdc_leading_zeros_uc
    libc.src.stdbit.stdc_leading_zeros_ui
    libc.src.stdbit.stdc_leading_zeros_ul
    libc.src.stdbit.stdc_leading_zeros_ull
    libc.src.stdbit.stdc_leading_zeros_us
    libc.src.stdbit.stdc_trailing_ones_uc
    libc.src.stdbit.stdc_trailing_ones_ui
    libc.src.stdbit.stdc_trailing_ones_ul
    libc.src.stdbit.stdc_trailing_ones_ull
    libc.src.stdbit.stdc_trailing_ones_us
    libc.src.stdbit.stdc_trailing_zeros_uc
    libc.src.stdbit.stdc_trailing_zeros_ui
    libc.src.stdbit.stdc_trailing_zeros_ul
    libc.src.stdbit.stdc_trailing_zeros_ull
    libc.src.stdbit.stdc_trailing_zeros_us

    # stdlib.h entrypoints
    libc.src.stdlib._Exit
    libc.src.stdlib.abort
    libc.src.stdlib.abs
    libc.src.stdlib.atexit
    libc.src.stdlib.atof
    libc.src.stdlib.atoi
    libc.src.stdlib.atol
    libc.src.stdlib.atoll
    libc.src.stdlib.bsearch
    libc.src.stdlib.div
    libc.src.stdlib.exit
    libc.src.stdlib.labs
    libc.src.stdlib.ldiv
    libc.src.stdlib.llabs
    libc.src.stdlib.lldiv
    libc.src.stdlib.qsort
    libc.src.stdlib.qsort_r
    libc.src.stdlib.rand
    libc.src.stdlib.srand
    libc.src.stdlib.strtod
    libc.src.stdlib.strtof
    libc.src.stdlib.strtol
    libc.src.stdlib.strtold
    libc.src.stdlib.strtoll
    libc.src.stdlib.strtoul
    libc.src.stdlib.strtoull

<<<<<<< HEAD
    # Only implemented in the test suite
    libc.src.stdlib.aligned_alloc
=======
    # TODO: Implement these correctly
    libc.src.stdlib.aligned_alloc
    libc.src.stdlib.calloc
>>>>>>> 9c4aab8c
    libc.src.stdlib.free
    libc.src.stdlib.malloc
    libc.src.stdlib.realloc

    # errno.h entrypoints
    libc.src.errno.errno

    # stdio.h entrypoints
    libc.src.stdio.clearerr
    libc.src.stdio.fclose
    libc.src.stdio.printf
    libc.src.stdio.vprintf
    libc.src.stdio.fprintf
    libc.src.stdio.vfprintf
<<<<<<< HEAD
    libc.src.stdio.sprintf
    libc.src.stdio.snprintf
    libc.src.stdio.vsprintf
    libc.src.stdio.vsnprintf
=======
    libc.src.stdio.snprintf
    libc.src.stdio.sprintf
    libc.src.stdio.vsnprintf
    libc.src.stdio.vsprintf
    libc.src.stdio.asprintf
    libc.src.stdio.vasprintf
    libc.src.stdio.sscanf
    libc.src.stdio.vsscanf
>>>>>>> 9c4aab8c
    libc.src.stdio.feof
    libc.src.stdio.ferror
    libc.src.stdio.fflush
    libc.src.stdio.fgetc
    libc.src.stdio.fgets
    libc.src.stdio.fopen
    libc.src.stdio.fputc
    libc.src.stdio.fputs
    libc.src.stdio.fread
    libc.src.stdio.fseek
    libc.src.stdio.ftell
    libc.src.stdio.fwrite
    libc.src.stdio.getc
    libc.src.stdio.getchar
    libc.src.stdio.putc
    libc.src.stdio.putchar
    libc.src.stdio.puts
    libc.src.stdio.remove
    libc.src.stdio.stderr
    libc.src.stdio.stdin
    libc.src.stdio.stdout
    libc.src.stdio.ungetc

    # inttypes.h entrypoints
    libc.src.inttypes.imaxabs
    libc.src.inttypes.imaxdiv
    libc.src.inttypes.strtoimax
    libc.src.inttypes.strtoumax

    # time.h entrypoints
    libc.src.time.clock
    libc.src.time.clock_gettime
    libc.src.time.nanosleep

    # wchar.h entrypoints
    libc.src.wchar.wctob

    # gpu/rpc.h entrypoints
    libc.src.gpu.rpc_host_call
)

set(TARGET_LIBM_ENTRYPOINTS
    # math.h entrypoints
    libc.src.math.acos
    libc.src.math.acosf
    libc.src.math.acosh
    libc.src.math.acoshf
    libc.src.math.asin
    libc.src.math.asinf
    libc.src.math.asinh
    libc.src.math.asinhf
    libc.src.math.atan
    libc.src.math.atan2
    libc.src.math.atan2f
    libc.src.math.atanf
    libc.src.math.atanh
    libc.src.math.atanhf
    libc.src.math.cbrt
    libc.src.math.cbrtf
    libc.src.math.ceil
    libc.src.math.ceilf
    libc.src.math.copysign
    libc.src.math.copysignf
    libc.src.math.cos
    libc.src.math.cosf
    libc.src.math.cosh
    libc.src.math.coshf
    libc.src.math.erf
    libc.src.math.erff
    libc.src.math.exp
    libc.src.math.exp10
    libc.src.math.exp10f
    libc.src.math.exp2
    libc.src.math.exp2f
    libc.src.math.expf
    libc.src.math.expm1
    libc.src.math.expm1f
    libc.src.math.fabs
    libc.src.math.fabsf
    libc.src.math.fadd
    libc.src.math.fdim
    libc.src.math.fdimf
    libc.src.math.floor
    libc.src.math.floorf
    libc.src.math.fma
    libc.src.math.fmaf
    libc.src.math.fmax
    libc.src.math.fmaxf
    libc.src.math.fmin
    libc.src.math.fminf
    libc.src.math.fmod
    libc.src.math.fmodf
    libc.src.math.frexp
    libc.src.math.frexpf
    libc.src.math.getpayload
    libc.src.math.getpayloadf
    libc.src.math.hypot
    libc.src.math.hypotf
    libc.src.math.ilogb
    libc.src.math.ilogbf
    libc.src.math.ldexp
    libc.src.math.ldexpf
    libc.src.math.llogb
    libc.src.math.llogbf
    libc.src.math.llrint
    libc.src.math.llrintf
    libc.src.math.llround
    libc.src.math.llroundf
    libc.src.math.log
    libc.src.math.log10
    libc.src.math.log10f
    libc.src.math.log1p
    libc.src.math.log1pf
    libc.src.math.log2
    libc.src.math.log2f
    libc.src.math.logf
    libc.src.math.lrint
    libc.src.math.lrintf
    libc.src.math.lround
    libc.src.math.lroundf
    libc.src.math.modf
    libc.src.math.modff
    libc.src.math.nan
    libc.src.math.nanf
    libc.src.math.nearbyint
    libc.src.math.nearbyintf
    libc.src.math.nextafter
    libc.src.math.nextafterf
    libc.src.math.nexttoward
    libc.src.math.nexttowardf
    libc.src.math.pow
    libc.src.math.powf
    libc.src.math.powi
    libc.src.math.powif
    libc.src.math.remainder
    libc.src.math.remainderf
    libc.src.math.remquo
    libc.src.math.remquof
    libc.src.math.rint
    libc.src.math.rintf
    libc.src.math.round
    libc.src.math.roundf
    libc.src.math.scalbn
    libc.src.math.scalbnf
    libc.src.math.sin
    libc.src.math.sincos
    libc.src.math.sincosf
    libc.src.math.sinf
    libc.src.math.sinh
    libc.src.math.sinhf
    libc.src.math.sqrt
    libc.src.math.sqrtf
    libc.src.math.tan
    libc.src.math.tanf
    libc.src.math.tanh
    libc.src.math.tanhf
    libc.src.math.tgamma
    libc.src.math.tgammaf
    libc.src.math.trunc
    libc.src.math.truncf
)

if(LIBC_TYPES_HAS_FLOAT16)
  list(APPEND TARGET_LIBM_ENTRYPOINTS
    # math.h C23 _Float16 entrypoints
    libc.src.math.canonicalizef16
    libc.src.math.ceilf16
    libc.src.math.copysignf16
    libc.src.math.f16add
    libc.src.math.f16addf
    libc.src.math.f16div
    libc.src.math.f16divf
    libc.src.math.f16fma
    libc.src.math.f16fmaf
    libc.src.math.f16mul
    libc.src.math.f16mulf
    libc.src.math.f16sqrt
    libc.src.math.f16sqrtf
    libc.src.math.f16sub
    libc.src.math.f16subf
    libc.src.math.fabsf16
    libc.src.math.fdimf16
    libc.src.math.floorf16
    libc.src.math.fmaxf16
    libc.src.math.fmaximum_mag_numf16
    libc.src.math.fmaximum_magf16
    libc.src.math.fmaximum_numf16
    libc.src.math.fmaximumf16
    libc.src.math.fminf16
    libc.src.math.fminimum_mag_numf16
    libc.src.math.fminimum_magf16
    libc.src.math.fminimum_numf16
    libc.src.math.fminimumf16
    libc.src.math.fmodf16
    libc.src.math.frexpf16
    libc.src.math.fromfpf16
    libc.src.math.fromfpxf16
    libc.src.math.getpayloadf16
    libc.src.math.ilogbf16
    libc.src.math.ldexpf16
    libc.src.math.llogbf16
    libc.src.math.llrintf16
    libc.src.math.llroundf16
    libc.src.math.logbf16
    libc.src.math.lrintf16
    libc.src.math.lroundf16
    libc.src.math.modff16
    libc.src.math.nanf16
    libc.src.math.nearbyintf16
    libc.src.math.nextafterf16
    libc.src.math.nextdownf16
    libc.src.math.nexttowardf16
    libc.src.math.nextupf16
    libc.src.math.remainderf16
    libc.src.math.remquof16
    libc.src.math.rintf16
    libc.src.math.roundevenf16
    libc.src.math.roundf16
    libc.src.math.scalblnf16
    libc.src.math.scalbnf16
    libc.src.math.setpayloadf16
    libc.src.math.setpayloadsigf16
    libc.src.math.totalorderf16
    libc.src.math.totalordermagf16
    libc.src.math.truncf16
    libc.src.math.ufromfpf16
    libc.src.math.ufromfpxf16
  )
endif()

set(TARGET_LLVMLIBC_ENTRYPOINTS
  ${TARGET_LIBC_ENTRYPOINTS}
  ${TARGET_LIBM_ENTRYPOINTS}
)<|MERGE_RESOLUTION|>--- conflicted
+++ resolved
@@ -48,10 +48,6 @@
     libc.src.string.strcspn
     libc.src.string.strdup
     libc.src.string.strerror
-<<<<<<< HEAD
-    libc.src.string.strerror_r
-=======
->>>>>>> 9c4aab8c
     libc.src.string.strlcat
     libc.src.string.strlcpy
     libc.src.string.strlen
@@ -170,14 +166,9 @@
     libc.src.stdlib.strtoul
     libc.src.stdlib.strtoull
 
-<<<<<<< HEAD
-    # Only implemented in the test suite
-    libc.src.stdlib.aligned_alloc
-=======
     # TODO: Implement these correctly
     libc.src.stdlib.aligned_alloc
     libc.src.stdlib.calloc
->>>>>>> 9c4aab8c
     libc.src.stdlib.free
     libc.src.stdlib.malloc
     libc.src.stdlib.realloc
@@ -192,12 +183,6 @@
     libc.src.stdio.vprintf
     libc.src.stdio.fprintf
     libc.src.stdio.vfprintf
-<<<<<<< HEAD
-    libc.src.stdio.sprintf
-    libc.src.stdio.snprintf
-    libc.src.stdio.vsprintf
-    libc.src.stdio.vsnprintf
-=======
     libc.src.stdio.snprintf
     libc.src.stdio.sprintf
     libc.src.stdio.vsnprintf
@@ -206,7 +191,6 @@
     libc.src.stdio.vasprintf
     libc.src.stdio.sscanf
     libc.src.stdio.vsscanf
->>>>>>> 9c4aab8c
     libc.src.stdio.feof
     libc.src.stdio.ferror
     libc.src.stdio.fflush
