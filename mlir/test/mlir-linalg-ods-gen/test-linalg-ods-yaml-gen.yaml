--- conflicted
+++ resolved
@@ -236,11 +236,7 @@
           scalar_arg: value
 
 #       IMPL:  Test3Op::getIteratorTypesArray() {
-<<<<<<< HEAD
-#  IMPL-NEXT:    int64_t rank = getRank(getOutputOperand(0));
-=======
 #  IMPL-NEXT:    int64_t rank = getRank(getDpsInitOperand(0));
->>>>>>> e7aa6127
 
 #       IMPL:  Test3Op::getIndexingMaps() {
 #  IMPL-NEXT:    MLIRContext *context = getContext();
