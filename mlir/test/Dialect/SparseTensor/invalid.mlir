// RUN: mlir-opt %s -split-input-file -verify-diagnostics

func.func @invalid_new_dense(%arg0: !llvm.ptr<i8>) -> tensor<32xf32> {
  // expected-error@+1 {{'sparse_tensor.new' op result #0 must be sparse tensor of any type values, but got 'tensor<32xf32>'}}
  %0 = sparse_tensor.new %arg0 : !llvm.ptr<i8> to tensor<32xf32>
  return %0 : tensor<32xf32>
}

// -----

func.func @invalid_pointers_dense(%arg0: tensor<128xf64>) -> memref<?xindex> {
  // expected-error@+1 {{'sparse_tensor.pointers' op operand #0 must be sparse tensor of any type values, but got 'tensor<128xf64>'}}
  %0 = sparse_tensor.pointers %arg0 { dimension = 0 : index } : tensor<128xf64> to memref<?xindex>
  return %0 : memref<?xindex>
}

// -----

func.func @invalid_pointers_unranked(%arg0: tensor<*xf64>) -> memref<?xindex> {
  // expected-error@+1 {{'sparse_tensor.pointers' op operand #0 must be sparse tensor of any type values, but got 'tensor<*xf64>'}}
  %0 = sparse_tensor.pointers %arg0 { dimension = 0 : index } : tensor<*xf64> to memref<?xindex>
  return %0 : memref<?xindex>
}

// -----

#SparseVector = #sparse_tensor.encoding<{dimLevelType = ["compressed"], pointerBitWidth=32}>

func.func @mismatch_pointers_types(%arg0: tensor<128xf64, #SparseVector>) -> memref<?xindex> {
  // expected-error@+1 {{unexpected type for pointers}}
  %0 = sparse_tensor.pointers %arg0 { dimension = 0 : index } : tensor<128xf64, #SparseVector> to memref<?xindex>
  return %0 : memref<?xindex>
}

// -----

#SparseVector = #sparse_tensor.encoding<{dimLevelType = ["compressed"]}>

func.func @pointers_oob(%arg0: tensor<128xf64, #SparseVector>) -> memref<?xindex> {
  // expected-error@+1 {{requested pointers dimension out of bounds}}
  %0 = sparse_tensor.pointers %arg0 { dimension = 1 : index } : tensor<128xf64, #SparseVector> to memref<?xindex>
  return %0 : memref<?xindex>
}

// -----

func.func @invalid_indices_dense(%arg0: tensor<10x10xi32>) -> memref<?xindex> {
  // expected-error@+1 {{'sparse_tensor.indices' op operand #0 must be sparse tensor of any type values, but got 'tensor<10x10xi32>'}}
  %0 = sparse_tensor.indices %arg0 { dimension = 1 : index } : tensor<10x10xi32> to memref<?xindex>
  return %0 : memref<?xindex>
}

// -----

func.func @invalid_indices_unranked(%arg0: tensor<*xf64>) -> memref<?xindex> {
  // expected-error@+1 {{'sparse_tensor.indices' op operand #0 must be sparse tensor of any type values, but got 'tensor<*xf64>'}}
  %0 = sparse_tensor.indices %arg0 { dimension = 0 : index } : tensor<*xf64> to memref<?xindex>
  return %0 : memref<?xindex>
}

// -----

#SparseVector = #sparse_tensor.encoding<{dimLevelType = ["compressed"]}>

func.func @mismatch_indices_types(%arg0: tensor<?xf64, #SparseVector>) -> memref<?xi32> {
  // expected-error@+1 {{unexpected type for indices}}
  %0 = sparse_tensor.indices %arg0 { dimension = 0 : index } : tensor<?xf64, #SparseVector> to memref<?xi32>
  return %0 : memref<?xi32>
}

// -----

#SparseVector = #sparse_tensor.encoding<{dimLevelType = ["compressed"]}>

func.func @indices_oob(%arg0: tensor<128xf64, #SparseVector>) -> memref<?xindex> {
  // expected-error@+1 {{requested indices dimension out of bounds}}
  %0 = sparse_tensor.indices %arg0 { dimension = 1 : index } : tensor<128xf64, #SparseVector> to memref<?xindex>
  return %0 : memref<?xindex>
}

// -----

func.func @invalid_values_dense(%arg0: tensor<1024xf32>) -> memref<?xf32> {
  // expected-error@+1 {{'sparse_tensor.values' op operand #0 must be sparse tensor of any type values, but got 'tensor<1024xf32>'}}
  %0 = sparse_tensor.values %arg0 : tensor<1024xf32> to memref<?xf32>
  return %0 : memref<?xf32>
}

// -----

#SparseVector = #sparse_tensor.encoding<{dimLevelType = ["compressed"]}>

func.func @mismatch_values_types(%arg0: tensor<?xf64, #SparseVector>) -> memref<?xf32> {
  // expected-error@+1 {{unexpected mismatch in element types}}
  %0 = sparse_tensor.values %arg0 : tensor<?xf64, #SparseVector> to memref<?xf32>
  return %0 : memref<?xf32>
}

// -----

func.func @sparse_unannotated_load(%arg0: tensor<16x32xf64>) -> tensor<16x32xf64> {
  // expected-error@+1 {{'sparse_tensor.load' op operand #0 must be sparse tensor of any type values, but got 'tensor<16x32xf64>'}}
  %0 = sparse_tensor.load %arg0 : tensor<16x32xf64>
  return %0 : tensor<16x32xf64>
}

// -----

func.func @sparse_unannotated_insert(%arg0: tensor<128xf64>, %arg1: index, %arg2: f64) {
  // expected-error@+1 {{'sparse_tensor.insert' 'tensor' must be sparse tensor of any type values, but got 'tensor<128xf64>'}}
  sparse_tensor.insert %arg2 into %arg0[%arg1] : tensor<128xf64>
  return
}

// -----

#CSR = #sparse_tensor.encoding<{dimLevelType = ["dense", "compressed"]}>

func.func @sparse_wrong_arity_insert(%arg0: tensor<128x64xf64, #CSR>, %arg1: index, %arg2: f64) {
  // expected-error@+1 {{'sparse_tensor.insert' op incorrect number of indices}}
  sparse_tensor.insert %arg2 into %arg0[%arg1] : tensor<128x64xf64, #CSR>
  return
}

// -----

func.func @sparse_push_back(%arg0: memref<?xindex>, %arg1: memref<?xf64>, %arg2: f32) -> memref<?xf64> {
  // expected-error@+1 {{'sparse_tensor.push_back' op failed to verify that value type matches element type of inBuffer}}
  %0 = sparse_tensor.push_back %arg0, %arg1, %arg2 {idx = 2 : index} : memref<?xindex>, memref<?xf64>, f32
  return %0 : memref<?xf64>
}

// -----

<<<<<<< HEAD
=======
func.func @sparse_push_back_n(%arg0: memref<?xindex>, %arg1: memref<?xf32>, %arg2: f32) -> memref<?xf32> {
  %c0 = arith.constant 0: index
  // expected-error@+1 {{'sparse_tensor.push_back' op n must be not less than 1}}
  %0 = sparse_tensor.push_back %arg0, %arg1, %arg2, %c0 {idx = 2 : index} : memref<?xindex>, memref<?xf32>, f32, index
  return %0 : memref<?xf32>
}

// -----

>>>>>>> e7aa6127
func.func @sparse_unannotated_expansion(%arg0: tensor<128xf64>) {
  // expected-error@+1 {{'sparse_tensor.expand' op operand #0 must be sparse tensor of any type values, but got 'tensor<128xf64>'}}
  %values, %filled, %added, %count = sparse_tensor.expand %arg0
    : tensor<128xf64> to memref<?xf64>, memref<?xi1>, memref<?xindex>
  return
}

// -----

func.func @sparse_unannotated_compression(%arg0: memref<?xf64>,
                                          %arg1: memref<?xi1>,
                                          %arg2: memref<?xindex>,
                                          %arg3: index,
                                          %arg4: tensor<8x8xf64>,
                                          %arg5: index) {
  // expected-error@+1 {{'sparse_tensor.compress' op operand #4 must be sparse tensor of any type values, but got 'tensor<8x8xf64>'}}
  sparse_tensor.compress %arg0, %arg1, %arg2, %arg3 into %arg4[%arg5]
    : memref<?xf64>, memref<?xi1>, memref<?xindex>, tensor<8x8xf64>
  return
}

// -----

#CSR = #sparse_tensor.encoding<{dimLevelType = ["dense", "compressed"]}>

func.func @sparse_wrong_arity_compression(%arg0: memref<?xf64>,
                                          %arg1: memref<?xi1>,
                                          %arg2: memref<?xindex>,
                                          %arg3: index,
                                          %arg4: tensor<8x8xf64, #CSR>,
                                          %arg5: index) {
  // expected-error@+1 {{'sparse_tensor.compress' op incorrect number of indices}}
  sparse_tensor.compress %arg0, %arg1, %arg2, %arg3 into %arg4[%arg5,%arg5]
    : memref<?xf64>, memref<?xi1>, memref<?xindex>, tensor<8x8xf64, #CSR>
  return
}

// -----

func.func @sparse_convert_unranked(%arg0: tensor<*xf32>) -> tensor<10xf32> {
  // expected-error@+1 {{unexpected type in convert}}
  %0 = sparse_tensor.convert %arg0 : tensor<*xf32> to tensor<10xf32>
  return %0 : tensor<10xf32>
}

// -----

#DCSR = #sparse_tensor.encoding<{dimLevelType = ["compressed", "compressed"]}>

func.func @sparse_convert_rank_mismatch(%arg0: tensor<10x10xf64, #DCSR>) -> tensor<?xf64> {
  // expected-error@+1 {{unexpected conversion mismatch in rank}}
  %0 = sparse_tensor.convert %arg0 : tensor<10x10xf64, #DCSR> to tensor<?xf64>
  return %0 : tensor<?xf64>
}

// -----

#CSR = #sparse_tensor.encoding<{dimLevelType = ["dense", "compressed"]}>

func.func @sparse_convert_dim_mismatch(%arg0: tensor<10x?xf32>) -> tensor<10x10xf32, #CSR> {
  // expected-error@+1 {{unexpected conversion mismatch in dimension 1}}
  %0 = sparse_tensor.convert %arg0 : tensor<10x?xf32> to tensor<10x10xf32, #CSR>
  return %0 : tensor<10x10xf32, #CSR>
}

// -----

func.func @invalid_out_dense(%arg0: tensor<10xf64>, %arg1: !llvm.ptr<i8>) {
  // expected-error@+1 {{'sparse_tensor.out' op operand #0 must be sparse tensor of any type values, but got 'tensor<10xf64>'}}
  sparse_tensor.out %arg0, %arg1 : tensor<10xf64>, !llvm.ptr<i8>
  return
}

// -----

func.func @invalid_binary_num_args_mismatch_overlap(%arg0: f64, %arg1: f64) -> f64 {
  // expected-error@+1 {{overlap region must have exactly 2 arguments}}
  %r = sparse_tensor.binary %arg0, %arg1 : f64, f64 to f64
    overlap={
      ^bb0(%x: f64):
        sparse_tensor.yield %x : f64
    }
    left={}
    right={}
  return %r : f64
}

// -----

func.func @invalid_binary_num_args_mismatch_right(%arg0: f64, %arg1: f64) -> f64 {
  // expected-error@+1 {{right region must have exactly 1 arguments}}
  %r = sparse_tensor.binary %arg0, %arg1 : f64, f64 to f64
    overlap={}
    left={}
    right={
      ^bb0(%x: f64, %y: f64):
        sparse_tensor.yield %y : f64
    }
  return %r : f64
}

// -----

func.func @invalid_binary_argtype_mismatch(%arg0: f64, %arg1: f64) -> f64 {
  // expected-error@+1 {{overlap region argument 2 type mismatch}}
  %r = sparse_tensor.binary %arg0, %arg1 : f64, f64 to f64
    overlap={
      ^bb0(%x: f64, %y: f32):
        sparse_tensor.yield %x : f64
    }
    left=identity
    right=identity
  return %r : f64
}

// -----

func.func @invalid_binary_wrong_return_type(%arg0: f64, %arg1: f64) -> f64 {
  // expected-error@+1 {{left region yield type mismatch}}
  %0 = sparse_tensor.binary %arg0, %arg1 : f64, f64 to f64
    overlap={}
    left={
      ^bb0(%x: f64):
        %1 = arith.constant 0.0 : f32
        sparse_tensor.yield %1 : f32
    }
    right=identity
  return %0 : f64
}

// -----

func.func @invalid_binary_wrong_identity_type(%arg0: i64, %arg1: f64) -> f64 {
  // expected-error@+1 {{left=identity requires first argument to have the same type as the output}}
  %0 = sparse_tensor.binary %arg0, %arg1 : i64, f64 to f64
    overlap={}
    left=identity
    right=identity
  return %0 : f64
}

// -----

func.func @invalid_binary_wrong_yield(%arg0: f64, %arg1: f64) -> f64 {
  // expected-error@+1 {{left region must end with sparse_tensor.yield}}
  %0 = sparse_tensor.binary %arg0, %arg1 : f64, f64 to f64
    overlap={}
    left={
      ^bb0(%x: f64):
        tensor.yield %x : f64
    }
    right=identity
  return %0 : f64
}

// -----

func.func @invalid_unary_argtype_mismatch(%arg0: f64) -> f64 {
  // expected-error@+1 {{present region argument 1 type mismatch}}
  %r = sparse_tensor.unary %arg0 : f64 to f64
    present={
      ^bb0(%x: index):
        sparse_tensor.yield %x : index
    }
    absent={}
  return %r : f64
}

// -----

func.func @invalid_unary_num_args_mismatch(%arg0: f64) -> f64 {
  // expected-error@+1 {{absent region must have exactly 0 arguments}}
  %r = sparse_tensor.unary %arg0 : f64 to f64
    present={}
    absent={
      ^bb0(%x: f64):
        sparse_tensor.yield %x : f64
    }
  return %r : f64
}

// -----

func.func @invalid_unary_wrong_return_type(%arg0: f64) -> f64 {
  // expected-error@+1 {{present region yield type mismatch}}
  %0 = sparse_tensor.unary %arg0 : f64 to f64
    present={
      ^bb0(%x: f64):
        %1 = arith.constant 0.0 : f32
        sparse_tensor.yield %1 : f32
    }
    absent={}
  return %0 : f64
}

// -----

func.func @invalid_unary_wrong_yield(%arg0: f64) -> f64 {
  // expected-error@+1 {{present region must end with sparse_tensor.yield}}
  %0 = sparse_tensor.unary %arg0 : f64 to f64
    present={
      ^bb0(%x: f64):
        tensor.yield %x : f64
    }
    absent={}
  return %0 : f64
}

// -----

func.func @invalid_reduce_num_args_mismatch(%arg0: f64, %arg1: f64) -> f64 {
  %cf1 = arith.constant 1.0 : f64
  // expected-error@+1 {{reduce region must have exactly 2 arguments}}
  %r = sparse_tensor.reduce %arg0, %arg1, %cf1 : f64 {
      ^bb0(%x: f64):
        sparse_tensor.yield %x : f64
    }
  return %r : f64
}

// -----

func.func @invalid_reduce_block_arg_type_mismatch(%arg0: i64, %arg1: i64) -> i64 {
  %ci1 = arith.constant 1 : i64
  // expected-error@+1 {{reduce region argument 1 type mismatch}}
  %r = sparse_tensor.reduce %arg0, %arg1, %ci1 : i64 {
      ^bb0(%x: f64, %y: f64):
        %cst = arith.constant 2 : i64
        sparse_tensor.yield %cst : i64
    }
  return %r : i64
}

// -----

func.func @invalid_reduce_return_type_mismatch(%arg0: f64, %arg1: f64) -> f64 {
  %cf1 = arith.constant 1.0 : f64
  // expected-error@+1 {{reduce region yield type mismatch}}
  %r = sparse_tensor.reduce %arg0, %arg1, %cf1 : f64 {
      ^bb0(%x: f64, %y: f64):
        %cst = arith.constant 2 : i64
        sparse_tensor.yield %cst : i64
    }
  return %r : f64
}

// -----

func.func @invalid_reduce_wrong_yield(%arg0: f64, %arg1: f64) -> f64 {
  %cf1 = arith.constant 1.0 : f64
  // expected-error@+1 {{reduce region must end with sparse_tensor.yield}}
  %r = sparse_tensor.reduce %arg0, %arg1, %cf1 : f64 {
      ^bb0(%x: f64, %y: f64):
        %cst = arith.constant 2 : i64
        tensor.yield %cst : i64
    }
  return %r : f64
}

// -----

func.func @invalid_select_num_args_mismatch(%arg0: f64) -> f64 {
  // expected-error@+1 {{select region must have exactly 1 arguments}}
  %r = sparse_tensor.select %arg0 : f64 {
      ^bb0(%x: f64, %y: f64):
        %ret = arith.constant 1 : i1
        sparse_tensor.yield %ret : i1
    }
  return %r : f64
}

// -----

func.func @invalid_select_return_type_mismatch(%arg0: f64) -> f64 {
  // expected-error@+1 {{select region yield type mismatch}}
  %r = sparse_tensor.select %arg0 : f64 {
      ^bb0(%x: f64):
        sparse_tensor.yield %x : f64
    }
  return %r : f64
}

// -----

func.func @invalid_select_wrong_yield(%arg0: f64) -> f64 {
  // expected-error@+1 {{select region must end with sparse_tensor.yield}}
  %r = sparse_tensor.select %arg0 : f64 {
      ^bb0(%x: f64):
        tensor.yield %x : f64
    }
  return %r : f64
}

// -----

#DC = #sparse_tensor.encoding<{dimLevelType = ["dense", "compressed"]}>
func.func @invalid_concat_less_inputs(%arg: tensor<9x4xf64, #DC>) -> tensor<9x4xf64, #DC> {
  // expected-error@+1 {{Need at least two tensors to concatenate.}}
  %0 = sparse_tensor.concatenate %arg {dimension = 1 : index}
       : tensor<9x4xf64, #DC> to tensor<9x4xf64, #DC>
  return %0 : tensor<9x4xf64, #DC>
}

// -----

#DC = #sparse_tensor.encoding<{dimLevelType = ["dense", "compressed"]}>
func.func @invalid_concat_dim(%arg0: tensor<2x4xf64, #DC>,
                              %arg1: tensor<3x4xf64, #DC>,
                              %arg2: tensor<4x4xf64, #DC>) -> tensor<9x4xf64, #DC> {
  // expected-error@+1 {{Failed to concatentate tensors with rank=2 on dimension=4}}
  %0 = sparse_tensor.concatenate %arg0, %arg1, %arg2 {dimension = 4 : index}
       : tensor<2x4xf64, #DC>,
         tensor<3x4xf64, #DC>,
         tensor<4x4xf64, #DC> to tensor<9x4xf64, #DC>
  return %0 : tensor<9x4xf64, #DC>
}

// -----

#C = #sparse_tensor.encoding<{dimLevelType = ["compressed"]}>
#DC = #sparse_tensor.encoding<{dimLevelType = ["dense", "compressed"]}>
#DCC = #sparse_tensor.encoding<{dimLevelType = ["dense", "compressed", "compressed"]}>
func.func @invalid_concat_rank_mismatch(%arg0: tensor<2xf64, #C>,
                                        %arg1: tensor<3x4xf64, #DC>,
                                        %arg2: tensor<4x4x4xf64, #DCC>) -> tensor<9x4xf64, #DC> {
  // expected-error@+1 {{The input tensor $0 has a different rank (rank=1) from the output tensor (rank=2)}}
  %0 = sparse_tensor.concatenate %arg0, %arg1, %arg2 {dimension = 0 : index}
       : tensor<2xf64, #C>,
         tensor<3x4xf64, #DC>,
         tensor<4x4x4xf64, #DCC> to tensor<9x4xf64, #DC>
  return %0 : tensor<9x4xf64, #DC>
}

// -----

#DC = #sparse_tensor.encoding<{dimLevelType = ["dense", "compressed"]}>
func.func @invalid_concat_size_mismatch_dyn(%arg0: tensor<?x4xf64, #DC>,
                                            %arg1: tensor<5x4xf64, #DC>,
                                            %arg2: tensor<4x4xf64, #DC>) -> tensor<9x4xf64, #DC> {
  // expected-error@+1 {{Only statically-sized input tensors are supported.}}
  %0 = sparse_tensor.concatenate %arg0, %arg1, %arg2 {dimension = 0 : index}
       : tensor<?x4xf64, #DC>,
         tensor<5x4xf64, #DC>,
         tensor<4x4xf64, #DC> to tensor<9x4xf64, #DC>
  return %0 : tensor<9x4xf64, #DC>
}

// -----

#DC = #sparse_tensor.encoding<{dimLevelType = ["dense", "compressed"]}>
func.func @invalid_concat_size_mismatch(%arg0: tensor<3x4xf64, #DC>,
                                        %arg1: tensor<5x4xf64, #DC>,
                                        %arg2: tensor<4x4xf64, #DC>) -> tensor<9x4xf64, #DC> {
  // expected-error@+1 {{The concatenation dimension of the output tensor should be the sum of}}
  %0 = sparse_tensor.concatenate %arg0, %arg1, %arg2 {dimension = 0 : index}
       : tensor<3x4xf64, #DC>,
         tensor<5x4xf64, #DC>,
         tensor<4x4xf64, #DC> to tensor<9x4xf64, #DC>
  return %0 : tensor<9x4xf64, #DC>
}

// -----

#DC = #sparse_tensor.encoding<{dimLevelType = ["dense", "compressed"]}>
func.func @invalid_concat_size_mismatch(%arg0: tensor<2x4xf64, #DC>,
                                        %arg1: tensor<3x3xf64, #DC>,
                                        %arg2: tensor<4x4xf64, #DC>) -> tensor<9x4xf64, #DC> {
  // expected-error@+1 {{All dimensions (expect for the concatenating one) should be equal}}
  %0 = sparse_tensor.concatenate %arg0, %arg1, %arg2 {dimension = 0 : index}
       : tensor<2x4xf64, #DC>,
         tensor<3x3xf64, #DC>,
         tensor<4x4xf64, #DC> to tensor<9x4xf64, #DC>
  return %0 : tensor<9x4xf64, #DC>
}

// -----

#DCSR = #sparse_tensor.encoding<{dimLevelType = ["compressed", "compressed"]}>
func.func @sparse_tensor_foreach(%arg0: tensor<2x4xf64, #DCSR>) -> () {
  // expected-error@+1 {{Unmatched number of arguments in the block}}
  sparse_tensor.foreach in %arg0 : tensor<2x4xf64, #DCSR> do {
    ^bb0(%1: index, %2: index, %3: index, %v: f64) :
  }
  return
}

// -----

#DCSR = #sparse_tensor.encoding<{dimLevelType = ["compressed", "compressed"]}>
func.func @sparse_tensor_foreach(%arg0: tensor<2x4xf64, #DCSR>) -> () {
  // expected-error@+1 {{Expecting Index type for argument at index 1}}
  sparse_tensor.foreach in %arg0 : tensor<2x4xf64, #DCSR> do {
    ^bb0(%1: index, %2: f64, %v: f64) :
  }
  return
}

// -----

#DCSR = #sparse_tensor.encoding<{dimLevelType = ["compressed", "compressed"]}>
func.func @sparse_tensor_foreach(%arg0: tensor<2x4xf64, #DCSR>) -> () {
  // expected-error@+1 {{Unmatched element type between input tensor and block argument}}
  sparse_tensor.foreach in %arg0 : tensor<2x4xf64, #DCSR> do {
    ^bb0(%1: index, %2: index, %v: f32) :
  }
  return
}

// -----

// TODO: a test case with empty xs doesn't work due to some parser issues.

func.func @sparse_sort_x_type( %arg0: index, %arg1: memref<?xf32>) {
  // expected-error@+1 {{operand #1 must be 1D memref of integer or index values}}
  sparse_tensor.sort %arg0, %arg1: memref<?xf32>
}

// -----

func.func @sparse_sort_dim_too_small(%arg0: memref<10xindex>) {
  %i20 = arith.constant 20 : index
  // expected-error@+1 {{xs and ys need to have a dimension >= n: 10 < 20}}
  sparse_tensor.sort %i20, %arg0 : memref<10xindex>
  return
}

// -----

func.func @sparse_sort_mismatch_x_type(%arg0: index, %arg1: memref<10xindex>, %arg2: memref<10xi8>) {
  // expected-error@+1 {{mismatch xs element types}}
  sparse_tensor.sort %arg0, %arg1, %arg2 : memref<10xindex>, memref<10xi8>
  return
}

// -----

#CSR = #sparse_tensor.encoding<{dimLevelType = ["dense", "compressed"]}>

func.func @sparse_alloc_escapes(%arg0: index) -> tensor<10x?xf64, #CSR> {
  // expected-error@+1 {{sparse tensor allocation should not escape function}}
  %0 = bufferization.alloc_tensor(%arg0) : tensor<10x?xf64, #CSR>
  return %0: tensor<10x?xf64, #CSR>
}<|MERGE_RESOLUTION|>--- conflicted
+++ resolved
@@ -132,8 +132,6 @@
 
 // -----
 
-<<<<<<< HEAD
-=======
 func.func @sparse_push_back_n(%arg0: memref<?xindex>, %arg1: memref<?xf32>, %arg2: f32) -> memref<?xf32> {
   %c0 = arith.constant 0: index
   // expected-error@+1 {{'sparse_tensor.push_back' op n must be not less than 1}}
@@ -143,7 +141,6 @@
 
 // -----
 
->>>>>>> e7aa6127
 func.func @sparse_unannotated_expansion(%arg0: tensor<128xf64>) {
   // expected-error@+1 {{'sparse_tensor.expand' op operand #0 must be sparse tensor of any type values, but got 'tensor<128xf64>'}}
   %values, %filled, %added, %count = sparse_tensor.expand %arg0
