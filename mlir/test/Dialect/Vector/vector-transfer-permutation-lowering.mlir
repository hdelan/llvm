// RUN: mlir-opt %s --transform-interpreter --split-input-file | FileCheck %s

///----------------------------------------------------------------------------------------
/// vector.transfer_write -> vector.transpose + vector.transfer_write
/// [Pattern: TransferWritePermutationLowering]
///----------------------------------------------------------------------------------------
/// Input:
///   * vector.transfer_write op with a permutation that under a transpose
///     _would be_ a minor identity permutation map
/// Output:
///   * vector.transpose + vector.transfer_write with a permutation map which
///     _is_ a minor identity

// CHECK-LABEL:   func.func @xfer_write_transposing_permutation_map
// CHECK-SAME:      %[[VEC:.*]]: vector<4x8xi16>,
// CHECK-SAME:      %[[MEM:.*]]: memref<2x2x8x4xi16>) {
// CHECK:           %[[TR:.*]] = vector.transpose %[[VEC]], [1, 0] : vector<4x8xi16> to vector<8x4xi16>
// CHECK:           vector.transfer_write
// CHECK-NOT:       permutation_map
// CHECK-SAME:      %[[TR]], %[[MEM]]{{.*}} {in_bounds = [true, true]} : vector<8x4xi16>, memref<2x2x8x4xi16>
func.func @xfer_write_transposing_permutation_map(
    %vec: vector<4x8xi16>,
    %mem: memref<2x2x8x4xi16>) {

  %c0 = arith.constant 0 : index
  vector.transfer_write %vec, %mem[%c0, %c0, %c0, %c0] {
    in_bounds = [true, true],
    permutation_map = affine_map<(d0, d1, d2, d3) -> (d3, d2)>
  } : vector<4x8xi16>, memref<2x2x8x4xi16>

  return
}

// Even with out-of-bounds, it is safe to apply this pattern
// CHECK-LABEL:   func.func @xfer_write_transposing_permutation_map_out_of_bounds
// CHECK-SAME:      %[[VEC:.*]]: vector<4x8xi16>,
// CHECK-SAME:      %[[MEM:.*]]: memref<2x2x?x?xi16>) {
// CHECK:           %[[C0:.*]] = arith.constant 0 : index
// CHECK:           %[[TR:.*]] = vector.transpose %[[VEC]], [1, 0] : vector<4x8xi16> to vector<8x4xi16>
// Expect the in_bounds attribute to be preserved. Since we don't print it when
// all flags are "false", it should not appear in the output.
// CHECK-NOT:       in_bounds
// CHECK:           vector.transfer_write
// CHECK-NOT:       permutation_map
// CHECK-SAME:      %[[TR]], %[[MEM]][%[[C0]], %[[C0]], %[[C0]], %[[C0]]] : vector<8x4xi16>, memref<2x2x?x?xi16>
func.func @xfer_write_transposing_permutation_map_out_of_bounds(
    %vec: vector<4x8xi16>,
    %mem: memref<2x2x?x?xi16>) {

  %c0 = arith.constant 0 : index
  vector.transfer_write %vec, %mem[%c0, %c0, %c0, %c0] {
    in_bounds = [false, false],
    permutation_map = affine_map<(d0, d1, d2, d3) -> (d3, d2)>
  } : vector<4x8xi16>, memref<2x2x?x?xi16>

  return
}

// CHECK-LABEL:   func.func @xfer_write_transposing_permutation_map_with_mask_scalable
// CHECK-SAME:      %[[VEC:.*]]: vector<4x[8]xi16>,
// CHECK-SAME:      %[[MEM:.*]]: memref<2x2x?x4xi16>,
// CHECK-SAME:      %[[MASK:.*]]: vector<[8]x4xi1>) {
// CHECK:           %[[TR:.*]] = vector.transpose %[[VEC]], [1, 0] : vector<4x[8]xi16> to vector<[8]x4xi16>
// CHECK:           vector.transfer_write
// CHECK-NOT:       permutation_map
// CHECK-SAME:      %[[TR]], %[[MEM]]{{.*}}, %[[MASK]] {in_bounds = [true, true]} : vector<[8]x4xi16>, memref<2x2x?x4xi16>
func.func @xfer_write_transposing_permutation_map_with_mask_scalable(
    %vec: vector<4x[8]xi16>,
    %mem: memref<2x2x?x4xi16>,
    %mask: vector<[8]x4xi1>) {

  %c0 = arith.constant 0 : index
  vector.transfer_write %vec, %mem[%c0, %c0, %c0, %c0], %mask {
    in_bounds = [true, true],
    permutation_map = affine_map<(d0, d1, d2, d3) -> (d3, d2)>
  } : vector<4x[8]xi16>, memref<2x2x?x4xi16>

  return
}

// Masked version is not supported
// CHECK-LABEL:   func.func @xfer_write_transposing_permutation_map_masked
// CHECK-NOT: vector.transpose
func.func @xfer_write_transposing_permutation_map_masked(
    %vec: vector<4x8xi16>,
    %mem: memref<2x2x8x4xi16>,
    %mask: vector<8x4xi1>) {

  %c0 = arith.constant 0 : index
  vector.mask %mask {
    vector.transfer_write %vec, %mem[%c0, %c0, %c0, %c0] {
      in_bounds = [true, true],
      permutation_map = affine_map<(d0, d1, d2, d3) -> (d3, d2)>
    } : vector<4x8xi16>, memref<2x2x8x4xi16>
  } : vector<8x4xi1>

  return
}

///----------------------------------------------------------------------------------------
/// vector.transfer_write -> vector.broadcast + vector.transpose + vector.transfer_write
/// [Patterns: TransferWriteNonPermutationLowering + TransferWritePermutationLowering]
///----------------------------------------------------------------------------------------
/// Input:
///   * vector.transfer_write op with a map which _is not_ a permutation of a
///     minor identity
/// Output:
///   * vector.broadcast + vector.transpose + vector.transfer_write with a map
///     which _is_ a permutation of a minor identity

// CHECK-LABEL:   func.func @xfer_write_non_transposing_permutation_map(
// CHECK-SAME:      %[[MEM:.*]]: memref<?x?xf32>,
// CHECK-SAME:      %[[VEC:.*]]: vector<7xf32>,
// CHECK-SAME:      %[[IDX_1:.*]]: index, %[[IDX_2:.*]]: index) {
// CHECK:           %[[BC:.*]] = vector.broadcast %[[VEC]] : vector<7xf32> to vector<1x7xf32>
// CHECK:           %[[TR:.*]] = vector.transpose %[[BC]], [1, 0] : vector<1x7xf32> to vector<7x1xf32>
// CHECK:           vector.transfer_write %[[TR]], %[[MEM]]{{\[}}%[[IDX_1]], %[[IDX_2]]] {in_bounds = [false, true]} : vector<7x1xf32>, memref<?x?xf32>
func.func @xfer_write_non_transposing_permutation_map(
    %mem : memref<?x?xf32>,
    %vec : vector<7xf32>,
    %idx_1 : index,
    %idx_2 : index) {

  vector.transfer_write %vec, %mem[%idx_1, %idx_2] {
    permutation_map = affine_map<(d0, d1) -> (d0)>
  } : vector<7xf32>, memref<?x?xf32>

  return
}

// Even with out-of-bounds, it is safe to apply this pattern
// CHECK-LABEL:   func.func @xfer_write_non_transposing_permutation_map_with_mask_out_of_bounds(
// CHECK-SAME:      %[[MEM:.*]]: memref<?x?xf32>,
// CHECK-SAME:      %[[VEC:.*]]: vector<7xf32>,
// CHECK-SAME:      %[[IDX_1:.*]]: index, %[[IDX_2:.*]]: index,
// CHECK-SAME:      %[[MASK:.*]]: vector<7xi1>) {
// CHECK:           %[[BC_VEC:.*]] = vector.broadcast %[[VEC]] : vector<7xf32> to vector<1x7xf32>
// CHECK:           %[[BC_MASK:.*]] = vector.broadcast %[[MASK]] : vector<7xi1> to vector<1x7xi1>
// CHECK:           %[[TR_MASK:.*]] = vector.transpose %[[BC_MASK]], [1, 0] : vector<1x7xi1> to vector<7x1xi1>
// CHECK:           %[[TR_VEC:.*]] = vector.transpose %[[BC_VEC]], [1, 0] : vector<1x7xf32> to vector<7x1xf32>
// CHECK:           vector.transfer_write %[[TR_VEC]], %[[MEM]]{{\[}}%[[IDX_1]], %[[IDX_2]]], %[[TR_MASK]] {in_bounds = [false, true]} : vector<7x1xf32>, memref<?x?xf32>
func.func @xfer_write_non_transposing_permutation_map_with_mask_out_of_bounds(
    %mem : memref<?x?xf32>,
    %vec : vector<7xf32>,
    %idx_1 : index,
    %idx_2 : index,
    %mask : vector<7xi1>) {

  vector.transfer_write %vec, %mem[%idx_1, %idx_2], %mask {
    permutation_map = affine_map<(d0, d1) -> (d0)>,
    in_bounds = [false]
  } : vector<7xf32>, memref<?x?xf32>

  return
}

// CHECK:           func.func @permutation_with_mask_xfer_write_scalable(
// CHECK-SAME:        %[[VEC:.*]]: vector<4x[8]xi16>,
// CHECK-SAME:        %[[MEM:.*]]: memref<1x4x?x1xi16>,
// CHECK-SAME:        %[[MASK:.*]]: vector<4x[8]xi1>) {
// CHECK:             %[[C0:.*]] = arith.constant 0 : index
// CHECK:             %[[BC_1:.*]] = vector.broadcast %[[VEC]] : vector<4x[8]xi16> to vector<1x4x[8]xi16>
// CHECK:             %[[BC_2:.*]] = vector.broadcast %[[MASK]] : vector<4x[8]xi1> to vector<1x4x[8]xi1>
// CHECK:             %[[TRANSPOSE_1:.*]] =  vector.transpose %[[BC_2]], [1, 2, 0] : vector<1x4x[8]xi1> to vector<4x[8]x1xi1>
// CHECK:             %[[TRANSPOSE_2:.*]] =  vector.transpose %[[BC_1]], [1, 2, 0] : vector<1x4x[8]xi16> to vector<4x[8]x1xi16>
// CHECK:             vector.transfer_write %[[TRANSPOSE_2]], %[[MEM]]{{.*}}, %[[TRANSPOSE_1]] {in_bounds = [true, true, true]} : vector<4x[8]x1xi16>, memref<1x4x?x1xi16>
func.func @permutation_with_mask_xfer_write_scalable(
    %vec: vector<4x[8]xi16>,
    %mem: memref<1x4x?x1xi16>,
    %mask: vector<4x[8]xi1>){

  %c0 = arith.constant 0 : index
  vector.transfer_write %vec, %mem[%c0, %c0, %c0, %c0], %mask {
    in_bounds = [true, true],
    permutation_map = affine_map<(d0, d1, d2, d3) -> (d1, d2)>
  } : vector<4x[8]xi16>, memref<1x4x?x1xi16>

  return
}

// transfer_write in MaskOp case not supported.
// CHECK-LABEL: func @masked_permutation_xfer_write_fixed_width
//  CHECK-SAME:   %[[DEST:.*]]: tensor<?x?xf32>,
//  CHECK-SAME:   %[[VEC:.*]]: vector<16xf32>,
//  CHECK-SAME:   %[[IDX:.*]]: index,
//  CHECK-SAME:   %[[MASK:.*]]: vector<16xi1>
//   CHECK-NOT:   vector.transpose
//       CHECK:   vector.mask %[[MASK]] { vector.transfer_write %[[VEC]], %[[DEST]]{{.*}} vector<16xf32>, tensor<?x?xf32> } : vector<16xi1> -> tensor<?x?xf32>
func.func @masked_permutation_xfer_write_fixed_width(
    %dest: tensor<?x?xf32>,
    %vec: vector<16xf32>,
    %idx: index,
    %mask: vector<16xi1>) -> tensor<?x?xf32> {

  %res = vector.mask %mask {
    vector.transfer_write %vec, %dest[%idx, %idx] {
      permutation_map = affine_map<(d0, d1) -> (d0)>
    } : vector<16xf32>, tensor<?x?xf32>
  } : vector<16xi1> -> tensor<?x?xf32>

  return %res : tensor<?x?xf32>
}

// CHECK-LABEL: func.func @masked_permutation_xfer_write_scalable(
//  CHECK-SAME:   %[[VEC:.*]]: vector<4x[8]xi16>,
//  CHECK-SAME:   %[[DEST:.*]]: tensor<?x?x?x?xf32>,
//  CHECK-SAME:   %[[MASK:.*]]: vector<4x[8]xi1>)
//  CHECK-SAME:   -> tensor<?x?x?x?xf32> {
//   CHECK-NOT:   vector.transpose
//       CHECK:   vector.mask %[[MASK]] { vector.transfer_write %[[VEC]], %[[DEST]]{{.*}} : vector<4x[8]xi16>, tensor<?x?x?x?xf32> } : vector<4x[8]xi1> -> tensor<?x?x?x?xf32>
func.func @masked_permutation_xfer_write_scalable(
    %vec: vector<4x[8]xi16>,
    %dest: tensor<?x?x?x?xf32>,
    %mask:  vector<4x[8]xi1>) -> tensor<?x?x?x?xf32> {

  %c0 = arith.constant 0 : index
  %res = vector.mask %mask {
    vector.transfer_write %vec, %dest[%c0, %c0, %c0, %c0] {
      in_bounds = [true, true],
      permutation_map = affine_map<(d0, d1, d2, d3) -> (d1, d2)>
    } : vector<4x[8]xi16>, tensor<?x?x?x?xf32>
  } : vector<4x[8]xi1> -> tensor<?x?x?x?xf32>

  return %res : tensor<?x?x?x?xf32>
}

// transfer_write in MaskOp case not supported.
// CHECK-LABEL: func @masked_non_permutation_xfer_write_fixed_width
//  CHECK-SAME:   %[[DEST:.*]]: tensor<?x?x?x?xf32>
//  CHECK-SAME:   %[[VEC:.*]]: vector<14x8x16xf32>
//  CHECK-SAME:   %[[IDX:.*]]: index) -> tensor<?x?x?x?xf32>
//   CHECK-NOT:   vector.broadcast
//       CHECK:   vector.mask %0 { vector.transfer_write %[[VEC]], %[[DEST]]{{.*}} : vector<14x8x16xf32>, tensor<?x?x?x?xf32> } : vector<14x8x16xi1> -> tensor<?x?x?x?xf32>
func.func @masked_non_permutation_xfer_write_fixed_width(
    %dest : tensor<?x?x?x?xf32>,
    %vec : vector<14x8x16xf32>,
    %dim : index) -> tensor<?x?x?x?xf32> {

  %c0 = arith.constant 0 : index
  %mask = vector.create_mask %dim, %dim, %dim : vector<14x8x16xi1>
  %res = vector.mask %mask {
    vector.transfer_write %vec, %dest[%c0, %c0, %c0, %c0] {
      in_bounds = [false, false, true],
      permutation_map = affine_map<(d0, d1, d2, d3) -> (d0, d1, d3)>
    } : vector<14x8x16xf32>, tensor<?x?x?x?xf32>
  } : vector<14x8x16xi1> -> tensor<?x?x?x?xf32>

  return %res : tensor<?x?x?x?xf32>
}

///----------------------------------------------------------------------------------------
/// vector.transfer_read
///----------------------------------------------------------------------------------------
/// Input:
///   * vector.transfer_read op with a permutation map
/// Output:
///   * vector.transfer_read with a permutation map composed of leading zeros followed by a minor identiy +
///     vector.transpose op

// CHECK-LABEL:   func.func @permutation_with_mask_xfer_read_fixed_width(
// CHECK-SAME:      %[[MEM:.*]]: memref<?x?xf32>,
// CHECK-SAME:      %[[IDX_1:.*]]: index,
// CHECK-SAME:      %[[IDX_2:.*]]: index) -> vector<8x4x2xf32> {
// CHECK:           %[[C0:.*]] = arith.constant 0 : index
// CHECK:           %[[PASS_THROUGH:.*]] = arith.constant 0.000000e+00 : f32
// CHECK:           %[[MASK:.*]] = vector.create_mask %[[IDX_2]], %[[IDX_1]] : vector<2x4xi1>
// CHECK:           %[[T_READ:.*]] = vector.transfer_read %[[MEM]]{{\[}}%[[C0]], %[[C0]]], %[[PASS_THROUGH]], %[[MASK]] {in_bounds = [true, true]} : memref<?x?xf32>, vector<2x4xf32>
// CHECK:           %[[BCAST:.*]] = vector.broadcast %[[T_READ]] : vector<2x4xf32> to vector<8x2x4xf32>
// CHECK:           %[[TRANSPOSE:.*]] = vector.transpose %[[BCAST]], [0, 2, 1] : vector<8x2x4xf32> to vector<8x4x2xf32>
// CHECK:           return %[[TRANSPOSE]] : vector<8x4x2xf32>
func.func @permutation_with_mask_xfer_read_fixed_width(
    %mem: memref<?x?xf32>,
    %dim_1: index,
    %dim_2: index) -> (vector<8x4x2xf32>) {

  %c0 = arith.constant 0 : index
  %cst_0 = arith.constant 0.000000e+00 : f32

  %mask = vector.create_mask %dim_2, %dim_1 : vector<2x4xi1>
  %res = vector.transfer_read %mem[%c0, %c0], %cst_0, %mask {
    in_bounds = [true, true, true],
    permutation_map = affine_map<(d0, d1) -> (0, d1, d0)>
  } : memref<?x?xf32>, vector<8x4x2xf32>

  return %res : vector<8x4x2xf32>
}

// CHECK-LABEL:   func.func @permutation_with_mask_xfer_read_scalable(
// CHECK-SAME:      %[[MEM:.*]]: memref<?x?xf32>,
// CHECK-SAME:      %[[IDX_1:.*]]: index,
// CHECK-SAME:      %[[IDX_2:.*]]: index) -> vector<8x[4]x2xf32> {
// CHECK:           %[[C0:.*]] = arith.constant 0 : index
// CHECK:           %[[PASS_THROUGH:.*]] = arith.constant 0.000000e+00 : f32
// CHECK:           %[[MASK:.*]] = vector.create_mask %[[IDX_2]], %[[IDX_1]] : vector<2x[4]xi1>
// CHECK:           %[[T_READ:.*]] = vector.transfer_read %[[MEM]]{{\[}}%[[C0]], %[[C0]]], %[[PASS_THROUGH]], %[[MASK]] {in_bounds = [true, true]} : memref<?x?xf32>, vector<2x[4]xf32>
// CHECK:           %[[BCAST:.*]] = vector.broadcast %[[T_READ]] : vector<2x[4]xf32> to vector<8x2x[4]xf32>
// CHECK:           %[[TRANSPOSE:.*]] = vector.transpose %[[BCAST]], [0, 2, 1] : vector<8x2x[4]xf32> to vector<8x[4]x2xf32>
// CHECK:           return %[[TRANSPOSE]] : vector<8x[4]x2xf32>
func.func @permutation_with_mask_xfer_read_scalable(
    %mem: memref<?x?xf32>,
    %dim_1: index,
    %dim_2: index) -> (vector<8x[4]x2xf32>) {

  %c0 = arith.constant 0 : index
  %cst_0 = arith.constant 0.000000e+00 : f32

  %mask = vector.create_mask %dim_2, %dim_1 : vector<2x[4]xi1>
  %res = vector.transfer_read %mem[%c0, %c0], %cst_0, %mask {
    in_bounds = [true, true, true],
    permutation_map = affine_map<(d0, d1) -> (0, d1, d0)>
  } : memref<?x?xf32>, vector<8x[4]x2xf32>

  return %res : vector<8x[4]x2xf32>
}

// transfer_read in MaskOp case not supported.
// CHECK-LABEL: func @masked_permutation_xfer_read_fixed_width
//  CHECK-SAME:   %[[DEST:.*]]: tensor<?x1xf32>,
//  CHECK-SAME:   %[[MASK:.*]]: vector<4x1xi1>
//   CHECK-NOT:   vector.transpose
//       CHECK:   vector.mask %[[MASK]] { vector.transfer_read %[[DEST]]{{.*}}: tensor<?x1xf32>, vector<1x4x4xf32> } : vector<4x1xi1> -> vector<1x4x4xf32>
func.func @masked_permutation_xfer_read_fixed_width(
    %dest: tensor<?x1xf32>,
    %mask : vector<4x1xi1>) {

  %cst = arith.constant 0.000000e+00 : f32
  %c0 = arith.constant 0 : index
<<<<<<< HEAD
  %3 = vector.mask %mask { vector.transfer_read %arg0[%c0, %c0], %cst {in_bounds = [false, true, false], permutation_map = affine_map<(d0, d1) -> (d1, 0, d0)>} : tensor<?x1xf32>, vector<1x4x4xf32> } : vector<4x1xi1> -> vector<1x4x4xf32>
  call @test.some_use(%3) : (vector<1x4x4xf32>) -> ()
=======
  %3 = vector.mask %mask {
    vector.transfer_read %dest[%c0, %c0], %cst {
      in_bounds = [false, true, false],
      permutation_map = affine_map<(d0, d1) -> (d1, 0, d0)>
    } : tensor<?x1xf32>, vector<1x4x4xf32>
  } : vector<4x1xi1> -> vector<1x4x4xf32>

  "test.some_use"(%3) : (vector<1x4x4xf32>) -> ()

>>>>>>> 9c4aab8c
  return
}

// CHECK-LABEL:  func.func @masked_permutation_xfer_read_scalable(
//  CHECK-SAME:    %[[DEST:.*]]: tensor<?x?xf32>,
//  CHECK-SAME:    %[[MASK:.*]]: vector<2x[4]xi1>) -> vector<8x[4]x2xf32> {
//   CHECK-NOT:    vector.transpose
//       CHECK:    %[[T_READ:.*]] = vector.mask %[[MASK]] { vector.transfer_read %[[DEST]]{{.*}} : tensor<?x?xf32>, vector<8x[4]x2xf32> } : vector<2x[4]xi1> -> vector<8x[4]x2xf32>
func.func @masked_permutation_xfer_read_scalable(
  %dest: tensor<?x?xf32>,
  %mask : vector<2x[4]xi1>) -> vector<8x[4]x2xf32> {

  %c0 = arith.constant 0 : index
  %cst_0 = arith.constant 0.000000e+00 : f32

  %res = vector.mask %mask {
    vector.transfer_read %dest[%c0, %c0], %cst_0 {
      in_bounds = [true, true, true],
      permutation_map = affine_map<(d0, d1) -> (0, d1, d0)>
    } : tensor<?x?xf32>, vector<8x[4]x2xf32>
  } :vector<2x[4]xi1> -> vector<8x[4]x2xf32>

  return %res : vector<8x[4]x2xf32>
}

module attributes {transform.with_named_sequence} {
  transform.named_sequence @__transform_main(%module_op: !transform.any_op {transform.readonly}) {
    %f = transform.structured.match ops{["func.func"]} in %module_op
      : (!transform.any_op) -> !transform.any_op
    transform.apply_patterns to %f {
      transform.apply_patterns.vector.transfer_permutation_patterns
    } : !transform.any_op
    transform.yield
  }
}

// -----

///----------------------------------------------------------------------------------------
/// vector.transfer_read
///----------------------------------------------------------------------------------------
/// TODO: Review and categorize

//       CHECK:   #[[MAP:.*]] = affine_map<(d0, d1, d2, d3) -> (d1, 0, d3)>
//       CHECK:   func.func @transfer_read_reduce_rank_scalable(
//  CHECK-SAME:     %[[MEM:.*]]: memref<?x?x?x?xf32>) -> vector<8x[4]x2x3xf32> {
//       CHECK:     %[[C0:.*]] = arith.constant 0 : index
//       CHECK:     %[[T_READ:.*]] = vector.transfer_read %[[MEM]][%[[C0]], %[[C0]], %[[C0]], %[[C0]]]{{.*}} permutation_map = #[[MAP]]} : memref<?x?x?x?xf32>, vector<[4]x2x3xf32>
//       CHECK:     %[[BC:.*]] = vector.broadcast %[[T_READ]] : vector<[4]x2x3xf32> to vector<8x[4]x2x3xf32>
//       CHECK:     return %[[BC]] : vector<8x[4]x2x3xf32>
func.func @transfer_read_reduce_rank_scalable(
    %mem: memref<?x?x?x?xf32>) -> vector<8x[4]x2x3xf32> {

  %c0 = arith.constant 0 : index
  %cst_0 = arith.constant 0.000000e+00 : f32

  %res = vector.transfer_read %mem[%c0, %c0, %c0, %c0], %cst_0 {
    in_bounds = [true, true, true, true],
    permutation_map = affine_map<(d0, d1, d2, d3) -> (0, d1, 0, d3)>
  } : memref<?x?x?x?xf32>, vector<8x[4]x2x3xf32>

  return %res : vector<8x[4]x2x3xf32>
}

// Masked case not supported.
// CHECK-LABEL:   func.func @masked_transfer_read_reduce_rank(
//  CHECK-SAME:     %[[MEM:.*]]: memref<?x?x?x?xf32>,
//  CHECK-SAME:     %[[DIM:.*]]: index) -> vector<8x[4]x2x3xf32> {
//   CHECK-NOT:     vector.broadcast
//       CHECK:     %[[MASK:.*]] = vector.mask %0 { vector.transfer_read %[[MEM]]{{.*}} : memref<?x?x?x?xf32>, vector<8x[4]x2x3xf32> } : vector<[4]x3xi1> -> vector<8x[4]x2x3xf32>
func.func @masked_transfer_read_reduce_rank(
    %mem: memref<?x?x?x?xf32>,
    %dim: index) -> vector<8x[4]x2x3xf32> {

  %c0 = arith.constant 0 : index
  %cst_0 = arith.constant 0.000000e+00 : f32
  %mask = vector.create_mask %dim, %dim: vector<[4]x3xi1>

  %res = vector.mask %mask {
    vector.transfer_read %mem[%c0, %c0, %c0, %c0], %cst_0 {
      in_bounds = [true, true, true, true],
      permutation_map = affine_map<(d0, d1, d2, d3) -> (0, d1, 0, d3)>
    } : memref<?x?x?x?xf32>, vector<8x[4]x2x3xf32>
  } : vector<[4]x3xi1> -> vector<8x[4]x2x3xf32>

  return %res : vector<8x[4]x2x3xf32>
}

module attributes {transform.with_named_sequence} {
  transform.named_sequence @__transform_main(%module_op: !transform.any_op {transform.readonly}) {
    %f = transform.structured.match ops{["func.func"]} in %module_op
      : (!transform.any_op) -> !transform.any_op
    transform.apply_patterns to %f {
      transform.apply_patterns.vector.transfer_permutation_patterns
    } : !transform.any_op
    transform.yield
  }
}<|MERGE_RESOLUTION|>--- conflicted
+++ resolved
@@ -325,10 +325,6 @@
 
   %cst = arith.constant 0.000000e+00 : f32
   %c0 = arith.constant 0 : index
-<<<<<<< HEAD
-  %3 = vector.mask %mask { vector.transfer_read %arg0[%c0, %c0], %cst {in_bounds = [false, true, false], permutation_map = affine_map<(d0, d1) -> (d1, 0, d0)>} : tensor<?x1xf32>, vector<1x4x4xf32> } : vector<4x1xi1> -> vector<1x4x4xf32>
-  call @test.some_use(%3) : (vector<1x4x4xf32>) -> ()
-=======
   %3 = vector.mask %mask {
     vector.transfer_read %dest[%c0, %c0], %cst {
       in_bounds = [false, true, false],
@@ -338,7 +334,6 @@
 
   "test.some_use"(%3) : (vector<1x4x4xf32>) -> ()
 
->>>>>>> 9c4aab8c
   return
 }
 
