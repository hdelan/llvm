--- conflicted
+++ resolved
@@ -267,11 +267,7 @@
 }
 
 func.func @switch() {
-<<<<<<< HEAD
-  %0 = "emitc.variable"(){value = 1 : index} : () -> !emitc.ptrdiff_t
-=======
   %0 = "emitc.constant"(){value = 1 : index} : () -> !emitc.ptrdiff_t
->>>>>>> 1d22c955
 
   emitc.switch %0 : !emitc.ptrdiff_t
   case 1 {
@@ -283,11 +279,7 @@
     emitc.yield
   }
   default {
-<<<<<<< HEAD
-    %3 = "emitc.variable"(){value = 42.0 : f32} : () -> f32
-=======
     %3 = "emitc.constant"(){value = 42.0 : f32} : () -> f32
->>>>>>> 1d22c955
     emitc.call_opaque "func2" (%3) : (f32) -> ()
   }
 
