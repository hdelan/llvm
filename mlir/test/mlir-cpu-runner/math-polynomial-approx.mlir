--- conflicted
+++ resolved
@@ -1,8 +1,4 @@
-<<<<<<< HEAD
-// RUN:   mlir-opt %s -pass-pipeline="builtin.func(test-math-polynomial-approximation,convert-arith-to-llvm),convert-vector-to-llvm,builtin.func(convert-math-to-llvm),convert-func-to-llvm,reconcile-unrealized-casts" \
-=======
 // RUN:   mlir-opt %s -pass-pipeline="func.func(test-math-polynomial-approximation,convert-arith-to-llvm),convert-vector-to-llvm,func.func(convert-math-to-llvm),convert-func-to-llvm,reconcile-unrealized-casts" \
->>>>>>> 7f962794
 // RUN: | mlir-cpu-runner                                                      \
 // RUN:     -e main -entry-point-result=void -O0                               \
 // RUN:     -shared-libs=%linalg_test_lib_dir/libmlir_c_runner_utils%shlibext  \
