//===-- Passes.td - Conversion pass definition file --------*- tablegen -*-===//
//
// Part of the LLVM Project, under the Apache License v2.0 with LLVM Exceptions.
// See https://llvm.org/LICENSE.txt for license information.
// SPDX-License-Identifier: Apache-2.0 WITH LLVM-exception
//
//===----------------------------------------------------------------------===//

#ifndef MLIR_CONVERSION_PASSES
#define MLIR_CONVERSION_PASSES

include "mlir/Pass/PassBase.td"


//===----------------------------------------------------------------------===//
// ToLLVM
//===----------------------------------------------------------------------===//

def ConvertToLLVMPass : Pass<"convert-to-llvm"> {
  let summary = "Convert to LLVM via dialect interfaces found in the input IR";
  let description = [{
    This is a generic pass to convert to LLVM, it uses the
    `ConvertToLLVMPatternInterface` dialect interface to delegate to dialects
    the injection of conversion patterns.
  }];

  let constructor = "mlir::createConvertToLLVMPass()";
  let options = [
    ListOption<"filterDialects", "filter-dialects", "std::string",
               "Test conversion patterns of only the specified dialects">,
  ];
}

//===----------------------------------------------------------------------===//
// ToSPIRV
//===----------------------------------------------------------------------===//

def ConvertToSPIRVPass : Pass<"convert-to-spirv"> {
  let summary = "Convert to SPIR-V";
  let description = [{
    This is a generic pass to convert to SPIR-V.
  }];
  let dependentDialects = [
    "spirv::SPIRVDialect",
    "vector::VectorDialect",
  ];
  let options = [
    Option<"runSignatureConversion", "run-signature-conversion", "bool",
    /*default=*/"true",
<<<<<<< HEAD
    "Run function signature conversion to convert vector types">
=======
    "Run function signature conversion to convert vector types">,
    Option<"runVectorUnrolling", "run-vector-unrolling", "bool",
    /*default=*/"true",
    "Run vector unrolling to convert vector types in function bodies">
>>>>>>> 9c4aab8c
  ];
}

//===----------------------------------------------------------------------===//
// AffineToStandard
//===----------------------------------------------------------------------===//

def ConvertAffineToStandard : Pass<"lower-affine"> {
  let summary = "Lower Affine operations to a combination of Standard and SCF "
                "operations";
  let description = [{

    Convert operations from the affine dialect into operations from the SCF and
    standard dialects.

    `affine.for` operations are converted to `scf.for` operations that are free
    of certain structural restrictions (on their bounds and step). `affine.if`
    is similarly converted to the `scf.if` operation. `affine.apply` operations
    are converted into sequences of primitive arithmetic operations from the
    standard dialect that have the same effect, using operands of the `index`
    type. Consequently, named maps and sets thare are no longer in use may be
    removed from the module.

    For example, `%r = affine.apply affine_map<(d0, d1)[s0] -> (d0 + 2*d1 +
    s0)>(%d0, %d1)[%s0]`
    can be converted into:

    ```mlir
    %d0 = <...>
    %d1 = <...>
    %s0 = <...>
    %0 = arith.constant 2 : index
    %1 = arith.muli %0, %d1
    %2 = arith.addi %d0, %1
    %r = arith.addi %2, %s0
    ```

    #### Input invariant

    -   no `Tensor` types;

    These restrictions may be lifted in the future.

    #### Output IR

    Functions with `affine.for` and `affine.if` operations eliminated. These
    functions may contain operations from the Standard dialect in addition to
    those already present before the pass.

    #### Invariants

    -   Functions without a body are not modified.
    -   The semantics of the other functions is preserved.
    -   Individual operations other than those mentioned above are not modified
        if they do not depend on the loop iterator value or on the result of
        `affine.apply`.
  }];
  let constructor = "mlir::createLowerAffinePass()";
  let dependentDialects = [
    "memref::MemRefDialect",
    "scf::SCFDialect",
    "vector::VectorDialect"
  ];
}

//===----------------------------------------------------------------------===//
// AMDGPUToROCDL
//===----------------------------------------------------------------------===//

def ConvertAMDGPUToROCDL : Pass<"convert-amdgpu-to-rocdl"> {
  let summary = "Convert AMDGPU dialect to ROCDL dialect";
  let description = [{
    This pass converts supported AMDGPU ops to ROCDL dialect intrinsics.
  }];
  let constructor = "mlir::createConvertAMDGPUToROCDLPass()";
  let dependentDialects = [
    "LLVM::LLVMDialect",
    "ROCDL::ROCDLDialect",
  ];
  let options = [Option<"chipset", "chipset", "std::string",
                        /*default=*/"\"gfx000\"",
                        "Chipset that these operations will run on">];
}

//===----------------------------------------------------------------------===//
// ArithToAMDGPU
//===----------------------------------------------------------------------===//
def ArithToAMDGPUConversionPass : Pass<"convert-arith-to-amdgpu"> {
  let summary = "Convert Arith operations to AMDGPU-specific implementations";
  let description = [{
    Convert `arith` operations (currently extf and truncf on 8-bit floats)
    to operations in the `amdgpu` dialect. This pass is done in two steps
    in order to avoid running a notional arith-to-rocdl and arith-to-llvm
    simultaniously.
  }];

  let dependentDialects = ["amdgpu::AMDGPUDialect", "vector::VectorDialect"];

  let options = [
    Option<"saturateFP8Truncf", "saturate-fp8-truncf", "bool",
           /*default=*/"false",
           "Use saturating truncation for 8-bit float types">,
  ];
}

//===----------------------------------------------------------------------===//
// ArithToEmitC
//===----------------------------------------------------------------------===//

def ConvertArithToEmitC : Pass<"convert-arith-to-emitc"> {
  let summary = "Convert Arith dialect to EmitC dialect";
  let dependentDialects = ["emitc::EmitCDialect"];
}

//===----------------------------------------------------------------------===//
// ArithToLLVM
//===----------------------------------------------------------------------===//

def ArithToLLVMConversionPass : Pass<"convert-arith-to-llvm"> {
  let summary = "Convert Arith dialect to LLVM dialect";
  let description = [{
    This pass converts supported Arith ops to LLVM dialect instructions.
  }];
  let dependentDialects = ["LLVM::LLVMDialect"];
  let options = [
    Option<"indexBitwidth", "index-bitwidth", "unsigned",
           /*default=kDeriveIndexBitwidthFromDataLayout*/"0",
           "Bitwidth of the index type, 0 to use size of machine word">,
  ];
}

//===----------------------------------------------------------------------===//
// ArithToSPIRV
//===----------------------------------------------------------------------===//

def ConvertArithToSPIRV : Pass<"convert-arith-to-spirv"> {
  let summary = "Convert Arith dialect to SPIR-V dialect";
  let constructor = "mlir::arith::createConvertArithToSPIRVPass()";
  let dependentDialects = ["spirv::SPIRVDialect"];
  let options = [
    Option<"emulateLT32BitScalarTypes", "emulate-lt-32-bit-scalar-types",
           "bool", /*default=*/"true",
           "Emulate narrower scalar types with 32-bit ones if not supported by "
           "the target">,
  ];
}

//===----------------------------------------------------------------------===//
// ArithToArmSME
//===----------------------------------------------------------------------===//

def ArithToArmSMEConversionPass : Pass<"convert-arith-to-arm-sme"> {
  let summary = "Convert Arith dialect to ArmSME dialect";
  let dependentDialects = ["arm_sme::ArmSMEDialect"];
}

//===----------------------------------------------------------------------===//
// ArmNeon2dToIntr
//===----------------------------------------------------------------------===//

def ConvertArmNeon2dToIntr : Pass<"arm-neon-2d-to-intr"> {
  let summary = "Convert Arm NEON structured ops to intrinsics";
  let constructor = "mlir::createConvertArmNeon2dToIntrPass()";
  let dependentDialects = ["arm_neon::ArmNeonDialect", "vector::VectorDialect"];
}

//===----------------------------------------------------------------------===//
// AsyncToLLVM
//===----------------------------------------------------------------------===//

def ConvertAsyncToLLVMPass : Pass<"convert-async-to-llvm", "ModuleOp"> {
  let summary = "Convert the operations from the async dialect into the LLVM "
                "dialect";
  let description = [{
    Convert `async.execute` operations to LLVM coroutines and use async runtime
    API to execute them.
  }];
  let dependentDialects = [
    "arith::ArithDialect",
    "async::AsyncDialect",
    "LLVM::LLVMDialect",
    "func::FuncDialect",
  ];
}

//===----------------------------------------------------------------------===//
// BufferizationToMemRef
//===----------------------------------------------------------------------===//

def ConvertBufferizationToMemRef : Pass<"convert-bufferization-to-memref"> {
  let summary = "Convert operations from the Bufferization dialect to the "
                "MemRef dialect";
  let description = [{

    This pass converts bufferization operations into memref operations.

    In the current state, this pass only transforms a `bufferization.clone`
    operation into `memref.alloc` and `memref.copy` operations and
    `bufferization.dealloc` operations (the same way as the
    `-bufferization-lower-deallocations` pass). The conversion of `clone`
    operations is needed, since some clone operations could remain after
    applying several transformation processes. Currently, only `canonicalize`
    transforms clone operations or even eliminates them. This can lead to errors
    if any clone op survived after all conversion passes (starting from the
    bufferization dialect) are performed.

    See:
    https://llvm.discourse.group/t/bufferization-error-related-to-memref-clone/4665

    To avoid these errors, this pass can be performed as a last clean-up pass to
    transform remaining operations and to proceed in other dialects (memref
    e.g.).

    Note that this pass only transforms the operation without any further
    analyses. This pass does not consider any memory analysis or optimization
    and hence does not resolve any memory leaks.

  }];
  let constructor = "mlir::createBufferizationToMemRefPass()";
  let dependentDialects = [
    "arith::ArithDialect", "memref::MemRefDialect", "scf::SCFDialect",
    "func::FuncDialect"
  ];
}

//===----------------------------------------------------------------------===//
// ComplexToLLVM
//===----------------------------------------------------------------------===//

def ConvertComplexToLLVMPass : Pass<"convert-complex-to-llvm"> {
  let summary = "Convert Complex dialect to LLVM dialect";
  let dependentDialects = ["LLVM::LLVMDialect"];
}

//===----------------------------------------------------------------------===//
// ComplexToLibm
//===----------------------------------------------------------------------===//

def ConvertComplexToLibm : Pass<"convert-complex-to-libm", "ModuleOp"> {
  let summary = "Convert Complex dialect to libm calls";
  let description = [{
    This pass converts supported Complex ops to libm calls.
  }];
  let constructor = "mlir::createConvertComplexToLibmPass()";
  let dependentDialects = [
    "func::FuncDialect",
  ];
}

//===----------------------------------------------------------------------===//
// ComplexToSPIRV
//===----------------------------------------------------------------------===//

def ConvertComplexToSPIRVPass : Pass<"convert-complex-to-spirv"> {
  let summary = "Convert Complex dialect to SPIRV dialect";
  let dependentDialects = ["spirv::SPIRVDialect"];
}

//===----------------------------------------------------------------------===//
// ComplexToStandard
//===----------------------------------------------------------------------===//

def ConvertComplexToStandard : Pass<"convert-complex-to-standard"> {
  let summary = "Convert Complex dialect to standard dialect";
  let constructor = "mlir::createConvertComplexToStandardPass()";
  let dependentDialects = ["math::MathDialect"];
}

//===----------------------------------------------------------------------===//
// ControlFlowToLLVM
//===----------------------------------------------------------------------===//

def ConvertControlFlowToLLVMPass : Pass<"convert-cf-to-llvm", "ModuleOp"> {
  let summary = "Convert ControlFlow operations to the LLVM dialect";
  let description = [{
    Convert ControlFlow operations into LLVM IR dialect operations.

    If other operations are present and their results are required by the LLVM
    IR dialect operations, the pass will fail.  Any LLVM IR operations or types
    already present in the IR will be kept as is.
  }];
  let dependentDialects = ["LLVM::LLVMDialect"];
  let options = [
    Option<"indexBitwidth", "index-bitwidth", "unsigned",
           /*default=kDeriveIndexBitwidthFromDataLayout*/"0",
           "Bitwidth of the index type, 0 to use size of machine word">
  ];
}

//===----------------------------------------------------------------------===//
// ControlFlowToSCF
//===----------------------------------------------------------------------===//

def LiftControlFlowToSCFPass : Pass<"lift-cf-to-scf"> {
  let summary = "Lift ControlFlow dialect to SCF dialect";
  let description = [{
    Lifts ControlFlow operations to SCF dialect operations.

    This pass is prefixed with "lift" instead of "convert" as it is not always
    guaranteed to replace all ControlFlow ops.
    If a region contains only a single kind of return-like operation, all
    ControlFlow operations will be replaced successfully.
    Otherwise a single ControlFlow switch branching to one block per return-like
    operation kind remains.

    This pass may need to create unreachable terminators in case of infinite
    loops, which is only supported for 'func.func' for now. If you potentially
    have infinite loops inside CFG regions not belonging to 'func.func',
    consider using `transformCFGToSCF` function directly with corresponding
    `CFGToSCFInterface::createUnreachableTerminator` implementation.
  }];

  let dependentDialects = ["scf::SCFDialect",
                           "arith::ArithDialect",
                           "ub::UBDialect",
                           // TODO: This is only necessary until we have a
                           //       ub.unreachable op.
                           "func::FuncDialect"];
}

//===----------------------------------------------------------------------===//
// ControlFlowToSPIRV
//===----------------------------------------------------------------------===//

def ConvertControlFlowToSPIRV : Pass<"convert-cf-to-spirv"> {
  let summary = "Convert ControlFlow dialect to SPIR-V dialect";
  let constructor = "mlir::createConvertControlFlowToSPIRVPass()";
  let dependentDialects = ["spirv::SPIRVDialect"];
  let options = [
    Option<"emulateLT32BitScalarTypes", "emulate-lt-32-bit-scalar-types",
           "bool", /*default=*/"true",
           "Emulate narrower scalar types with 32-bit ones if not supported by"
           " the target">
  ];
}

//===----------------------------------------------------------------------===//
// FuncToEmitC
//===----------------------------------------------------------------------===//

def ConvertFuncToEmitC : Pass<"convert-func-to-emitc", "ModuleOp"> {
  let summary = "Convert Func dialect to EmitC dialect";
  let dependentDialects = ["emitc::EmitCDialect"];
}

//===----------------------------------------------------------------------===//
// FuncToLLVM
//===----------------------------------------------------------------------===//

def SetLLVMModuleDataLayoutPass : Pass<"set-llvm-module-datalayout", "ModuleOp"> {
  let summary = "Attach a datalayout string as a module attribute";
  let description = [{
    Verify that the dataLayout string is a valid LLVM datalayout string and
    attach it as an attribute `LLVMDialect::getDataLayoutAttrName()` to the
    module, overriding the existing one.
  }];
  let options = [
    Option<"dataLayout", "data-layout", "std::string",
           /*default=*/"\"\"",
           "String description (LLVM format) of the data layout that is "
           "expected on the produced module">,
  ];
}

def ConvertFuncToLLVMPass : Pass<"convert-func-to-llvm", "ModuleOp"> {
  let summary = "Convert from the Func dialect to the LLVM dialect";
  let description = [{
    Convert Func dialect operations into the LLVM IR dialect operations.

    #### Input invariant

    -   no `tensor` types;
    -   all `vector` are one-dimensional;
    -   all blocks are reachable by following the successors of the first basic
        block;

    If other operations are present and their results are required by the LLVM
    IR dialect operations, the pass will fail.  Any LLVM IR operations or types
    already present in the IR will be kept as is.

    An LLVM datalayout string can be attached as an attribute to the module on
    which the pass anchors. Such an attribute is attached by calling the
    set-module-datalayout pass. If present, an llvm::DataLayout object is
    created from this attribute and used in the conversion to LLVM.

    #### Output IR

    Functions converted to LLVM IR. Function arguments types are converted
    one-to-one. Function results are converted one-to-one and, in case more than
    1 value is returned, packed into an LLVM IR struct type. Function calls and
    returns are updated accordingly. Block argument types are updated to use
    LLVM IR types.

    Note that until https://github.com/llvm/llvm-project/issues/70982 is resolved,
    this pass includes patterns that lower `arith` and `cf` to LLVM. This is legacy
    code due to when they were all converted in the same pass.
  }];
  let dependentDialects = ["LLVM::LLVMDialect"];
  let options = [
    Option<"useBarePtrCallConv", "use-bare-ptr-memref-call-conv", "bool",
           /*default=*/"false",
           "Replace FuncOp's MemRef arguments with bare pointers to the MemRef "
           "element types">,
    Option<"indexBitwidth", "index-bitwidth", "unsigned",
           /*default=kDeriveIndexBitwidthFromDataLayout*/"0",
           "Bitwidth of the index type, 0 to use size of machine word">,
  ];
}

//===----------------------------------------------------------------------===//
// FuncToSPIRV
//===----------------------------------------------------------------------===//

def ConvertFuncToSPIRV : Pass<"convert-func-to-spirv"> {
  let summary = "Convert Func dialect to SPIR-V dialect";
  let constructor = "mlir::createConvertFuncToSPIRVPass()";
  let dependentDialects = ["spirv::SPIRVDialect"];
  let options = [
    Option<"emulateLT32BitScalarTypes", "emulate-lt-32-bit-scalar-types",
           "bool", /*default=*/"true",
           "Emulate narrower scalar types with 32-bit ones if not supported by"
           " the target">
  ];
}

//===----------------------------------------------------------------------===//
// GPUCommon
//===----------------------------------------------------------------------===//

def GpuToLLVMConversionPass : Pass<"gpu-to-llvm", "ModuleOp"> {
  let summary = "Convert GPU dialect to LLVM dialect with GPU runtime calls";

  let description = [{
    Creates a pass to convert a GPU operations into a sequence of GPU runtime
    calls.

    This pass does not generate code to call GPU runtime APIs directly but
    instead uses a small wrapper library that exports a stable and conveniently
    typed ABI on top of GPU runtimes such as CUDA or ROCm (HIP).
  }];

  let options = [
    Option<"hostBarePtrCallConv", "use-bare-pointers-for-host", "bool",
           /*default=*/"false",
           "Use bare pointers to pass memref arguments to host functions. "
           "All memrefs must have static shape.">,
    Option<"kernelBarePtrCallConv", "use-bare-pointers-for-kernels", "bool",
           /*default=*/"false",
             "Use bare pointers to pass memref arguments to kernels. "
             "The kernel must use the same setting for this option."
          >
  ];

  let dependentDialects = [
    "LLVM::LLVMDialect",
    "memref::MemRefDialect",
  ];
}

def LowerHostCodeToLLVMPass : Pass<"lower-host-to-llvm", "ModuleOp"> {
  let summary = "Lowers the host module code and `gpu.launch_func` to LLVM";

  let description = [{
    Creates a pass to emulate `gpu.launch_func` call in LLVM dialect and lower
    the host module code to LLVM.

    This transformation creates a sequence of global variables that are later
    linked to the variables in the kernel module, and a series of copies to/from
    them to emulate the memory transfer from the host or to the device sides. It
    also converts the remaining Arithmetic, Func, and MemRef dialects into LLVM
    dialect, emitting C wrappers.
  }];

  let dependentDialects = ["LLVM::LLVMDialect"];
}

//===----------------------------------------------------------------------===//
// GPUToLLVMSPV
//===----------------------------------------------------------------------===//

def ConvertGpuOpsToLLVMSPVOps : Pass<"convert-gpu-to-llvm-spv", "gpu::GPUModuleOp"> {
  let summary =
    "Generate LLVM operations to be ingested by a SPIR-V backend for gpu operations";
  let dependentDialects = [
    "LLVM::LLVMDialect",
    "spirv::SPIRVDialect",
  ];
  let options = [
    Option<"indexBitwidth", "index-bitwidth", "unsigned",
           /*default=kDeriveIndexBitwidthFromDataLayout*/"0",
           "Bitwidth of the index type, 0 to use size of machine word">,
  ];
}

//===----------------------------------------------------------------------===//
// GPUToNVVM
//===----------------------------------------------------------------------===//

def ConvertGpuOpsToNVVMOps : Pass<"convert-gpu-to-nvvm", "gpu::GPUModuleOp"> {
  let summary = "Generate NVVM operations for gpu operations";
  let dependentDialects = [
    "cf::ControlFlowDialect",
    "memref::MemRefDialect",
    "NVVM::NVVMDialect",
  ];
  let options = [
    Option<"indexBitwidth", "index-bitwidth", "unsigned",
           /*default=kDeriveIndexBitwidthFromDataLayout*/"0",
           "Bitwidth of the index type, 0 to use size of machine word">,
    Option<"hasRedux", "has-redux", "bool", /*default=*/"false",
           "Target gpu supports redux">,
    Option<"useBarePtrCallConv", "use-bare-ptr-memref-call-conv", "bool",
           /*default=*/"false",
           "Replace memref arguments in GPU functions with bare pointers. "
           "All memrefs must have static shape.">
  ];
}

//===----------------------------------------------------------------------===//
// GPUToROCDL
//===----------------------------------------------------------------------===//

def ConvertGpuOpsToROCDLOps : Pass<"convert-gpu-to-rocdl", "gpu::GPUModuleOp"> {
  let summary = "Generate ROCDL operations for gpu operations";
  let constructor = "mlir::createLowerGpuOpsToROCDLOpsPass()";
  let dependentDialects = [
    "ROCDL::ROCDLDialect",
    "cf::ControlFlowDialect",
    "memref::MemRefDialect",
  ];
  let options = [
    Option<"chipset", "chipset", "std::string",
           /*default=*/"\"gfx000\"",
           "Chipset that these operations will run on">,
    Option<"indexBitwidth", "index-bitwidth", "unsigned",
           /*default=kDeriveIndexBitwidthFromDataLayout*/"0",
           "Bitwidth of the index type, 0 to use size of machine word">,
    Option<"useBarePtrCallConv", "use-bare-ptr-memref-call-conv", "bool",
           /*default=*/"false",
           "Replace memref arguments in GPU functions with bare pointers."
           "All memrefs must have static shape">,
    Option<"runtime", "runtime", "::mlir::gpu::amd::Runtime",
          "::mlir::gpu::amd::Runtime::Unknown",
          "Runtime code will be run on (default is Unknown, can also use HIP or OpenCl)",
          [{::llvm::cl::values(
            clEnumValN(::mlir::gpu::amd::Runtime::Unknown, "unknown", "Unknown (default)"),
            clEnumValN(::mlir::gpu::amd::Runtime::HIP, "HIP", "HIP"),
            clEnumValN(::mlir::gpu::amd::Runtime::OpenCL, "OpenCL", "OpenCL")
          )}]>
  ];
}

//===----------------------------------------------------------------------===//
// GPUToSPIRV
//===----------------------------------------------------------------------===//

def ConvertGPUToSPIRV : Pass<"convert-gpu-to-spirv", "ModuleOp"> {
  let summary = "Convert GPU dialect to SPIR-V dialect";
  let description = [{
    This pass converts supported GPU device ops to SPIR-V ops. It does not
    handle GPU host ops.

    A `gpu.func` op can have parameters to pass in resources. But in SPIR-V
    entry functions cannot take parameters; they use descriptors to access
    resources. By default, parameters to a `gpu.func` op will be converted to
    global variables. These global variables will be assigned sequential binding
    numbers following their order in the original `gpu.func` op, starting from
    0, in set 0. One can attach `spirv.interface_var_abi` to those parameters
    to control the set and binding if wanted.
  }];
  let constructor = "mlir::createConvertGPUToSPIRVPass()";
  let dependentDialects = [
    "func::FuncDialect",
    "spirv::SPIRVDialect",
  ];
  let options = [
    Option<"use64bitIndex", "use-64bit-index",
           "bool", /*default=*/"false",
           "Use 64-bit integers to convert index types">,
  ];
}

//===----------------------------------------------------------------------===//
// GPUToVulkan
//===----------------------------------------------------------------------===//

def ConvertGpuLaunchFuncToVulkanLaunchFunc
    : Pass<"convert-gpu-launch-to-vulkan-launch", "ModuleOp"> {
  let summary = "Convert gpu.launch_func to vulkanLaunch external call";
  let description = [{
    This pass is only intended for the mlir-vulkan-runner.
  }];
  let constructor = "mlir::createConvertGpuLaunchFuncToVulkanLaunchFuncPass()";
  let dependentDialects = ["spirv::SPIRVDialect"];
}

def ConvertVulkanLaunchFuncToVulkanCallsPass
    : Pass<"launch-func-to-vulkan", "ModuleOp"> {
  let summary = "Convert vulkanLaunch external call to Vulkan runtime external "
                "calls";
  let description = [{
    This pass is only intended for the mlir-vulkan-runner.
  }];

  let dependentDialects = ["LLVM::LLVMDialect"];
}

//===----------------------------------------------------------------------===//
// ConvertIndexToLLVMPass
//===----------------------------------------------------------------------===//

def ConvertIndexToLLVMPass : Pass<"convert-index-to-llvm"> {
  let summary = "Lower the `index` dialect to the `llvm` dialect.";
  let description = [{
    This pass lowers Index dialect operations to LLVM dialect operations.
    Operation conversions are 1-to-1 except for the exotic divides: `ceildivs`,
    `ceildivu`, and `floordivs`, which expand to series of LLVM operations.
    Importantly, the index bitwidth should be correctly set to the target
    pointer width via `index-bitwidth`.
  }];

  let dependentDialects = ["::mlir::LLVM::LLVMDialect"];

  let options = [
    Option<"indexBitwidth", "index-bitwidth", "unsigned",
           /*default=kDeriveIndexBitwidthFromDataLayout*/"0",
           "Bitwidth of the index type, 0 to use size of machine word">,
  ];
}

//===----------------------------------------------------------------------===//
// ConvertIndexToSPIRVPass
//===----------------------------------------------------------------------===//

def ConvertIndexToSPIRVPass : Pass<"convert-index-to-spirv"> {
  let summary = "Lower the `index` dialect to the `spirv` dialect.";
  let description = [{
    This pass lowers Index dialect operations to SPIR-V dialect operations.
    Operation conversions are 1-to-1 except for the exotic divides: `ceildivs`,
    `ceildivu`, and `floordivs`. The index bitwidth will be 32 or 64 as
    specified by use-64bit-index.
  }];

  let dependentDialects = ["::mlir::spirv::SPIRVDialect"];

  let options = [
    Option<"use64bitIndex", "use-64bit-index",
           "bool", /*default=*/"false",
           "Use 64-bit integers to convert index types">
  ];
}

//===----------------------------------------------------------------------===//
// LinalgToStandard
//===----------------------------------------------------------------------===//

def ConvertLinalgToStandard : Pass<"convert-linalg-to-std", "ModuleOp"> {
  let summary = "Convert the operations from the linalg dialect into the "
                "Standard dialect";
  let constructor = "mlir::createConvertLinalgToStandardPass()";
  let dependentDialects = ["func::FuncDialect", "memref::MemRefDialect"];
}

//===----------------------------------------------------------------------===//
// MathToLibm
//===----------------------------------------------------------------------===//

def ConvertMathToLibm : Pass<"convert-math-to-libm", "ModuleOp"> {
  let summary = "Convert Math dialect to libm calls";
  let description = [{
    This pass converts supported Math ops to libm calls.
  }];
  let constructor = "mlir::createConvertMathToLibmPass()";
  let dependentDialects = [
    "arith::ArithDialect",
    "func::FuncDialect",
    "vector::VectorDialect",
  ];
}

//===----------------------------------------------------------------------===//
// MathToLLVM
//===----------------------------------------------------------------------===//

def ConvertMathToLLVMPass : Pass<"convert-math-to-llvm"> {
  let summary = "Convert Math dialect to LLVM dialect";
  let dependentDialects = ["LLVM::LLVMDialect"];
  let options = [
    Option<"approximateLog1p", "approximate-log1p", "bool", "true",
           "Enable approximation of Log1p.">
  ];
}

//===----------------------------------------------------------------------===//
// MathToLibm
//===----------------------------------------------------------------------===//

def ConvertMathToROCDL : Pass<"convert-math-to-rocdl", "ModuleOp"> {
  let summary = "Convert Math dialect to ROCDL library calls";
  let description = [{
    This pass converts supported Math ops to ROCDL library calls.
  }];
  let dependentDialects = [
    "arith::ArithDialect",
    "func::FuncDialect",
    "ROCDL::ROCDLDialect",
    "vector::VectorDialect",
  ];
}

//===----------------------------------------------------------------------===//
// MathToSPIRV
//===----------------------------------------------------------------------===//

def ConvertMathToSPIRV : Pass<"convert-math-to-spirv"> {
  let summary = "Convert Math dialect to SPIR-V dialect";
  let constructor = "mlir::createConvertMathToSPIRVPass()";
  let dependentDialects = ["spirv::SPIRVDialect"];
}

//===----------------------------------------------------------------------===//
// MathToFuncs
//===----------------------------------------------------------------------===//

def ConvertMathToFuncs : Pass<"convert-math-to-funcs", "ModuleOp"> {
  let summary = "Convert Math operations to calls of outlined implementations.";
  let description = [{
    This pass converts supported Math ops to calls of compiler generated
    functions implementing these operations in software.
    The LLVM dialect is used for LinkonceODR linkage of the generated functions.
  }];
  let dependentDialects = [
    "arith::ArithDialect",
    "cf::ControlFlowDialect",
    "func::FuncDialect",
    "scf::SCFDialect",
    "vector::VectorDialect",
    "LLVM::LLVMDialect",
  ];
  let options = [
    Option<"minWidthOfFPowIExponent", "min-width-of-fpowi-exponent", "unsigned",
           /*default=*/"1",
           "Convert FPowI only if the width of its exponent's integer type "
           "is greater than or equal to this value">,
    // Most backend targets support a native ctlz operation, so by default
    // ctrlz conversion is disabled.
    Option<"convertCtlz", "convert-ctlz", "bool", /*default=*/"false",
           "Convert math.ctlz to a software implementation. Enable "
           "for targets that do not natively support ctlz.">,
  ];
}

//===----------------------------------------------------------------------===//
// MemRefToEmitC
//===----------------------------------------------------------------------===//

def ConvertMemRefToEmitC : Pass<"convert-memref-to-emitc"> {
  let summary = "Convert MemRef dialect to EmitC dialect";
  let dependentDialects = ["emitc::EmitCDialect"];
}

//===----------------------------------------------------------------------===//
// MemRefToLLVM
//===----------------------------------------------------------------------===//

def FinalizeMemRefToLLVMConversionPass :
    Pass<"finalize-memref-to-llvm", "ModuleOp"> {
  let summary = "Finalize MemRef dialect to LLVM dialect conversion";
  let description = [{
    Finalize the conversion of the operations from the MemRef
    dialect to the LLVM dialect.
    This conversion will not convert some complex MemRef
    operations. Make sure to run `expand-strided-metadata`
    beforehand for these.
  }];
  let dependentDialects = ["LLVM::LLVMDialect"];
  let options = [
    Option<"useAlignedAlloc", "use-aligned-alloc", "bool", /*default=*/"false",
           "Use aligned_alloc in place of malloc for heap allocations">,
    Option<"indexBitwidth", "index-bitwidth", "unsigned",
           /*default=kDeriveIndexBitwidthFromDataLayout*/"0",
           "Bitwidth of the index type, 0 to use size of machine word">,
    Option<"useGenericFunctions", "use-generic-functions",
           "bool",
           /*default=*/"false",
           "Use generic allocation and deallocation functions instead of the "
           "classic 'malloc', 'aligned_alloc' and 'free' functions">
  ];
}

//===----------------------------------------------------------------------===//
// MemRefToSPIRV
//===----------------------------------------------------------------------===//

def MapMemRefStorageClass : Pass<"map-memref-spirv-storage-class"> {
  let summary = "Map numeric MemRef memory spaces to SPIR-V storage classes";
  let constructor = "mlir::createMapMemRefStorageClassPass()";
  let dependentDialects = ["spirv::SPIRVDialect"];
  let options = [
    Option<"clientAPI", "client-api", "std::string", /*default=*/"\"vulkan\"",
           "The client API to use for populating mappings">
  ];
}

def ConvertMemRefToSPIRV : Pass<"convert-memref-to-spirv"> {
  let summary = "Convert MemRef dialect to SPIR-V dialect";
  let constructor = "mlir::createConvertMemRefToSPIRVPass()";
  let dependentDialects = ["spirv::SPIRVDialect"];
  let options = [
    Option<"boolNumBits", "bool-num-bits",
           "int", /*default=*/"8",
           "The number of bits to store a boolean value">,
    Option<"use64bitIndex", "use-64bit-index",
           "bool", /*default=*/"false",
           "Use 64-bit integers to convert index types">
  ];
}

//===----------------------------------------------------------------------===//
// NVVMToLLVM
//===----------------------------------------------------------------------===//

def ConvertNVVMToLLVMPass : Pass<"convert-nvvm-to-llvm"> {
  let summary = "Convert NVVM to PTX with Inline Assembly in LLVM dialect";
  let description = [{
    This pass generates PTX instructions using inline assembly for NVVM
    operations implements `BasicPtxBuilderInterface`.
  }];
  let dependentDialects = [
    "NVVM::NVVMDialect",
  ];
}

//===----------------------------------------------------------------------===//
// NVGPUToNVVM
//===----------------------------------------------------------------------===//

def ConvertNVGPUToNVVMPass : Pass<"convert-nvgpu-to-nvvm"> {
  let summary = "Convert NVGPU dialect to NVVM dialect";
  let description = [{
    This pass converts supported NVGPU ops to NVVM dialect intrinsics.
  }];

  let dependentDialects = [
    "NVVM::NVVMDialect",
  ];
}


//===----------------------------------------------------------------------===//
// OpenACCToSCF
//===----------------------------------------------------------------------===//

def ConvertOpenACCToSCF : Pass<"convert-openacc-to-scf", "ModuleOp"> {
  let summary = "Convert the OpenACC ops to OpenACC with SCF dialect";
  let constructor = "mlir::createConvertOpenACCToSCFPass()";
  let dependentDialects = ["scf::SCFDialect", "acc::OpenACCDialect"];
}

//===----------------------------------------------------------------------===//
// OpenMPToLLVM
//===----------------------------------------------------------------------===//

def ConvertOpenMPToLLVMPass : Pass<"convert-openmp-to-llvm", "ModuleOp"> {
  let summary = "Convert the OpenMP ops to OpenMP ops with LLVM dialect";
  let dependentDialects = ["LLVM::LLVMDialect"];
}

//===----------------------------------------------------------------------===//
// PDLToPDLInterp
//===----------------------------------------------------------------------===//

def ConvertPDLToPDLInterp : Pass<"convert-pdl-to-pdl-interp", "ModuleOp"> {
  let summary = "Convert PDL ops to PDL interpreter ops";
  let constructor = "mlir::createPDLToPDLInterpPass()";
  let dependentDialects = ["pdl_interp::PDLInterpDialect"];
}

//===----------------------------------------------------------------------===//
// ReconcileUnrealizedCasts
//===----------------------------------------------------------------------===//

def ReconcileUnrealizedCasts : Pass<"reconcile-unrealized-casts"> {
  let summary = "Simplify and eliminate unrealized conversion casts";
  let description = [{
    Eliminate `unrealized_conversion_cast` operations, commonly introduced by
    partial dialect conversions, that transitively convert a value to another
    value of the same type, that is:

    ```
    %0 = "producer.op"() : () -> !type.A
    %1 = unrealized_conversion_cast %0 : !type.A to !type.B
    %2 = unrealized_conversion_cast %1 : !type.B to !type.C
    %3 = unrealized_conversion_cast %2 : !type.C to !type.A
    "consumer.op"(%3) : (!type.A) -> ()
    ```

    Such situations appear when the consumer operation is converted by one pass
    and the producer operation is converted by another pass, each of which
    produces an unrealized cast. This pass can be used to clean up the IR.
  }];
  let constructor = "mlir::createReconcileUnrealizedCastsPass()";
}

//===----------------------------------------------------------------------===//
// SCFToControlFlow
//===----------------------------------------------------------------------===//

def SCFToControlFlow : Pass<"convert-scf-to-cf"> {
  let summary = "Convert SCF dialect to ControlFlow dialect, replacing structured"
                " control flow with a CFG";
  let constructor = "mlir::createConvertSCFToCFPass()";
  let dependentDialects = ["cf::ControlFlowDialect"];
}

//===----------------------------------------------------------------------===//
// SCFToOpenMP
//===----------------------------------------------------------------------===//

def ConvertSCFToOpenMPPass : Pass<"convert-scf-to-openmp", "ModuleOp"> {
  let summary = "Convert SCF parallel loop to OpenMP parallel + workshare "
                "constructs.";

  let options = [
    Option<"numThreads", "num-threads", "unsigned",
           /*default=kUseOpenMPDefaultNumThreads*/"0",
           "Number of threads to use">
  ];

  let dependentDialects = ["omp::OpenMPDialect", "LLVM::LLVMDialect",
                           "memref::MemRefDialect"];
}

//===----------------------------------------------------------------------===//
// SCFToSPIRV
//===----------------------------------------------------------------------===//

def SCFToSPIRV : Pass<"convert-scf-to-spirv"> {
  let summary = "Convert SCF dialect to SPIR-V dialect.";
  let description = [{
    Converts SCF ops into SPIR-V structured control flow ops.
    SPIR-V structured control flow ops do not support yielding values.
    So for SCF ops yielding values, SPIR-V variables are created for
    holding the values and load/store operations are emitted for updating
    them.
  }];
  let dependentDialects = ["spirv::SPIRVDialect"];
}

//===----------------------------------------------------------------------===//
// SCFToGPU
//===----------------------------------------------------------------------===//

def ConvertAffineForToGPU
    : InterfacePass<"convert-affine-for-to-gpu", "FunctionOpInterface"> {
  let summary = "Convert top-level AffineFor Ops to GPU kernels";
  let constructor = "mlir::createAffineForToGPUPass()";
  let dependentDialects = ["gpu::GPUDialect"];
  let options = [
    Option<"numBlockDims", "gpu-block-dims", "unsigned", /*default=*/"1u",
           "Number of GPU block dimensions for mapping">,
    Option<"numThreadDims", "gpu-thread-dims", "unsigned", /*default=*/"1u",
           "Number of GPU thread dimensions for mapping">
  ];
}

def ConvertParallelLoopToGpu : Pass<"convert-parallel-loops-to-gpu"> {
  let summary = "Convert mapped scf.parallel ops to gpu launch operations";
  let constructor = "mlir::createParallelLoopToGpuPass()";
  let dependentDialects = ["affine::AffineDialect", "gpu::GPUDialect"];
}

//===----------------------------------------------------------------------===//
// SCFToEmitC
//===----------------------------------------------------------------------===//

def SCFToEmitC : Pass<"convert-scf-to-emitc"> {
  let summary = "Convert SCF dialect to EmitC dialect, maintaining structured"
                " control flow";
  let dependentDialects = ["emitc::EmitCDialect"];
}

//===----------------------------------------------------------------------===//
// ShapeToStandard
//===----------------------------------------------------------------------===//

def ConvertShapeToStandard : Pass<"convert-shape-to-std", "ModuleOp"> {
  let summary = "Convert operations from the shape dialect into the standard "
                "dialect";
  let constructor = "mlir::createConvertShapeToStandardPass()";
  let dependentDialects = [
    "scf::SCFDialect",
  ];
}

def ConvertShapeConstraints : Pass<"convert-shape-constraints"> {
  let summary = "Convert shape constraint operations to the standard dialect";
  let description = [{
    This pass eliminates shape constraints from the program, converting them to
    eager (side-effecting) error handling code.

    This pass is separate from the regular convert-shape-to-standard, despite
    converting between the same dialects, because converting shape constraints
    can happen at a different part of the program than general shape
    computation lowering.
  }];
  let constructor = "mlir::createConvertShapeConstraintsPass()";
  let dependentDialects = ["cf::ControlFlowDialect", "scf::SCFDialect"];
}

//===----------------------------------------------------------------------===//
// SPIRVToLLVM
//===----------------------------------------------------------------------===//

def ConvertSPIRVToLLVMPass : Pass<"convert-spirv-to-llvm", "ModuleOp"> {
  let summary = "Convert SPIR-V dialect to LLVM dialect";
  let description = [{
    See https://mlir.llvm.org/docs/SPIRVToLLVMDialectConversion/
    for more details.
  }];
  let dependentDialects = ["LLVM::LLVMDialect"];

  let options = [
    Option<"clientAPI", "client-api", "::mlir::spirv::ClientAPI",
	   /*default=*/"::mlir::spirv::ClientAPI::Unknown",
	   "Derive StorageClass to address space mapping from the client API",
	   [{::llvm::cl::values(
	     clEnumValN(::mlir::spirv::ClientAPI::Unknown, "Unknown", "Unknown (default)"),
	     clEnumValN(::mlir::spirv::ClientAPI::Metal, "Metal", "Metal"),
	     clEnumValN(::mlir::spirv::ClientAPI::OpenCL, "OpenCL", "OpenCL"),
	     clEnumValN(::mlir::spirv::ClientAPI::Vulkan, "Vulkan", "Vulkan"),
	     clEnumValN(::mlir::spirv::ClientAPI::WebGPU, "WebGPU", "WebGPU")
	   )}]>,
  ];
}

//===----------------------------------------------------------------------===//
// TensorToLinalg
//===----------------------------------------------------------------------===//

def ConvertTensorToLinalg : Pass<"convert-tensor-to-linalg", "ModuleOp"> {
  let summary = "Convert some Tensor dialect ops to Linalg dialect";
  let constructor = "mlir::createConvertTensorToLinalgPass()";
  let dependentDialects = [
    "arith::ArithDialect",
    "linalg::LinalgDialect",
  ];
}

//===----------------------------------------------------------------------===//
// TensorToSPIRV
//===----------------------------------------------------------------------===//

def ConvertTensorToSPIRV : Pass<"convert-tensor-to-spirv"> {
  let summary = "Convert Tensor dialect to SPIR-V dialect";
  let constructor = "mlir::createConvertTensorToSPIRVPass()";
  let dependentDialects = ["spirv::SPIRVDialect"];
  let options = [
    Option<"emulateLT32BitScalarTypes", "emulate-lt-32-bit-scalar-types",
           "bool", /*default=*/"true",
           "Emulate narrower scalar types with 32-bit ones if not supported by"
           " the target">
  ];
}

//===----------------------------------------------------------------------===//
// TosaToArith
//===----------------------------------------------------------------------===//

def TosaToArith : Pass<"tosa-to-arith"> {
  let summary = "Lower TOSA to the Arith dialect";
  let dependentDialects = [
    "arith::ArithDialect",
  ];
  let description = [{
    Pass that converts TOSA operations to the equivalent operations using the
    operations in the Arith dialect. The ApplyScale operator is optionally
    included as it is often preserved until the final invocation.
  }];

  let options = [
    Option<"includeApplyRescale", "include-apply-rescale",
           "bool", /*default=*/"false",
           "Whether to include the lowering for tosa.apply_rescale to arith">,
    Option<"use32Bit", "use-32-bit",
           "bool", /*default=*/"false",
           "Whether to prioritze lowering to 32-bit operations">
  ];

  let constructor = "tosa::createTosaToArith()";
}

//===----------------------------------------------------------------------===//
// TosaToLinalg
//===----------------------------------------------------------------------===//

def TosaToLinalg
    : InterfacePass<"tosa-to-linalg", "FunctionOpInterface"> {
  let summary = "Lower TOSA to LinAlg on tensors";
  let description = [{
    Pass that converts TOSA operations to the equivalent operations using the
    tensor operations in LinAlg.
  }];

  let constructor = "tosa::createTosaToLinalg()";
  let options = [
    Option<"disableTosaDecompositions", "disable-tosa-decompositions",
           "bool", /*default=*/"false",
           "Disable tosa decompositions pass">,
    Option<"aggressiveReduceConstant", "aggressive-reduce-constant",
           "bool", /*default=*/"false",
           "Always perform the reduce constant optimization">
  ];
}

//===----------------------------------------------------------------------===//
// TosaToLinalgNamed
//===----------------------------------------------------------------------===//

def TosaToLinalgNamed
    : InterfacePass<"tosa-to-linalg-named", "FunctionOpInterface"> {
  let summary = "Lower TOSA to LinAlg named operations";
  let description = [{
    Pass that converts TOSA operations to the equivalent operations using the
    Linalg named operations.
  }];

  let options = [
      Option<"preferConv2DKernelLayoutHWCF", "prefer-conv2d-kernel-layout-hwcf",
           "bool", /*default=*/"false",
           "Prefer generating linalg.conv_2d_nhwc_hwcf over linalg.conv_2d_nhwc_fhwc">
  ];

  let constructor = "tosa::createTosaToLinalgNamed()";
}

//===----------------------------------------------------------------------===//
// TosaToMLProgram
//===----------------------------------------------------------------------===//

def TosaToMLProgram : Pass<"tosa-to-mlprogram", "ModuleOp"> {
  let summary = "Lower TOSA to the MLProgram dialect";
  let dependentDialects = ["ml_program::MLProgramDialect"];
  let description = [{
    Pass that converts TOSA's variable operator operations to the equivalent
    MLProgram operations.
  }];
}

//===----------------------------------------------------------------------===//
// TosaToSCF
//===----------------------------------------------------------------------===//

def TosaToSCF : Pass<"tosa-to-scf"> {
  let summary = "Lower TOSA to the SCF dialect";
  let dependentDialects = ["tensor::TensorDialect, scf::SCFDialect"];
  let description = [{
    Pass that converts TOSA's control flow operations to the equivalent SCF
    operations.
  }];

  let constructor = "tosa::createTosaToSCF()";
}

//===----------------------------------------------------------------------===//
// TosaToTensor
//===----------------------------------------------------------------------===//

def TosaToTensor : Pass<"tosa-to-tensor"> {
  let summary = "Lower TOSA to the Tensor dialect";
  let dependentDialects = [
    "tensor::TensorDialect",
  ];
  let description = [{
    Pass that converts TOSA operations to the equivalent operations using the
    operations in the Tensor dialect.
  }];

  let constructor = "tosa::createTosaToTensor()";
}

//===----------------------------------------------------------------------===//
// UBToLLVM
//===----------------------------------------------------------------------===//

def UBToLLVMConversionPass : Pass<"convert-ub-to-llvm"> {
  let summary = "Convert UB dialect to LLVM dialect";
  let description = [{
    This pass converts supported UB ops to LLVM dialect instructions.
  }];
  let dependentDialects = ["LLVM::LLVMDialect"];
  let options = [
    Option<"indexBitwidth", "index-bitwidth", "unsigned",
           /*default=kDeriveIndexBitwidthFromDataLayout*/"0",
           "Bitwidth of the index type, 0 to use size of machine word">,
  ];
}

//===----------------------------------------------------------------------===//
// UBToSPIRV
//===----------------------------------------------------------------------===//

def UBToSPIRVConversionPass : Pass<"convert-ub-to-spirv"> {
  let summary = "Convert UB dialect to SPIR-V dialect";
  let description = [{
    This pass converts supported UB ops to SPIR-V dialect ops.
  }];
  let dependentDialects = ["spirv::SPIRVDialect"];
}

//===----------------------------------------------------------------------===//
// VectorToGPU
//===----------------------------------------------------------------------===//

def ConvertVectorToGPU : Pass<"convert-vector-to-gpu"> {
  let summary = "Lower the operations from the vector dialect into the GPU "
                "dialect";
  let constructor = "mlir::createConvertVectorToGPUPass()";
  let dependentDialects = [
    "memref::MemRefDialect", "gpu::GPUDialect", "affine::AffineDialect",
    "vector::VectorDialect", "nvgpu::NVGPUDialect"
  ];

  let options = [
    Option<"useNvGpu", "use-nvgpu", "bool", /*default=*/"false",
      "convert to NvGPU ops instead of GPU dialect ops">
  ];
}

//===----------------------------------------------------------------------===//
// VectorToSCF
//===----------------------------------------------------------------------===//

def ConvertVectorToSCF : Pass<"convert-vector-to-scf"> {
  let summary = "Lower the operations from the vector dialect into the SCF "
                "dialect";
  let constructor = "mlir::createConvertVectorToSCFPass()";
  let dependentDialects = [
    "affine::AffineDialect",
    "memref::MemRefDialect",
    "scf::SCFDialect",
    "tensor::TensorDialect"
  ];
  let options = [
    Option<"fullUnroll", "full-unroll", "bool", /*default=*/"false",
           "Perform full unrolling when converting vector transfers to SCF">,
    Option<"targetRank", "target-rank", "unsigned", /*default=*/"1",
           "Target vector rank to which transfer ops should be lowered">,
    Option<"lowerTensors", "lower-tensors", "bool", /*default=*/"false",
           "Lower transfer ops that operate on tensors">
  ];
}

//===----------------------------------------------------------------------===//
// VectorToArmSME
//===----------------------------------------------------------------------===//

def ConvertVectorToArmSME : Pass<"convert-vector-to-arm-sme"> {
  let summary = "Lower the operations from the vector dialect into the ArmSME "
                "dialect";
  let constructor = "mlir::createConvertVectorToArmSMEPass()";
  let description = [{
    Pass that converts vector dialect operations into equivalent ArmSME dialect
    operations.
  }];
  let dependentDialects = ["arm_sme::ArmSMEDialect", "arm_sve::ArmSVEDialect"];
}

//===----------------------------------------------------------------------===//
// ArmSMEToSCF
//===----------------------------------------------------------------------===//

def ConvertArmSMEToSCF : Pass<"convert-arm-sme-to-scf"> {
  let summary = "Lower the operations from the ArmSME dialect into the SCF "
                "dialect";
  let constructor = "mlir::createConvertArmSMEToSCFPass()";
  let dependentDialects = [
    "scf::SCFDialect",
    "arith::ArithDialect",
    "vector::VectorDialect",
    "arm_sme::ArmSMEDialect"
  ];
}

//===----------------------------------------------------------------------===//
// ArmSMEToLLVM
//===----------------------------------------------------------------------===//

def ConvertArmSMEToLLVM : InterfacePass<"convert-arm-sme-to-llvm", "FunctionOpInterface"> {
  let summary = "Lower the operations from the ArmSME dialect into the LLVM "
                "dialect";
  let constructor = "mlir::createConvertArmSMEToLLVMPass()";
  let dependentDialects = [
    "arm_sme::ArmSMEDialect",
    "LLVM::LLVMDialect"
  ];
  let options = [
    Option<"dumpTileLiveRanges", "dump-tile-live-ranges",
           "bool", /*default=*/"false",
           "Dump the live ranges of SME tiles (for debugging)">
  ];
}

//===----------------------------------------------------------------------===//
// VectorToLLVM
//===----------------------------------------------------------------------===//

def ConvertVectorToLLVMPass : Pass<"convert-vector-to-llvm"> {
  let summary = "Lower the operations from the vector dialect into the LLVM "
                "dialect";
  let description = [{

    Convert operations from the vector dialect into the LLVM IR dialect
    operations. The lowering pass provides several options to control
    the kinds of optimizations that are allowed. It also provides options
    that enable the use of one or more architectural-specific dialects
    (AMX, X86Vector, ArmNeon, ArmSVE, etc.) in combination with the
    architectural-neutral vector dialect lowering.

  }];
  // Override explicitly in C++ to allow conditional dialect dependence.
  // let dependentDialects;
  let options = [
    Option<"reassociateFPReductions", "reassociate-fp-reductions",
           "bool", /*default=*/"false",
           "Allows llvm to reassociate floating-point reductions for speed">,
    Option<"force32BitVectorIndices", "force-32bit-vector-indices",
           "bool", /*default=*/"true",
           "Allows compiler to assume vector indices fit in 32-bit if that "
     "yields faster code">,
    Option<"amx", "enable-amx",
           "bool", /*default=*/"false",
           "Enables the use of AMX dialect while lowering the vector "
	   "dialect.">,
    Option<"armNeon", "enable-arm-neon",
           "bool", /*default=*/"false",
           "Enables the use of ArmNeon dialect while lowering the vector "
	   "dialect.">,
    Option<"armSVE", "enable-arm-sve",
           "bool", /*default=*/"false",
           "Enables the use of ArmSVE dialect while lowering the vector "
       "dialect.">,
    Option<"x86Vector", "enable-x86vector",
           "bool", /*default=*/"false",
           "Enables the use of X86Vector dialect while lowering the vector "
	   "dialect.">
  ];
}

//===----------------------------------------------------------------------===//
// VectorToSPIRV
//===----------------------------------------------------------------------===//

def ConvertVectorToSPIRV : Pass<"convert-vector-to-spirv"> {
  let summary = "Convert Vector dialect to SPIR-V dialect";
  let constructor = "mlir::createConvertVectorToSPIRVPass()";
  let dependentDialects = ["spirv::SPIRVDialect"];
}

#endif // MLIR_CONVERSION_PASSES<|MERGE_RESOLUTION|>--- conflicted
+++ resolved
@@ -47,14 +47,10 @@
   let options = [
     Option<"runSignatureConversion", "run-signature-conversion", "bool",
     /*default=*/"true",
-<<<<<<< HEAD
-    "Run function signature conversion to convert vector types">
-=======
     "Run function signature conversion to convert vector types">,
     Option<"runVectorUnrolling", "run-vector-unrolling", "bool",
     /*default=*/"true",
     "Run vector unrolling to convert vector types in function bodies">
->>>>>>> 9c4aab8c
   ];
 }
 
