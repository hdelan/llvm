//===- ConvertVectorToLLVM.h - Utils to convert from the vector dialect ---===//
//
// Part of the LLVM Project, under the Apache License v2.0 with LLVM Exceptions.
// See https://llvm.org/LICENSE.txt for license information.
// SPDX-License-Identifier: Apache-2.0 WITH LLVM-exception
//
//===----------------------------------------------------------------------===//
#ifndef MLIR_CONVERSION_VECTORTOLLVM_CONVERTVECTORTOLLVM_H_
#define MLIR_CONVERSION_VECTORTOLLVM_CONVERTVECTORTOLLVM_H_

#include "mlir/Transforms/DialectConversion.h"

namespace mlir {
class LLVMTypeConverter;
class ModuleOp;
template <typename T>
class OperationPass;

/// Options to control Vector to LLVM lowering.
///
/// This should kept in sync with VectorToLLVM options defined for the
/// ConvertVectorToLLVM pass in include/mlir/Conversion/Passes.td
struct LowerVectorToLLVMOptions {
  LowerVectorToLLVMOptions()
      : reassociateFPReductions(false), enableIndexOptimizations(true),
<<<<<<< HEAD
        enableArmNeon(false), enableAVX512(false) {}
=======
        enableArmNeon(false), enableArmSVE(false), enableAVX512(false) {}
>>>>>>> e1e3308f

  LowerVectorToLLVMOptions &setReassociateFPReductions(bool b) {
    reassociateFPReductions = b;
    return *this;
  }
  LowerVectorToLLVMOptions &setEnableIndexOptimizations(bool b) {
    enableIndexOptimizations = b;
    return *this;
  }
<<<<<<< HEAD
  LowerVectorToLLVMOptions &setEnableAVX512(bool b) {
    enableAVX512 = b;
    return *this;
  }
=======
>>>>>>> e1e3308f
  LowerVectorToLLVMOptions &setEnableArmNeon(bool b) {
    enableArmNeon = b;
    return *this;
  }
<<<<<<< HEAD
=======
  LowerVectorToLLVMOptions &setEnableArmSVE(bool b) {
    enableArmSVE = b;
    return *this;
  }
  LowerVectorToLLVMOptions &setEnableAVX512(bool b) {
    enableAVX512 = b;
    return *this;
  }
>>>>>>> e1e3308f

  bool reassociateFPReductions;
  bool enableIndexOptimizations;
  bool enableArmNeon;
<<<<<<< HEAD
=======
  bool enableArmSVE;
>>>>>>> e1e3308f
  bool enableAVX512;
};

/// Collect a set of patterns to convert from Vector contractions to LLVM Matrix
/// Intrinsics. To lower to assembly, the LLVM flag -lower-matrix-intrinsics
/// will be needed when invoking LLVM.
void populateVectorToLLVMMatrixConversionPatterns(
    LLVMTypeConverter &converter, OwningRewritePatternList &patterns);

/// Collect a set of patterns to convert from the Vector dialect to LLVM.
void populateVectorToLLVMConversionPatterns(
    LLVMTypeConverter &converter, OwningRewritePatternList &patterns,
    bool reassociateFPReductions = false, bool enableIndexOptimizations = true);

/// Create a pass to convert vector operations to the LLVMIR dialect.
std::unique_ptr<OperationPass<ModuleOp>> createConvertVectorToLLVMPass(
    const LowerVectorToLLVMOptions &options = LowerVectorToLLVMOptions());

} // namespace mlir

#endif // MLIR_CONVERSION_VECTORTOLLVM_CONVERTVECTORTOLLVM_H_<|MERGE_RESOLUTION|>--- conflicted
+++ resolved
@@ -23,11 +23,7 @@
 struct LowerVectorToLLVMOptions {
   LowerVectorToLLVMOptions()
       : reassociateFPReductions(false), enableIndexOptimizations(true),
-<<<<<<< HEAD
-        enableArmNeon(false), enableAVX512(false) {}
-=======
         enableArmNeon(false), enableArmSVE(false), enableAVX512(false) {}
->>>>>>> e1e3308f
 
   LowerVectorToLLVMOptions &setReassociateFPReductions(bool b) {
     reassociateFPReductions = b;
@@ -37,19 +33,10 @@
     enableIndexOptimizations = b;
     return *this;
   }
-<<<<<<< HEAD
-  LowerVectorToLLVMOptions &setEnableAVX512(bool b) {
-    enableAVX512 = b;
-    return *this;
-  }
-=======
->>>>>>> e1e3308f
   LowerVectorToLLVMOptions &setEnableArmNeon(bool b) {
     enableArmNeon = b;
     return *this;
   }
-<<<<<<< HEAD
-=======
   LowerVectorToLLVMOptions &setEnableArmSVE(bool b) {
     enableArmSVE = b;
     return *this;
@@ -58,15 +45,11 @@
     enableAVX512 = b;
     return *this;
   }
->>>>>>> e1e3308f
 
   bool reassociateFPReductions;
   bool enableIndexOptimizations;
   bool enableArmNeon;
-<<<<<<< HEAD
-=======
   bool enableArmSVE;
->>>>>>> e1e3308f
   bool enableAVX512;
 };
 
