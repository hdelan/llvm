//===- UseDefLists.h --------------------------------------------*- C++ -*-===//
//
// Part of the LLVM Project, under the Apache License v2.0 with LLVM Exceptions.
// See https://llvm.org/LICENSE.txt for license information.
// SPDX-License-Identifier: Apache-2.0 WITH LLVM-exception
//
//===----------------------------------------------------------------------===//
//
// This file defines generic use/def list machinery and manipulation utilities.
//
//===----------------------------------------------------------------------===//

#ifndef MLIR_IR_USEDEFLISTS_H
#define MLIR_IR_USEDEFLISTS_H

#include "mlir/IR/Location.h"
#include "llvm/ADT/PointerIntPair.h"
#include "llvm/ADT/iterator_range.h"

namespace mlir {

class Block;
class Operation;
class Value;
template <typename OperandType> class ValueUseIterator;
template <typename OperandType> class FilteredValueUseIterator;
template <typename UseIteratorT, typename OperandType> class ValueUserIterator;

//===----------------------------------------------------------------------===//
// IRObjectWithUseList
//===----------------------------------------------------------------------===//

/// This class represents a single IR object that contains a use list.
template <typename OperandType> class IRObjectWithUseList {
public:
  ~IRObjectWithUseList() {
    assert(use_empty() && "Cannot destroy a value that still has uses!");
  }

  /// Drop all uses of this object from their respective owners.
  void dropAllUses() {
    while (!use_empty())
      use_begin()->drop();
  }

  /// Replace all uses of 'this' value with the new value, updating anything in
  /// the IR that uses 'this' to use the other value instead.  When this returns
  /// there are zero uses of 'this'.
  void replaceAllUsesWith(typename OperandType::ValueType newValue) {
    assert((!newValue || this != OperandType::getUseList(newValue)) &&
           "cannot RAUW a value with itself");
    while (!use_empty())
      use_begin()->set(newValue);
  }

  //===--------------------------------------------------------------------===//
  // Uses
  //===--------------------------------------------------------------------===//

  using use_iterator = ValueUseIterator<OperandType>;
  using use_range = iterator_range<use_iterator>;

  use_iterator use_begin() const { return use_iterator(firstUse); }
  use_iterator use_end() const { return use_iterator(nullptr); }

  /// Returns a range of all uses, which is useful for iterating over all uses.
  use_range getUses() const { return {use_begin(), use_end()}; }

  /// Returns true if this value has exactly one use.
  bool hasOneUse() const {
    return firstUse && firstUse->getNextOperandUsingThisValue() == nullptr;
  }

  /// Returns true if this value has no uses.
  bool use_empty() const { return firstUse == nullptr; }

  //===--------------------------------------------------------------------===//
  // Users
  //===--------------------------------------------------------------------===//

  using user_iterator = ValueUserIterator<use_iterator, OperandType>;
  using user_range = iterator_range<user_iterator>;

  user_iterator user_begin() const { return user_iterator(use_begin()); }
  user_iterator user_end() const { return user_iterator(use_end()); }

  /// Returns a range of all users.
  user_range getUsers() const { return {user_begin(), user_end()}; }

protected:
  IRObjectWithUseList() {}

  /// Return the first operand that is using this value, for use by custom
  /// use/def iterators.
  OperandType *getFirstUse() const { return firstUse; }

private:
  template <typename DerivedT, typename IRValueTy> friend class IROperand;
  OperandType *firstUse = nullptr;
};

//===----------------------------------------------------------------------===//
<<<<<<< HEAD
// IRMultiObjectWithUseList
//===----------------------------------------------------------------------===//

/// This class represents multiple IR objects with a single use list. This class
/// provides wrapper functionality for manipulating the uses of a single object.
template <typename OperandType>
class IRMultiObjectWithUseList : public IRObjectWithUseList<OperandType> {
public:
  using BaseType = IRObjectWithUseList<OperandType>;
  using ValueType = typename OperandType::ValueType;

  /// Drop all uses of `value` from their respective owners.
  void dropAllUses(ValueType value) {
    assert(this == OperandType::getUseList(value) &&
           "value not attached to this use list");
    for (OperandType &use : llvm::make_early_inc_range(getUses(value)))
      use.drop();
  }
  using BaseType::dropAllUses;

  /// Replace all uses of `oldValue` with the new value, updating anything in
  /// the IR that uses 'this' to use the other value instead.  When this returns
  /// there are zero uses of 'this'.
  void replaceAllUsesWith(ValueType oldValue, ValueType newValue) {
    assert(this == OperandType::getUseList(oldValue) &&
           "value not attached to this use list");
    assert((!newValue || this != OperandType::getUseList(newValue)) &&
           "cannot RAUW a value with itself");
    for (OperandType &use : llvm::make_early_inc_range(getUses(oldValue)))
      use.set(newValue);
  }
  using BaseType::replaceAllUsesWith;

  //===--------------------------------------------------------------------===//
  // Uses
  //===--------------------------------------------------------------------===//

  using filtered_use_iterator = FilteredValueUseIterator<OperandType>;
  using filtered_use_range = iterator_range<filtered_use_iterator>;

  filtered_use_iterator use_begin(ValueType value) const {
    return filtered_use_iterator(this->getFirstUse(), value);
  }
  filtered_use_iterator use_end(ValueType) const { return use_end(); }
  filtered_use_range getUses(ValueType value) const {
    return {use_begin(value), use_end(value)};
  }
  bool hasOneUse(ValueType value) const {
    return llvm::hasSingleElement(getUses(value));
  }
  bool use_empty(ValueType value) const {
    return use_begin(value) == use_end(value);
  }
  using BaseType::getUses;
  using BaseType::hasOneUse;
  using BaseType::use_begin;
  using BaseType::use_empty;
  using BaseType::use_end;

  //===--------------------------------------------------------------------===//
  // Users
  //===--------------------------------------------------------------------===//

  using filtered_user_iterator =
      ValueUserIterator<filtered_use_iterator, OperandType>;
  using filtered_user_range = iterator_range<filtered_user_iterator>;

  filtered_user_iterator user_begin(ValueType value) const {
    return {use_begin(value)};
  }
  filtered_user_iterator user_end(ValueType value) const { return {use_end()}; }
  filtered_user_range getUsers(ValueType value) const {
    return {user_begin(value), user_end(value)};
  }
  using BaseType::getUsers;
  using BaseType::user_begin;
  using BaseType::user_end;
};

//===----------------------------------------------------------------------===//
=======
>>>>>>> a34309b7
// IROperand
//===----------------------------------------------------------------------===//

/// A reference to a value, suitable for use as an operand of an operation.
/// IRValueTy is the root type to use for values this tracks. Derived operand
/// types are expected to provide the following:
///  * static IRObjectWithUseList *getUseList(IRValueTy value);
///    - Provide the use list that is attached to the given value.
template <typename DerivedT, typename IRValueTy> class IROperand {
public:
  using ValueType = IRValueTy;

  IROperand(Operation *owner) : owner(owner) {}
  IROperand(Operation *owner, ValueType value) : value(value), owner(owner) {
    insertIntoCurrent();
  }

  /// Return the current value being used by this operand.
  ValueType get() const { return value; }

  /// Set the current value being used by this operand.
  void set(ValueType newValue) {
    // It isn't worth optimizing for the case of switching operands on a single
    // value.
    removeFromCurrent();
    value = newValue;
    insertIntoCurrent();
  }

  /// Returns true if this operand contains the given value.
  bool is(ValueType other) const { return value == other; }

  /// Return the owner of this operand.
  Operation *getOwner() { return owner; }
  Operation *getOwner() const { return owner; }

  /// \brief Remove this use of the operand.
  void drop() {
    removeFromCurrent();
    value = nullptr;
    nextUse = nullptr;
    back = nullptr;
  }

  ~IROperand() { removeFromCurrent(); }

  /// Return the next operand on the use-list of the value we are referring to.
  /// This should generally only be used by the internal implementation details
  /// of the SSA machinery.
  DerivedT *getNextOperandUsingThisValue() { return nextUse; }

  /// We support a move constructor so IROperand's can be in vectors, but this
  /// shouldn't be used by general clients.
  IROperand(IROperand &&other) : owner(other.owner) {
    *this = std::move(other);
  }
  IROperand &operator=(IROperand &&other) {
    removeFromCurrent();
    other.removeFromCurrent();
    value = other.value;
    other.value = nullptr;
    other.back = nullptr;
    nextUse = nullptr;
    back = nullptr;
    insertIntoCurrent();
    return *this;
  }

private:
  /// The value used as this operand. This can be null when in a 'dropAllUses'
  /// state.
  ValueType value = {};

  /// The next operand in the use-chain.
  DerivedT *nextUse = nullptr;

  /// This points to the previous link in the use-chain.
  DerivedT **back = nullptr;

  /// The operation owner of this operand.
  Operation *const owner;

  /// Operands are not copyable or assignable.
  IROperand(const IROperand &use) = delete;
  IROperand &operator=(const IROperand &use) = delete;

  void removeFromCurrent() {
    if (!back)
      return;
    *back = nextUse;
    if (nextUse)
      nextUse->back = back;
  }

  void insertIntoCurrent() {
    auto *useList = DerivedT::getUseList(value);
    back = &useList->firstUse;
    nextUse = useList->firstUse;
    if (nextUse)
      nextUse->back = &nextUse;
    useList->firstUse = static_cast<DerivedT *>(this);
  }
};

//===----------------------------------------------------------------------===//
// BlockOperand
//===----------------------------------------------------------------------===//

/// Terminator operations can have Block operands to represent successors.
class BlockOperand : public IROperand<BlockOperand, Block *> {
public:
  using IROperand<BlockOperand, Block *>::IROperand;

  /// Provide the use list that is attached to the given block.
  static IRObjectWithUseList<BlockOperand> *getUseList(Block *value);

  /// Return which operand this is in the operand list of the User.
  unsigned getOperandNumber();
};

//===----------------------------------------------------------------------===//
// OpOperand
//===----------------------------------------------------------------------===//

namespace detail {
/// This class provides an opaque type erased wrapper around a `Value`.
class OpaqueValue {
public:
  /// Implicit conversion from 'Value'.
  OpaqueValue(Value value);
  OpaqueValue(std::nullptr_t = nullptr) : impl(nullptr) {}
  OpaqueValue(const OpaqueValue &) = default;
  OpaqueValue &operator=(const OpaqueValue &) = default;
  bool operator==(const OpaqueValue &other) const { return impl == other.impl; }
  operator bool() const { return impl; }

  /// Implicit conversion back to 'Value'.
  operator Value() const;

private:
  void *impl;
};
} // namespace detail

/// This class represents an operand of an operation. Instances of this class
/// contain a reference to a specific `Value`.
class OpOperand : public IROperand<OpOperand, detail::OpaqueValue> {
public:
  using IROperand<OpOperand, detail::OpaqueValue>::IROperand;

  /// Provide the use list that is attached to the given value.
  static IRObjectWithUseList<OpOperand> *getUseList(Value value);

  /// Return the current value being used by this operand.
  Value get() const;

  /// Set the operand to the given value.
  void set(Value value);

  /// Return which operand this is in the operand list of the User.
  unsigned getOperandNumber();
};

//===----------------------------------------------------------------------===//
// ValueUseIterator
//===----------------------------------------------------------------------===//

/// An iterator class that allows for iterating over the uses of an IR operand
/// type.
template <typename OperandType>
class ValueUseIterator
    : public llvm::iterator_facade_base<ValueUseIterator<OperandType>,
                                        std::forward_iterator_tag,
                                        OperandType> {
public:
  ValueUseIterator(OperandType *current = nullptr) : current(current) {}

  /// Returns the user that owns this use.
  Operation *getUser() const { return current->getOwner(); }

  /// Returns the current operands.
  OperandType *getOperand() const { return current; }
  OperandType &operator*() const { return *current; }

  using llvm::iterator_facade_base<ValueUseIterator<OperandType>,
                                   std::forward_iterator_tag,
                                   OperandType>::operator++;
  ValueUseIterator &operator++() {
    assert(current && "incrementing past end()!");
    current = (OperandType *)current->getNextOperandUsingThisValue();
    return *this;
  }

  bool operator==(const ValueUseIterator &rhs) const {
    return current == rhs.current;
  }

protected:
  OperandType *current;
};

//===----------------------------------------------------------------------===//
// ValueUserIterator
//===----------------------------------------------------------------------===//

/// An iterator over the users of an IRObject. This is a wrapper iterator around
/// a specific use iterator.
template <typename UseIteratorT, typename OperandType>
class ValueUserIterator final
    : public llvm::mapped_iterator<UseIteratorT,
                                   Operation *(*)(OperandType &)> {
  static Operation *unwrap(OperandType &value) { return value.getOwner(); }

public:
  using pointer = Operation *;
  using reference = Operation *;

  /// Initializes the user iterator to the specified use iterator.
  ValueUserIterator(UseIteratorT it)
      : llvm::mapped_iterator<UseIteratorT, Operation *(*)(OperandType &)>(
            it, &unwrap) {}
  Operation *operator->() { return **this; }
};

} // namespace mlir

#endif<|MERGE_RESOLUTION|>--- conflicted
+++ resolved
@@ -100,89 +100,6 @@
 };
 
 //===----------------------------------------------------------------------===//
-<<<<<<< HEAD
-// IRMultiObjectWithUseList
-//===----------------------------------------------------------------------===//
-
-/// This class represents multiple IR objects with a single use list. This class
-/// provides wrapper functionality for manipulating the uses of a single object.
-template <typename OperandType>
-class IRMultiObjectWithUseList : public IRObjectWithUseList<OperandType> {
-public:
-  using BaseType = IRObjectWithUseList<OperandType>;
-  using ValueType = typename OperandType::ValueType;
-
-  /// Drop all uses of `value` from their respective owners.
-  void dropAllUses(ValueType value) {
-    assert(this == OperandType::getUseList(value) &&
-           "value not attached to this use list");
-    for (OperandType &use : llvm::make_early_inc_range(getUses(value)))
-      use.drop();
-  }
-  using BaseType::dropAllUses;
-
-  /// Replace all uses of `oldValue` with the new value, updating anything in
-  /// the IR that uses 'this' to use the other value instead.  When this returns
-  /// there are zero uses of 'this'.
-  void replaceAllUsesWith(ValueType oldValue, ValueType newValue) {
-    assert(this == OperandType::getUseList(oldValue) &&
-           "value not attached to this use list");
-    assert((!newValue || this != OperandType::getUseList(newValue)) &&
-           "cannot RAUW a value with itself");
-    for (OperandType &use : llvm::make_early_inc_range(getUses(oldValue)))
-      use.set(newValue);
-  }
-  using BaseType::replaceAllUsesWith;
-
-  //===--------------------------------------------------------------------===//
-  // Uses
-  //===--------------------------------------------------------------------===//
-
-  using filtered_use_iterator = FilteredValueUseIterator<OperandType>;
-  using filtered_use_range = iterator_range<filtered_use_iterator>;
-
-  filtered_use_iterator use_begin(ValueType value) const {
-    return filtered_use_iterator(this->getFirstUse(), value);
-  }
-  filtered_use_iterator use_end(ValueType) const { return use_end(); }
-  filtered_use_range getUses(ValueType value) const {
-    return {use_begin(value), use_end(value)};
-  }
-  bool hasOneUse(ValueType value) const {
-    return llvm::hasSingleElement(getUses(value));
-  }
-  bool use_empty(ValueType value) const {
-    return use_begin(value) == use_end(value);
-  }
-  using BaseType::getUses;
-  using BaseType::hasOneUse;
-  using BaseType::use_begin;
-  using BaseType::use_empty;
-  using BaseType::use_end;
-
-  //===--------------------------------------------------------------------===//
-  // Users
-  //===--------------------------------------------------------------------===//
-
-  using filtered_user_iterator =
-      ValueUserIterator<filtered_use_iterator, OperandType>;
-  using filtered_user_range = iterator_range<filtered_user_iterator>;
-
-  filtered_user_iterator user_begin(ValueType value) const {
-    return {use_begin(value)};
-  }
-  filtered_user_iterator user_end(ValueType value) const { return {use_end()}; }
-  filtered_user_range getUsers(ValueType value) const {
-    return {user_begin(value), user_end(value)};
-  }
-  using BaseType::getUsers;
-  using BaseType::user_begin;
-  using BaseType::user_end;
-};
-
-//===----------------------------------------------------------------------===//
-=======
->>>>>>> a34309b7
 // IROperand
 //===----------------------------------------------------------------------===//
 
