--- conflicted
+++ resolved
@@ -129,10 +129,6 @@
 def ParallelOp : OpenMP_Op<"parallel", traits = [
     AttrSizedOperandSegments, AutomaticAllocationScope,
     DeclareOpInterfaceMethods<ComposableOpInterface>,
-<<<<<<< HEAD
-    DeclareOpInterfaceMethods<LoopWrapperInterface>,
-=======
->>>>>>> 1d22c955
     DeclareOpInterfaceMethods<OutlineableOpenMPOpInterface>,
     RecursiveMemoryEffects
   ], clauses = [
