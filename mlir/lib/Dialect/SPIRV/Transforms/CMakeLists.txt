--- conflicted
+++ resolved
@@ -20,10 +20,7 @@
   MLIRDialectUtils
   MLIRFuncDialect
   MLIRIR
-<<<<<<< HEAD
-=======
   MLIRPass
->>>>>>> 9c4aab8c
   MLIRSPIRVDialect
   MLIRSupport
   MLIRTransformUtils
