--- conflicted
+++ resolved
@@ -111,11 +111,7 @@
 static bool isOnlyUsedAsInputOfLinalgOp(tensor::PadOp padOp) {
   for (OpOperand &use : padOp.getResult().getUses()) {
     auto linalgUser = dyn_cast<linalg::LinalgOp>(use.getOwner());
-<<<<<<< HEAD
-    if (!linalgUser || !linalgUser.isInput(&use)) {
-=======
     if (!linalgUser || !linalgUser.isDpsInput(&use)) {
->>>>>>> e7aa6127
       LLVM_DEBUG(DBGS() << "Found a use of " << *(padOp)
                         << "\nthat is not an input tensor of a LinalgOp, "
                         << "cannot hoist\n"
