//===- BufferizableOpInterfaceImpl.cpp - Impl. of BufferizableOpInterface -===//
//
// Part of the LLVM Project, under the Apache License v2.0 with LLVM Exceptions.
// See https://llvm.org/LICENSE.txt for license information.
// SPDX-License-Identifier: Apache-2.0 WITH LLVM-exception
//
//===----------------------------------------------------------------------===//

#include "mlir/Dialect/Arithmetic/Transforms/BufferizableOpInterfaceImpl.h"
#include "mlir/Dialect/Arithmetic/IR/Arithmetic.h"
#include "mlir/Dialect/Bufferization/IR/BufferizableOpInterface.h"
#include "mlir/Dialect/Bufferization/Transforms/BufferUtils.h"
#include "mlir/Dialect/MemRef/IR/MemRef.h"
#include "mlir/IR/Dialect.h"
#include "mlir/IR/Operation.h"

using namespace mlir;
using namespace mlir::bufferization;

namespace {
/// Bufferization of arith.constant. Replace with memref.get_global.
struct ConstantOpInterface
    : public BufferizableOpInterface::ExternalModel<ConstantOpInterface,
                                                    arith::ConstantOp> {
  LogicalResult bufferize(Operation *op, RewriterBase &rewriter,
                          const BufferizationOptions &options) const {
    auto constantOp = cast<arith::ConstantOp>(op);

    // TODO: Implement memory space for this op. E.g., by adding a memory_space
    // attribute to ConstantOp.
    if (options.defaultMemorySpace != static_cast<unsigned>(0))
      return op->emitError("memory space not implemented yet");

    // Only ranked tensors are supported.
    if (!constantOp.getType().isa<RankedTensorType>())
      return failure();

    // Only constants inside a module are supported.
    auto moduleOp = constantOp->getParentOfType<ModuleOp>();
    if (!moduleOp)
      return failure();

    // Create global memory segment and replace tensor with memref pointing to
    // that memory segment.
    FailureOr<memref::GlobalOp> globalOp =
        getGlobalFor(constantOp, options.bufferAlignment);
    if (failed(globalOp))
      return failure();
    memref::GlobalOp globalMemref = *globalOp;
    replaceOpWithNewBufferizedOp<memref::GetGlobalOp>(
        rewriter, op, globalMemref.type(), globalMemref.getName());

    return success();
  }

  bool isWritable(Operation *op, Value value,
                  const AnalysisState &state) const {
    // Memory locations returned by memref::GetGlobalOp may not be written to.
    assert(value.isa<OpResult>());
    return false;
  }
};

struct IndexCastOpInterface
    : public BufferizableOpInterface::ExternalModel<IndexCastOpInterface,
                                                    arith::IndexCastOp> {
  bool bufferizesToMemoryRead(Operation *op, OpOperand &opOperand,
                              const AnalysisState &state) const {
    return false;
  }

  bool bufferizesToMemoryWrite(Operation *op, OpOperand &opOperand,
                               const AnalysisState &state) const {
    return false;
  }

  SmallVector<OpResult> getAliasingOpResult(Operation *op, OpOperand &opOperand,
                                            const AnalysisState &state) const {
    return {op->getResult(0)};
  }

  BufferRelation bufferRelation(Operation *op, OpResult opResult,
                                const AnalysisState &state) const {
    return BufferRelation::Equivalent;
  }

  LogicalResult bufferize(Operation *op, RewriterBase &rewriter,
                          const BufferizationOptions &options) const {
    auto castOp = cast<arith::IndexCastOp>(op);
    auto resultTensorType = castOp.getType().cast<TensorType>();

<<<<<<< HEAD
    Value source = getBuffer(rewriter, castOp.getIn(), options);
    auto sourceType = source.getType().cast<BaseMemRefType>();
=======
    FailureOr<Value> source = getBuffer(rewriter, castOp.getIn(), options);
    if (failed(source))
      return failure();
    auto sourceType = source->getType().cast<BaseMemRefType>();
>>>>>>> 3de04b6d

    // Result type should have same layout and address space as the source type.
    BaseMemRefType resultType;
    if (auto rankedMemRefType = sourceType.dyn_cast<MemRefType>()) {
      resultType = MemRefType::get(
          rankedMemRefType.getShape(), resultTensorType.getElementType(),
          rankedMemRefType.getLayout(), rankedMemRefType.getMemorySpace());
    } else {
      auto unrankedMemrefType = sourceType.cast<UnrankedMemRefType>();
      resultType = UnrankedMemRefType::get(resultTensorType.getElementType(),
                                           unrankedMemrefType.getMemorySpace());
    }

    replaceOpWithNewBufferizedOp<arith::IndexCastOp>(rewriter, op, resultType,
                                                     *source);
    return success();
  }
};

/// Bufferization of arith.select. Just replace the operands.
struct SelectOpInterface
    : public BufferizableOpInterface::ExternalModel<SelectOpInterface,
                                                    arith::SelectOp> {
  bool bufferizesToMemoryRead(Operation *op, OpOperand &opOperand,
                              const AnalysisState &state) const {
    return false;
  }

  bool bufferizesToMemoryWrite(Operation *op, OpOperand &opOperand,
                               const AnalysisState &state) const {
    return false;
  }

  SmallVector<OpResult> getAliasingOpResult(Operation *op, OpOperand &opOperand,
                                            const AnalysisState &state) const {
    return {op->getOpResult(0) /*result*/};
  }

  SmallVector<OpOperand *>
  getAliasingOpOperand(Operation *op, OpResult opResult,
                       const AnalysisState &state) const {
    return {&op->getOpOperand(1) /*true_value*/,
            &op->getOpOperand(2) /*false_value*/};
  }

  LogicalResult bufferize(Operation *op, RewriterBase &rewriter,
                          const BufferizationOptions &options) const {
    auto selectOp = cast<arith::SelectOp>(op);
    Location loc = selectOp.getLoc();

    // TODO: It would be more efficient to copy the result of the `select` op
    // instead of its OpOperands. In the worst case, 2 copies are inserted at
    // the moment (one for each tensor). When copying the op result, only one
    // copy would be needed.
<<<<<<< HEAD
    Value trueBuffer = getBuffer(rewriter, selectOp.getTrueValue(), options);
    Value falseBuffer = getBuffer(rewriter, selectOp.getFalseValue(), options);
=======
    FailureOr<Value> maybeTrueBuffer =
        getBuffer(rewriter, selectOp.getTrueValue(), options);
    FailureOr<Value> maybeFalseBuffer =
        getBuffer(rewriter, selectOp.getFalseValue(), options);
    if (failed(maybeTrueBuffer) || failed(maybeFalseBuffer))
      return failure();
    Value trueBuffer = *maybeTrueBuffer;
    Value falseBuffer = *maybeFalseBuffer;
    BaseMemRefType trueType = trueBuffer.getType().cast<BaseMemRefType>();
    BaseMemRefType falseType = falseBuffer.getType().cast<BaseMemRefType>();
    if (trueType.getMemorySpaceAsInt() != falseType.getMemorySpaceAsInt())
      return op->emitError("inconsistent memory space on true/false operands");
>>>>>>> 3de04b6d

    // The "true" and the "false" operands must have the same type. If the
    // buffers have different types, they differ only in their layout map. Cast
    // both of them to the most dynamic MemRef type.
    if (trueBuffer.getType() != falseBuffer.getType()) {
      auto trueType = trueBuffer.getType().cast<MemRefType>();
      int64_t dynamicOffset = ShapedType::kDynamicStrideOrOffset;
      SmallVector<int64_t> dynamicStrides(trueType.getRank(),
                                          ShapedType::kDynamicStrideOrOffset);
      AffineMap stridedLayout = makeStridedLinearLayoutMap(
          dynamicStrides, dynamicOffset, op->getContext());
      auto castedType =
          MemRefType::get(trueType.getShape(), trueType.getElementType(),
                          stridedLayout, trueType.getMemorySpaceAsInt());
      trueBuffer = rewriter.create<memref::CastOp>(loc, castedType, trueBuffer);
      falseBuffer =
          rewriter.create<memref::CastOp>(loc, castedType, falseBuffer);
    }

    replaceOpWithNewBufferizedOp<arith::SelectOp>(
        rewriter, op, selectOp.getCondition(), trueBuffer, falseBuffer);
    return success();
  }

  BufferRelation bufferRelation(Operation *op, OpResult opResult,
                                const AnalysisState &state) const {
    return BufferRelation::None;
  }
};

} // namespace

void mlir::arith::registerBufferizableOpInterfaceExternalModels(
    DialectRegistry &registry) {
  registry.addExtension(+[](MLIRContext *ctx, ArithmeticDialect *dialect) {
    ConstantOp::attachInterface<ConstantOpInterface>(*ctx);
    IndexCastOp::attachInterface<IndexCastOpInterface>(*ctx);
    SelectOp::attachInterface<SelectOpInterface>(*ctx);
  });
}<|MERGE_RESOLUTION|>--- conflicted
+++ resolved
@@ -89,15 +89,10 @@
     auto castOp = cast<arith::IndexCastOp>(op);
     auto resultTensorType = castOp.getType().cast<TensorType>();
 
-<<<<<<< HEAD
-    Value source = getBuffer(rewriter, castOp.getIn(), options);
-    auto sourceType = source.getType().cast<BaseMemRefType>();
-=======
     FailureOr<Value> source = getBuffer(rewriter, castOp.getIn(), options);
     if (failed(source))
       return failure();
     auto sourceType = source->getType().cast<BaseMemRefType>();
->>>>>>> 3de04b6d
 
     // Result type should have same layout and address space as the source type.
     BaseMemRefType resultType;
@@ -152,10 +147,6 @@
     // instead of its OpOperands. In the worst case, 2 copies are inserted at
     // the moment (one for each tensor). When copying the op result, only one
     // copy would be needed.
-<<<<<<< HEAD
-    Value trueBuffer = getBuffer(rewriter, selectOp.getTrueValue(), options);
-    Value falseBuffer = getBuffer(rewriter, selectOp.getFalseValue(), options);
-=======
     FailureOr<Value> maybeTrueBuffer =
         getBuffer(rewriter, selectOp.getTrueValue(), options);
     FailureOr<Value> maybeFalseBuffer =
@@ -168,7 +159,6 @@
     BaseMemRefType falseType = falseBuffer.getType().cast<BaseMemRefType>();
     if (trueType.getMemorySpaceAsInt() != falseType.getMemorySpaceAsInt())
       return op->emitError("inconsistent memory space on true/false operands");
->>>>>>> 3de04b6d
 
     // The "true" and the "false" operands must have the same type. If the
     // buffers have different types, they differ only in their layout map. Cast
