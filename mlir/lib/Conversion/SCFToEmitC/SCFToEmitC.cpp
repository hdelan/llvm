//===- SCFToEmitC.cpp - SCF to EmitC conversion ---------------------------===//
//
// Part of the LLVM Project, under the Apache License v2.0 with LLVM Exceptions.
// See https://llvm.org/LICENSE.txt for license information.
// SPDX-License-Identifier: Apache-2.0 WITH LLVM-exception
//
//===----------------------------------------------------------------------===//
//
// This file implements a pass to convert scf.if ops into emitc ops.
//
//===----------------------------------------------------------------------===//

#include "mlir/Conversion/SCFToEmitC/SCFToEmitC.h"

#include "mlir/Dialect/Arith/IR/Arith.h"
#include "mlir/Dialect/EmitC/IR/EmitC.h"
#include "mlir/Dialect/SCF/IR/SCF.h"
#include "mlir/IR/Builders.h"
#include "mlir/IR/BuiltinOps.h"
#include "mlir/IR/IRMapping.h"
#include "mlir/IR/MLIRContext.h"
#include "mlir/IR/PatternMatch.h"
#include "mlir/Transforms/DialectConversion.h"
#include "mlir/Transforms/Passes.h"

namespace mlir {
#define GEN_PASS_DEF_SCFTOEMITC
#include "mlir/Conversion/Passes.h.inc"
} // namespace mlir

using namespace mlir;
using namespace mlir::scf;

namespace {

struct SCFToEmitCPass : public impl::SCFToEmitCBase<SCFToEmitCPass> {
  void runOnOperation() override;
};

// Lower scf::for to emitc::for, implementing result values using
// emitc::variable's updated within the loop body.
struct ForLowering : public OpRewritePattern<ForOp> {
  using OpRewritePattern<ForOp>::OpRewritePattern;

  LogicalResult matchAndRewrite(ForOp forOp,
                                PatternRewriter &rewriter) const override;
};

// Create an uninitialized emitc::variable op for each result of the given op.
template <typename T>
static SmallVector<Value> createVariablesForResults(T op,
                                                    PatternRewriter &rewriter) {
  SmallVector<Value> resultVariables;

  if (!op.getNumResults())
    return resultVariables;

  Location loc = op->getLoc();
  MLIRContext *context = op.getContext();

  OpBuilder::InsertionGuard guard(rewriter);
  rewriter.setInsertionPoint(op);

  for (OpResult result : op.getResults()) {
    Type resultType = result.getType();
    Type varType = emitc::LValueType::get(resultType);
    emitc::OpaqueAttr noInit = emitc::OpaqueAttr::get(context, "");
    emitc::VariableOp var =
        rewriter.create<emitc::VariableOp>(loc, varType, noInit);
    resultVariables.push_back(var);
  }

  return resultVariables;
}

// Create a series of assign ops assigning given values to given variables at
// the current insertion point of given rewriter.
static void assignValues(ValueRange values, SmallVector<Value> &variables,
                         PatternRewriter &rewriter, Location loc) {
  for (auto [value, var] : llvm::zip(values, variables))
    rewriter.create<emitc::AssignOp>(loc, var, value);
}

SmallVector<Value> loadValues(const SmallVector<Value> &variables,
                              PatternRewriter &rewriter, Location loc) {
  return llvm::map_to_vector<>(variables, [&](Value var) {
    Type type = cast<emitc::LValueType>(var.getType()).getValueType();
    return rewriter.create<emitc::LoadOp>(loc, type, var).getResult();
  });
}

static void lowerYield(SmallVector<Value> &resultVariables,
                       PatternRewriter &rewriter, scf::YieldOp yield) {
  Location loc = yield.getLoc();
  ValueRange operands = yield.getOperands();

  OpBuilder::InsertionGuard guard(rewriter);
  rewriter.setInsertionPoint(yield);

  assignValues(operands, resultVariables, rewriter, loc);

  rewriter.create<emitc::YieldOp>(loc);
  rewriter.eraseOp(yield);
}

// Lower the contents of an scf::if/scf::index_switch regions to an
// emitc::if/emitc::switch region. The contents of the lowering region is
// moved into the respective lowered region, but the scf::yield is replaced not
// only with an emitc::yield, but also with a sequence of emitc::assign ops that
// set the yielded values into the result variables.
static void lowerRegion(SmallVector<Value> &resultVariables,
                        PatternRewriter &rewriter, Region &region,
                        Region &loweredRegion) {
  rewriter.inlineRegionBefore(region, loweredRegion, loweredRegion.end());
  Operation *terminator = loweredRegion.back().getTerminator();
  lowerYield(resultVariables, rewriter, cast<scf::YieldOp>(terminator));
}

LogicalResult ForLowering::matchAndRewrite(ForOp forOp,
                                           PatternRewriter &rewriter) const {
  Location loc = forOp.getLoc();

  // Create an emitc::variable op for each result. These variables will be
  // assigned to by emitc::assign ops within the loop body.
  SmallVector<Value> resultVariables =
      createVariablesForResults(forOp, rewriter);

  assignValues(forOp.getInits(), resultVariables, rewriter, loc);

  emitc::ForOp loweredFor = rewriter.create<emitc::ForOp>(
      loc, forOp.getLowerBound(), forOp.getUpperBound(), forOp.getStep());

  Block *loweredBody = loweredFor.getBody();

  // Erase the auto-generated terminator for the lowered for op.
  rewriter.eraseOp(loweredBody->getTerminator());

  IRRewriter::InsertPoint ip = rewriter.saveInsertionPoint();
  rewriter.setInsertionPointToEnd(loweredBody);

  SmallVector<Value> iterArgsValues =
      loadValues(resultVariables, rewriter, loc);

  rewriter.restoreInsertionPoint(ip);

  SmallVector<Value> replacingValues;
  replacingValues.push_back(loweredFor.getInductionVar());
  replacingValues.append(iterArgsValues.begin(), iterArgsValues.end());

  rewriter.mergeBlocks(forOp.getBody(), loweredBody, replacingValues);
  lowerYield(resultVariables, rewriter,
             cast<scf::YieldOp>(loweredBody->getTerminator()));

  // Load variables into SSA values after the for loop.
  SmallVector<Value> resultValues = loadValues(resultVariables, rewriter, loc);

  rewriter.replaceOp(forOp, resultValues);
  return success();
}

// Lower scf::if to emitc::if, implementing result values as emitc::variable's
// updated within the then and else regions.
struct IfLowering : public OpRewritePattern<IfOp> {
  using OpRewritePattern<IfOp>::OpRewritePattern;

  LogicalResult matchAndRewrite(IfOp ifOp,
                                PatternRewriter &rewriter) const override;
};

} // namespace

LogicalResult IfLowering::matchAndRewrite(IfOp ifOp,
                                          PatternRewriter &rewriter) const {
  Location loc = ifOp.getLoc();

  // Create an emitc::variable op for each result. These variables will be
  // assigned to by emitc::assign ops within the then & else regions.
  SmallVector<Value> resultVariables =
      createVariablesForResults(ifOp, rewriter);

  Region &thenRegion = ifOp.getThenRegion();
  Region &elseRegion = ifOp.getElseRegion();

  bool hasElseBlock = !elseRegion.empty();

  auto loweredIf =
      rewriter.create<emitc::IfOp>(loc, ifOp.getCondition(), false, false);

  Region &loweredThenRegion = loweredIf.getThenRegion();
  lowerRegion(resultVariables, rewriter, thenRegion, loweredThenRegion);

  if (hasElseBlock) {
    Region &loweredElseRegion = loweredIf.getElseRegion();
    lowerRegion(resultVariables, rewriter, elseRegion, loweredElseRegion);
<<<<<<< HEAD
=======
  }

  rewriter.setInsertionPointAfter(ifOp);
  SmallVector<Value> results = loadValues(resultVariables, rewriter, loc);

  rewriter.replaceOp(ifOp, results);
  return success();
}

// Lower scf::index_switch to emitc::switch, implementing result values as
// emitc::variable's updated within the case and default regions.
struct IndexSwitchOpLowering : public OpRewritePattern<IndexSwitchOp> {
  using OpRewritePattern<IndexSwitchOp>::OpRewritePattern;

  LogicalResult matchAndRewrite(IndexSwitchOp indexSwitchOp,
                                PatternRewriter &rewriter) const override;
};

LogicalResult
IndexSwitchOpLowering::matchAndRewrite(IndexSwitchOp indexSwitchOp,
                                       PatternRewriter &rewriter) const {
  Location loc = indexSwitchOp.getLoc();

  // Create an emitc::variable op for each result. These variables will be
  // assigned to by emitc::assign ops within the case and default regions.
  SmallVector<Value> resultVariables =
      createVariablesForResults(indexSwitchOp, rewriter);

  auto loweredSwitch = rewriter.create<emitc::SwitchOp>(
      loc, indexSwitchOp.getArg(), indexSwitchOp.getCases(),
      indexSwitchOp.getNumCases());

  // Lowering all case regions.
  for (auto pair : llvm::zip(indexSwitchOp.getCaseRegions(),
                             loweredSwitch.getCaseRegions())) {
    lowerRegion(resultVariables, rewriter, std::get<0>(pair),
                std::get<1>(pair));
>>>>>>> 1d22c955
  }

  // Lowering default region.
  lowerRegion(resultVariables, rewriter, indexSwitchOp.getDefaultRegion(),
              loweredSwitch.getDefaultRegion());

  rewriter.setInsertionPointAfter(indexSwitchOp);
  SmallVector<Value> results = loadValues(resultVariables, rewriter, loc);

  rewriter.replaceOp(indexSwitchOp, results);
  return success();
}

// Lower scf::index_switch to emitc::switch, implementing result values as
// emitc::variable's updated within the case and default regions.
struct IndexSwitchOpLowering : public OpRewritePattern<IndexSwitchOp> {
  using OpRewritePattern<IndexSwitchOp>::OpRewritePattern;

  LogicalResult matchAndRewrite(IndexSwitchOp indexSwitchOp,
                                PatternRewriter &rewriter) const override;
};

LogicalResult
IndexSwitchOpLowering::matchAndRewrite(IndexSwitchOp indexSwitchOp,
                                       PatternRewriter &rewriter) const {
  Location loc = indexSwitchOp.getLoc();

  // Create an emitc::variable op for each result. These variables will be
  // assigned to by emitc::assign ops within the case and default regions.
  SmallVector<Value> resultVariables =
      createVariablesForResults(indexSwitchOp, rewriter);

  auto loweredSwitch = rewriter.create<emitc::SwitchOp>(
      loc, indexSwitchOp.getArg(), indexSwitchOp.getCases(),
      indexSwitchOp.getNumCases());

  // Lowering all case regions.
  for (auto pair : llvm::zip(indexSwitchOp.getCaseRegions(),
                             loweredSwitch.getCaseRegions())) {
    lowerRegion(resultVariables, rewriter, std::get<0>(pair),
                std::get<1>(pair));
  }

  // Lowering default region.
  lowerRegion(resultVariables, rewriter, indexSwitchOp.getDefaultRegion(),
              loweredSwitch.getDefaultRegion());

  rewriter.replaceOp(indexSwitchOp, resultVariables);
  return success();
}

void mlir::populateSCFToEmitCConversionPatterns(RewritePatternSet &patterns) {
  patterns.add<ForLowering>(patterns.getContext());
  patterns.add<IfLowering>(patterns.getContext());
  patterns.add<IndexSwitchOpLowering>(patterns.getContext());
}

void SCFToEmitCPass::runOnOperation() {
  RewritePatternSet patterns(&getContext());
  populateSCFToEmitCConversionPatterns(patterns);

  // Configure conversion to lower out SCF operations.
  ConversionTarget target(getContext());
  target.addIllegalOp<scf::ForOp, scf::IfOp, scf::IndexSwitchOp>();
  target.markUnknownOpDynamicallyLegal([](Operation *) { return true; });
  if (failed(
          applyPartialConversion(getOperation(), target, std::move(patterns))))
    signalPassFailure();
}<|MERGE_RESOLUTION|>--- conflicted
+++ resolved
@@ -192,56 +192,12 @@
   if (hasElseBlock) {
     Region &loweredElseRegion = loweredIf.getElseRegion();
     lowerRegion(resultVariables, rewriter, elseRegion, loweredElseRegion);
-<<<<<<< HEAD
-=======
   }
 
   rewriter.setInsertionPointAfter(ifOp);
   SmallVector<Value> results = loadValues(resultVariables, rewriter, loc);
 
   rewriter.replaceOp(ifOp, results);
-  return success();
-}
-
-// Lower scf::index_switch to emitc::switch, implementing result values as
-// emitc::variable's updated within the case and default regions.
-struct IndexSwitchOpLowering : public OpRewritePattern<IndexSwitchOp> {
-  using OpRewritePattern<IndexSwitchOp>::OpRewritePattern;
-
-  LogicalResult matchAndRewrite(IndexSwitchOp indexSwitchOp,
-                                PatternRewriter &rewriter) const override;
-};
-
-LogicalResult
-IndexSwitchOpLowering::matchAndRewrite(IndexSwitchOp indexSwitchOp,
-                                       PatternRewriter &rewriter) const {
-  Location loc = indexSwitchOp.getLoc();
-
-  // Create an emitc::variable op for each result. These variables will be
-  // assigned to by emitc::assign ops within the case and default regions.
-  SmallVector<Value> resultVariables =
-      createVariablesForResults(indexSwitchOp, rewriter);
-
-  auto loweredSwitch = rewriter.create<emitc::SwitchOp>(
-      loc, indexSwitchOp.getArg(), indexSwitchOp.getCases(),
-      indexSwitchOp.getNumCases());
-
-  // Lowering all case regions.
-  for (auto pair : llvm::zip(indexSwitchOp.getCaseRegions(),
-                             loweredSwitch.getCaseRegions())) {
-    lowerRegion(resultVariables, rewriter, std::get<0>(pair),
-                std::get<1>(pair));
->>>>>>> 1d22c955
-  }
-
-  // Lowering default region.
-  lowerRegion(resultVariables, rewriter, indexSwitchOp.getDefaultRegion(),
-              loweredSwitch.getDefaultRegion());
-
-  rewriter.setInsertionPointAfter(indexSwitchOp);
-  SmallVector<Value> results = loadValues(resultVariables, rewriter, loc);
-
-  rewriter.replaceOp(indexSwitchOp, results);
   return success();
 }
 
@@ -279,7 +235,10 @@
   lowerRegion(resultVariables, rewriter, indexSwitchOp.getDefaultRegion(),
               loweredSwitch.getDefaultRegion());
 
-  rewriter.replaceOp(indexSwitchOp, resultVariables);
+  rewriter.setInsertionPointAfter(indexSwitchOp);
+  SmallVector<Value> results = loadValues(resultVariables, rewriter, loc);
+
+  rewriter.replaceOp(indexSwitchOp, results);
   return success();
 }
 
