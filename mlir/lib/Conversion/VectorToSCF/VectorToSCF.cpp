--- conflicted
+++ resolved
@@ -485,11 +485,8 @@
     return failure();
   if (xferOp.getVectorType().getRank() <= options.targetRank)
     return failure();
-<<<<<<< HEAD
-=======
   if (xferOp.getShapedType().template isa<RankedTensorType>())
     return failure();
->>>>>>> 21f3f750
   return success();
 }
 
@@ -807,7 +804,8 @@
                                 PatternRewriter &rewriter) const override {
     if (xferOp.getVectorType().getRank() <= options.targetRank)
       return failure();
-<<<<<<< HEAD
+    if (xferOp.getShapedType().template isa<RankedTensorType>())
+      return failure();
 
     auto insertOp = getInsertOp(xferOp);
     auto vec = getResultVector(xferOp, rewriter);
@@ -817,19 +815,6 @@
                                           xferVecType.getElementType());
     int64_t dimSize = xferVecType.getShape()[0];
 
-=======
-    if (xferOp.getShapedType().template isa<RankedTensorType>())
-      return failure();
-
-    auto insertOp = getInsertOp(xferOp);
-    auto vec = getResultVector(xferOp, rewriter);
-    auto vecType = vec.getType().dyn_cast<VectorType>();
-    auto xferVecType = xferOp.getVectorType();
-    auto newXferVecType = VectorType::get(xferVecType.getShape().drop_front(),
-                                          xferVecType.getElementType());
-    int64_t dimSize = xferVecType.getShape()[0];
-
->>>>>>> 21f3f750
     // Generate fully unrolled loop of transfer ops.
     Location loc = xferOp.getLoc();
     for (int64_t i = 0; i < dimSize; ++i) {
@@ -879,7 +864,6 @@
 /// Progressive lowering of vector TransferWriteOp with unrolling: Unpack one
 /// dimension. This is similar to TransferOpConversion<TransferWriteOp>, but no
 /// memref buffer is allocated and the SCF loop is fully unrolled.
-<<<<<<< HEAD
 ///
 /// ```
 /// E.g.:
@@ -898,26 +882,6 @@
 /// vector.transfer_write %v4, %A[%a, %b + 4, %c] : vector<4xf32>, memref<...>
 /// ```
 ///
-=======
-///
-/// ```
-/// E.g.:
-/// ```
-/// vector.transfer_write %vec, %A[%a, %b, %c]
-///     : vector<5x4xf32>, memref<?x?x?xf32>
-/// ```
-/// is rewritten to IR such as (simplified):
-/// ```
-/// %v0 = vector.extract %vec[0] : vector<5x4xf32>
-/// vector.transfer_write %v0, %A[%a, %b, %c] : vector<4xf32>, memref<...>
-/// %v1 = vector.extract %vec[1] : vector<5x4xf32>
-/// vector.transfer_write %v1, %A[%a, %b + 1, %c] : vector<4xf32>, memref<...>
-/// ...
-/// %v4 = vector.extract %vec[4] : vector<5x4xf32>
-/// vector.transfer_write %v4, %A[%a, %b + 4, %c] : vector<4xf32>, memref<...>
-/// ```
-///
->>>>>>> 21f3f750
 /// Note: As an optimization, if the vector of the original TransferWriteOp
 /// was directly extracted from another vector via an ExtractOp `a`, extract
 /// the vectors for the newly generated TransferWriteOps from `a`'s input. By
@@ -958,11 +922,8 @@
                                 PatternRewriter &rewriter) const override {
     if (xferOp.getVectorType().getRank() <= options.targetRank)
       return failure();
-<<<<<<< HEAD
-=======
     if (xferOp.getShapedType().template isa<RankedTensorType>())
       return failure();
->>>>>>> 21f3f750
 
     auto vec = getDataVector(xferOp);
     auto xferVecType = xferOp.getVectorType();
