//===- ConvertToSPIRVPass.cpp - MLIR SPIR-V Conversion --------------------===//
//
// Part of the LLVM Project, under the Apache License v2.0 with LLVM Exceptions.
// See https://llvm.org/LICENSE.txt for license information.
// SPDX-License-Identifier: Apache-2.0 WITH LLVM-exception
//
//===----------------------------------------------------------------------===//

#include "mlir/Conversion/ConvertToSPIRV/ConvertToSPIRVPass.h"
#include "mlir/Conversion/ArithToSPIRV/ArithToSPIRV.h"
#include "mlir/Conversion/FuncToSPIRV/FuncToSPIRV.h"
#include "mlir/Conversion/GPUToSPIRV/GPUToSPIRV.h"
#include "mlir/Conversion/IndexToSPIRV/IndexToSPIRV.h"
#include "mlir/Conversion/MemRefToSPIRV/MemRefToSPIRV.h"
#include "mlir/Conversion/SCFToSPIRV/SCFToSPIRV.h"
#include "mlir/Conversion/UBToSPIRV/UBToSPIRV.h"
#include "mlir/Conversion/VectorToSPIRV/VectorToSPIRV.h"
#include "mlir/Dialect/Arith/Transforms/Passes.h"
#include "mlir/Dialect/GPU/IR/GPUDialect.h"
#include "mlir/Dialect/SPIRV/IR/SPIRVAttributes.h"
#include "mlir/Dialect/SPIRV/IR/SPIRVDialect.h"
#include "mlir/Dialect/SPIRV/Transforms/SPIRVConversion.h"
#include "mlir/Dialect/Vector/IR/VectorOps.h"
#include "mlir/Dialect/Vector/Transforms/LoweringPatterns.h"
#include "mlir/Dialect/Vector/Transforms/VectorRewritePatterns.h"
#include "mlir/IR/PatternMatch.h"
#include "mlir/Pass/Pass.h"
#include "mlir/Rewrite/FrozenRewritePatternSet.h"
#include "mlir/Transforms/DialectConversion.h"
#include "mlir/Transforms/GreedyPatternRewriteDriver.h"
#include <memory>

#define DEBUG_TYPE "convert-to-spirv"

namespace mlir {
#define GEN_PASS_DEF_CONVERTTOSPIRVPASS
#include "mlir/Conversion/Passes.h.inc"
} // namespace mlir

using namespace mlir;

namespace {

/// Map memRef memory space to SPIR-V storage class.
void mapToMemRef(Operation *op, spirv::TargetEnvAttr &targetAttr) {
  spirv::TargetEnv targetEnv(targetAttr);
  bool targetEnvSupportsKernelCapability =
      targetEnv.allows(spirv::Capability::Kernel);
  spirv::MemorySpaceToStorageClassMap memorySpaceMap =
      targetEnvSupportsKernelCapability
          ? spirv::mapMemorySpaceToOpenCLStorageClass
          : spirv::mapMemorySpaceToVulkanStorageClass;
  spirv::MemorySpaceToStorageClassConverter converter(memorySpaceMap);
  spirv::convertMemRefTypesAndAttrs(op, converter);
}

/// Populate patterns for each dialect.
void populateConvertToSPIRVPatterns(SPIRVTypeConverter &typeConverter,
                                    ScfToSPIRVContext &scfToSPIRVContext,
                                    RewritePatternSet &patterns) {
  arith::populateCeilFloorDivExpandOpsPatterns(patterns);
  arith::populateArithToSPIRVPatterns(typeConverter, patterns);
  populateBuiltinFuncToSPIRVPatterns(typeConverter, patterns);
  populateFuncToSPIRVPatterns(typeConverter, patterns);
  populateGPUToSPIRVPatterns(typeConverter, patterns);
  index::populateIndexToSPIRVPatterns(typeConverter, patterns);
  populateMemRefToSPIRVPatterns(typeConverter, patterns);
  populateVectorToSPIRVPatterns(typeConverter, patterns);
  populateSCFToSPIRVPatterns(typeConverter, scfToSPIRVContext, patterns);
  ub::populateUBToSPIRVConversionPatterns(typeConverter, patterns);
}

/// A pass to perform the SPIR-V conversion.
struct ConvertToSPIRVPass final
    : impl::ConvertToSPIRVPassBase<ConvertToSPIRVPass> {
  using ConvertToSPIRVPassBase::ConvertToSPIRVPassBase;

  void runOnOperation() override {
    Operation *op = getOperation();
    MLIRContext *context = &getContext();

    // Unroll vectors in function signatures to native size.
    if (runSignatureConversion && failed(spirv::unrollVectorsInSignatures(op)))
      return signalPassFailure();

    // Unroll vectors in function bodies to native size.
    if (runVectorUnrolling && failed(spirv::unrollVectorsInFuncBodies(op)))
      return signalPassFailure();

    // Generic conversion.
    if (!convertGPUModules) {
      spirv::TargetEnvAttr targetAttr = spirv::lookupTargetEnvOrDefault(op);
      std::unique_ptr<ConversionTarget> target =
          SPIRVConversionTarget::get(targetAttr);
      SPIRVTypeConverter typeConverter(targetAttr);
      RewritePatternSet patterns(context);
      ScfToSPIRVContext scfToSPIRVContext;
      mapToMemRef(op, targetAttr);
      populateConvertToSPIRVPatterns(typeConverter, scfToSPIRVContext,
                                     patterns);
      if (failed(applyPartialConversion(op, *target, std::move(patterns))))
        return signalPassFailure();
      return;
    }

<<<<<<< HEAD
    // Map MemRef memory space to SPIR-V storage class.
    spirv::TargetEnv targetEnv(targetAttr);
    bool targetEnvSupportsKernelCapability =
        targetEnv.allows(spirv::Capability::Kernel);
    spirv::MemorySpaceToStorageClassMap memorySpaceMap =
        targetEnvSupportsKernelCapability
            ? spirv::mapMemorySpaceToOpenCLStorageClass
            : spirv::mapMemorySpaceToVulkanStorageClass;
    spirv::MemorySpaceToStorageClassConverter converter(memorySpaceMap);
    spirv::convertMemRefTypesAndAttrs(op, converter);

    // Populate patterns for each dialect.
    arith::populateCeilFloorDivExpandOpsPatterns(patterns);
    arith::populateArithToSPIRVPatterns(typeConverter, patterns);
    populateBuiltinFuncToSPIRVPatterns(typeConverter, patterns);
    populateFuncToSPIRVPatterns(typeConverter, patterns);
    index::populateIndexToSPIRVPatterns(typeConverter, patterns);
    populateMemRefToSPIRVPatterns(typeConverter, patterns);
    populateVectorToSPIRVPatterns(typeConverter, patterns);
    populateSCFToSPIRVPatterns(typeConverter, scfToSPIRVContext, patterns);
    ub::populateUBToSPIRVConversionPatterns(typeConverter, patterns);

    if (failed(applyPartialConversion(op, *target, std::move(patterns))))
      return signalPassFailure();
=======
    // Clone each GPU kernel module for conversion, given that the GPU
    // launch op still needs the original GPU kernel module.
    SmallVector<Operation *, 1> gpuModules;
    OpBuilder builder(context);
    op->walk([&](gpu::GPUModuleOp gpuModule) {
      builder.setInsertionPoint(gpuModule);
      gpuModules.push_back(builder.clone(*gpuModule));
    });
    // Run conversion for each module independently as they can have
    // different TargetEnv attributes.
    for (Operation *gpuModule : gpuModules) {
      spirv::TargetEnvAttr targetAttr =
          spirv::lookupTargetEnvOrDefault(gpuModule);
      std::unique_ptr<ConversionTarget> target =
          SPIRVConversionTarget::get(targetAttr);
      SPIRVTypeConverter typeConverter(targetAttr);
      RewritePatternSet patterns(context);
      ScfToSPIRVContext scfToSPIRVContext;
      mapToMemRef(gpuModule, targetAttr);
      populateConvertToSPIRVPatterns(typeConverter, scfToSPIRVContext,
                                     patterns);
      if (failed(applyFullConversion(gpuModule, *target, std::move(patterns))))
        return signalPassFailure();
    }
>>>>>>> 1d22c955
  }
};

} // namespace<|MERGE_RESOLUTION|>--- conflicted
+++ resolved
@@ -103,32 +103,6 @@
       return;
     }
 
-<<<<<<< HEAD
-    // Map MemRef memory space to SPIR-V storage class.
-    spirv::TargetEnv targetEnv(targetAttr);
-    bool targetEnvSupportsKernelCapability =
-        targetEnv.allows(spirv::Capability::Kernel);
-    spirv::MemorySpaceToStorageClassMap memorySpaceMap =
-        targetEnvSupportsKernelCapability
-            ? spirv::mapMemorySpaceToOpenCLStorageClass
-            : spirv::mapMemorySpaceToVulkanStorageClass;
-    spirv::MemorySpaceToStorageClassConverter converter(memorySpaceMap);
-    spirv::convertMemRefTypesAndAttrs(op, converter);
-
-    // Populate patterns for each dialect.
-    arith::populateCeilFloorDivExpandOpsPatterns(patterns);
-    arith::populateArithToSPIRVPatterns(typeConverter, patterns);
-    populateBuiltinFuncToSPIRVPatterns(typeConverter, patterns);
-    populateFuncToSPIRVPatterns(typeConverter, patterns);
-    index::populateIndexToSPIRVPatterns(typeConverter, patterns);
-    populateMemRefToSPIRVPatterns(typeConverter, patterns);
-    populateVectorToSPIRVPatterns(typeConverter, patterns);
-    populateSCFToSPIRVPatterns(typeConverter, scfToSPIRVContext, patterns);
-    ub::populateUBToSPIRVConversionPatterns(typeConverter, patterns);
-
-    if (failed(applyPartialConversion(op, *target, std::move(patterns))))
-      return signalPassFailure();
-=======
     // Clone each GPU kernel module for conversion, given that the GPU
     // launch op still needs the original GPU kernel module.
     SmallVector<Operation *, 1> gpuModules;
@@ -153,7 +127,6 @@
       if (failed(applyFullConversion(gpuModule, *target, std::move(patterns))))
         return signalPassFailure();
     }
->>>>>>> 1d22c955
   }
 };
 
