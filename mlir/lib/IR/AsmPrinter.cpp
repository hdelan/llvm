--- conflicted
+++ resolved
@@ -856,17 +856,10 @@
         maxAliasDepth = std::max(maxAliasDepth, *depth + 1);
     };
     subElementInterface.walkSubElements(visitSubElement, visitSubElement);
-<<<<<<< HEAD
 
     // Make sure to recompute `it` in case the map was reallocated.
     it = std::next(aliases.begin(), aliasIndex);
 
-=======
-
-    // Make sure to recompute `it` in case the map was reallocated.
-    it = std::next(aliases.begin(), aliasIndex);
-
->>>>>>> e7aa6127
     // If we had sub elements and an alias, update our main alias to account for
     // the depth.
     if (maxAliasDepth && hasAlias)
