//===- MLIRContext.cpp - MLIR Type Classes --------------------------------===//
//
// Part of the LLVM Project, under the Apache License v2.0 with LLVM Exceptions.
// See https://llvm.org/LICENSE.txt for license information.
// SPDX-License-Identifier: Apache-2.0 WITH LLVM-exception
//
//===----------------------------------------------------------------------===//

#include "mlir/IR/MLIRContext.h"
#include "AffineExprDetail.h"
#include "AffineMapDetail.h"
#include "AttributeDetail.h"
#include "IntegerSetDetail.h"
#include "LocationDetail.h"
#include "TypeDetail.h"
#include "mlir/IR/AffineExpr.h"
#include "mlir/IR/AffineMap.h"
#include "mlir/IR/Attributes.h"
#include "mlir/IR/Diagnostics.h"
#include "mlir/IR/Dialect.h"
#include "mlir/IR/Function.h"
#include "mlir/IR/Identifier.h"
#include "mlir/IR/IntegerSet.h"
#include "mlir/IR/Location.h"
#include "mlir/IR/Module.h"
#include "mlir/IR/Types.h"
#include "llvm/ADT/DenseMap.h"
#include "llvm/ADT/DenseSet.h"
#include "llvm/ADT/SetVector.h"
#include "llvm/ADT/StringSet.h"
#include "llvm/ADT/Twine.h"
#include "llvm/Support/Allocator.h"
#include "llvm/Support/CommandLine.h"
#include "llvm/Support/RWMutex.h"
#include "llvm/Support/raw_ostream.h"
#include <memory>

using namespace mlir;
using namespace mlir::detail;

using llvm::hash_combine;
using llvm::hash_combine_range;

//===----------------------------------------------------------------------===//
// MLIRContext CommandLine Options
//===----------------------------------------------------------------------===//

namespace {
/// This struct contains command line options that can be used to initialize
/// various bits of an MLIRContext. This uses a struct wrapper to avoid the need
/// for global command line options.
struct MLIRContextOptions {
  llvm::cl::opt<bool> printOpOnDiagnostic{
      "mlir-print-op-on-diagnostic",
      llvm::cl::desc("When a diagnostic is emitted on an operation, also print "
                     "the operation as an attached note"),
      llvm::cl::init(true)};

  llvm::cl::opt<bool> printStackTraceOnDiagnostic{
      "mlir-print-stacktrace-on-diagnostic",
      llvm::cl::desc("When a diagnostic is emitted, also print the stack trace "
                     "as an attached note")};
};
} // end anonymous namespace

static llvm::ManagedStatic<MLIRContextOptions> clOptions;

/// Register a set of useful command-line options that can be used to configure
/// various flags within the MLIRContext. These flags are used when constructing
/// an MLIR context for initialization.
void mlir::registerMLIRContextCLOptions() {
  // Make sure that the options struct has been initialized.
  *clOptions;
}

//===----------------------------------------------------------------------===//
// Builtin Dialect
//===----------------------------------------------------------------------===//

namespace {
/// A builtin dialect to define types/etc that are necessary for the validity of
/// the IR.
struct BuiltinDialect : public Dialect {
  BuiltinDialect(MLIRContext *context) : Dialect(/*name=*/"", context) {
<<<<<<< HEAD
    addAttributes<AffineMapAttr, ArrayAttr, BoolAttr, DenseElementsAttr,
                  DictionaryAttr, FloatAttr, SymbolRefAttr, IntegerAttr,
                  IntegerSetAttr, OpaqueAttr, OpaqueElementsAttr,
                  SparseElementsAttr, StringAttr, TypeAttr, UnitAttr>();
=======
    addAttributes<AffineMapAttr, ArrayAttr, BoolAttr, DenseIntOrFPElementsAttr,
                  DenseStringElementsAttr, DictionaryAttr, FloatAttr,
                  SymbolRefAttr, IntegerAttr, IntegerSetAttr, OpaqueAttr,
                  OpaqueElementsAttr, SparseElementsAttr, StringAttr, TypeAttr,
                  UnitAttr>();
>>>>>>> a34309b7
    addAttributes<CallSiteLoc, FileLineColLoc, FusedLoc, NameLoc, OpaqueLoc,
                  UnknownLoc>();

    addTypes<ComplexType, FloatType, FunctionType, IndexType, IntegerType,
             MemRefType, UnrankedMemRefType, NoneType, OpaqueType,
             RankedTensorType, TupleType, UnrankedTensorType, VectorType>();

    // TODO: These operations should be moved to a different dialect when they
    // have been fully decoupled from the core.
    addOperations<FuncOp, ModuleOp, ModuleTerminatorOp>();
  }
};
} // end anonymous namespace.

//===----------------------------------------------------------------------===//
// AffineMap and IntegerSet hashing
//===----------------------------------------------------------------------===//

/// A utility function to safely get or create a uniqued instance within the
/// given set container.
template <typename ValueT, typename DenseInfoT, typename KeyT,
          typename ConstructorFn>
static ValueT safeGetOrCreate(DenseSet<ValueT, DenseInfoT> &container,
                              KeyT &&key, llvm::sys::SmartRWMutex<true> &mutex,
                              ConstructorFn &&constructorFn) {
  { // Check for an existing instance in read-only mode.
    llvm::sys::SmartScopedReader<true> instanceLock(mutex);
    auto it = container.find_as(key);
    if (it != container.end())
      return *it;
  }

  // Acquire a writer-lock so that we can safely create the new instance.
  llvm::sys::SmartScopedWriter<true> instanceLock(mutex);

  // Check for an existing instance again here, because another writer thread
  // may have already created one.
  auto existing = container.insert_as(ValueT(), key);
  if (!existing.second)
    return *existing.first;

  // Otherwise, construct a new instance of the value.
  return *existing.first = constructorFn();
}

namespace {
struct AffineMapKeyInfo : DenseMapInfo<AffineMap> {
  // Affine maps are uniqued based on their dim/symbol counts and affine
  // expressions.
  using KeyTy = std::tuple<unsigned, unsigned, ArrayRef<AffineExpr>>;
  using DenseMapInfo<AffineMap>::isEqual;

  static unsigned getHashValue(const AffineMap &key) {
    return getHashValue(
        KeyTy(key.getNumDims(), key.getNumSymbols(), key.getResults()));
  }

  static unsigned getHashValue(KeyTy key) {
    return hash_combine(
        std::get<0>(key), std::get<1>(key),
        hash_combine_range(std::get<2>(key).begin(), std::get<2>(key).end()));
  }

  static bool isEqual(const KeyTy &lhs, AffineMap rhs) {
    if (rhs == getEmptyKey() || rhs == getTombstoneKey())
      return false;
    return lhs == std::make_tuple(rhs.getNumDims(), rhs.getNumSymbols(),
                                  rhs.getResults());
  }
};

struct IntegerSetKeyInfo : DenseMapInfo<IntegerSet> {
  // Integer sets are uniqued based on their dim/symbol counts, affine
  // expressions appearing in the LHS of constraints, and eqFlags.
  using KeyTy =
      std::tuple<unsigned, unsigned, ArrayRef<AffineExpr>, ArrayRef<bool>>;
  using DenseMapInfo<IntegerSet>::isEqual;

  static unsigned getHashValue(const IntegerSet &key) {
    return getHashValue(KeyTy(key.getNumDims(), key.getNumSymbols(),
                              key.getConstraints(), key.getEqFlags()));
  }

  static unsigned getHashValue(KeyTy key) {
    return hash_combine(
        std::get<0>(key), std::get<1>(key),
        hash_combine_range(std::get<2>(key).begin(), std::get<2>(key).end()),
        hash_combine_range(std::get<3>(key).begin(), std::get<3>(key).end()));
  }

  static bool isEqual(const KeyTy &lhs, IntegerSet rhs) {
    if (rhs == getEmptyKey() || rhs == getTombstoneKey())
      return false;
    return lhs == std::make_tuple(rhs.getNumDims(), rhs.getNumSymbols(),
                                  rhs.getConstraints(), rhs.getEqFlags());
  }
};
} // end anonymous namespace.

//===----------------------------------------------------------------------===//
// MLIRContextImpl
//===----------------------------------------------------------------------===//

namespace mlir {
/// This is the implementation of the MLIRContext class, using the pImpl idiom.
/// This class is completely private to this file, so everything is public.
class MLIRContextImpl {
public:
  //===--------------------------------------------------------------------===//
  // Identifier uniquing
  //===--------------------------------------------------------------------===//

  // Identifier allocator and mutex for thread safety.
  llvm::BumpPtrAllocator identifierAllocator;
  llvm::sys::SmartRWMutex<true> identifierMutex;

  //===--------------------------------------------------------------------===//
  // Diagnostics
  //===--------------------------------------------------------------------===//
  DiagnosticEngine diagEngine;

  //===--------------------------------------------------------------------===//
  // Options
  //===--------------------------------------------------------------------===//

  /// In most cases, creating operation in unregistered dialect is not desired
  /// and indicate a misconfiguration of the compiler. This option enables to
  /// detect such use cases
  bool allowUnregisteredDialects = false;

  /// If the operation should be attached to diagnostics printed via the
  /// Operation::emit methods.
  bool printOpOnDiagnostic = true;

  /// If the current stack trace should be attached when emitting diagnostics.
  bool printStackTraceOnDiagnostic = false;

  //===--------------------------------------------------------------------===//
  // Other
  //===--------------------------------------------------------------------===//

  /// A general purpose mutex to lock access to parts of the context that do not
  /// have a more specific mutex, e.g. registry operations.
  llvm::sys::SmartRWMutex<true> contextMutex;

  /// This is a list of dialects that are created referring to this context.
  /// The MLIRContext owns the objects.
  std::vector<std::unique_ptr<Dialect>> dialects;

  /// This is a mapping from operation name to AbstractOperation for registered
  /// operations.
  llvm::StringMap<AbstractOperation> registeredOperations;

  /// This is a mapping from type id to Dialect for registered attributes and
  /// types.
  DenseMap<TypeID, Dialect *> registeredDialectSymbols;

  /// These are identifiers uniqued into this MLIRContext.
  llvm::StringSet<llvm::BumpPtrAllocator &> identifiers;

  //===--------------------------------------------------------------------===//
  // Affine uniquing
  //===--------------------------------------------------------------------===//

  // Affine allocator and mutex for thread safety.
  llvm::BumpPtrAllocator affineAllocator;
  llvm::sys::SmartRWMutex<true> affineMutex;

  // Affine map uniquing.
  using AffineMapSet = DenseSet<AffineMap, AffineMapKeyInfo>;
  AffineMapSet affineMaps;

  // Integer set uniquing.
  using IntegerSets = DenseSet<IntegerSet, IntegerSetKeyInfo>;
  IntegerSets integerSets;

  // Affine expression uniquing.
  StorageUniquer affineUniquer;

  //===--------------------------------------------------------------------===//
  // Type uniquing
  //===--------------------------------------------------------------------===//
  StorageUniquer typeUniquer;

  /// Cached Type Instances.
  FloatType bf16Ty, f16Ty, f32Ty, f64Ty;
  IndexType indexTy;
  IntegerType int1Ty, int8Ty, int16Ty, int32Ty, int64Ty, int128Ty;
  NoneType noneType;

  //===--------------------------------------------------------------------===//
  // Attribute uniquing
  //===--------------------------------------------------------------------===//
  StorageUniquer attributeUniquer;

  /// Cached Attribute Instances.
  BoolAttr falseAttr, trueAttr;
  UnitAttr unitAttr;
  UnknownLoc unknownLocAttr;

public:
  MLIRContextImpl() : identifiers(identifierAllocator) {
    // Initialize values based on the command line flags if they were provided.
    if (clOptions.isConstructed()) {
      printOpOnDiagnostic = clOptions->printOpOnDiagnostic;
      printStackTraceOnDiagnostic = clOptions->printStackTraceOnDiagnostic;
    }
  }
};
} // end namespace mlir

MLIRContext::MLIRContext() : impl(new MLIRContextImpl()) {
  new BuiltinDialect(this);
  registerAllDialects(this);

  // Initialize several common attributes and types to avoid the need to lock
  // the context when accessing them.

  //// Types.
  /// Floating-point Types.
  impl->bf16Ty = TypeUniquer::get<FloatType>(this, StandardTypes::BF16);
  impl->f16Ty = TypeUniquer::get<FloatType>(this, StandardTypes::F16);
  impl->f32Ty = TypeUniquer::get<FloatType>(this, StandardTypes::F32);
  impl->f64Ty = TypeUniquer::get<FloatType>(this, StandardTypes::F64);
  /// Index Type.
  impl->indexTy = TypeUniquer::get<IndexType>(this, StandardTypes::Index);
  /// Integer Types.
  impl->int1Ty = TypeUniquer::get<IntegerType>(this, StandardTypes::Integer, 1,
                                               IntegerType::Signless);
  impl->int8Ty = TypeUniquer::get<IntegerType>(this, StandardTypes::Integer, 8,
                                               IntegerType::Signless);
  impl->int16Ty = TypeUniquer::get<IntegerType>(this, StandardTypes::Integer,
                                                16, IntegerType::Signless);
  impl->int32Ty = TypeUniquer::get<IntegerType>(this, StandardTypes::Integer,
                                                32, IntegerType::Signless);
  impl->int64Ty = TypeUniquer::get<IntegerType>(this, StandardTypes::Integer,
                                                64, IntegerType::Signless);
  impl->int128Ty = TypeUniquer::get<IntegerType>(this, StandardTypes::Integer,
                                                 128, IntegerType::Signless);
  /// None Type.
  impl->noneType = TypeUniquer::get<NoneType>(this, StandardTypes::None);

  //// Attributes.
  //// Note: These must be registered after the types as they may generate one
  //// of the above types internally.
  /// Bool Attributes.
  // Note: The context is also used within the BoolAttrStorage.
  impl->falseAttr = AttributeUniquer::get<BoolAttr>(
      this, StandardAttributes::Bool, this, false);
  impl->trueAttr = AttributeUniquer::get<BoolAttr>(
      this, StandardAttributes::Bool, this, true);
  /// Unit Attribute.
  impl->unitAttr =
      AttributeUniquer::get<UnitAttr>(this, StandardAttributes::Unit);
  /// Unknown Location Attribute.
  impl->unknownLocAttr = AttributeUniquer::get<UnknownLoc>(
      this, StandardAttributes::UnknownLocation);
}

MLIRContext::~MLIRContext() {}

/// Copy the specified array of elements into memory managed by the provided
/// bump pointer allocator.  This assumes the elements are all PODs.
template <typename T>
static ArrayRef<T> copyArrayRefInto(llvm::BumpPtrAllocator &allocator,
                                    ArrayRef<T> elements) {
  auto result = allocator.Allocate<T>(elements.size());
  std::uninitialized_copy(elements.begin(), elements.end(), result);
  return ArrayRef<T>(result, elements.size());
}

//===----------------------------------------------------------------------===//
// Diagnostic Handlers
//===----------------------------------------------------------------------===//

/// Returns the diagnostic engine for this context.
DiagnosticEngine &MLIRContext::getDiagEngine() { return getImpl().diagEngine; }

//===----------------------------------------------------------------------===//
// Dialect and Operation Registration
//===----------------------------------------------------------------------===//

/// Return information about all registered IR dialects.
std::vector<Dialect *> MLIRContext::getRegisteredDialects() {
  // Lock access to the context registry.
  llvm::sys::SmartScopedReader<true> registryLock(getImpl().contextMutex);

  std::vector<Dialect *> result;
  result.reserve(getImpl().dialects.size());
  for (auto &dialect : getImpl().dialects)
    result.push_back(dialect.get());
  return result;
}

/// Get a registered IR dialect with the given namespace. If none is found,
/// then return nullptr.
Dialect *MLIRContext::getRegisteredDialect(StringRef name) {
  // Lock access to the context registry.
  llvm::sys::SmartScopedReader<true> registryLock(getImpl().contextMutex);
  for (auto &dialect : getImpl().dialects)
    if (name == dialect->getNamespace())
      return dialect.get();
  return nullptr;
}

/// Register this dialect object with the specified context.  The context
/// takes ownership of the heap allocated dialect.
void Dialect::registerDialect(MLIRContext *context) {
  auto &impl = context->getImpl();
  std::unique_ptr<Dialect> dialect(this);

  // Lock access to the context registry.
  llvm::sys::SmartScopedWriter<true> registryLock(impl.contextMutex);

  // Get the correct insertion position sorted by namespace.
  auto insertPt =
      llvm::lower_bound(impl.dialects, dialect,
                        [](const std::unique_ptr<Dialect> &lhs,
                           const std::unique_ptr<Dialect> &rhs) {
                          return lhs->getNamespace() < rhs->getNamespace();
                        });

  // Abort if dialect with namespace has already been registered.
  if (insertPt != impl.dialects.end() &&
      (*insertPt)->getNamespace() == getNamespace()) {
    llvm::report_fatal_error("a dialect with namespace '" + getNamespace() +
                             "' has already been registered");
  }
  impl.dialects.insert(insertPt, std::move(dialect));
}

bool MLIRContext::allowsUnregisteredDialects() {
  return impl->allowUnregisteredDialects;
}

void MLIRContext::allowUnregisteredDialects(bool allowing) {
  impl->allowUnregisteredDialects = allowing;
}

/// Return true if we should attach the operation to diagnostics emitted via
/// Operation::emit.
bool MLIRContext::shouldPrintOpOnDiagnostic() {
  return impl->printOpOnDiagnostic;
}

/// Set the flag specifying if we should attach the operation to diagnostics
/// emitted via Operation::emit.
void MLIRContext::printOpOnDiagnostic(bool enable) {
  impl->printOpOnDiagnostic = enable;
}

/// Return true if we should attach the current stacktrace to diagnostics when
/// emitted.
bool MLIRContext::shouldPrintStackTraceOnDiagnostic() {
  return impl->printStackTraceOnDiagnostic;
}

/// Set the flag specifying if we should attach the current stacktrace when
/// emitting diagnostics.
void MLIRContext::printStackTraceOnDiagnostic(bool enable) {
  impl->printStackTraceOnDiagnostic = enable;
}

/// Return information about all registered operations.  This isn't very
/// efficient, typically you should ask the operations about their properties
/// directly.
std::vector<AbstractOperation *> MLIRContext::getRegisteredOperations() {
  std::vector<std::pair<StringRef, AbstractOperation *>> opsToSort;

  { // Lock access to the context registry.
    llvm::sys::SmartScopedReader<true> registryLock(getImpl().contextMutex);

    // We just have the operations in a non-deterministic hash table order. Dump
    // into a temporary array, then sort it by operation name to get a stable
    // ordering.
    llvm::StringMap<AbstractOperation> &registeredOps =
        getImpl().registeredOperations;

    opsToSort.reserve(registeredOps.size());
    for (auto &elt : registeredOps)
      opsToSort.push_back({elt.first(), &elt.second});
  }

  llvm::array_pod_sort(opsToSort.begin(), opsToSort.end());

  std::vector<AbstractOperation *> result;
  result.reserve(opsToSort.size());
  for (auto &elt : opsToSort)
    result.push_back(elt.second);
  return result;
}

void Dialect::addOperation(AbstractOperation opInfo) {
  assert((getNamespace().empty() ||
          opInfo.name.split('.').first == getNamespace()) &&
         "op name doesn't start with dialect namespace");
  assert(&opInfo.dialect == this && "Dialect object mismatch");
  auto &impl = context->getImpl();

  // Lock access to the context registry.
  llvm::sys::SmartScopedWriter<true> registryLock(impl.contextMutex);
  if (!impl.registeredOperations.insert({opInfo.name, opInfo}).second) {
    llvm::errs() << "error: operation named '" << opInfo.name
                 << "' is already registered.\n";
    abort();
  }
}

/// Register a dialect-specific symbol(e.g. type) with the current context.
void Dialect::addSymbol(TypeID typeID) {
  auto &impl = context->getImpl();

  // Lock access to the context registry.
  llvm::sys::SmartScopedWriter<true> registryLock(impl.contextMutex);
  if (!impl.registeredDialectSymbols.insert({typeID, this}).second) {
    llvm::errs() << "error: dialect symbol already registered.\n";
    abort();
  }
}

/// Look up the specified operation in the operation set and return a pointer
/// to it if present.  Otherwise, return a null pointer.
const AbstractOperation *AbstractOperation::lookup(StringRef opName,
                                                   MLIRContext *context) {
  auto &impl = context->getImpl();

  // Lock access to the context registry.
  llvm::sys::SmartScopedReader<true> registryLock(impl.contextMutex);
  auto it = impl.registeredOperations.find(opName);
  if (it != impl.registeredOperations.end())
    return &it->second;
  return nullptr;
}

//===----------------------------------------------------------------------===//
// Identifier uniquing
//===----------------------------------------------------------------------===//

/// Return an identifier for the specified string.
Identifier Identifier::get(StringRef str, MLIRContext *context) {
  auto &impl = context->getImpl();

  { // Check for an existing identifier in read-only mode.
    llvm::sys::SmartScopedReader<true> contextLock(impl.identifierMutex);
    auto it = impl.identifiers.find(str);
    if (it != impl.identifiers.end())
      return Identifier(&*it);
  }

  // Check invariants after seeing if we already have something in the
  // identifier table - if we already had it in the table, then it already
  // passed invariant checks.
  assert(!str.empty() && "Cannot create an empty identifier");
  assert(str.find('\0') == StringRef::npos &&
         "Cannot create an identifier with a nul character");

  // Acquire a writer-lock so that we can safely create the new instance.
  llvm::sys::SmartScopedWriter<true> contextLock(impl.identifierMutex);
  auto it = impl.identifiers.insert(str).first;
  return Identifier(&*it);
}

//===----------------------------------------------------------------------===//
// Type uniquing
//===----------------------------------------------------------------------===//

static Dialect &lookupDialectForSymbol(MLIRContext *ctx, TypeID typeID) {
  auto &impl = ctx->getImpl();
  auto it = impl.registeredDialectSymbols.find(typeID);
  assert(it != impl.registeredDialectSymbols.end() &&
         "symbol is not registered.");
  return *it->second;
}

/// Returns the storage uniquer used for constructing type storage instances.
/// This should not be used directly.
StorageUniquer &MLIRContext::getTypeUniquer() { return getImpl().typeUniquer; }

/// Get the dialect that registered the type with the provided typeid.
Dialect &TypeUniquer::lookupDialectForType(MLIRContext *ctx, TypeID typeID) {
  return lookupDialectForSymbol(ctx, typeID);
}

FloatType FloatType::get(StandardTypes::Kind kind, MLIRContext *context) {
  assert(kindof(kind) && "Not a FP kind.");
  switch (kind) {
  case StandardTypes::BF16:
    return context->getImpl().bf16Ty;
  case StandardTypes::F16:
    return context->getImpl().f16Ty;
  case StandardTypes::F32:
    return context->getImpl().f32Ty;
  case StandardTypes::F64:
    return context->getImpl().f64Ty;
  default:
    llvm_unreachable("unexpected floating-point kind");
  }
}

/// Get an instance of the IndexType.
IndexType IndexType::get(MLIRContext *context) {
  return context->getImpl().indexTy;
}

/// Return an existing integer type instance if one is cached within the
/// context.
static IntegerType
getCachedIntegerType(unsigned width,
                     IntegerType::SignednessSemantics signedness,
                     MLIRContext *context) {
  if (signedness != IntegerType::Signless)
    return IntegerType();

  switch (width) {
  case 1:
    return context->getImpl().int1Ty;
  case 8:
    return context->getImpl().int8Ty;
  case 16:
    return context->getImpl().int16Ty;
  case 32:
    return context->getImpl().int32Ty;
  case 64:
    return context->getImpl().int64Ty;
  case 128:
    return context->getImpl().int128Ty;
  default:
    return IntegerType();
  }
}

IntegerType IntegerType::get(unsigned width, MLIRContext *context) {
  return get(width, IntegerType::Signless, context);
}

IntegerType IntegerType::get(unsigned width,
                             IntegerType::SignednessSemantics signedness,
                             MLIRContext *context) {
  if (auto cached = getCachedIntegerType(width, signedness, context))
    return cached;
  return Base::get(context, StandardTypes::Integer, width, signedness);
}

IntegerType IntegerType::getChecked(unsigned width, Location location) {
  return getChecked(width, IntegerType::Signless, location);
}

IntegerType IntegerType::getChecked(unsigned width,
                                    SignednessSemantics signedness,
                                    Location location) {
  if (auto cached =
          getCachedIntegerType(width, signedness, location->getContext()))
    return cached;
  return Base::getChecked(location, StandardTypes::Integer, width, signedness);
}

/// Get an instance of the NoneType.
NoneType NoneType::get(MLIRContext *context) {
  return context->getImpl().noneType;
}

//===----------------------------------------------------------------------===//
// Attribute uniquing
//===----------------------------------------------------------------------===//

/// Returns the storage uniquer used for constructing attribute storage
/// instances. This should not be used directly.
StorageUniquer &MLIRContext::getAttributeUniquer() {
  return getImpl().attributeUniquer;
}

/// Initialize the given attribute storage instance.
void AttributeUniquer::initializeAttributeStorage(AttributeStorage *storage,
                                                  MLIRContext *ctx,
                                                  TypeID attrID) {
  storage->initializeDialect(lookupDialectForSymbol(ctx, attrID));

  // If the attribute did not provide a type, then default to NoneType.
  if (!storage->getType())
    storage->setType(NoneType::get(ctx));
}

BoolAttr BoolAttr::get(bool value, MLIRContext *context) {
  return value ? context->getImpl().trueAttr : context->getImpl().falseAttr;
}

UnitAttr UnitAttr::get(MLIRContext *context) {
  return context->getImpl().unitAttr;
}

Location UnknownLoc::get(MLIRContext *context) {
  return context->getImpl().unknownLocAttr;
}

//===----------------------------------------------------------------------===//
// AffineMap uniquing
//===----------------------------------------------------------------------===//

StorageUniquer &MLIRContext::getAffineUniquer() {
  return getImpl().affineUniquer;
}

AffineMap AffineMap::getImpl(unsigned dimCount, unsigned symbolCount,
                             ArrayRef<AffineExpr> results,
                             MLIRContext *context) {
  auto &impl = context->getImpl();
  auto key = std::make_tuple(dimCount, symbolCount, results);

  // Safely get or create an AffineMap instance.
  return safeGetOrCreate(impl.affineMaps, key, impl.affineMutex, [&] {
    auto *res = impl.affineAllocator.Allocate<detail::AffineMapStorage>();

    // Copy the results into the bump pointer.
    results = copyArrayRefInto(impl.affineAllocator, results);

    // Initialize the memory using placement new.
    new (res) detail::AffineMapStorage{dimCount, symbolCount, results, context};
    return AffineMap(res);
  });
}

AffineMap AffineMap::get(MLIRContext *context) {
  return getImpl(/*dimCount=*/0, /*symbolCount=*/0, /*results=*/{}, context);
}

AffineMap AffineMap::get(unsigned dimCount, unsigned symbolCount,
                         MLIRContext *context) {
  return getImpl(dimCount, symbolCount, /*results=*/{}, context);
}

AffineMap AffineMap::get(unsigned dimCount, unsigned symbolCount,
                         AffineExpr result) {
  return getImpl(dimCount, symbolCount, {result}, result.getContext());
}

AffineMap AffineMap::get(unsigned dimCount, unsigned symbolCount,
                         ArrayRef<AffineExpr> results, MLIRContext *context) {
  return getImpl(dimCount, symbolCount, results, context);
}

//===----------------------------------------------------------------------===//
// Integer Sets: these are allocated into the bump pointer, and are immutable.
// Unlike AffineMap's, these are uniqued only if they are small.
//===----------------------------------------------------------------------===//

IntegerSet IntegerSet::get(unsigned dimCount, unsigned symbolCount,
                           ArrayRef<AffineExpr> constraints,
                           ArrayRef<bool> eqFlags) {
  // The number of constraints can't be zero.
  assert(!constraints.empty());
  assert(constraints.size() == eqFlags.size());

  auto &impl = constraints[0].getContext()->getImpl();

  // A utility function to construct a new IntegerSetStorage instance.
  auto constructorFn = [&] {
    auto *res = impl.affineAllocator.Allocate<detail::IntegerSetStorage>();

    // Copy the results and equality flags into the bump pointer.
    constraints = copyArrayRefInto(impl.affineAllocator, constraints);
    eqFlags = copyArrayRefInto(impl.affineAllocator, eqFlags);

    // Initialize the memory using placement new.
    new (res)
        detail::IntegerSetStorage{dimCount, symbolCount, constraints, eqFlags};
    return IntegerSet(res);
  };

  // If this instance is uniqued, then we handle it separately so that multiple
  // threads may simultaneously access existing instances.
  if (constraints.size() < IntegerSet::kUniquingThreshold) {
    auto key = std::make_tuple(dimCount, symbolCount, constraints, eqFlags);
    return safeGetOrCreate(impl.integerSets, key, impl.affineMutex,
                           constructorFn);
  }

  // Otherwise, acquire a writer-lock so that we can safely create the new
  // instance.
  llvm::sys::SmartScopedWriter<true> affineLock(impl.affineMutex);
  return constructorFn();
}

//===----------------------------------------------------------------------===//
// StorageUniquerSupport
//===----------------------------------------------------------------------===//

/// Utility method to generate a default location for use when checking the
/// construction invariants of a storage object. This is defined out-of-line to
/// avoid the need to include Location.h.
const AttributeStorage *
mlir::detail::generateUnknownStorageLocation(MLIRContext *ctx) {
  return reinterpret_cast<const AttributeStorage *>(
      ctx->getImpl().unknownLocAttr.getAsOpaquePointer());
}<|MERGE_RESOLUTION|>--- conflicted
+++ resolved
@@ -82,18 +82,11 @@
 /// the IR.
 struct BuiltinDialect : public Dialect {
   BuiltinDialect(MLIRContext *context) : Dialect(/*name=*/"", context) {
-<<<<<<< HEAD
-    addAttributes<AffineMapAttr, ArrayAttr, BoolAttr, DenseElementsAttr,
-                  DictionaryAttr, FloatAttr, SymbolRefAttr, IntegerAttr,
-                  IntegerSetAttr, OpaqueAttr, OpaqueElementsAttr,
-                  SparseElementsAttr, StringAttr, TypeAttr, UnitAttr>();
-=======
     addAttributes<AffineMapAttr, ArrayAttr, BoolAttr, DenseIntOrFPElementsAttr,
                   DenseStringElementsAttr, DictionaryAttr, FloatAttr,
                   SymbolRefAttr, IntegerAttr, IntegerSetAttr, OpaqueAttr,
                   OpaqueElementsAttr, SparseElementsAttr, StringAttr, TypeAttr,
                   UnitAttr>();
->>>>>>> a34309b7
     addAttributes<CallSiteLoc, FileLineColLoc, FusedLoc, NameLoc, OpaqueLoc,
                   UnknownLoc>();
 
