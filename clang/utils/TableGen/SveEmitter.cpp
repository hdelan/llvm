//===- SveEmitter.cpp - Generate arm_sve.h for use with clang -*- C++ -*-===//
//
//  Part of the LLVM Project, under the Apache License v2.0 with LLVM Exceptions.
//  See https://llvm.org/LICENSE.txt for license information.
//  SPDX-License-Identifier: Apache-2.0 WITH LLVM-exception
//
//===----------------------------------------------------------------------===//
//
// This tablegen backend is responsible for emitting arm_sve.h, which includes
// a declaration and definition of each function specified by the ARM C/C++
// Language Extensions (ACLE).
//
// For details, visit:
//  https://developer.arm.com/architectures/system-architectures/software-standards/acle
//
// Each SVE instruction is implemented in terms of 1 or more functions which
// are suffixed with the element type of the input vectors.  Functions may be
// implemented in terms of generic vector operations such as +, *, -, etc. or
// by calling a __builtin_-prefixed function which will be handled by clang's
// CodeGen library.
//
// See also the documentation in include/clang/Basic/arm_sve.td.
//
//===----------------------------------------------------------------------===//

#include "llvm/ADT/STLExtras.h"
#include "llvm/ADT/StringMap.h"
#include "llvm/ADT/ArrayRef.h"
#include "llvm/ADT/StringExtras.h"
#include "llvm/TableGen/Record.h"
#include "llvm/TableGen/Error.h"
#include <string>
#include <sstream>
#include <set>
#include <cctype>
#include <tuple>

using namespace llvm;

enum ClassKind {
  ClassNone,
  ClassS,     // signed/unsigned, e.g., "_s8", "_u8" suffix
  ClassG,     // Overloaded name without type suffix
};

using TypeSpec = std::string;

namespace {

class ImmCheck {
  unsigned Arg;
  unsigned Kind;
  unsigned ElementSizeInBits;

public:
  ImmCheck(unsigned Arg, unsigned Kind, unsigned ElementSizeInBits = 0)
      : Arg(Arg), Kind(Kind), ElementSizeInBits(ElementSizeInBits) {}
  ImmCheck(const ImmCheck &Other) = default;
  ~ImmCheck() = default;

  unsigned getArg() const { return Arg; }
  unsigned getKind() const { return Kind; }
  unsigned getElementSizeInBits() const { return ElementSizeInBits; }
};

class SVEType {
  TypeSpec TS;
  bool Float, Signed, Immediate, Void, Constant, Pointer;
  bool DefaultType, IsScalable, Predicate, PredicatePattern, PrefetchOp;
  unsigned Bitwidth, ElementBitwidth, NumVectors;

public:
  SVEType() : SVEType(TypeSpec(), 'v') {}

  SVEType(TypeSpec TS, char CharMod)
      : TS(TS), Float(false), Signed(true), Immediate(false), Void(false),
        Constant(false), Pointer(false), DefaultType(false), IsScalable(true),
        Predicate(false), PredicatePattern(false), PrefetchOp(false),
        Bitwidth(128), ElementBitwidth(~0U), NumVectors(1) {
    if (!TS.empty())
      applyTypespec();
    applyModifier(CharMod);
  }

  bool isPointer() const { return Pointer; }
  bool isVoidPointer() const { return Pointer && Void; }
  bool isSigned() const { return Signed; }
  bool isImmediate() const { return Immediate; }
  bool isScalar() const { return NumVectors == 0; }
  bool isVector() const { return NumVectors > 0; }
  bool isScalableVector() const { return isVector() && IsScalable; }
  bool isChar() const { return ElementBitwidth == 8; }
  bool isVoid() const { return Void & !Pointer; }
  bool isDefault() const { return DefaultType; }
  bool isFloat() const { return Float; }
  bool isInteger() const { return !Float && !Predicate; }
  bool isScalarPredicate() const {
    return !Float && Predicate && NumVectors == 0;
  }
  bool isPredicateVector() const { return Predicate; }
  bool isPredicatePattern() const { return PredicatePattern; }
  bool isPrefetchOp() const { return PrefetchOp; }
  bool isConstant() const { return Constant; }
  unsigned getElementSizeInBits() const { return ElementBitwidth; }
  unsigned getNumVectors() const { return NumVectors; }

  unsigned getNumElements() const {
    assert(ElementBitwidth != ~0U);
    return Bitwidth / ElementBitwidth;
  }
  unsigned getSizeInBits() const {
    return Bitwidth;
  }

  /// Return the string representation of a type, which is an encoded
  /// string for passing to the BUILTIN() macro in Builtins.def.
  std::string builtin_str() const;

  /// Return the C/C++ string representation of a type for use in the
  /// arm_sve.h header file.
  std::string str() const;

private:
  /// Creates the type based on the typespec string in TS.
  void applyTypespec();

  /// Applies a prototype modifier to the type.
  void applyModifier(char Mod);
};


class SVEEmitter;

/// The main grunt class. This represents an instantiation of an intrinsic with
/// a particular typespec and prototype.
class Intrinsic {
  /// The unmangled name.
  std::string Name;

  /// The name of the corresponding LLVM IR intrinsic.
  std::string LLVMName;

  /// Intrinsic prototype.
  std::string Proto;

  /// The base type spec for this intrinsic.
  TypeSpec BaseTypeSpec;

  /// The base class kind. Most intrinsics use ClassS, which has full type
  /// info for integers (_s32/_u32), or ClassG which is used for overloaded
  /// intrinsics.
  ClassKind Class;

  /// The architectural #ifdef guard.
  std::string Guard;

  // The merge suffix such as _m, _x or _z.
  std::string MergeSuffix;

  /// The types of return value [0] and parameters [1..].
  std::vector<SVEType> Types;

  /// The "base type", which is VarType('d', BaseTypeSpec).
  SVEType BaseType;

  uint64_t Flags;

  SmallVector<ImmCheck, 2> ImmChecks;

public:
  Intrinsic(StringRef Name, StringRef Proto, uint64_t MergeTy,
            StringRef MergeSuffix, uint64_t MemoryElementTy, StringRef LLVMName,
            uint64_t Flags, ArrayRef<ImmCheck> ImmChecks, TypeSpec BT,
            ClassKind Class, SVEEmitter &Emitter, StringRef Guard);

  ~Intrinsic()=default;

  std::string getName() const { return Name; }
  std::string getLLVMName() const { return LLVMName; }
  std::string getProto() const { return Proto; }
  TypeSpec getBaseTypeSpec() const { return BaseTypeSpec; }
  SVEType getBaseType() const { return BaseType; }

  StringRef getGuard() const { return Guard; }
  ClassKind getClassKind() const { return Class; }

  SVEType getReturnType() const { return Types[0]; }
  ArrayRef<SVEType> getTypes() const { return Types; }
  SVEType getParamType(unsigned I) const { return Types[I + 1]; }
  unsigned getNumParams() const { return Proto.size() - 1; }

  uint64_t getFlags() const { return Flags; }
  bool isFlagSet(uint64_t Flag) const { return Flags & Flag;}

  ArrayRef<ImmCheck> getImmChecks() const { return ImmChecks; }

  /// Return the type string for a BUILTIN() macro in Builtins.def.
  std::string getBuiltinTypeStr();

  /// Return the name, mangled with type information. The name is mangled for
  /// ClassS, so will add type suffixes such as _u32/_s32.
  std::string getMangledName() const { return mangleName(ClassS); }

  /// Returns true if the intrinsic is overloaded, in that it should also generate
  /// a short form without the type-specifiers, e.g. 'svld1(..)' instead of
  /// 'svld1_u32(..)'.
  static bool isOverloadedIntrinsic(StringRef Name) {
    auto BrOpen = Name.find("[");
    auto BrClose = Name.find(']');
    return BrOpen != std::string::npos && BrClose != std::string::npos;
  }

  /// Return true if the intrinsic takes a splat operand.
  bool hasSplat() const {
    // These prototype modifiers are described in arm_sve.td.
    return Proto.find_first_of("ajfrKLR") != std::string::npos;
  }

  /// Return the parameter index of the splat operand.
  unsigned getSplatIdx() const {
    // These prototype modifiers are described in arm_sve.td.
    auto Idx = Proto.find_first_of("ajfrKLR");
    assert(Idx != std::string::npos && Idx > 0 &&
           "Prototype has no splat operand");
    return Idx - 1;
  }

  /// Emits the intrinsic declaration to the ostream.
  void emitIntrinsic(raw_ostream &OS) const;

private:
  std::string getMergeSuffix() const { return MergeSuffix; }
  std::string mangleName(ClassKind LocalCK) const;
  std::string replaceTemplatedArgs(std::string Name, TypeSpec TS,
                                   std::string Proto) const;
};

class SVEEmitter {
private:
  // The reinterpret builtins are generated separately because they
  // need the cross product of all types (121 functions in total),
  // which is inconvenient to specify in the arm_sve.td file or
  // generate in CGBuiltin.cpp.
  struct ReinterpretTypeInfo {
    const char *Suffix;
    const char *Type;
    const char *BuiltinType;
  };
  SmallVector<ReinterpretTypeInfo, 11> Reinterprets = {
      {"s8", "svint8_t", "q16Sc"},   {"s16", "svint16_t", "q8Ss"},
      {"s32", "svint32_t", "q4Si"},  {"s64", "svint64_t", "q2SWi"},
      {"u8", "svuint8_t", "q16Uc"},  {"u16", "svuint16_t", "q8Us"},
      {"u32", "svuint32_t", "q4Ui"}, {"u64", "svuint64_t", "q2UWi"},
      {"f16", "svfloat16_t", "q8h"}, {"f32", "svfloat32_t", "q4f"},
      {"f64", "svfloat64_t", "q2d"}};

  RecordKeeper &Records;
  llvm::StringMap<uint64_t> EltTypes;
  llvm::StringMap<uint64_t> MemEltTypes;
  llvm::StringMap<uint64_t> FlagTypes;
  llvm::StringMap<uint64_t> MergeTypes;
  llvm::StringMap<uint64_t> ImmCheckTypes;

public:
  SVEEmitter(RecordKeeper &R) : Records(R) {
    for (auto *RV : Records.getAllDerivedDefinitions("EltType"))
      EltTypes[RV->getNameInitAsString()] = RV->getValueAsInt("Value");
    for (auto *RV : Records.getAllDerivedDefinitions("MemEltType"))
      MemEltTypes[RV->getNameInitAsString()] = RV->getValueAsInt("Value");
    for (auto *RV : Records.getAllDerivedDefinitions("FlagType"))
      FlagTypes[RV->getNameInitAsString()] = RV->getValueAsInt("Value");
    for (auto *RV : Records.getAllDerivedDefinitions("MergeType"))
      MergeTypes[RV->getNameInitAsString()] = RV->getValueAsInt("Value");
    for (auto *RV : Records.getAllDerivedDefinitions("ImmCheckType"))
      ImmCheckTypes[RV->getNameInitAsString()] = RV->getValueAsInt("Value");
  }

  /// Returns the enum value for the immcheck type
  unsigned getEnumValueForImmCheck(StringRef C) const {
    auto It = ImmCheckTypes.find(C);
    if (It != ImmCheckTypes.end())
      return It->getValue();
    llvm_unreachable("Unsupported imm check");
  }

  /// Returns the enum value for the flag type
  uint64_t getEnumValueForFlag(StringRef C) const {
    auto Res = FlagTypes.find(C);
    if (Res != FlagTypes.end())
      return Res->getValue();
    llvm_unreachable("Unsupported flag");
  }

  // Returns the SVETypeFlags for a given value and mask.
  uint64_t encodeFlag(uint64_t V, StringRef MaskName) const {
    auto It = FlagTypes.find(MaskName);
    if (It != FlagTypes.end()) {
      uint64_t Mask = It->getValue();
      unsigned Shift = llvm::countTrailingZeros(Mask);
      return (V << Shift) & Mask;
    }
    llvm_unreachable("Unsupported flag");
  }

  // Returns the SVETypeFlags for the given element type.
  uint64_t encodeEltType(StringRef EltName) {
    auto It = EltTypes.find(EltName);
    if (It != EltTypes.end())
      return encodeFlag(It->getValue(), "EltTypeMask");
    llvm_unreachable("Unsupported EltType");
  }

  // Returns the SVETypeFlags for the given memory element type.
  uint64_t encodeMemoryElementType(uint64_t MT) {
    return encodeFlag(MT, "MemEltTypeMask");
  }

  // Returns the SVETypeFlags for the given merge type.
  uint64_t encodeMergeType(uint64_t MT) {
    return encodeFlag(MT, "MergeTypeMask");
  }

  // Returns the SVETypeFlags for the given splat operand.
  unsigned encodeSplatOperand(unsigned SplatIdx) {
    assert(SplatIdx < 7 && "SplatIdx out of encodable range");
    return encodeFlag(SplatIdx + 1, "SplatOperandMask");
  }

  // Returns the SVETypeFlags value for the given SVEType.
  uint64_t encodeTypeFlags(const SVEType &T);

  /// Emit arm_sve.h.
  void createHeader(raw_ostream &o);

  /// Emit all the __builtin prototypes and code needed by Sema.
  void createBuiltins(raw_ostream &o);

  /// Emit all the information needed to map builtin -> LLVM IR intrinsic.
  void createCodeGenMap(raw_ostream &o);

  /// Emit all the range checks for the immediates.
  void createRangeChecks(raw_ostream &o);

  /// Create the SVETypeFlags used in CGBuiltins
  void createTypeFlags(raw_ostream &o);

  /// Create intrinsic and add it to \p Out
  void createIntrinsic(Record *R, SmallVectorImpl<std::unique_ptr<Intrinsic>> &Out);
};

} // end anonymous namespace


//===----------------------------------------------------------------------===//
// Type implementation
//===----------------------------------------------------------------------===//

std::string SVEType::builtin_str() const {
  std::string S;
  if (isVoid())
    return "v";

  if (isVoidPointer())
    S += "v";
  else if (!Float)
    switch (ElementBitwidth) {
    case 1: S += "b"; break;
    case 8: S += "c"; break;
    case 16: S += "s"; break;
    case 32: S += "i"; break;
    case 64: S += "Wi"; break;
    case 128: S += "LLLi"; break;
    default: llvm_unreachable("Unhandled case!");
    }
  else
    switch (ElementBitwidth) {
    case 16: S += "h"; break;
    case 32: S += "f"; break;
    case 64: S += "d"; break;
    default: llvm_unreachable("Unhandled case!");
    }

  if (!isFloat()) {
    if ((isChar() || isPointer()) && !isVoidPointer()) {
      // Make chars and typed pointers explicitly signed.
      if (Signed)
        S = "S" + S;
      else if (!Signed)
        S = "U" + S;
    } else if (!isVoidPointer() && !Signed) {
      S = "U" + S;
    }
  }

  // Constant indices are "int", but have the "constant expression" modifier.
  if (isImmediate()) {
    assert(!isFloat() && "fp immediates are not supported");
    S = "I" + S;
  }

  if (isScalar()) {
    if (Constant) S += "C";
    if (Pointer) S += "*";
    return S;
  }

  assert(isScalableVector() && "Unsupported type");
  return "q" + utostr(getNumElements() * NumVectors) + S;
}

std::string SVEType::str() const {
  if (isPredicatePattern())
    return "sv_pattern";

  if (isPrefetchOp())
    return "sv_prfop";

  std::string S;
  if (Void)
    S += "void";
  else {
    if (isScalableVector())
      S += "sv";
    if (!Signed && !Float)
      S += "u";

    if (Float)
      S += "float";
    else if (isScalarPredicate() || isPredicateVector())
      S += "bool";
    else
      S += "int";

    if (!isScalarPredicate() && !isPredicateVector())
      S += utostr(ElementBitwidth);
    if (!isScalableVector() && isVector())
      S += "x" + utostr(getNumElements());
    if (NumVectors > 1)
      S += "x" + utostr(NumVectors);
    S += "_t";
  }

  if (Constant)
    S += " const";
  if (Pointer)
    S += " *";

  return S;
}
void SVEType::applyTypespec() {
  for (char I : TS) {
    switch (I) {
    case 'P':
      Predicate = true;
      break;
    case 'U':
      Signed = false;
      break;
    case 'c':
      ElementBitwidth = 8;
      break;
    case 's':
      ElementBitwidth = 16;
      break;
    case 'i':
      ElementBitwidth = 32;
      break;
    case 'l':
      ElementBitwidth = 64;
      break;
    case 'h':
      Float = true;
      ElementBitwidth = 16;
      break;
    case 'f':
      Float = true;
      ElementBitwidth = 32;
      break;
    case 'd':
      Float = true;
      ElementBitwidth = 64;
      break;
    default:
      llvm_unreachable("Unhandled type code!");
    }
  }
  assert(ElementBitwidth != ~0U && "Bad element bitwidth!");
}

void SVEType::applyModifier(char Mod) {
  switch (Mod) {
  case 'v':
    Void = true;
    break;
  case 'd':
    DefaultType = true;
    break;
  case 'c':
    Constant = true;
    LLVM_FALLTHROUGH;
  case 'p':
    Pointer = true;
    Bitwidth = ElementBitwidth;
    NumVectors = 0;
    break;
  case 'e':
    Signed = false;
    ElementBitwidth /= 2;
    break;
  case 'h':
    ElementBitwidth /= 2;
    break;
  case 'q':
    ElementBitwidth /= 4;
    break;
  case 'o':
    ElementBitwidth *= 4;
    break;
  case 'P':
    Signed = true;
    Float = false;
    Predicate = true;
    Bitwidth = 16;
    ElementBitwidth = 1;
    break;
  case 's':
  case 'a':
    Bitwidth = ElementBitwidth;
    NumVectors = 0;
    break;
<<<<<<< HEAD
=======
  case 'K':
    Signed = true;
    Float = false;
    Bitwidth = ElementBitwidth;
    NumVectors = 0;
    break;
  case 'L':
    Signed = false;
    Float = false;
    Bitwidth = ElementBitwidth;
    NumVectors = 0;
    break;
>>>>>>> 918d599f
  case 'u':
    Predicate = false;
    Signed = false;
    Float = false;
    break;
  case 'x':
    Predicate = false;
    Signed = true;
    Float = false;
    break;
  case 'i':
    Predicate = false;
    Float = false;
    ElementBitwidth = Bitwidth = 64;
    NumVectors = 0;
    Signed = false;
    Immediate = true;
    break;
  case 'I':
    Predicate = false;
    Float = false;
    ElementBitwidth = Bitwidth = 32;
    NumVectors = 0;
    Signed = true;
    Immediate = true;
    PredicatePattern = true;
    break;
  case 'J':
    Predicate = false;
    Float = false;
    ElementBitwidth = Bitwidth = 32;
    NumVectors = 0;
    Signed = true;
    Immediate = true;
    PrefetchOp = true;
    break;
  case 'k':
    Predicate = false;
    Signed = true;
    Float = false;
    ElementBitwidth = Bitwidth = 32;
    NumVectors = 0;
    break;
  case 'l':
    Predicate = false;
    Signed = true;
    Float = false;
    ElementBitwidth = Bitwidth = 64;
    NumVectors = 0;
    break;
  case 'm':
    Predicate = false;
    Signed = false;
    Float = false;
    ElementBitwidth = Bitwidth = 32;
    NumVectors = 0;
    break;
  case 'n':
    Predicate = false;
    Signed = false;
    Float = false;
    ElementBitwidth = Bitwidth = 64;
    NumVectors = 0;
    break;
  case 'w':
    ElementBitwidth = 64;
    break;
  case 'j':
    ElementBitwidth = Bitwidth = 64;
    NumVectors = 0;
    break;
<<<<<<< HEAD
=======
  case 'f':
    Signed = false;
    ElementBitwidth = Bitwidth = 64;
    NumVectors = 0;
    break;
  case 'g':
    Signed = false;
    Float = false;
    ElementBitwidth = 64;
    break;
>>>>>>> 918d599f
  case 't':
    Signed = true;
    Float = false;
    ElementBitwidth = 32;
    break;
  case 'z':
    Signed = false;
    Float = false;
    ElementBitwidth = 32;
    break;
  case 'O':
    Predicate = false;
    Float = true;
    ElementBitwidth = 16;
    break;
  case 'M':
    Predicate = false;
    Float = true;
    ElementBitwidth = 32;
    break;
  case 'N':
    Predicate = false;
    Float = true;
    ElementBitwidth = 64;
    break;
<<<<<<< HEAD
=======
  case 'Q':
    Constant = true;
    Pointer = true;
    Void = true;
    NumVectors = 0;
    break;
>>>>>>> 918d599f
  case 'S':
    Constant = true;
    Pointer = true;
    ElementBitwidth = Bitwidth = 8;
    NumVectors = 0;
    Signed = true;
    break;
  case 'W':
    Constant = true;
    Pointer = true;
    ElementBitwidth = Bitwidth = 8;
    NumVectors = 0;
    Signed = false;
    break;
  case 'T':
    Constant = true;
    Pointer = true;
    ElementBitwidth = Bitwidth = 16;
    NumVectors = 0;
    Signed = true;
    break;
  case 'X':
    Constant = true;
    Pointer = true;
    ElementBitwidth = Bitwidth = 16;
    NumVectors = 0;
    Signed = false;
    break;
  case 'Y':
    Constant = true;
    Pointer = true;
    ElementBitwidth = Bitwidth = 32;
    NumVectors = 0;
    Signed = false;
    break;
  case 'U':
    Constant = true;
    Pointer = true;
    ElementBitwidth = Bitwidth = 32;
    NumVectors = 0;
    Signed = true;
    break;
  case 'A':
    Pointer = true;
    ElementBitwidth = Bitwidth = 8;
    NumVectors = 0;
    Signed = true;
    break;
  case 'B':
    Pointer = true;
    ElementBitwidth = Bitwidth = 16;
    NumVectors = 0;
    Signed = true;
    break;
  case 'C':
    Pointer = true;
    ElementBitwidth = Bitwidth = 32;
    NumVectors = 0;
    Signed = true;
    break;
  case 'D':
    Pointer = true;
    ElementBitwidth = Bitwidth = 64;
    NumVectors = 0;
    Signed = true;
    break;
  case 'E':
    Pointer = true;
    ElementBitwidth = Bitwidth = 8;
    NumVectors = 0;
    Signed = false;
    break;
  case 'F':
    Pointer = true;
    ElementBitwidth = Bitwidth = 16;
    NumVectors = 0;
    Signed = false;
    break;
  case 'G':
    Pointer = true;
    ElementBitwidth = Bitwidth = 32;
    NumVectors = 0;
    Signed = false;
    break;
  default:
    llvm_unreachable("Unhandled character!");
  }
}


//===----------------------------------------------------------------------===//
// Intrinsic implementation
//===----------------------------------------------------------------------===//

Intrinsic::Intrinsic(StringRef Name, StringRef Proto, uint64_t MergeTy,
                     StringRef MergeSuffix, uint64_t MemoryElementTy,
                     StringRef LLVMName, uint64_t Flags,
                     ArrayRef<ImmCheck> Checks, TypeSpec BT, ClassKind Class,
                     SVEEmitter &Emitter, StringRef Guard)
    : Name(Name.str()), LLVMName(LLVMName), Proto(Proto.str()),
      BaseTypeSpec(BT), Class(Class), Guard(Guard.str()),
      MergeSuffix(MergeSuffix.str()), BaseType(BT, 'd'), Flags(Flags),
      ImmChecks(Checks.begin(), Checks.end()) {

  // Types[0] is the return value.
  for (unsigned I = 0; I < Proto.size(); ++I) {
    SVEType T(BaseTypeSpec, Proto[I]);
    Types.push_back(T);

    // Add range checks for immediates
    if (I > 0) {
      if (T.isPredicatePattern())
        ImmChecks.emplace_back(
            I - 1, Emitter.getEnumValueForImmCheck("ImmCheck0_31"));
      else if (T.isPrefetchOp())
        ImmChecks.emplace_back(
            I - 1, Emitter.getEnumValueForImmCheck("ImmCheck0_13"));
    }
  }

  // Set flags based on properties
  this->Flags |= Emitter.encodeTypeFlags(BaseType);
  this->Flags |= Emitter.encodeMemoryElementType(MemoryElementTy);
  this->Flags |= Emitter.encodeMergeType(MergeTy);
  if (hasSplat())
    this->Flags |= Emitter.encodeSplatOperand(getSplatIdx());
}

std::string Intrinsic::getBuiltinTypeStr() {
  std::string S;

  SVEType RetT = getReturnType();
  // Since the return value must be one type, return a vector type of the
  // appropriate width which we will bitcast.  An exception is made for
  // returning structs of 2, 3, or 4 vectors which are returned in a sret-like
  // fashion, storing them to a pointer arg.
  if (RetT.getNumVectors() > 1) {
    S += "vv*"; // void result with void* first argument
  } else
    S += RetT.builtin_str();

  for (unsigned I = 0; I < getNumParams(); ++I)
    S += getParamType(I).builtin_str();

  return S;
}

std::string Intrinsic::replaceTemplatedArgs(std::string Name, TypeSpec TS,
                                            std::string Proto) const {
  std::string Ret = Name;
  while (Ret.find('{') != std::string::npos) {
    size_t Pos = Ret.find('{');
    size_t End = Ret.find('}');
    unsigned NumChars = End - Pos + 1;
    assert(NumChars == 3 && "Unexpected template argument");

    SVEType T;
    char C = Ret[Pos+1];
    switch(C) {
    default:
      llvm_unreachable("Unknown predication specifier");
    case 'd':
      T = SVEType(TS, 'd');
      break;
    case '0':
    case '1':
    case '2':
    case '3':
      T = SVEType(TS, Proto[C - '0']);
      break;
    }

    // Replace templated arg with the right suffix (e.g. u32)
    std::string TypeCode;
    if (T.isInteger())
      TypeCode = T.isSigned() ? 's' : 'u';
    else if (T.isPredicateVector())
      TypeCode = 'b';
    else
      TypeCode = 'f';
    Ret.replace(Pos, NumChars, TypeCode + utostr(T.getElementSizeInBits()));
  }

  return Ret;
}

std::string Intrinsic::mangleName(ClassKind LocalCK) const {
  std::string S = getName();

  if (LocalCK == ClassG) {
    // Remove the square brackets and everything in between.
    while (S.find("[") != std::string::npos) {
      auto Start = S.find("[");
      auto End = S.find(']');
      S.erase(Start, (End-Start)+1);
    }
  } else {
    // Remove the square brackets.
    while (S.find("[") != std::string::npos) {
      auto BrPos = S.find('[');
      if (BrPos != std::string::npos)
        S.erase(BrPos, 1);
      BrPos = S.find(']');
      if (BrPos != std::string::npos)
        S.erase(BrPos, 1);
    }
  }

  // Replace all {d} like expressions with e.g. 'u32'
  return replaceTemplatedArgs(S, getBaseTypeSpec(), getProto()) +
         getMergeSuffix();
}

void Intrinsic::emitIntrinsic(raw_ostream &OS) const {
  // Use the preprocessor to 
  if (getClassKind() != ClassG || getProto().size() <= 1) {
    OS << "#define " << mangleName(getClassKind())
       << "(...) __builtin_sve_" << mangleName(ClassS)
       << "(__VA_ARGS__)\n";
  } else {
    std::string FullName = mangleName(ClassS);
    std::string ProtoName = mangleName(ClassG);

    OS << "__aio __attribute__((__clang_arm_builtin_alias("
       << "__builtin_sve_" << FullName << ")))\n";

    OS << getTypes()[0].str() << " " << ProtoName << "(";
    for (unsigned I = 0; I < getTypes().size() - 1; ++I) {
      if (I != 0)
        OS << ", ";
      OS << getTypes()[I + 1].str();
    }
    OS << ");\n";
  }
}

//===----------------------------------------------------------------------===//
// SVEEmitter implementation
//===----------------------------------------------------------------------===//
uint64_t SVEEmitter::encodeTypeFlags(const SVEType &T) {
  if (T.isFloat()) {
    switch (T.getElementSizeInBits()) {
    case 16:
      return encodeEltType("EltTyFloat16");
    case 32:
      return encodeEltType("EltTyFloat32");
    case 64:
      return encodeEltType("EltTyFloat64");
    default:
      llvm_unreachable("Unhandled float element bitwidth!");
    }
  }

  if (T.isPredicateVector()) {
    switch (T.getElementSizeInBits()) {
    case 8:
      return encodeEltType("EltTyBool8");
    case 16:
      return encodeEltType("EltTyBool16");
    case 32:
      return encodeEltType("EltTyBool32");
    case 64:
      return encodeEltType("EltTyBool64");
    default:
      llvm_unreachable("Unhandled predicate element bitwidth!");
    }
  }

  switch (T.getElementSizeInBits()) {
  case 8:
    return encodeEltType("EltTyInt8");
  case 16:
    return encodeEltType("EltTyInt16");
  case 32:
    return encodeEltType("EltTyInt32");
  case 64:
    return encodeEltType("EltTyInt64");
  default:
    llvm_unreachable("Unhandled integer element bitwidth!");
  }
}

void SVEEmitter::createIntrinsic(
    Record *R, SmallVectorImpl<std::unique_ptr<Intrinsic>> &Out) {
  StringRef Name = R->getValueAsString("Name");
  StringRef Proto = R->getValueAsString("Prototype");
  StringRef Types = R->getValueAsString("Types");
  StringRef Guard = R->getValueAsString("ArchGuard");
  StringRef LLVMName = R->getValueAsString("LLVMIntrinsic");
  uint64_t Merge = R->getValueAsInt("Merge");
  StringRef MergeSuffix = R->getValueAsString("MergeSuffix");
  uint64_t MemEltType = R->getValueAsInt("MemEltType");
  std::vector<Record*> FlagsList = R->getValueAsListOfDefs("Flags");
  std::vector<Record*> ImmCheckList = R->getValueAsListOfDefs("ImmChecks");

  int64_t Flags = 0;
  for (auto FlagRec : FlagsList)
    Flags |= FlagRec->getValueAsInt("Value");

  // Create a dummy TypeSpec for non-overloaded builtins.
  if (Types.empty()) {
    assert((Flags & getEnumValueForFlag("IsOverloadNone")) &&
           "Expect TypeSpec for overloaded builtin!");
    Types = "i";
  }

  // Extract type specs from string
  SmallVector<TypeSpec, 8> TypeSpecs;
  TypeSpec Acc;
  for (char I : Types) {
    Acc.push_back(I);
    if (islower(I)) {
      TypeSpecs.push_back(TypeSpec(Acc));
      Acc.clear();
    }
  }

  // Remove duplicate type specs.
  llvm::sort(TypeSpecs);
  TypeSpecs.erase(std::unique(TypeSpecs.begin(), TypeSpecs.end()),
                  TypeSpecs.end());

  // Create an Intrinsic for each type spec.
  for (auto TS : TypeSpecs) {
    // Collate a list of range/option checks for the immediates.
    SmallVector<ImmCheck, 2> ImmChecks;
    for (auto *R : ImmCheckList) {
      int64_t Arg = R->getValueAsInt("Arg");
      int64_t EltSizeArg = R->getValueAsInt("EltSizeArg");
      int64_t Kind = R->getValueAsDef("Kind")->getValueAsInt("Value");
      assert(Arg >= 0 && Kind >= 0 && "Arg and Kind must be nonnegative");

      unsigned ElementSizeInBits = 0;
      if (EltSizeArg >= 0)
        ElementSizeInBits =
            SVEType(TS, Proto[EltSizeArg + /* offset by return arg */ 1])
                .getElementSizeInBits();
      ImmChecks.push_back(ImmCheck(Arg, Kind, ElementSizeInBits));
    }

    Out.push_back(std::make_unique<Intrinsic>(
        Name, Proto, Merge, MergeSuffix, MemEltType, LLVMName, Flags, ImmChecks,
        TS, ClassS, *this, Guard));

    // Also generate the short-form (e.g. svadd_m) for the given type-spec.
    if (Intrinsic::isOverloadedIntrinsic(Name))
      Out.push_back(std::make_unique<Intrinsic>(
          Name, Proto, Merge, MergeSuffix, MemEltType, LLVMName, Flags,
          ImmChecks, TS, ClassG, *this, Guard));
  }
}

void SVEEmitter::createHeader(raw_ostream &OS) {
  OS << "/*===---- arm_sve.h - ARM SVE intrinsics "
        "-----------------------------------===\n"
        " *\n"
        " *\n"
        " * Part of the LLVM Project, under the Apache License v2.0 with LLVM "
        "Exceptions.\n"
        " * See https://llvm.org/LICENSE.txt for license information.\n"
        " * SPDX-License-Identifier: Apache-2.0 WITH LLVM-exception\n"
        " *\n"
        " *===-----------------------------------------------------------------"
        "------===\n"
        " */\n\n";

  OS << "#ifndef __ARM_SVE_H\n";
  OS << "#define __ARM_SVE_H\n\n";

  OS << "#if !defined(__ARM_FEATURE_SVE)\n";
  OS << "#error \"SVE support not enabled\"\n";
  OS << "#else\n\n";

  OS << "#if !defined(__LITTLE_ENDIAN__)\n";
  OS << "#error \"Big endian is currently not supported for arm_sve.h\"\n";
  OS << "#endif\n";

  OS << "#include <stdint.h>\n\n";
  OS << "#ifdef  __cplusplus\n";
  OS << "extern \"C\" {\n";
  OS << "#else\n";
  OS << "#include <stdbool.h>\n";
  OS << "#endif\n\n";

  OS << "typedef __fp16 float16_t;\n";
  OS << "typedef float float32_t;\n";
  OS << "typedef double float64_t;\n";
  OS << "typedef bool bool_t;\n\n";

  OS << "typedef __SVInt8_t svint8_t;\n";
  OS << "typedef __SVInt16_t svint16_t;\n";
  OS << "typedef __SVInt32_t svint32_t;\n";
  OS << "typedef __SVInt64_t svint64_t;\n";
  OS << "typedef __SVUint8_t svuint8_t;\n";
  OS << "typedef __SVUint16_t svuint16_t;\n";
  OS << "typedef __SVUint32_t svuint32_t;\n";
  OS << "typedef __SVUint64_t svuint64_t;\n";
  OS << "typedef __SVFloat16_t svfloat16_t;\n";
  OS << "typedef __SVFloat32_t svfloat32_t;\n";
  OS << "typedef __SVFloat64_t svfloat64_t;\n";
  OS << "typedef __SVBool_t  svbool_t;\n\n";

  OS << "typedef enum\n";
  OS << "{\n";
  OS << "  SV_POW2 = 0,\n";
  OS << "  SV_VL1 = 1,\n";
  OS << "  SV_VL2 = 2,\n";
  OS << "  SV_VL3 = 3,\n";
  OS << "  SV_VL4 = 4,\n";
  OS << "  SV_VL5 = 5,\n";
  OS << "  SV_VL6 = 6,\n";
  OS << "  SV_VL7 = 7,\n";
  OS << "  SV_VL8 = 8,\n";
  OS << "  SV_VL16 = 9,\n";
  OS << "  SV_VL32 = 10,\n";
  OS << "  SV_VL64 = 11,\n";
  OS << "  SV_VL128 = 12,\n";
  OS << "  SV_VL256 = 13,\n";
  OS << "  SV_MUL4 = 29,\n";
  OS << "  SV_MUL3 = 30,\n";
  OS << "  SV_ALL = 31\n";
  OS << "} sv_pattern;\n\n";

  OS << "typedef enum\n";
  OS << "{\n";
  OS << "  SV_PLDL1KEEP = 0,\n";
  OS << "  SV_PLDL1STRM = 1,\n";
  OS << "  SV_PLDL2KEEP = 2,\n";
  OS << "  SV_PLDL2STRM = 3,\n";
  OS << "  SV_PLDL3KEEP = 4,\n";
  OS << "  SV_PLDL3STRM = 5,\n";
  OS << "  SV_PSTL1KEEP = 8,\n";
  OS << "  SV_PSTL1STRM = 9,\n";
  OS << "  SV_PSTL2KEEP = 10,\n";
  OS << "  SV_PSTL2STRM = 11,\n";
  OS << "  SV_PSTL3KEEP = 12,\n";
  OS << "  SV_PSTL3STRM = 13\n";
  OS << "} sv_prfop;\n\n";

  OS << "/* Function attributes */\n";
  OS << "#define __aio static inline __attribute__((__always_inline__, "
        "__nodebug__, __overloadable__))\n\n";

  // Add reinterpret functions.
  for (auto ShortForm : { false, true } )
    for (const ReinterpretTypeInfo &From : Reinterprets)
      for (const ReinterpretTypeInfo &To : Reinterprets) {
        if (ShortForm) {
          OS << "__aio " << From.Type << " svreinterpret_" << From.Suffix;
          OS << "(" << To.Type << " op) {\n";
          OS << "  return __builtin_sve_reinterpret_" << From.Suffix << "_"
             << To.Suffix << "(op);\n";
          OS << "}\n\n";
        } else
          OS << "#define svreinterpret_" << From.Suffix << "_" << To.Suffix
             << "(...) __builtin_sve_reinterpret_" << From.Suffix << "_"
             << To.Suffix << "(__VA_ARGS__)\n";
      }

  SmallVector<std::unique_ptr<Intrinsic>, 128> Defs;
  std::vector<Record *> RV = Records.getAllDerivedDefinitions("Inst");
  for (auto *R : RV)
    createIntrinsic(R, Defs);

  // Sort intrinsics in header file by following order/priority:
  // - Architectural guard (i.e. does it require SVE2 or SVE2_AES)
  // - Class (is intrinsic overloaded or not)
  // - Intrinsic name
  std::stable_sort(
      Defs.begin(), Defs.end(), [](const std::unique_ptr<Intrinsic> &A,
                                   const std::unique_ptr<Intrinsic> &B) {
        auto ToTuple = [](const std::unique_ptr<Intrinsic> &I) {
          return std::make_tuple(I->getGuard(), (unsigned)I->getClassKind(), I->getName());
        };
        return ToTuple(A) < ToTuple(B);
      });

  StringRef InGuard = "";
  for (auto &I : Defs) {
    // Emit #endif/#if pair if needed.
    if (I->getGuard() != InGuard) {
      if (!InGuard.empty())
        OS << "#endif  //" << InGuard << "\n";
      InGuard = I->getGuard();
      if (!InGuard.empty())
        OS << "\n#if " << InGuard << "\n";
    }

    // Actually emit the intrinsic declaration.
    I->emitIntrinsic(OS);
  }

  if (!InGuard.empty())
    OS << "#endif  //" << InGuard << "\n";

  OS << "#if defined(__ARM_FEATURE_SVE2)\n";
  OS << "#define svcvtnt_f16_x      svcvtnt_f16_m\n";
  OS << "#define svcvtnt_f16_f32_x  svcvtnt_f16_f32_m\n";
  OS << "#define svcvtnt_f32_x      svcvtnt_f32_m\n";
  OS << "#define svcvtnt_f32_f64_x  svcvtnt_f32_f64_m\n\n";

  OS << "#define svcvtxnt_f32_x     svcvtxnt_f32_m\n";
  OS << "#define svcvtxnt_f32_f64_x svcvtxnt_f32_f64_m\n\n";

  OS << "#endif /*__ARM_FEATURE_SVE2 */\n\n";

  OS << "#ifdef __cplusplus\n";
  OS << "} // extern \"C\"\n";
  OS << "#endif\n\n";
  OS << "#endif /*__ARM_FEATURE_SVE */\n\n";
  OS << "#endif /* __ARM_SVE_H */\n";
}

void SVEEmitter::createBuiltins(raw_ostream &OS) {
  std::vector<Record *> RV = Records.getAllDerivedDefinitions("Inst");
  SmallVector<std::unique_ptr<Intrinsic>, 128> Defs;
  for (auto *R : RV)
    createIntrinsic(R, Defs);

  // The mappings must be sorted based on BuiltinID.
  llvm::sort(Defs, [](const std::unique_ptr<Intrinsic> &A,
                      const std::unique_ptr<Intrinsic> &B) {
    return A->getMangledName() < B->getMangledName();
  });

  OS << "#ifdef GET_SVE_BUILTINS\n";
  for (auto &Def : Defs) {
    // Only create BUILTINs for non-overloaded intrinsics, as overloaded
    // declarations only live in the header file.
    if (Def->getClassKind() != ClassG)
      OS << "BUILTIN(__builtin_sve_" << Def->getMangledName() << ", \""
         << Def->getBuiltinTypeStr() << "\", \"n\")\n";
  }

  // Add reinterpret builtins
  for (const ReinterpretTypeInfo &From : Reinterprets)
    for (const ReinterpretTypeInfo &To : Reinterprets)
      OS << "BUILTIN(__builtin_sve_reinterpret_" << From.Suffix << "_"
         << To.Suffix << +", \"" << From.BuiltinType << To.BuiltinType
         << "\", \"n\")\n";

  OS << "#endif\n\n";
  }

void SVEEmitter::createCodeGenMap(raw_ostream &OS) {
  std::vector<Record *> RV = Records.getAllDerivedDefinitions("Inst");
  SmallVector<std::unique_ptr<Intrinsic>, 128> Defs;
  for (auto *R : RV)
    createIntrinsic(R, Defs);

  // The mappings must be sorted based on BuiltinID.
  llvm::sort(Defs, [](const std::unique_ptr<Intrinsic> &A,
                      const std::unique_ptr<Intrinsic> &B) {
    return A->getMangledName() < B->getMangledName();
  });

  OS << "#ifdef GET_SVE_LLVM_INTRINSIC_MAP\n";
  for (auto &Def : Defs) {
    // Builtins only exist for non-overloaded intrinsics, overloaded
    // declarations only live in the header file.
    if (Def->getClassKind() == ClassG)
      continue;

    uint64_t Flags = Def->getFlags();
    auto FlagString = std::to_string(Flags);

    std::string LLVMName = Def->getLLVMName();
    std::string Builtin = Def->getMangledName();
    if (!LLVMName.empty())
      OS << "SVEMAP1(" << Builtin << ", " << LLVMName << ", " << FlagString
         << "),\n";
    else
      OS << "SVEMAP2(" << Builtin << ", " << FlagString << "),\n";
  }
  OS << "#endif\n\n";
}

void SVEEmitter::createRangeChecks(raw_ostream &OS) {
  std::vector<Record *> RV = Records.getAllDerivedDefinitions("Inst");
  SmallVector<std::unique_ptr<Intrinsic>, 128> Defs;
  for (auto *R : RV)
    createIntrinsic(R, Defs);

  // The mappings must be sorted based on BuiltinID.
  llvm::sort(Defs, [](const std::unique_ptr<Intrinsic> &A,
                      const std::unique_ptr<Intrinsic> &B) {
    return A->getMangledName() < B->getMangledName();
  });


  OS << "#ifdef GET_SVE_IMMEDIATE_CHECK\n";

  // Ensure these are only emitted once.
  std::set<std::string> Emitted;

  for (auto &Def : Defs) {
    if (Emitted.find(Def->getMangledName()) != Emitted.end() ||
        Def->getImmChecks().empty())
      continue;

    OS << "case SVE::BI__builtin_sve_" << Def->getMangledName() << ":\n";
    for (auto &Check : Def->getImmChecks())
      OS << "ImmChecks.push_back(std::make_tuple(" << Check.getArg() << ", "
         << Check.getKind() << ", " << Check.getElementSizeInBits() << "));\n";
    OS << "  break;\n";

    Emitted.insert(Def->getMangledName());
  }

  OS << "#endif\n\n";
}

/// Create the SVETypeFlags used in CGBuiltins
void SVEEmitter::createTypeFlags(raw_ostream &OS) {
  OS << "#ifdef LLVM_GET_SVE_TYPEFLAGS\n";
  for (auto &KV : FlagTypes)
    OS << "const uint64_t " << KV.getKey() << " = " << KV.getValue() << ";\n";
  OS << "#endif\n\n";

  OS << "#ifdef LLVM_GET_SVE_ELTTYPES\n";
  for (auto &KV : EltTypes)
    OS << "  " << KV.getKey() << " = " << KV.getValue() << ",\n";
  OS << "#endif\n\n";

  OS << "#ifdef LLVM_GET_SVE_MEMELTTYPES\n";
  for (auto &KV : MemEltTypes)
    OS << "  " << KV.getKey() << " = " << KV.getValue() << ",\n";
  OS << "#endif\n\n";

  OS << "#ifdef LLVM_GET_SVE_MERGETYPES\n";
  for (auto &KV : MergeTypes)
    OS << "  " << KV.getKey() << " = " << KV.getValue() << ",\n";
  OS << "#endif\n\n";

  OS << "#ifdef LLVM_GET_SVE_IMMCHECKTYPES\n";
  for (auto &KV : ImmCheckTypes)
    OS << "  " << KV.getKey() << " = " << KV.getValue() << ",\n";
  OS << "#endif\n\n";
}

namespace clang {
void EmitSveHeader(RecordKeeper &Records, raw_ostream &OS) {
  SVEEmitter(Records).createHeader(OS);
}

void EmitSveBuiltins(RecordKeeper &Records, raw_ostream &OS) {
  SVEEmitter(Records).createBuiltins(OS);
}

void EmitSveBuiltinCG(RecordKeeper &Records, raw_ostream &OS) {
  SVEEmitter(Records).createCodeGenMap(OS);
}

void EmitSveRangeChecks(RecordKeeper &Records, raw_ostream &OS) {
  SVEEmitter(Records).createRangeChecks(OS);
}

void EmitSveTypeFlags(RecordKeeper &Records, raw_ostream &OS) {
  SVEEmitter(Records).createTypeFlags(OS);
}

} // End namespace clang<|MERGE_RESOLUTION|>--- conflicted
+++ resolved
@@ -528,8 +528,6 @@
     Bitwidth = ElementBitwidth;
     NumVectors = 0;
     break;
-<<<<<<< HEAD
-=======
   case 'K':
     Signed = true;
     Float = false;
@@ -542,7 +540,6 @@
     Bitwidth = ElementBitwidth;
     NumVectors = 0;
     break;
->>>>>>> 918d599f
   case 'u':
     Predicate = false;
     Signed = false;
@@ -614,8 +611,6 @@
     ElementBitwidth = Bitwidth = 64;
     NumVectors = 0;
     break;
-<<<<<<< HEAD
-=======
   case 'f':
     Signed = false;
     ElementBitwidth = Bitwidth = 64;
@@ -626,7 +621,6 @@
     Float = false;
     ElementBitwidth = 64;
     break;
->>>>>>> 918d599f
   case 't':
     Signed = true;
     Float = false;
@@ -652,15 +646,12 @@
     Float = true;
     ElementBitwidth = 64;
     break;
-<<<<<<< HEAD
-=======
   case 'Q':
     Constant = true;
     Pointer = true;
     Void = true;
     NumVectors = 0;
     break;
->>>>>>> 918d599f
   case 'S':
     Constant = true;
     Pointer = true;
