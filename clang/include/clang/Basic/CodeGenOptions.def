//===--- CodeGenOptions.def - Code generation option database ----- C++ -*-===//
//
// Part of the LLVM Project, under the Apache License v2.0 with LLVM Exceptions.
// See https://llvm.org/LICENSE.txt for license information.
// SPDX-License-Identifier: Apache-2.0 WITH LLVM-exception
//
//===----------------------------------------------------------------------===//
//
// This file defines the code generation options. Users of this file
// must define the CODEGENOPT macro to make use of this information.
// Optionally, the user may also define ENUM_CODEGENOPT (for options
// that have enumeration type and VALUE_CODEGENOPT is a code
// generation option that describes a value rather than a flag.
//
// AFFECTING_VALUE_CODEGENOPT is used for code generation options that can
// affect the AST.
//
//===----------------------------------------------------------------------===//
#ifndef CODEGENOPT
#  error Define the CODEGENOPT macro to handle language options
#endif

#ifndef VALUE_CODEGENOPT
#  define VALUE_CODEGENOPT(Name, Bits, Default) \
CODEGENOPT(Name, Bits, Default)
#endif

#ifndef ENUM_CODEGENOPT
#  define ENUM_CODEGENOPT(Name, Type, Bits, Default) \
CODEGENOPT(Name, Bits, Default)
#endif

#ifndef AFFECTING_VALUE_CODEGENOPT
#  define AFFECTING_VALUE_CODEGENOPT(Name, Bits, Default) \
VALUE_CODEGENOPT(Name, Bits, Default)
#endif

CODEGENOPT(DisableIntegratedAS, 1, 0) ///< -no-integrated-as
CODEGENOPT(Crel, 1, 0) ///< -Wa,--crel
<<<<<<< HEAD
=======
CODEGENOPT(ImplicitMapSyms, 1, 0) ///< -Wa,-mmapsyms=implicit
>>>>>>> 1d22c955
CODEGENOPT(AsmVerbose        , 1, 0) ///< -dA, -fverbose-asm.
CODEGENOPT(PreserveAsmComments, 1, 1) ///< -dA, -fno-preserve-as-comments.
CODEGENOPT(AssumeSaneOperatorNew , 1, 1) ///< implicit __attribute__((malloc)) operator new
CODEGENOPT(AssumeUniqueVTables , 1, 1) ///< Assume a class has only one vtable.
CODEGENOPT(Autolink          , 1, 1) ///< -fno-autolink
CODEGENOPT(AutoImport        , 1, 1) ///< -fno-auto-import
CODEGENOPT(ObjCAutoRefCountExceptions , 1, 0) ///< Whether ARC should be EH-safe.
CODEGENOPT(Backchain         , 1, 0) ///< -mbackchain
CODEGENOPT(ControlFlowGuardNoChecks  , 1, 0) ///< -cfguard-no-checks
CODEGENOPT(ControlFlowGuard  , 1, 0) ///< -cfguard
CODEGENOPT(EHContGuard       , 1, 0) ///< -ehcontguard
CODEGENOPT(CXAAtExit         , 1, 1) ///< Use __cxa_atexit for calling destructors.
CODEGENOPT(RegisterGlobalDtorsWithAtExit, 1, 1) ///< Use atexit or __cxa_atexit to register global destructors.
CODEGENOPT(CXXCtorDtorAliases, 1, 0) ///< Emit complete ctors/dtors as linker
                                     ///< aliases to base ctors when possible.
CODEGENOPT(DataSections      , 1, 0) ///< Set when -fdata-sections is enabled.
CODEGENOPT(UniqueSectionNames, 1, 1) ///< Set for -funique-section-names.
CODEGENOPT(UniqueBasicBlockSectionNames, 1, 1) ///< Set for -funique-basic-block-section-names,
                                               ///< Produce unique section names with
                                               ///< basic block sections.
CODEGENOPT(SeparateNamedSections, 1, 0) ///< Set for -fseparate-named-sections.
CODEGENOPT(EnableAIXExtendedAltivecABI, 1, 0) ///< Set for -mabi=vec-extabi. Enables the extended Altivec ABI on AIX.
CODEGENOPT(XCOFFReadOnlyPointers, 1, 0) ///< Set for -mxcoff-roptr.
CODEGENOPT(AllTocData, 1, 0) ///< AIX -mtocdata
ENUM_CODEGENOPT(FramePointer, FramePointerKind, 2, FramePointerKind::None) /// frame-pointer: all,non-leaf,reserved,none

CODEGENOPT(ClearASTBeforeBackend , 1, 0) ///< Free the AST before running backend code generation. Only works with -disable-free.
CODEGENOPT(DisableFree       , 1, 0) ///< Don't free memory.
CODEGENOPT(DiscardValueNames , 1, 0) ///< Discard Value Names from the IR (LLVMContext flag)
CODEGENOPT(DisableLLVMPasses , 1, 0) ///< Don't run any LLVM IR passes to get
                                     ///< the pristine IR generated by the
                                     ///< frontend.
CODEGENOPT(DisableLifetimeMarkers, 1, 0) ///< Don't emit any lifetime markers
CODEGENOPT(DisableO0ImplyOptNone , 1, 0) ///< Don't annonate function with optnone at O0
CODEGENOPT(ExperimentalStrictFloatingPoint, 1, 0) ///< Enables the new, experimental
                                                  ///< strict floating point.
CODEGENOPT(EnableNoundefAttrs, 1, 0) ///< Enable emitting `noundef` attributes on IR call arguments and return values
CODEGENOPT(DebugPassManager, 1, 0) ///< Prints debug information for the new
                                   ///< pass manager.
CODEGENOPT(DisableRedZone    , 1, 0) ///< Set when -mno-red-zone is enabled.
CODEGENOPT(EmitCallSiteInfo, 1, 0) ///< Emit call site info only in the case of
                                   ///< '-g' + 'O>0' level.
CODEGENOPT(IndirectTlsSegRefs, 1, 0) ///< Set when -mno-tls-direct-seg-refs
                                     ///< is specified.
CODEGENOPT(DisableTailCalls  , 1, 0) ///< Do not emit tail calls.
CODEGENOPT(NoEscapingBlockTailCalls, 1, 0) ///< Do not emit tail calls from
                                           ///< escaping blocks.
CODEGENOPT(EmitDeclMetadata  , 1, 0) ///< Emit special metadata indicating what
                                     ///< Decl* various IR entities came from.
                                     ///< Only useful when running CodeGen as a
                                     ///< subroutine.
CODEGENOPT(EmitVersionIdentMetadata , 1, 1) ///< Emit compiler version metadata.
CODEGENOPT(EmitOpenCLArgMetadata , 1, 0) ///< Emit OpenCL kernel arg metadata.
CODEGENOPT(EmulatedTLS       , 1, 0) ///< Set by default or -f[no-]emulated-tls.
/// Embed Bitcode mode (off/all/bitcode/marker).
ENUM_CODEGENOPT(EmbedBitcode, EmbedBitcodeKind, 2, Embed_Off)
/// Inline asm dialect, -masm=(att|intel)
ENUM_CODEGENOPT(InlineAsmDialect, InlineAsmDialectKind, 1, IAD_ATT)
CODEGENOPT(ForbidGuardVariables , 1, 0) ///< Issue errors if C++ guard variables
                                        ///< are required.
CODEGENOPT(FunctionSections  , 1, 0) ///< Set when -ffunction-sections is enabled.
CODEGENOPT(BBAddrMap  , 1, 0) ///< Set when -fbasic-block-address-map is enabled.
CODEGENOPT(InstrumentFunctions , 1, 0) ///< Set when -finstrument-functions is
                                       ///< enabled.
CODEGENOPT(InstrumentFunctionsAfterInlining , 1, 0) ///< Set when
                          ///< -finstrument-functions-after-inlining is enabled.
CODEGENOPT(InstrumentFunctionEntryBare , 1, 0) ///< Set when
                               ///< -finstrument-function-entry-bare is enabled.
CODEGENOPT(CFProtectionReturn , 1, 0) ///< if -fcf-protection is
                                      ///< set to full or return.
CODEGENOPT(CFProtectionBranch , 1, 0) ///< if -fcf-protection is
                                      ///< set to full or branch.
CODEGENOPT(FunctionReturnThunks, 1, 0) ///< -mfunction-return={keep|thunk-extern}
CODEGENOPT(IndirectBranchCSPrefix, 1, 0) ///< if -mindirect-branch-cs-prefix
                                         ///< is set.

CODEGENOPT(XRayInstrumentFunctions , 1, 0) ///< Set when -fxray-instrument is
                                           ///< enabled.
CODEGENOPT(StackSizeSection  , 1, 0) ///< Set when -fstack-size-section is enabled.

///< Set when -femit-compact-unwind-non-canonical is enabled.
CODEGENOPT(EmitCompactUnwindNonCanonical, 1, 0)

///< Set when -fxray-always-emit-customevents is enabled.
CODEGENOPT(XRayAlwaysEmitCustomEvents , 1, 0)

///< Set when -fxray-always-emit-typedevents is enabled.
CODEGENOPT(XRayAlwaysEmitTypedEvents , 1, 0)

///< Set when -fxray-ignore-loops is enabled.
CODEGENOPT(XRayIgnoreLoops , 1, 0)

///< Emit the XRay function index section.
CODEGENOPT(XRayFunctionIndex , 1, 1)


///< Set the minimum number of instructions in a function to determine selective
///< XRay instrumentation.
VALUE_CODEGENOPT(XRayInstructionThreshold , 32, 200)

///< Only instrument 1 in N functions, by dividing functions into N total groups and
///< instrumenting only the specified group at a time. Group numbers start at 0
///< and end at N-1.
VALUE_CODEGENOPT(XRayTotalFunctionGroups, 32, 1)
VALUE_CODEGENOPT(XRaySelectedFunctionGroup, 32, 0)

VALUE_CODEGENOPT(PatchableFunctionEntryCount , 32, 0) ///< Number of NOPs at function entry
VALUE_CODEGENOPT(PatchableFunctionEntryOffset , 32, 0)

CODEGENOPT(HotPatch, 1, 0) ///< Supports the Microsoft /HOTPATCH flag and
                           ///< generates a 'patchable-function' attribute.

CODEGENOPT(JMCInstrument, 1, 0) ///< Set when -fjmc is enabled.
CODEGENOPT(InstrumentForProfiling , 1, 0) ///< Set when -pg is enabled.
CODEGENOPT(CallFEntry , 1, 0) ///< Set when -mfentry is enabled.
CODEGENOPT(MNopMCount , 1, 0) ///< Set when -mnop-mcount is enabled.
CODEGENOPT(RecordMCount , 1, 0) ///< Set when -mrecord-mcount is enabled.
CODEGENOPT(PackedStack , 1, 0) ///< Set when -mpacked-stack is enabled.
CODEGENOPT(LessPreciseFPMAD  , 1, 0) ///< Enable less precise MAD instructions to
                                     ///< be generated.
CODEGENOPT(PrepareForLTO     , 1, 0) ///< Set when -flto is enabled on the
                                     ///< compile step.
CODEGENOPT(PrepareForThinLTO , 1, 0) ///< Set when -flto=thin is enabled on the
                                     ///< compile step.
CODEGENOPT(LTOUnit, 1, 0) ///< Emit IR to support LTO unit features (CFI, whole
                          ///< program vtable opt).
CODEGENOPT(FatLTO, 1, 0) ///< Set when -ffat-lto-objects is enabled.
CODEGENOPT(EnableSplitLTOUnit, 1, 0) ///< Enable LTO unit splitting to support
				     /// CFI and traditional whole program
				     /// devirtualization that require whole
				     /// program IR support.
CODEGENOPT(UnifiedLTO, 1, 0) ///< Use the unified LTO pipeline.
CODEGENOPT(IncrementalLinkerCompatible, 1, 0) ///< Emit an object file which can
                                              ///< be used with an incremental
                                              ///< linker.
CODEGENOPT(MergeAllConstants , 1, 1) ///< Merge identical constants.
CODEGENOPT(MergeFunctions    , 1, 0) ///< Set when -fmerge-functions is enabled.
CODEGENOPT(NoCommon          , 1, 0) ///< Set when -fno-common or C++ is enabled.
CODEGENOPT(NoExecStack       , 1, 0) ///< Set when -Wa,--noexecstack is enabled.
CODEGENOPT(MipsMsa           , 1, 0) ///< Set when -Wa,-mmsa is enabled.
CODEGENOPT(FatalWarnings     , 1, 0) ///< Set when -Wa,--fatal-warnings is
                                     ///< enabled.
CODEGENOPT(NoWarn            , 1, 0) ///< Set when -Wa,--no-warn is enabled.
CODEGENOPT(NoTypeCheck       , 1, 0) ///< Set when -Wa,--no-type-check is enabled.
CODEGENOPT(MisExpect         , 1, 0) ///< Set when -Wmisexpect is enabled
CODEGENOPT(EnableSegmentedStacks , 1, 0) ///< Set when -fsplit-stack is enabled.
CODEGENOPT(StackClashProtector, 1, 0) ///< Set when -fstack-clash-protection is enabled.
CODEGENOPT(NoImplicitFloat   , 1, 0) ///< Set when -mno-implicit-float is enabled.
CODEGENOPT(NullPointerIsValid , 1, 0) ///< Assume Null pointer deference is defined.
CODEGENOPT(OpenCLCorrectlyRoundedDivSqrt, 1, 0) ///< -cl-fp32-correctly-rounded-divide-sqrt
CODEGENOPT(HIPCorrectlyRoundedDivSqrt, 1, 1) ///< -fno-hip-fp32-correctly-rounded-divide-sqrt
CODEGENOPT(DisableBlockSignatureString, 1, 0) ///< Set when -fdisable-block-signature-string is enabled.
CODEGENOPT(HIPSaveKernelArgName, 1, 0) ///< Set when -fhip-kernel-arg-name is enabled.
CODEGENOPT(SYCLFp32PrecSqrt, 1, 0) ///< -fsycl-fp32-prec-sqrt
CODEGENOPT(UniqueInternalLinkageNames, 1, 0) ///< Internal Linkage symbols get unique names.
CODEGENOPT(SplitMachineFunctions, 1, 0) ///< Split machine functions using profile information.
CODEGENOPT(PPCUseFullRegisterNames, 1, 0) ///< Print full register names in assembly
CODEGENOPT(X86RelaxRelocations, 1, 1) ///< -Wa,-mrelax-relocations={yes,no}
CODEGENOPT(X86Sse2Avx        , 1, 0)   ///< -Wa,-msse2avx

/// When false, this attempts to generate code as if the result of an
/// overflowing conversion matches the overflowing behavior of a target's native
/// float-to-int conversion instructions.
CODEGENOPT(StrictFloatCastOverflow, 1, 1)

CODEGENOPT(NoZeroInitializedInBSS , 1, 0) ///< -fno-zero-initialized-in-bss.
/// Method of Objective-C dispatch to use.
ENUM_CODEGENOPT(ObjCDispatchMethod, ObjCDispatchMethodKind, 2, Legacy)
/// Replace certain message sends with calls to ObjC runtime entrypoints
CODEGENOPT(ObjCConvertMessagesToRuntimeCalls , 1, 1)
CODEGENOPT(ObjCAvoidHeapifyLocalBlocks, 1, 0)


// The optimization options affect frontend options, whicn in turn do affect the AST.
AFFECTING_VALUE_CODEGENOPT(OptimizationLevel, 2, 0) ///< The -O[0-3] option specified.
AFFECTING_VALUE_CODEGENOPT(OptimizeSize, 2, 0) ///< If -Os (==1) or -Oz (==2) is specified.

CODEGENOPT(AtomicProfileUpdate , 1, 0) ///< Set -fprofile-update=atomic
/// Choose profile instrumenation kind or no instrumentation.
ENUM_CODEGENOPT(ProfileInstr, ProfileInstrKind, 2, ProfileNone)
/// Choose profile kind for PGO use compilation.
ENUM_CODEGENOPT(ProfileUse, ProfileInstrKind, 2, ProfileNone)
/// Partition functions into N groups and select only functions in group i to be
/// instrumented. Selected group numbers can be 0 to N-1 inclusive.
VALUE_CODEGENOPT(ProfileTotalFunctionGroups, 32, 1)
VALUE_CODEGENOPT(ProfileSelectedFunctionGroup, 32, 0)
CODEGENOPT(CoverageMapping , 1, 0) ///< Generate coverage mapping regions to
                                   ///< enable code coverage analysis.
CODEGENOPT(DumpCoverageMapping , 1, 0) ///< Dump the generated coverage mapping
                                       ///< regions.
CODEGENOPT(MCDCCoverage , 1, 0) ///< Enable MC/DC code coverage criteria.
VALUE_CODEGENOPT(MCDCMaxConds, 16, 32767) ///< MC/DC Maximum conditions.
VALUE_CODEGENOPT(MCDCMaxTVs, 32, 0x7FFFFFFE) ///< MC/DC Maximum test vectors.

  /// If -fpcc-struct-return or -freg-struct-return is specified.
ENUM_CODEGENOPT(StructReturnConvention, StructReturnConventionKind, 2, SRCK_Default)

CODEGENOPT(RelaxAll          , 1, 0) ///< Relax all machine code instructions.
CODEGENOPT(RelaxedAliasing   , 1, 0) ///< Set when -fno-strict-aliasing is enabled.
CODEGENOPT(PointerTBAA, 1, 0)        ///< Whether or not to use distinct TBAA tags for pointers.
CODEGENOPT(StructPathTBAA    , 1, 0) ///< Whether or not to use struct-path TBAA.
CODEGENOPT(NewStructPathTBAA , 1, 0) ///< Whether or not to use enhanced struct-path TBAA.
CODEGENOPT(SaveTempLabels    , 1, 0) ///< Save temporary labels.
CODEGENOPT(SanitizeAddressUseAfterScope , 1, 0) ///< Enable use-after-scope detection
                                                ///< in AddressSanitizer
ENUM_CODEGENOPT(SanitizeAddressUseAfterReturn,
                llvm::AsanDetectStackUseAfterReturnMode, 2,
                llvm::AsanDetectStackUseAfterReturnMode::Runtime
                ) ///< Set detection mode for stack-use-after-return.
CODEGENOPT(SanitizeAddressPoisonCustomArrayCookie, 1,
           0) ///< Enable poisoning operator new[] which is not a replaceable
              ///< global allocation function in AddressSanitizer
CODEGENOPT(SanitizeAddressGlobalsDeadStripping, 1, 0) ///< Enable linker dead stripping
                                                      ///< of globals in AddressSanitizer
CODEGENOPT(SanitizeAddressUseOdrIndicator, 1, 0) ///< Enable ODR indicator globals
CODEGENOPT(SanitizeMemoryTrackOrigins, 2, 0) ///< Enable tracking origins in
                                             ///< MemorySanitizer
ENUM_CODEGENOPT(SanitizeAddressDtor, llvm::AsanDtorKind, 2,
                llvm::AsanDtorKind::Global)  ///< Set how ASan global
                                             ///< destructors are emitted.
CODEGENOPT(SanitizeMemoryParamRetval, 1, 0) ///< Enable detection of uninitialized
                                            ///< parameters and return values
                                            ///< in MemorySanitizer
CODEGENOPT(SanitizeMemoryUseAfterDtor, 1, 0) ///< Enable use-after-delete detection
                                             ///< in MemorySanitizer
CODEGENOPT(SanitizeCfiCrossDso, 1, 0) ///< Enable cross-dso support in CFI.
CODEGENOPT(SanitizeMinimalRuntime, 1, 0) ///< Use "_minimal" sanitizer runtime for
                                         ///< diagnostics.
CODEGENOPT(SanitizeCfiICallGeneralizePointers, 1, 0) ///< Generalize pointer types in
                                                     ///< CFI icall function signatures
CODEGENOPT(SanitizeCfiICallNormalizeIntegers, 1, 0) ///< Normalize integer types in
                                                    ///< CFI icall function signatures
CODEGENOPT(SanitizeCfiCanonicalJumpTables, 1, 0) ///< Make jump table symbols canonical
                                                 ///< instead of creating a local jump table.
CODEGENOPT(SanitizeCoverageType, 2, 0) ///< Type of sanitizer coverage
                                       ///< instrumentation.
CODEGENOPT(SanitizeCoverageIndirectCalls, 1, 0) ///< Enable sanitizer coverage
                                                ///< for indirect calls.
CODEGENOPT(SanitizeCoverageTraceBB, 1, 0) ///< Enable basic block tracing in
                                          ///< in sanitizer coverage.
CODEGENOPT(SanitizeCoverageTraceCmp, 1, 0) ///< Enable cmp instruction tracing
                                           ///< in sanitizer coverage.
CODEGENOPT(SanitizeCoverageTraceDiv, 1, 0) ///< Enable div instruction tracing
                                           ///< in sanitizer coverage.
CODEGENOPT(SanitizeCoverageTraceGep, 1, 0) ///< Enable GEP instruction tracing
                                           ///< in sanitizer coverage.
CODEGENOPT(SanitizeCoverage8bitCounters, 1, 0) ///< Use 8-bit frequency counters
                                               ///< in sanitizer coverage.
CODEGENOPT(SanitizeCoverageTracePC, 1, 0) ///< Enable PC tracing
                                          ///< in sanitizer coverage.
CODEGENOPT(SanitizeCoverageTracePCGuard, 1, 0) ///< Enable PC tracing with guard
                                               ///< in sanitizer coverage.
CODEGENOPT(SanitizeCoverageInline8bitCounters, 1, 0) ///< Use inline 8bit counters.
CODEGENOPT(SanitizeCoverageInlineBoolFlag, 1, 0) ///< Use inline bool flag.
CODEGENOPT(SanitizeCoveragePCTable, 1, 0) ///< Create a PC Table.
CODEGENOPT(SanitizeCoverageControlFlow, 1, 0) ///< Collect control flow
CODEGENOPT(SanitizeCoverageNoPrune, 1, 0) ///< Disable coverage pruning.
CODEGENOPT(SanitizeCoverageStackDepth, 1, 0) ///< Enable max stack depth tracing
CODEGENOPT(SanitizeCoverageTraceLoads, 1, 0) ///< Enable tracing of loads.
CODEGENOPT(SanitizeCoverageTraceStores, 1, 0) ///< Enable tracing of stores.
CODEGENOPT(SanitizeBinaryMetadataCovered, 1, 0) ///< Emit PCs for covered functions.
CODEGENOPT(SanitizeBinaryMetadataAtomics, 1, 0) ///< Emit PCs for atomic operations.
CODEGENOPT(SanitizeBinaryMetadataUAR, 1, 0) ///< Emit PCs for start of functions
                                            ///< that are subject for use-after-return checking.
CODEGENOPT(SanitizeStats     , 1, 0) ///< Collect statistics for sanitizers.
CODEGENOPT(SimplifyLibCalls  , 1, 1) ///< Set when -fbuiltin is enabled.
CODEGENOPT(SoftFloat         , 1, 0) ///< -soft-float.
CODEGENOPT(SpeculativeLoadHardening, 1, 0) ///< Enable speculative load hardening.
CODEGENOPT(FineGrainedBitfieldAccesses, 1, 0) ///< Enable fine-grained bitfield accesses.
CODEGENOPT(StrictEnums       , 1, 0) ///< Optimize based on strict enum definition.
CODEGENOPT(StrictVTablePointers, 1, 0) ///< Optimize based on the strict vtable pointers
CODEGENOPT(TimePasses        , 1, 0) ///< Set when -ftime-report or -ftime-report= is enabled.
CODEGENOPT(TimePassesPerRun  , 1, 0) ///< Set when -ftime-report=per-pass-run is enabled.
CODEGENOPT(TimeTrace         , 1, 0) ///< Set when -ftime-trace is enabled.
VALUE_CODEGENOPT(TimeTraceGranularity, 32, 500) ///< Minimum time granularity (in microseconds),
                                               ///< traced by time profiler
CODEGENOPT(UnrollLoops       , 1, 0) ///< Control whether loops are unrolled.
CODEGENOPT(RerollLoops       , 1, 0) ///< Control whether loops are rerolled.
CODEGENOPT(NoUseJumpTables   , 1, 0) ///< Set when -fno-jump-tables is enabled.
VALUE_CODEGENOPT(UnwindTables, 2, 0) ///< Unwind tables (1) or asynchronous unwind tables (2)
CODEGENOPT(LinkBitcodePostopt, 1, 0) ///< Link builtin bitcodes after optimization pipeline.
CODEGENOPT(VectorizeLoop     , 1, 0) ///< Run loop vectorizer.
CODEGENOPT(VectorizeSLP      , 1, 0) ///< Run SLP vectorizer.
CODEGENOPT(ProfileSampleAccurate, 1, 0) ///< Sample profile is accurate.

/// Treat loops as finite: language, always, never.
ENUM_CODEGENOPT(FiniteLoops, FiniteLoopsKind, 2, FiniteLoopsKind::Language)

  /// Attempt to use register sized accesses to bit-fields in structures, when
  /// possible.
CODEGENOPT(UseRegisterSizedBitfieldAccess , 1, 0)

CODEGENOPT(VerifyModule      , 1, 1) ///< Control whether the module should be run
                                     ///< through the LLVM Verifier.
CODEGENOPT(VerifyEach        , 1, 1) ///< Control whether the LLVM verifier
                                     ///< should run after every pass.

CODEGENOPT(StackRealignment  , 1, 0) ///< Control whether to force stack
                                     ///< realignment.
CODEGENOPT(UseInitArray      , 1, 0) ///< Control whether to use .init_array or
                                     ///< .ctors.
VALUE_CODEGENOPT(LoopAlignment     , 32, 0) ///< Overrides default loop
                                            ///< alignment, if not 0.
VALUE_CODEGENOPT(StackAlignment    , 32, 0) ///< Overrides default stack
                                            ///< alignment, if not 0.
VALUE_CODEGENOPT(StackProbeSize    , 32, 4096) ///< Overrides default stack
                                               ///< probe size, even if 0.
VALUE_CODEGENOPT(WarnStackSize     , 32, UINT_MAX) ///< Set via -fwarn-stack-size.
CODEGENOPT(NoStackArgProbe, 1, 0) ///< Set when -mno-stack-arg-probe is used
CODEGENOPT(EmitLLVMUseLists, 1, 0) ///< Control whether to serialize use-lists.

CODEGENOPT(WholeProgramVTables, 1, 0) ///< Whether to apply whole-program
                                      ///  vtable optimization.

CODEGENOPT(VirtualFunctionElimination, 1, 0) ///< Whether to apply the dead
                                             /// virtual function elimination
                                             /// optimization.

/// Whether to use public LTO visibility for entities in std and stdext
/// namespaces. This is enabled by clang-cl's /MT and /MTd flags.
CODEGENOPT(LTOVisibilityPublicStd, 1, 0)

/// The user specified number of registers to be used for integral arguments,
/// or 0 if unspecified.
VALUE_CODEGENOPT(NumRegisterParameters, 32, 0)

/// The threshold to put data into small data section.
VALUE_CODEGENOPT(SmallDataLimit, 32, 0)

/// The lower bound for a buffer to be considered for stack protection.
VALUE_CODEGENOPT(SSPBufferSize, 32, 0)

/// The kind of inlining to perform.
ENUM_CODEGENOPT(Inlining, InliningMethod, 2, NormalInlining)

/// The maximum stack size a function can have to be considered for inlining.
VALUE_CODEGENOPT(InlineMaxStackSize, 32, UINT_MAX)

// Vector functions library to use.
ENUM_CODEGENOPT(VecLib, llvm::driver::VectorLibrary, 3, llvm::driver::VectorLibrary::NoLibrary)

ENUM_CODEGENOPT(AltMathLib, AltMathLibrary, 3, NoAltMathLibrary)

/// The default TLS model to use.
ENUM_CODEGENOPT(DefaultTLSModel, TLSModel, 2, GeneralDynamicTLSModel)

/// Whether to enable TLSDESC. AArch64 enables TLSDESC regardless of this value.
CODEGENOPT(EnableTLSDESC, 1, 0)

/// Bit size of immediate TLS offsets (0 == use the default).
VALUE_CODEGENOPT(TLSSize, 8, 0)

/// The default stack protector guard offset to use.
VALUE_CODEGENOPT(StackProtectorGuardOffset, 32, INT_MAX)

/// Number of path components to strip when emitting checks. (0 == full
/// filename)
VALUE_CODEGENOPT(EmitCheckPathComponentsToStrip, 32, 0)

/// Whether to report the hotness of the code region for optimization remarks.
CODEGENOPT(DiagnosticsWithHotness, 1, 0)

/// Whether to use direct access relocations (instead of GOT) to reference external data symbols.
CODEGENOPT(DirectAccessExternalData, 1, 0)

/// Whether we should use the undefined behaviour optimization for control flow
/// paths that reach the end of a function without executing a required return.
CODEGENOPT(StrictReturn, 1, 1)

/// Whether emit pseudo probes for sample pgo profile collection.
CODEGENOPT(PseudoProbeForProfiling, 1, 0)

/// Whether 3-component vector type is preserved.
CODEGENOPT(PreserveVec3Type, 1, 0)

CODEGENOPT(NoPLT, 1, 0)

/// Whether to emit all vtables
CODEGENOPT(ForceEmitVTables, 1, 0)

/// Whether to emit an address-significance table into the object file.
CODEGENOPT(Addrsig, 1, 0)

/// Whether to emit unused static constants.
CODEGENOPT(KeepStaticConsts, 1, 0)

/// Whether to emit all variables that have a persistent storage duration,
/// including global, static and thread local variables.
CODEGENOPT(KeepPersistentStorageVariables, 1, 0)

/// Whether to follow the AAPCS enforcing at least one read before storing to a volatile bitfield
CODEGENOPT(ForceAAPCSBitfieldLoad, 1, 0)

/// Assume that by-value parameters do not alias any other values.
CODEGENOPT(PassByValueIsNoAlias, 1, 0)

/// Whether to store register parameters to stack.
CODEGENOPT(SaveRegParams, 1, 0)

/// Whether to not follow the AAPCS that enforces volatile bit-field access width to be
/// according to the field declaring type width.
CODEGENOPT(AAPCSBitfieldWidth, 1, 1)

// Whether to instrument SPIR device code with ITT annotations
CODEGENOPT(SPIRITTAnnotations, 1, 0)

/// Sets the IEEE bit in the expected default floating point mode register.
/// Floating point opcodes that support exception flag gathering quiet and
/// propagate signaling NaN inputs per IEEE 754-2008 (AMDGPU Only)
CODEGENOPT(EmitIEEENaNCompliantInsts, 1, 1)

// Whether to emit Swift Async function extended frame information: auto,
// never, always.
ENUM_CODEGENOPT(SwiftAsyncFramePointer, SwiftAsyncFramePointerKind, 2,
                SwiftAsyncFramePointerKind::Always)

/// Whether to skip RAX setup when passing variable arguments (x86 only).
CODEGENOPT(SkipRaxSetup, 1, 0)

/// Whether to zero out caller-used registers before returning.
ENUM_CODEGENOPT(ZeroCallUsedRegs, llvm::ZeroCallUsedRegs::ZeroCallUsedRegsKind,
                5, llvm::ZeroCallUsedRegs::ZeroCallUsedRegsKind::Skip)

/// Modify C++ ABI to returning `this` pointer from constructors and
/// non-deleting destructors. (No effect on Microsoft ABI.)
CODEGENOPT(CtorDtorReturnThis, 1, 0)

/// Whether to disable the standard optimization pipeline for the SYCL device compiler.
CODEGENOPT(DisableSYCLEarlyOpts, 1, 0)

/// Optimize SYCL Framework functions. These are functions
/// which do not contain "user" code.
CODEGENOPT(OptimizeSYCLFramework, 1, 0)

/// Turn on fp64 partial emulation for kernels with only fp64 conversion
/// operations and no fp64 computation operations (requires Intel GPU backend
/// supporting fp64 partial emulation)
CODEGENOPT(FP64ConvEmu, 1, 0)
/// FIXME: Make DebugOptions its own top-level .def file.
#include "DebugOptions.def"

#undef CODEGENOPT
#undef ENUM_CODEGENOPT
#undef VALUE_CODEGENOPT
#undef AFFECTING_VALUE_CODEGENOPT<|MERGE_RESOLUTION|>--- conflicted
+++ resolved
@@ -37,10 +37,7 @@
 
 CODEGENOPT(DisableIntegratedAS, 1, 0) ///< -no-integrated-as
 CODEGENOPT(Crel, 1, 0) ///< -Wa,--crel
-<<<<<<< HEAD
-=======
 CODEGENOPT(ImplicitMapSyms, 1, 0) ///< -Wa,-mmapsyms=implicit
->>>>>>> 1d22c955
 CODEGENOPT(AsmVerbose        , 1, 0) ///< -dA, -fverbose-asm.
 CODEGENOPT(PreserveAsmComments, 1, 1) ///< -dA, -fno-preserve-as-comments.
 CODEGENOPT(AssumeSaneOperatorNew , 1, 1) ///< implicit __attribute__((malloc)) operator new
