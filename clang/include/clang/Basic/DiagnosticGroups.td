--- conflicted
+++ resolved
@@ -455,10 +455,7 @@
 def ShiftOpParentheses: DiagGroup<"shift-op-parentheses">;
 def OverloadedShiftOpParentheses: DiagGroup<"overloaded-shift-op-parentheses">;
 def DanglingAssignment: DiagGroup<"dangling-assignment">;
-<<<<<<< HEAD
-=======
 def DanglingAssignmentGsl : DiagGroup<"dangling-assignment-gsl">;
->>>>>>> 9c4aab8c
 def DanglingElse: DiagGroup<"dangling-else">;
 def DanglingField : DiagGroup<"dangling-field">;
 def DanglingInitializerList : DiagGroup<"dangling-initializer-list">;
@@ -467,10 +464,7 @@
 // Name of this warning in GCC
 def : DiagGroup<"return-local-addr", [ReturnStackAddress]>;
 def Dangling : DiagGroup<"dangling", [DanglingAssignment,
-<<<<<<< HEAD
-=======
                                       DanglingAssignmentGsl,
->>>>>>> 9c4aab8c
                                       DanglingField,
                                       DanglingInitializerList,
                                       DanglingGsl,
