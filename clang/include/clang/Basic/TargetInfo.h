//===--- TargetInfo.h - Expose information about the target -----*- C++ -*-===//
//
// Part of the LLVM Project, under the Apache License v2.0 with LLVM Exceptions.
// See https://llvm.org/LICENSE.txt for license information.
// SPDX-License-Identifier: Apache-2.0 WITH LLVM-exception
//
//===----------------------------------------------------------------------===//
///
/// \file
/// Defines the clang::TargetInfo interface.
///
//===----------------------------------------------------------------------===//

#ifndef LLVM_CLANG_BASIC_TARGETINFO_H
#define LLVM_CLANG_BASIC_TARGETINFO_H

#include "clang/Basic/AddressSpaces.h"
#include "clang/Basic/CodeGenOptions.h"
#include "clang/Basic/LLVM.h"
#include "clang/Basic/LangOptions.h"
#include "clang/Basic/Specifiers.h"
#include "clang/Basic/TargetCXXABI.h"
#include "clang/Basic/TargetOptions.h"
#include "llvm/ADT/APFloat.h"
#include "llvm/ADT/APInt.h"
#include "llvm/ADT/ArrayRef.h"
#include "llvm/ADT/IntrusiveRefCntPtr.h"
#include "llvm/ADT/Optional.h"
#include "llvm/ADT/SmallSet.h"
#include "llvm/ADT/StringMap.h"
#include "llvm/ADT/StringRef.h"
#include "llvm/ADT/Triple.h"
#include "llvm/Frontend/OpenMP/OMPGridValues.h"
#include "llvm/Support/DataTypes.h"
#include "llvm/Support/Error.h"
#include "llvm/Support/VersionTuple.h"
#include <cassert>
#include <string>
#include <vector>

namespace llvm {
struct fltSemantics;
}

namespace clang {
class DiagnosticsEngine;
class LangOptions;
class CodeGenOptions;
class MacroBuilder;
class QualType;
class SourceLocation;
class SourceManager;

namespace Builtin { struct Info; }

/// Fields controlling how types are laid out in memory; these may need to
/// be copied for targets like AMDGPU that base their ABIs on an auxiliary
/// CPU target.
struct TransferrableTargetInfo {
  unsigned char PointerWidth, PointerAlign;
  unsigned char BoolWidth, BoolAlign;
  unsigned char IntWidth, IntAlign;
  unsigned char HalfWidth, HalfAlign;
  unsigned char BFloat16Width, BFloat16Align;
  unsigned char FloatWidth, FloatAlign;
  unsigned char DoubleWidth, DoubleAlign;
  unsigned char LongDoubleWidth, LongDoubleAlign, Float128Align;
  unsigned char LargeArrayMinWidth, LargeArrayAlign;
  unsigned char LongWidth, LongAlign;
  unsigned char LongLongWidth, LongLongAlign;

  // Fixed point bit widths
  unsigned char ShortAccumWidth, ShortAccumAlign;
  unsigned char AccumWidth, AccumAlign;
  unsigned char LongAccumWidth, LongAccumAlign;
  unsigned char ShortFractWidth, ShortFractAlign;
  unsigned char FractWidth, FractAlign;
  unsigned char LongFractWidth, LongFractAlign;

  // If true, unsigned fixed point types have the same number of fractional bits
  // as their signed counterparts, forcing the unsigned types to have one extra
  // bit of padding. Otherwise, unsigned fixed point types have
  // one more fractional bit than its corresponding signed type. This is false
  // by default.
  bool PaddingOnUnsignedFixedPoint;

  // Fixed point integral and fractional bit sizes
  // Saturated types share the same integral/fractional bits as their
  // corresponding unsaturated types.
  // For simplicity, the fractional bits in a _Fract type will be one less the
  // width of that _Fract type. This leaves all signed _Fract types having no
  // padding and unsigned _Fract types will only have 1 bit of padding after the
  // sign if PaddingOnUnsignedFixedPoint is set.
  unsigned char ShortAccumScale;
  unsigned char AccumScale;
  unsigned char LongAccumScale;

  unsigned char SuitableAlign;
  unsigned char DefaultAlignForAttributeAligned;
  unsigned char MinGlobalAlign;

  unsigned short NewAlign;
  unsigned MaxVectorAlign;
  unsigned MaxTLSAlign;

  const llvm::fltSemantics *HalfFormat, *BFloat16Format, *FloatFormat,
    *DoubleFormat, *LongDoubleFormat, *Float128Format;

  ///===---- Target Data Type Query Methods -------------------------------===//
  enum IntType {
    NoInt = 0,
    SignedChar,
    UnsignedChar,
    SignedShort,
    UnsignedShort,
    SignedInt,
    UnsignedInt,
    SignedLong,
    UnsignedLong,
    SignedLongLong,
    UnsignedLongLong
  };

  enum RealType {
    NoFloat = 255,
    Float = 0,
    Double,
    LongDouble,
    Float128
  };
protected:
  IntType SizeType, IntMaxType, PtrDiffType, IntPtrType, WCharType, WIntType,
      Char16Type, Char32Type, Int64Type, Int16Type, SigAtomicType,
      ProcessIDType;

  /// Whether Objective-C's built-in boolean type should be signed char.
  ///
  /// Otherwise, when this flag is not set, the normal built-in boolean type is
  /// used.
  unsigned UseSignedCharForObjCBool : 1;

  /// Control whether the alignment of bit-field types is respected when laying
  /// out structures. If true, then the alignment of the bit-field type will be
  /// used to (a) impact the alignment of the containing structure, and (b)
  /// ensure that the individual bit-field will not straddle an alignment
  /// boundary.
  unsigned UseBitFieldTypeAlignment : 1;

  /// Whether zero length bitfields (e.g., int : 0;) force alignment of
  /// the next bitfield.
  ///
  /// If the alignment of the zero length bitfield is greater than the member
  /// that follows it, `bar', `bar' will be aligned as the type of the
  /// zero-length bitfield.
  unsigned UseZeroLengthBitfieldAlignment : 1;

  /// Whether zero length bitfield alignment is respected if they are the
  /// leading members.
  unsigned UseLeadingZeroLengthBitfield : 1;

  ///  Whether explicit bit field alignment attributes are honored.
  unsigned UseExplicitBitFieldAlignment : 1;

  /// If non-zero, specifies a fixed alignment value for bitfields that follow
  /// zero length bitfield, regardless of the zero length bitfield type.
  unsigned ZeroLengthBitfieldBoundary;

  /// If non-zero, specifies a maximum alignment to truncate alignment
  /// specified in the aligned attribute of a static variable to this value.
  unsigned MaxAlignedAttribute;
};

/// OpenCL type kinds.
enum OpenCLTypeKind : uint8_t {
  OCLTK_Default,
  OCLTK_ClkEvent,
  OCLTK_Event,
  OCLTK_Image,
  OCLTK_Pipe,
  OCLTK_Queue,
  OCLTK_ReserveID,
  OCLTK_Sampler,
};

/// Exposes information about the current target.
///
class TargetInfo : public virtual TransferrableTargetInfo,
                   public RefCountedBase<TargetInfo> {
  std::shared_ptr<TargetOptions> TargetOpts;
  llvm::Triple Triple;
protected:
  // Target values set by the ctor of the actual target implementation.  Default
  // values are specified by the TargetInfo constructor.
  bool BigEndian;
  bool TLSSupported;
  bool VLASupported;
  bool NoAsmVariants;  // True if {|} are normal characters.
  bool HasLegalHalfType; // True if the backend supports operations on the half
                         // LLVM IR type.
  bool HasFloat128;
  bool HasFloat16;
  bool HasBFloat16;
  bool HasStrictFP;

  unsigned char MaxAtomicPromoteWidth, MaxAtomicInlineWidth;
  unsigned short SimdDefaultAlign;
  std::string DataLayoutString;
  const char *UserLabelPrefix;
  const char *MCountName;
  unsigned char RegParmMax, SSERegParmMax;
  TargetCXXABI TheCXXABI;
  const LangASMap *AddrSpaceMap;
<<<<<<< HEAD
  const llvm::omp::GV *GridValues =
      nullptr; // target-specific GPU grid values that must be
               // consistent between host RTL (plugin), device RTL, and clang.
=======
>>>>>>> ac168fe6

  mutable StringRef PlatformName;
  mutable VersionTuple PlatformMinVersion;

  unsigned HasAlignMac68kSupport : 1;
  unsigned RealTypeUsesObjCFPRet : 3;
  unsigned ComplexLongDoubleUsesFP2Ret : 1;

  unsigned HasBuiltinMSVaList : 1;

  unsigned IsRenderScriptTarget : 1;

  unsigned HasAArch64SVETypes : 1;

  unsigned HasRISCVVTypes : 1;

  unsigned AllowAMDGPUUnsafeFPAtomics : 1;

  unsigned ARMCDECoprocMask : 8;

  unsigned MaxOpenCLWorkGroupSize;

  // TargetInfo Constructor.  Default initializes all fields.
  TargetInfo(const llvm::Triple &T);

  // UserLabelPrefix must match DL's getGlobalPrefix() when interpreted
  // as a DataLayout object.
  void resetDataLayout(StringRef DL, const char *UserLabelPrefix = "");

public:
  /// Construct a target for the given options.
  ///
  /// \param Opts - The options to use to initialize the target. The target may
  /// modify the options to canonicalize the target feature information to match
  /// what the backend expects.
  static TargetInfo *
  CreateTargetInfo(DiagnosticsEngine &Diags,
                   const std::shared_ptr<TargetOptions> &Opts);

  virtual ~TargetInfo();

  /// Retrieve the target options.
  TargetOptions &getTargetOpts() const {
    assert(TargetOpts && "Missing target options");
    return *TargetOpts;
  }

  /// The different kinds of __builtin_va_list types defined by
  /// the target implementation.
  enum BuiltinVaListKind {
    /// typedef char* __builtin_va_list;
    CharPtrBuiltinVaList = 0,

    /// typedef void* __builtin_va_list;
    VoidPtrBuiltinVaList,

    /// __builtin_va_list as defined by the AArch64 ABI
    /// http://infocenter.arm.com/help/topic/com.arm.doc.ihi0055a/IHI0055A_aapcs64.pdf
    AArch64ABIBuiltinVaList,

    /// __builtin_va_list as defined by the PNaCl ABI:
    /// http://www.chromium.org/nativeclient/pnacl/bitcode-abi#TOC-Machine-Types
    PNaClABIBuiltinVaList,

    /// __builtin_va_list as defined by the Power ABI:
    /// https://www.power.org
    ///        /resources/downloads/Power-Arch-32-bit-ABI-supp-1.0-Embedded.pdf
    PowerABIBuiltinVaList,

    /// __builtin_va_list as defined by the x86-64 ABI:
    /// http://refspecs.linuxbase.org/elf/x86_64-abi-0.21.pdf
    X86_64ABIBuiltinVaList,

    /// __builtin_va_list as defined by ARM AAPCS ABI
    /// http://infocenter.arm.com
    //        /help/topic/com.arm.doc.ihi0042d/IHI0042D_aapcs.pdf
    AAPCSABIBuiltinVaList,

    // typedef struct __va_list_tag
    //   {
    //     long __gpr;
    //     long __fpr;
    //     void *__overflow_arg_area;
    //     void *__reg_save_area;
    //   } va_list[1];
    SystemZBuiltinVaList,

    // typedef struct __va_list_tag {
    //    void *__current_saved_reg_area_pointer;
    //    void *__saved_reg_area_end_pointer;
    //    void *__overflow_area_pointer;
    //} va_list;
    HexagonBuiltinVaList
  };

protected:
  /// Specify if mangling based on address space map should be used or
  /// not for language specific address spaces
  bool UseAddrSpaceMapMangling;

public:
  IntType getSizeType() const { return SizeType; }
  IntType getSignedSizeType() const {
    switch (SizeType) {
    case UnsignedShort:
      return SignedShort;
    case UnsignedInt:
      return SignedInt;
    case UnsignedLong:
      return SignedLong;
    case UnsignedLongLong:
      return SignedLongLong;
    default:
      llvm_unreachable("Invalid SizeType");
    }
  }
  IntType getIntMaxType() const { return IntMaxType; }
  IntType getUIntMaxType() const {
    return getCorrespondingUnsignedType(IntMaxType);
  }
  IntType getPtrDiffType(unsigned AddrSpace) const {
    return AddrSpace == 0 ? PtrDiffType : getPtrDiffTypeV(AddrSpace);
  }
  IntType getUnsignedPtrDiffType(unsigned AddrSpace) const {
    return getCorrespondingUnsignedType(getPtrDiffType(AddrSpace));
  }
  IntType getIntPtrType() const { return IntPtrType; }
  IntType getUIntPtrType() const {
    return getCorrespondingUnsignedType(IntPtrType);
  }
  IntType getWCharType() const { return WCharType; }
  IntType getWIntType() const { return WIntType; }
  IntType getChar16Type() const { return Char16Type; }
  IntType getChar32Type() const { return Char32Type; }
  IntType getInt64Type() const { return Int64Type; }
  IntType getUInt64Type() const {
    return getCorrespondingUnsignedType(Int64Type);
  }
  IntType getInt16Type() const { return Int16Type; }
  IntType getUInt16Type() const {
    return getCorrespondingUnsignedType(Int16Type);
  }
  IntType getSigAtomicType() const { return SigAtomicType; }
  IntType getProcessIDType() const { return ProcessIDType; }

  static IntType getCorrespondingUnsignedType(IntType T) {
    switch (T) {
    case SignedChar:
      return UnsignedChar;
    case SignedShort:
      return UnsignedShort;
    case SignedInt:
      return UnsignedInt;
    case SignedLong:
      return UnsignedLong;
    case SignedLongLong:
      return UnsignedLongLong;
    default:
      llvm_unreachable("Unexpected signed integer type");
    }
  }

  /// In the event this target uses the same number of fractional bits for its
  /// unsigned types as it does with its signed counterparts, there will be
  /// exactly one bit of padding.
  /// Return true if unsigned fixed point types have padding for this target.
  bool doUnsignedFixedPointTypesHavePadding() const {
    return PaddingOnUnsignedFixedPoint;
  }

  /// Return the width (in bits) of the specified integer type enum.
  ///
  /// For example, SignedInt -> getIntWidth().
  unsigned getTypeWidth(IntType T) const;

  /// Return integer type with specified width.
  virtual IntType getIntTypeByWidth(unsigned BitWidth, bool IsSigned) const;

  /// Return the smallest integer type with at least the specified width.
  virtual IntType getLeastIntTypeByWidth(unsigned BitWidth,
                                         bool IsSigned) const;

  /// Return floating point type with specified width. On PPC, there are
  /// three possible types for 128-bit floating point: "PPC double-double",
  /// IEEE 754R quad precision, and "long double" (which under the covers
  /// is represented as one of those two). At this time, there is no support
  /// for an explicit "PPC double-double" type (i.e. __ibm128) so we only
  /// need to differentiate between "long double" and IEEE quad precision.
  RealType getRealTypeByWidth(unsigned BitWidth, bool ExplicitIEEE) const;

  /// Return the alignment (in bits) of the specified integer type enum.
  ///
  /// For example, SignedInt -> getIntAlign().
  unsigned getTypeAlign(IntType T) const;

  /// Returns true if the type is signed; false otherwise.
  static bool isTypeSigned(IntType T);

  /// Return the width of pointers on this target, for the
  /// specified address space.
  uint64_t getPointerWidth(unsigned AddrSpace) const {
    return AddrSpace == 0 ? PointerWidth : getPointerWidthV(AddrSpace);
  }
  uint64_t getPointerAlign(unsigned AddrSpace) const {
    return AddrSpace == 0 ? PointerAlign : getPointerAlignV(AddrSpace);
  }

  /// Return the maximum width of pointers on this target.
  virtual uint64_t getMaxPointerWidth() const {
    return PointerWidth;
  }

  /// Get integer value for null pointer.
  /// \param AddrSpace address space of pointee in source language.
  virtual uint64_t getNullPointerValue(LangAS AddrSpace) const { return 0; }

  /// Return the size of '_Bool' and C++ 'bool' for this target, in bits.
  unsigned getBoolWidth() const { return BoolWidth; }

  /// Return the alignment of '_Bool' and C++ 'bool' for this target.
  unsigned getBoolAlign() const { return BoolAlign; }

  unsigned getCharWidth() const { return 8; } // FIXME
  unsigned getCharAlign() const { return 8; } // FIXME

  /// Return the size of 'signed short' and 'unsigned short' for this
  /// target, in bits.
  unsigned getShortWidth() const { return 16; } // FIXME

  /// Return the alignment of 'signed short' and 'unsigned short' for
  /// this target.
  unsigned getShortAlign() const { return 16; } // FIXME

  /// getIntWidth/Align - Return the size of 'signed int' and 'unsigned int' for
  /// this target, in bits.
  unsigned getIntWidth() const { return IntWidth; }
  unsigned getIntAlign() const { return IntAlign; }

  /// getLongWidth/Align - Return the size of 'signed long' and 'unsigned long'
  /// for this target, in bits.
  unsigned getLongWidth() const { return LongWidth; }
  unsigned getLongAlign() const { return LongAlign; }

  /// getLongLongWidth/Align - Return the size of 'signed long long' and
  /// 'unsigned long long' for this target, in bits.
  unsigned getLongLongWidth() const { return LongLongWidth; }
  unsigned getLongLongAlign() const { return LongLongAlign; }

  /// getShortAccumWidth/Align - Return the size of 'signed short _Accum' and
  /// 'unsigned short _Accum' for this target, in bits.
  unsigned getShortAccumWidth() const { return ShortAccumWidth; }
  unsigned getShortAccumAlign() const { return ShortAccumAlign; }

  /// getAccumWidth/Align - Return the size of 'signed _Accum' and
  /// 'unsigned _Accum' for this target, in bits.
  unsigned getAccumWidth() const { return AccumWidth; }
  unsigned getAccumAlign() const { return AccumAlign; }

  /// getLongAccumWidth/Align - Return the size of 'signed long _Accum' and
  /// 'unsigned long _Accum' for this target, in bits.
  unsigned getLongAccumWidth() const { return LongAccumWidth; }
  unsigned getLongAccumAlign() const { return LongAccumAlign; }

  /// getShortFractWidth/Align - Return the size of 'signed short _Fract' and
  /// 'unsigned short _Fract' for this target, in bits.
  unsigned getShortFractWidth() const { return ShortFractWidth; }
  unsigned getShortFractAlign() const { return ShortFractAlign; }

  /// getFractWidth/Align - Return the size of 'signed _Fract' and
  /// 'unsigned _Fract' for this target, in bits.
  unsigned getFractWidth() const { return FractWidth; }
  unsigned getFractAlign() const { return FractAlign; }

  /// getLongFractWidth/Align - Return the size of 'signed long _Fract' and
  /// 'unsigned long _Fract' for this target, in bits.
  unsigned getLongFractWidth() const { return LongFractWidth; }
  unsigned getLongFractAlign() const { return LongFractAlign; }

  /// getShortAccumScale/IBits - Return the number of fractional/integral bits
  /// in a 'signed short _Accum' type.
  unsigned getShortAccumScale() const { return ShortAccumScale; }
  unsigned getShortAccumIBits() const {
    return ShortAccumWidth - ShortAccumScale - 1;
  }

  /// getAccumScale/IBits - Return the number of fractional/integral bits
  /// in a 'signed _Accum' type.
  unsigned getAccumScale() const { return AccumScale; }
  unsigned getAccumIBits() const { return AccumWidth - AccumScale - 1; }

  /// getLongAccumScale/IBits - Return the number of fractional/integral bits
  /// in a 'signed long _Accum' type.
  unsigned getLongAccumScale() const { return LongAccumScale; }
  unsigned getLongAccumIBits() const {
    return LongAccumWidth - LongAccumScale - 1;
  }

  /// getUnsignedShortAccumScale/IBits - Return the number of
  /// fractional/integral bits in a 'unsigned short _Accum' type.
  unsigned getUnsignedShortAccumScale() const {
    return PaddingOnUnsignedFixedPoint ? ShortAccumScale : ShortAccumScale + 1;
  }
  unsigned getUnsignedShortAccumIBits() const {
    return PaddingOnUnsignedFixedPoint
               ? getShortAccumIBits()
               : ShortAccumWidth - getUnsignedShortAccumScale();
  }

  /// getUnsignedAccumScale/IBits - Return the number of fractional/integral
  /// bits in a 'unsigned _Accum' type.
  unsigned getUnsignedAccumScale() const {
    return PaddingOnUnsignedFixedPoint ? AccumScale : AccumScale + 1;
  }
  unsigned getUnsignedAccumIBits() const {
    return PaddingOnUnsignedFixedPoint ? getAccumIBits()
                                       : AccumWidth - getUnsignedAccumScale();
  }

  /// getUnsignedLongAccumScale/IBits - Return the number of fractional/integral
  /// bits in a 'unsigned long _Accum' type.
  unsigned getUnsignedLongAccumScale() const {
    return PaddingOnUnsignedFixedPoint ? LongAccumScale : LongAccumScale + 1;
  }
  unsigned getUnsignedLongAccumIBits() const {
    return PaddingOnUnsignedFixedPoint
               ? getLongAccumIBits()
               : LongAccumWidth - getUnsignedLongAccumScale();
  }

  /// getShortFractScale - Return the number of fractional bits
  /// in a 'signed short _Fract' type.
  unsigned getShortFractScale() const { return ShortFractWidth - 1; }

  /// getFractScale - Return the number of fractional bits
  /// in a 'signed _Fract' type.
  unsigned getFractScale() const { return FractWidth - 1; }

  /// getLongFractScale - Return the number of fractional bits
  /// in a 'signed long _Fract' type.
  unsigned getLongFractScale() const { return LongFractWidth - 1; }

  /// getUnsignedShortFractScale - Return the number of fractional bits
  /// in a 'unsigned short _Fract' type.
  unsigned getUnsignedShortFractScale() const {
    return PaddingOnUnsignedFixedPoint ? getShortFractScale()
                                       : getShortFractScale() + 1;
  }

  /// getUnsignedFractScale - Return the number of fractional bits
  /// in a 'unsigned _Fract' type.
  unsigned getUnsignedFractScale() const {
    return PaddingOnUnsignedFixedPoint ? getFractScale() : getFractScale() + 1;
  }

  /// getUnsignedLongFractScale - Return the number of fractional bits
  /// in a 'unsigned long _Fract' type.
  unsigned getUnsignedLongFractScale() const {
    return PaddingOnUnsignedFixedPoint ? getLongFractScale()
                                       : getLongFractScale() + 1;
  }

  /// Determine whether the __int128 type is supported on this target.
  virtual bool hasInt128Type() const {
    return (getPointerWidth(0) >= 64) || getTargetOpts().ForceEnableInt128;
  } // FIXME

  /// Determine whether the _ExtInt type is supported on this target. This
  /// limitation is put into place for ABI reasons.
  virtual bool hasExtIntType() const {
    return false;
  }

  /// Determine whether _Float16 is supported on this target.
  virtual bool hasLegalHalfType() const { return HasLegalHalfType; }

  /// Determine whether the __float128 type is supported on this target.
  virtual bool hasFloat128Type() const { return HasFloat128; }

  /// Determine whether the _Float16 type is supported on this target.
  virtual bool hasFloat16Type() const { return HasFloat16; }

  /// Determine whether the _BFloat16 type is supported on this target.
  virtual bool hasBFloat16Type() const { return HasBFloat16; }

  /// Determine whether constrained floating point is supported on this target.
  virtual bool hasStrictFP() const { return HasStrictFP; }

  /// Return the alignment that is the largest alignment ever used for any
  /// scalar/SIMD data type on the target machine you are compiling for
  /// (including types with an extended alignment requirement).
  unsigned getSuitableAlign() const { return SuitableAlign; }

  /// Return the default alignment for __attribute__((aligned)) on
  /// this target, to be used if no alignment value is specified.
  unsigned getDefaultAlignForAttributeAligned() const {
    return DefaultAlignForAttributeAligned;
  }

  /// getMinGlobalAlign - Return the minimum alignment of a global variable,
  /// unless its alignment is explicitly reduced via attributes.
  virtual unsigned getMinGlobalAlign (uint64_t) const {
    return MinGlobalAlign;
  }

  /// Return the largest alignment for which a suitably-sized allocation with
  /// '::operator new(size_t)' or 'malloc' is guaranteed to produce a
  /// correctly-aligned pointer.
  unsigned getNewAlign() const {
    return NewAlign ? NewAlign : std::max(LongDoubleAlign, LongLongAlign);
  }

  /// getWCharWidth/Align - Return the size of 'wchar_t' for this target, in
  /// bits.
  unsigned getWCharWidth() const { return getTypeWidth(WCharType); }
  unsigned getWCharAlign() const { return getTypeAlign(WCharType); }

  /// getChar16Width/Align - Return the size of 'char16_t' for this target, in
  /// bits.
  unsigned getChar16Width() const { return getTypeWidth(Char16Type); }
  unsigned getChar16Align() const { return getTypeAlign(Char16Type); }

  /// getChar32Width/Align - Return the size of 'char32_t' for this target, in
  /// bits.
  unsigned getChar32Width() const { return getTypeWidth(Char32Type); }
  unsigned getChar32Align() const { return getTypeAlign(Char32Type); }

  /// getHalfWidth/Align/Format - Return the size/align/format of 'half'.
  unsigned getHalfWidth() const { return HalfWidth; }
  unsigned getHalfAlign() const { return HalfAlign; }
  const llvm::fltSemantics &getHalfFormat() const { return *HalfFormat; }

  /// getFloatWidth/Align/Format - Return the size/align/format of 'float'.
  unsigned getFloatWidth() const { return FloatWidth; }
  unsigned getFloatAlign() const { return FloatAlign; }
  const llvm::fltSemantics &getFloatFormat() const { return *FloatFormat; }

  /// getBFloat16Width/Align/Format - Return the size/align/format of '__bf16'.
  unsigned getBFloat16Width() const { return BFloat16Width; }
  unsigned getBFloat16Align() const { return BFloat16Align; }
  const llvm::fltSemantics &getBFloat16Format() const { return *BFloat16Format; }

  /// getDoubleWidth/Align/Format - Return the size/align/format of 'double'.
  unsigned getDoubleWidth() const { return DoubleWidth; }
  unsigned getDoubleAlign() const { return DoubleAlign; }
  const llvm::fltSemantics &getDoubleFormat() const { return *DoubleFormat; }

  /// getLongDoubleWidth/Align/Format - Return the size/align/format of 'long
  /// double'.
  unsigned getLongDoubleWidth() const { return LongDoubleWidth; }
  unsigned getLongDoubleAlign() const { return LongDoubleAlign; }
  const llvm::fltSemantics &getLongDoubleFormat() const {
    return *LongDoubleFormat;
  }

  /// getFloat128Width/Align/Format - Return the size/align/format of
  /// '__float128'.
  unsigned getFloat128Width() const { return 128; }
  unsigned getFloat128Align() const { return Float128Align; }
  const llvm::fltSemantics &getFloat128Format() const {
    return *Float128Format;
  }

  /// Return the mangled code of long double.
  virtual const char *getLongDoubleMangling() const { return "e"; }

  /// Return the mangled code of __float128.
  virtual const char *getFloat128Mangling() const { return "g"; }

  /// Return the mangled code of bfloat.
  virtual const char *getBFloat16Mangling() const {
    llvm_unreachable("bfloat not implemented on this target");
  }

  /// Return the value for the C99 FLT_EVAL_METHOD macro.
  //  Note: implementation defined values may be negative.
  virtual int getFPEvalMethod() const { return 0; }

  // getLargeArrayMinWidth/Align - Return the minimum array size that is
  // 'large' and its alignment.
  unsigned getLargeArrayMinWidth() const { return LargeArrayMinWidth; }
  unsigned getLargeArrayAlign() const { return LargeArrayAlign; }

  /// Return the maximum width lock-free atomic operation which will
  /// ever be supported for the given target
  unsigned getMaxAtomicPromoteWidth() const { return MaxAtomicPromoteWidth; }
  /// Return the maximum width lock-free atomic operation which can be
  /// inlined given the supported features of the given target.
  unsigned getMaxAtomicInlineWidth() const { return MaxAtomicInlineWidth; }
  /// Set the maximum inline or promote width lock-free atomic operation
  /// for the given target.
  virtual void setMaxAtomicWidth() {}
  /// Returns true if the given target supports lock-free atomic
  /// operations at the specified width and alignment.
  virtual bool hasBuiltinAtomic(uint64_t AtomicSizeInBits,
                                uint64_t AlignmentInBits) const {
    return AtomicSizeInBits <= AlignmentInBits &&
           AtomicSizeInBits <= getMaxAtomicInlineWidth() &&
           (AtomicSizeInBits <= getCharWidth() ||
            llvm::isPowerOf2_64(AtomicSizeInBits / getCharWidth()));
  }

  /// Return the maximum vector alignment supported for the given target.
  unsigned getMaxVectorAlign() const { return MaxVectorAlign; }
  /// Return default simd alignment for the given target. Generally, this
  /// value is type-specific, but this alignment can be used for most of the
  /// types for the given target.
  unsigned getSimdDefaultAlign() const { return SimdDefaultAlign; }

  unsigned getMaxOpenCLWorkGroupSize() const { return MaxOpenCLWorkGroupSize; }

  /// Return the alignment (in bits) of the thrown exception object. This is
  /// only meaningful for targets that allocate C++ exceptions in a system
  /// runtime, such as those using the Itanium C++ ABI.
  virtual unsigned getExnObjectAlignment() const {
    // Itanium says that an _Unwind_Exception has to be "double-word"
    // aligned (and thus the end of it is also so-aligned), meaning 16
    // bytes.  Of course, that was written for the actual Itanium,
    // which is a 64-bit platform.  Classically, the ABI doesn't really
    // specify the alignment on other platforms, but in practice
    // libUnwind declares the struct with __attribute__((aligned)), so
    // we assume that alignment here.  (It's generally 16 bytes, but
    // some targets overwrite it.)
    return getDefaultAlignForAttributeAligned();
  }

  /// Return the size of intmax_t and uintmax_t for this target, in bits.
  unsigned getIntMaxTWidth() const {
    return getTypeWidth(IntMaxType);
  }

  // Return the size of unwind_word for this target.
  virtual unsigned getUnwindWordWidth() const { return getPointerWidth(0); }

  /// Return the "preferred" register width on this target.
  virtual unsigned getRegisterWidth() const {
    // Currently we assume the register width on the target matches the pointer
    // width, we can introduce a new variable for this if/when some target wants
    // it.
    return PointerWidth;
  }

  /// \brief Returns the default value of the __USER_LABEL_PREFIX__ macro,
  /// which is the prefix given to user symbols by default.
  ///
  /// On most platforms this is "", but it is "_" on some.
  const char *getUserLabelPrefix() const { return UserLabelPrefix; }

  /// Returns the name of the mcount instrumentation function.
  const char *getMCountName() const {
    return MCountName;
  }

  /// Check if the Objective-C built-in boolean type should be signed
  /// char.
  ///
  /// Otherwise, if this returns false, the normal built-in boolean type
  /// should also be used for Objective-C.
  bool useSignedCharForObjCBool() const {
    return UseSignedCharForObjCBool;
  }
  void noSignedCharForObjCBool() {
    UseSignedCharForObjCBool = false;
  }

  /// Check whether the alignment of bit-field types is respected
  /// when laying out structures.
  bool useBitFieldTypeAlignment() const {
    return UseBitFieldTypeAlignment;
  }

  /// Check whether zero length bitfields should force alignment of
  /// the next member.
  bool useZeroLengthBitfieldAlignment() const {
    return UseZeroLengthBitfieldAlignment;
  }

  /// Check whether zero length bitfield alignment is respected if they are
  /// leading members.
  bool useLeadingZeroLengthBitfield() const {
    return UseLeadingZeroLengthBitfield;
  }

  /// Get the fixed alignment value in bits for a member that follows
  /// a zero length bitfield.
  unsigned getZeroLengthBitfieldBoundary() const {
    return ZeroLengthBitfieldBoundary;
  }

  /// Get the maximum alignment in bits for a static variable with
  /// aligned attribute.
  unsigned getMaxAlignedAttribute() const { return MaxAlignedAttribute; }

  /// Check whether explicit bitfield alignment attributes should be
  //  honored, as in "__attribute__((aligned(2))) int b : 1;".
  bool useExplicitBitFieldAlignment() const {
    return UseExplicitBitFieldAlignment;
  }

  /// Check whether this target support '\#pragma options align=mac68k'.
  bool hasAlignMac68kSupport() const {
    return HasAlignMac68kSupport;
  }

  /// Return the user string for the specified integer type enum.
  ///
  /// For example, SignedShort -> "short".
  static const char *getTypeName(IntType T);

  /// Return the constant suffix for the specified integer type enum.
  ///
  /// For example, SignedLong -> "L".
  const char *getTypeConstantSuffix(IntType T) const;

  /// Return the printf format modifier for the specified
  /// integer type enum.
  ///
  /// For example, SignedLong -> "l".
  static const char *getTypeFormatModifier(IntType T);

  /// Check whether the given real type should use the "fpret" flavor of
  /// Objective-C message passing on this target.
  bool useObjCFPRetForRealType(RealType T) const {
    return RealTypeUsesObjCFPRet & (1 << T);
  }

  /// Check whether _Complex long double should use the "fp2ret" flavor
  /// of Objective-C message passing on this target.
  bool useObjCFP2RetForComplexLongDouble() const {
    return ComplexLongDoubleUsesFP2Ret;
  }

  /// Check whether llvm intrinsics such as llvm.convert.to.fp16 should be used
  /// to convert to and from __fp16.
  /// FIXME: This function should be removed once all targets stop using the
  /// conversion intrinsics.
  virtual bool useFP16ConversionIntrinsics() const {
    return true;
  }

  /// Specify if mangling based on address space map should be used or
  /// not for language specific address spaces
  bool useAddressSpaceMapMangling() const {
    return UseAddrSpaceMapMangling;
  }

  ///===---- Other target property query methods --------------------------===//

  /// Appends the target-specific \#define values for this
  /// target set to the specified buffer.
  virtual void getTargetDefines(const LangOptions &Opts,
                                MacroBuilder &Builder) const = 0;


  /// Return information about target-specific builtins for
  /// the current primary target, and info about which builtins are non-portable
  /// across the current set of primary and secondary targets.
  virtual ArrayRef<Builtin::Info> getTargetBuiltins() const = 0;

  /// Returns target-specific min and max values VScale_Range.
  virtual Optional<std::pair<unsigned, unsigned>>
  getVScaleRange(const LangOptions &LangOpts) const {
    return None;
  }
  /// The __builtin_clz* and __builtin_ctz* built-in
  /// functions are specified to have undefined results for zero inputs, but
  /// on targets that support these operations in a way that provides
  /// well-defined results for zero without loss of performance, it is a good
  /// idea to avoid optimizing based on that undef behavior.
  virtual bool isCLZForZeroUndef() const { return true; }

  /// Returns the kind of __builtin_va_list type that should be used
  /// with this target.
  virtual BuiltinVaListKind getBuiltinVaListKind() const = 0;

  /// Returns whether or not type \c __builtin_ms_va_list type is
  /// available on this target.
  bool hasBuiltinMSVaList() const { return HasBuiltinMSVaList; }

  /// Returns true for RenderScript.
  bool isRenderScriptTarget() const { return IsRenderScriptTarget; }

  /// Returns whether or not the AArch64 SVE built-in types are
  /// available on this target.
  bool hasAArch64SVETypes() const { return HasAArch64SVETypes; }

  /// Returns whether or not the RISC-V V built-in types are
  /// available on this target.
  bool hasRISCVVTypes() const { return HasRISCVVTypes; }

  /// Returns whether or not the AMDGPU unsafe floating point atomics are
  /// allowed.
  bool allowAMDGPUUnsafeFPAtomics() const { return AllowAMDGPUUnsafeFPAtomics; }

  /// For ARM targets returns a mask defining which coprocessors are configured
  /// as Custom Datapath.
  uint32_t getARMCDECoprocMask() const { return ARMCDECoprocMask; }

  /// Returns whether the passed in string is a valid clobber in an
  /// inline asm statement.
  ///
  /// This is used by Sema.
  bool isValidClobber(StringRef Name) const;

  /// Returns whether the passed in string is a valid register name
  /// according to GCC.
  ///
  /// This is used by Sema for inline asm statements.
  virtual bool isValidGCCRegisterName(StringRef Name) const;

  /// Returns the "normalized" GCC register name.
  ///
  /// ReturnCannonical true will return the register name without any additions
  /// such as "{}" or "%" in it's canonical form, for example:
  /// ReturnCanonical = true and Name = "rax", will return "ax".
  StringRef getNormalizedGCCRegisterName(StringRef Name,
                                         bool ReturnCanonical = false) const;

  virtual bool isSPRegName(StringRef) const { return false; }

  /// Extracts a register from the passed constraint (if it is a
  /// single-register constraint) and the asm label expression related to a
  /// variable in the input or output list of an inline asm statement.
  ///
  /// This function is used by Sema in order to diagnose conflicts between
  /// the clobber list and the input/output lists.
  virtual StringRef getConstraintRegister(StringRef Constraint,
                                          StringRef Expression) const {
    return "";
  }

  struct ConstraintInfo {
    enum {
      CI_None = 0x00,
      CI_AllowsMemory = 0x01,
      CI_AllowsRegister = 0x02,
      CI_ReadWrite = 0x04,         // "+r" output constraint (read and write).
      CI_HasMatchingInput = 0x08,  // This output operand has a matching input.
      CI_ImmediateConstant = 0x10, // This operand must be an immediate constant
      CI_EarlyClobber = 0x20,      // "&" output constraint (early clobber).
    };
    unsigned Flags;
    int TiedOperand;
    struct {
      int Min;
      int Max;
      bool isConstrained;
    } ImmRange;
    llvm::SmallSet<int, 4> ImmSet;

    std::string ConstraintStr;  // constraint: "=rm"
    std::string Name;           // Operand name: [foo] with no []'s.
  public:
    ConstraintInfo(StringRef ConstraintStr, StringRef Name)
        : Flags(0), TiedOperand(-1), ConstraintStr(ConstraintStr.str()),
          Name(Name.str()) {
      ImmRange.Min = ImmRange.Max = 0;
      ImmRange.isConstrained = false;
    }

    const std::string &getConstraintStr() const { return ConstraintStr; }
    const std::string &getName() const { return Name; }
    bool isReadWrite() const { return (Flags & CI_ReadWrite) != 0; }
    bool earlyClobber() { return (Flags & CI_EarlyClobber) != 0; }
    bool allowsRegister() const { return (Flags & CI_AllowsRegister) != 0; }
    bool allowsMemory() const { return (Flags & CI_AllowsMemory) != 0; }

    /// Return true if this output operand has a matching
    /// (tied) input operand.
    bool hasMatchingInput() const { return (Flags & CI_HasMatchingInput) != 0; }

    /// Return true if this input operand is a matching
    /// constraint that ties it to an output operand.
    ///
    /// If this returns true then getTiedOperand will indicate which output
    /// operand this is tied to.
    bool hasTiedOperand() const { return TiedOperand != -1; }
    unsigned getTiedOperand() const {
      assert(hasTiedOperand() && "Has no tied operand!");
      return (unsigned)TiedOperand;
    }

    bool requiresImmediateConstant() const {
      return (Flags & CI_ImmediateConstant) != 0;
    }
    bool isValidAsmImmediate(const llvm::APInt &Value) const {
      if (!ImmSet.empty())
        return Value.isSignedIntN(32) &&
               ImmSet.count(Value.getZExtValue()) != 0;
      return !ImmRange.isConstrained ||
             (Value.sge(ImmRange.Min) && Value.sle(ImmRange.Max));
    }

    void setIsReadWrite() { Flags |= CI_ReadWrite; }
    void setEarlyClobber() { Flags |= CI_EarlyClobber; }
    void setAllowsMemory() { Flags |= CI_AllowsMemory; }
    void setAllowsRegister() { Flags |= CI_AllowsRegister; }
    void setHasMatchingInput() { Flags |= CI_HasMatchingInput; }
    void setRequiresImmediate(int Min, int Max) {
      Flags |= CI_ImmediateConstant;
      ImmRange.Min = Min;
      ImmRange.Max = Max;
      ImmRange.isConstrained = true;
    }
    void setRequiresImmediate(llvm::ArrayRef<int> Exacts) {
      Flags |= CI_ImmediateConstant;
      for (int Exact : Exacts)
        ImmSet.insert(Exact);
    }
    void setRequiresImmediate(int Exact) {
      Flags |= CI_ImmediateConstant;
      ImmSet.insert(Exact);
    }
    void setRequiresImmediate() {
      Flags |= CI_ImmediateConstant;
    }

    /// Indicate that this is an input operand that is tied to
    /// the specified output operand.
    ///
    /// Copy over the various constraint information from the output.
    void setTiedOperand(unsigned N, ConstraintInfo &Output) {
      Output.setHasMatchingInput();
      Flags = Output.Flags;
      TiedOperand = N;
      // Don't copy Name or constraint string.
    }
  };

  /// Validate register name used for global register variables.
  ///
  /// This function returns true if the register passed in RegName can be used
  /// for global register variables on this target. In addition, it returns
  /// true in HasSizeMismatch if the size of the register doesn't match the
  /// variable size passed in RegSize.
  virtual bool validateGlobalRegisterVariable(StringRef RegName,
                                              unsigned RegSize,
                                              bool &HasSizeMismatch) const {
    HasSizeMismatch = false;
    return true;
  }

  // validateOutputConstraint, validateInputConstraint - Checks that
  // a constraint is valid and provides information about it.
  // FIXME: These should return a real error instead of just true/false.
  bool validateOutputConstraint(ConstraintInfo &Info) const;
  bool validateInputConstraint(MutableArrayRef<ConstraintInfo> OutputConstraints,
                               ConstraintInfo &info) const;

  virtual bool validateOutputSize(const llvm::StringMap<bool> &FeatureMap,
                                  StringRef /*Constraint*/,
                                  unsigned /*Size*/) const {
    return true;
  }

  virtual bool validateInputSize(const llvm::StringMap<bool> &FeatureMap,
                                 StringRef /*Constraint*/,
                                 unsigned /*Size*/) const {
    return true;
  }
  virtual bool
  validateConstraintModifier(StringRef /*Constraint*/,
                             char /*Modifier*/,
                             unsigned /*Size*/,
                             std::string &/*SuggestedModifier*/) const {
    return true;
  }
  virtual bool
  validateAsmConstraint(const char *&Name,
                        TargetInfo::ConstraintInfo &info) const = 0;

  bool resolveSymbolicName(const char *&Name,
                           ArrayRef<ConstraintInfo> OutputConstraints,
                           unsigned &Index) const;

  // Constraint parm will be left pointing at the last character of
  // the constraint.  In practice, it won't be changed unless the
  // constraint is longer than one character.
  virtual std::string convertConstraint(const char *&Constraint) const {
    // 'p' defaults to 'r', but can be overridden by targets.
    if (*Constraint == 'p')
      return std::string("r");
    return std::string(1, *Constraint);
  }

  /// Replace some escaped characters with another string based on
  /// target-specific rules
  virtual llvm::Optional<std::string> handleAsmEscapedChar(char C) const {
    return llvm::None;
  }

  /// Returns a string of target-specific clobbers, in LLVM format.
  virtual const char *getClobbers() const = 0;

  /// Returns true if NaN encoding is IEEE 754-2008.
  /// Only MIPS allows a different encoding.
  virtual bool isNan2008() const {
    return true;
  }

  /// Returns the target triple of the primary target.
  const llvm::Triple &getTriple() const {
    return Triple;
  }

  /// Returns the target ID if supported.
  virtual llvm::Optional<std::string> getTargetID() const { return llvm::None; }

  const char *getDataLayoutString() const {
    assert(!DataLayoutString.empty() && "Uninitialized DataLayout!");
    return DataLayoutString.c_str();
  }

  struct GCCRegAlias {
    const char * const Aliases[5];
    const char * const Register;
  };

  struct AddlRegName {
    const char * const Names[5];
    const unsigned RegNum;
  };

  /// Does this target support "protected" visibility?
  ///
  /// Any target which dynamic libraries will naturally support
  /// something like "default" (meaning that the symbol is visible
  /// outside this shared object) and "hidden" (meaning that it isn't)
  /// visibilities, but "protected" is really an ELF-specific concept
  /// with weird semantics designed around the convenience of dynamic
  /// linker implementations.  Which is not to suggest that there's
  /// consistent target-independent semantics for "default" visibility
  /// either; the entire thing is pretty badly mangled.
  virtual bool hasProtectedVisibility() const { return true; }

  /// Does this target aim for semantic compatibility with
  /// Microsoft C++ code using dllimport/export attributes?
  virtual bool shouldDLLImportComdatSymbols() const {
    return getTriple().isWindowsMSVCEnvironment() ||
           getTriple().isWindowsItaniumEnvironment() || getTriple().isPS4CPU();
  }

  // Does this target have PS4 specific dllimport/export handling?
  virtual bool hasPS4DLLImportExport() const {
    return getTriple().isPS4CPU() ||
           // Windows Itanium support allows for testing the SCEI flavour of
           // dllimport/export handling on a Windows system.
           (getTriple().isWindowsItaniumEnvironment() &&
            getTriple().getVendor() == llvm::Triple::SCEI);
  }

  /// Set forced language options.
  ///
  /// Apply changes to the target information with respect to certain
  /// language options which change the target configuration and adjust
  /// the language based on the target options where applicable.
  virtual void adjust(DiagnosticsEngine &Diags, LangOptions &Opts);

  /// Adjust target options based on codegen options.
  virtual void adjustTargetOptions(const CodeGenOptions &CGOpts,
                                   TargetOptions &TargetOpts) const {}

  /// Initialize the map with the default set of target features for the
  /// CPU this should include all legal feature strings on the target.
  ///
  /// \return False on error (invalid features).
  virtual bool initFeatureMap(llvm::StringMap<bool> &Features,
                              DiagnosticsEngine &Diags, StringRef CPU,
                              const std::vector<std::string> &FeatureVec) const;

  /// Get the ABI currently in use.
  virtual StringRef getABI() const { return StringRef(); }

  /// Get the C++ ABI currently in use.
  TargetCXXABI getCXXABI() const {
    return TheCXXABI;
  }

  /// Target the specified CPU.
  ///
  /// \return  False on error (invalid CPU name).
  virtual bool setCPU(const std::string &Name) {
    return false;
  }

  /// Fill a SmallVectorImpl with the valid values to setCPU.
  virtual void fillValidCPUList(SmallVectorImpl<StringRef> &Values) const {}

  /// Fill a SmallVectorImpl with the valid values for tuning CPU.
  virtual void fillValidTuneCPUList(SmallVectorImpl<StringRef> &Values) const {
    fillValidCPUList(Values);
  }

  /// brief Determine whether this TargetInfo supports the given CPU name.
  virtual bool isValidCPUName(StringRef Name) const {
    return true;
  }

  /// brief Determine whether this TargetInfo supports the given CPU name for
  // tuning.
  virtual bool isValidTuneCPUName(StringRef Name) const {
    return isValidCPUName(Name);
  }

  /// brief Determine whether this TargetInfo supports tune in target attribute.
  virtual bool supportsTargetAttributeTune() const {
    return false;
  }

  /// Use the specified ABI.
  ///
  /// \return False on error (invalid ABI name).
  virtual bool setABI(const std::string &Name) {
    return false;
  }

  /// Use the specified unit for FP math.
  ///
  /// \return False on error (invalid unit name).
  virtual bool setFPMath(StringRef Name) {
    return false;
  }

  /// Check if target has a given feature enabled
  virtual bool hasFeatureEnabled(const llvm::StringMap<bool> &Features,
                                 StringRef Name) const {
    return Features.lookup(Name);
  }

  /// Enable or disable a specific target feature;
  /// the feature name must be valid.
  virtual void setFeatureEnabled(llvm::StringMap<bool> &Features,
                                 StringRef Name,
                                 bool Enabled) const {
    Features[Name] = Enabled;
  }

  /// Determine whether this TargetInfo supports the given feature.
  virtual bool isValidFeatureName(StringRef Feature) const {
    return true;
  }

  struct BranchProtectionInfo {
    LangOptions::SignReturnAddressScopeKind SignReturnAddr =
        LangOptions::SignReturnAddressScopeKind::None;
    LangOptions::SignReturnAddressKeyKind SignKey =
        LangOptions::SignReturnAddressKeyKind::AKey;
    bool BranchTargetEnforcement = false;
  };

  /// Determine if this TargetInfo supports the given branch protection
  /// specification
  virtual bool validateBranchProtection(StringRef Spec,
                                        BranchProtectionInfo &BPI,
                                        StringRef &Err) const {
    Err = "";
    return false;
  }

  /// Perform initialization based on the user configured
  /// set of features (e.g., +sse4).
  ///
  /// The list is guaranteed to have at most one entry per feature.
  ///
  /// The target may modify the features list, to change which options are
  /// passed onwards to the backend.
  /// FIXME: This part should be fixed so that we can change handleTargetFeatures
  /// to merely a TargetInfo initialization routine.
  ///
  /// \return  False on error.
  virtual bool handleTargetFeatures(std::vector<std::string> &Features,
                                    DiagnosticsEngine &Diags) {
    return true;
  }

  /// Determine whether the given target has the given feature.
  virtual bool hasFeature(StringRef Feature) const {
    return false;
  }

  /// Identify whether this target supports multiversioning of functions,
  /// which requires support for cpu_supports and cpu_is functionality.
  bool supportsMultiVersioning() const { return getTriple().isX86(); }

  /// Identify whether this target supports IFuncs.
  bool supportsIFunc() const { return getTriple().isOSBinFormatELF(); }

  // Validate the contents of the __builtin_cpu_supports(const char*)
  // argument.
  virtual bool validateCpuSupports(StringRef Name) const { return false; }

  // Return the target-specific priority for features/cpus/vendors so
  // that they can be properly sorted for checking.
  virtual unsigned multiVersionSortPriority(StringRef Name) const {
    return 0;
  }

  // Validate the contents of the __builtin_cpu_is(const char*)
  // argument.
  virtual bool validateCpuIs(StringRef Name) const { return false; }

  // Validate a cpu_dispatch/cpu_specific CPU option, which is a different list
  // from cpu_is, since it checks via features rather than CPUs directly.
  virtual bool validateCPUSpecificCPUDispatch(StringRef Name) const {
    return false;
  }

  // Get the character to be added for mangling purposes for cpu_specific.
  virtual char CPUSpecificManglingCharacter(StringRef Name) const {
    llvm_unreachable(
        "cpu_specific Multiversioning not implemented on this target");
  }

  // Get a list of the features that make up the CPU option for
  // cpu_specific/cpu_dispatch so that it can be passed to llvm as optimization
  // options.
  virtual void getCPUSpecificCPUDispatchFeatures(
      StringRef Name, llvm::SmallVectorImpl<StringRef> &Features) const {
    llvm_unreachable(
        "cpu_specific Multiversioning not implemented on this target");
  }

  // Get the cache line size of a given cpu. This method switches over
  // the given cpu and returns "None" if the CPU is not found.
  virtual Optional<unsigned> getCPUCacheLineSize() const { return None; }

  // Returns maximal number of args passed in registers.
  unsigned getRegParmMax() const {
    assert(RegParmMax < 7 && "RegParmMax value is larger than AST can handle");
    return RegParmMax;
  }

  /// Whether the target supports thread-local storage.
  bool isTLSSupported() const {
    return TLSSupported;
  }

  /// Return the maximum alignment (in bits) of a TLS variable
  ///
  /// Gets the maximum alignment (in bits) of a TLS variable on this target.
  /// Returns zero if there is no such constraint.
  unsigned getMaxTLSAlign() const { return MaxTLSAlign; }

  /// Whether target supports variable-length arrays.
  bool isVLASupported() const { return VLASupported; }

  /// Whether the target supports SEH __try.
  bool isSEHTrySupported() const {
    return getTriple().isOSWindows() &&
           (getTriple().isX86() ||
            getTriple().getArch() == llvm::Triple::aarch64);
  }

  /// Return true if {|} are normal characters in the asm string.
  ///
  /// If this returns false (the default), then {abc|xyz} is syntax
  /// that says that when compiling for asm variant #0, "abc" should be
  /// generated, but when compiling for asm variant #1, "xyz" should be
  /// generated.
  bool hasNoAsmVariants() const {
    return NoAsmVariants;
  }

  /// Return the register number that __builtin_eh_return_regno would
  /// return with the specified argument.
  /// This corresponds with TargetLowering's getExceptionPointerRegister
  /// and getExceptionSelectorRegister in the backend.
  virtual int getEHDataRegisterNumber(unsigned RegNo) const {
    return -1;
  }

  /// Return the section to use for C++ static initialization functions.
  virtual const char *getStaticInitSectionSpecifier() const {
    return nullptr;
  }

  const LangASMap &getAddressSpaceMap() const { return *AddrSpaceMap; }

  /// Map from the address space field in builtin description strings to the
  /// language address space.
  virtual LangAS getOpenCLBuiltinAddressSpace(unsigned AS) const {
    return getLangASFromTargetAS(AS);
  }

  /// Map from the address space field in builtin description strings to the
  /// language address space.
  virtual LangAS getCUDABuiltinAddressSpace(unsigned AS) const {
    return getLangASFromTargetAS(AS);
  }

  /// Return an AST address space which can be used opportunistically
  /// for constant global memory. It must be possible to convert pointers into
  /// this address space to LangAS::Default. If no such address space exists,
  /// this may return None, and such optimizations will be disabled.
  virtual llvm::Optional<LangAS> getConstantAddressSpace() const {
    return LangAS::Default;
  }

<<<<<<< HEAD
  /// Return a target-specific GPU grid values
  const llvm::omp::GV &getGridValue() const {
    assert(GridValues != nullptr && "GridValues not initialized");
    return *GridValues;
=======
  // access target-specific GPU grid values that must be consistent between
  // host RTL (plugin), deviceRTL and clang.
  virtual const llvm::omp::GV &getGridValue() const {
    llvm_unreachable("getGridValue not implemented on this target");
>>>>>>> ac168fe6
  }

  /// Retrieve the name of the platform as it is used in the
  /// availability attribute.
  StringRef getPlatformName() const { return PlatformName; }

  /// Retrieve the minimum desired version of the platform, to
  /// which the program should be compiled.
  VersionTuple getPlatformMinVersion() const { return PlatformMinVersion; }

  bool isBigEndian() const { return BigEndian; }
  bool isLittleEndian() const { return !BigEndian; }

  /// Whether the option -fextend-arguments={32,64} is supported on the target.
  virtual bool supportsExtendIntArgs() const { return false; }

  /// Controls if __arithmetic_fence is supported in the targeted backend.
  virtual bool checkArithmeticFenceSupported() const { return false; }

  /// Gets the default calling convention for the given target and
  /// declaration context.
  virtual CallingConv getDefaultCallingConv() const {
    // Not all targets will specify an explicit calling convention that we can
    // express.  This will always do the right thing, even though it's not
    // an explicit calling convention.
    return CC_C;
  }

  enum CallingConvCheckResult {
    CCCR_OK,
    CCCR_Warning,
    CCCR_Ignore,
    CCCR_Error,
  };

  /// Determines whether a given calling convention is valid for the
  /// target. A calling convention can either be accepted, produce a warning
  /// and be substituted with the default calling convention, or (someday)
  /// produce an error (such as using thiscall on a non-instance function).
  virtual CallingConvCheckResult checkCallingConvention(CallingConv CC) const {
    switch (CC) {
      default:
        return CCCR_Warning;
      case CC_C:
        return CCCR_OK;
    }
  }

  enum CallingConvKind {
    CCK_Default,
    CCK_ClangABI4OrPS4,
    CCK_MicrosoftWin64
  };

  virtual CallingConvKind getCallingConvKind(bool ClangABICompat4) const;

  /// Controls if __builtin_longjmp / __builtin_setjmp can be lowered to
  /// llvm.eh.sjlj.longjmp / llvm.eh.sjlj.setjmp.
  virtual bool hasSjLjLowering() const {
    return false;
  }

  /// Check if the target supports CFProtection branch.
  virtual bool
  checkCFProtectionBranchSupported(DiagnosticsEngine &Diags) const;

  /// Check if the target supports CFProtection branch.
  virtual bool
  checkCFProtectionReturnSupported(DiagnosticsEngine &Diags) const;

  /// Whether target allows to overalign ABI-specified preferred alignment
  virtual bool allowsLargerPreferedTypeAlignment() const { return true; }

  /// Whether target defaults to the `power` alignment rules of AIX.
  virtual bool defaultsToAIXPowerAlignment() const { return false; }

  /// Set supported OpenCL extensions and optional core features.
  virtual void setSupportedOpenCLOpts() {}

  virtual void supportAllOpenCLOpts(bool V = true) {
#define OPENCLEXTNAME(Ext)                                                     \
  setFeatureEnabled(getTargetOpts().OpenCLFeaturesMap, #Ext, V);
#include "clang/Basic/OpenCLExtensions.def"
  }

  /// Set supported OpenCL extensions as written on command line
  virtual void setCommandLineOpenCLOpts() {
    for (const auto &Ext : getTargetOpts().OpenCLExtensionsAsWritten) {
      bool IsPrefixed = (Ext[0] == '+' || Ext[0] == '-');
      std::string Name = IsPrefixed ? Ext.substr(1) : Ext;
      bool V = IsPrefixed ? Ext[0] == '+' : true;

      if (Name == "all") {
        supportAllOpenCLOpts(V);
        continue;
      }

      getTargetOpts().OpenCLFeaturesMap[Name] = V;
    }
  }

  /// Get supported OpenCL extensions and optional core features.
  llvm::StringMap<bool> &getSupportedOpenCLOpts() {
    return getTargetOpts().OpenCLFeaturesMap;
  }

  /// Get const supported OpenCL extensions and optional core features.
  const llvm::StringMap<bool> &getSupportedOpenCLOpts() const {
    return getTargetOpts().OpenCLFeaturesMap;
  }

  /// Get address space for OpenCL type.
  virtual LangAS getOpenCLTypeAddrSpace(OpenCLTypeKind TK) const;

  /// \returns Target specific vtbl ptr address space.
  virtual unsigned getVtblPtrAddressSpace() const {
    return 0;
  }

  /// \returns If a target requires an address within a target specific address
  /// space \p AddressSpace to be converted in order to be used, then return the
  /// corresponding target specific DWARF address space.
  ///
  /// \returns Otherwise return None and no conversion will be emitted in the
  /// DWARF.
  virtual Optional<unsigned> getDWARFAddressSpace(unsigned AddressSpace) const {
    return None;
  }

  /// \returns The version of the SDK which was used during the compilation if
  /// one was specified, or an empty version otherwise.
  const llvm::VersionTuple &getSDKVersion() const {
    return getTargetOpts().SDKVersion;
  }

  /// Check the target is valid after it is fully initialized.
  virtual bool validateTarget(DiagnosticsEngine &Diags) const {
    return true;
  }

  /// Check that OpenCL target has valid options setting based on OpenCL
  /// version.
  virtual bool validateOpenCLTarget(const LangOptions &Opts,
                                    DiagnosticsEngine &Diags) const;

  virtual void setAuxTarget(const TargetInfo *Aux) {}

  /// Whether target allows debuginfo types for decl only variables/functions.
  virtual bool allowDebugInfoForExternalRef() const { return false; }

protected:
  /// Copy type and layout related info.
  void copyAuxTarget(const TargetInfo *Aux);
  virtual uint64_t getPointerWidthV(unsigned AddrSpace) const {
    return PointerWidth;
  }
  virtual uint64_t getPointerAlignV(unsigned AddrSpace) const {
    return PointerAlign;
  }
  virtual enum IntType getPtrDiffTypeV(unsigned AddrSpace) const {
    return PtrDiffType;
  }
  virtual ArrayRef<const char *> getGCCRegNames() const = 0;
  virtual ArrayRef<GCCRegAlias> getGCCRegAliases() const = 0;
  virtual ArrayRef<AddlRegName> getGCCAddlRegNames() const {
    return None;
  }

 private:
  // Assert the values for the fractional and integral bits for each fixed point
  // type follow the restrictions given in clause 6.2.6.3 of N1169.
  void CheckFixedPointBits() const;
};

}  // end namespace clang

#endif<|MERGE_RESOLUTION|>--- conflicted
+++ resolved
@@ -210,12 +210,6 @@
   unsigned char RegParmMax, SSERegParmMax;
   TargetCXXABI TheCXXABI;
   const LangASMap *AddrSpaceMap;
-<<<<<<< HEAD
-  const llvm::omp::GV *GridValues =
-      nullptr; // target-specific GPU grid values that must be
-               // consistent between host RTL (plugin), device RTL, and clang.
-=======
->>>>>>> ac168fe6
 
   mutable StringRef PlatformName;
   mutable VersionTuple PlatformMinVersion;
@@ -1413,17 +1407,10 @@
     return LangAS::Default;
   }
 
-<<<<<<< HEAD
-  /// Return a target-specific GPU grid values
-  const llvm::omp::GV &getGridValue() const {
-    assert(GridValues != nullptr && "GridValues not initialized");
-    return *GridValues;
-=======
   // access target-specific GPU grid values that must be consistent between
   // host RTL (plugin), deviceRTL and clang.
   virtual const llvm::omp::GV &getGridValue() const {
     llvm_unreachable("getGridValue not implemented on this target");
->>>>>>> ac168fe6
   }
 
   /// Retrieve the name of the platform as it is used in the
