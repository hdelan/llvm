--- conflicted
+++ resolved
@@ -6634,17 +6634,6 @@
   NormalizedValues<["ARCMT_Check", "ARCMT_Modify", "ARCMT_Migrate"]>,
   MarshallingInfoEnum<FrontendOpts<"ARCMTAction">, "ARCMT_None">;
 
-<<<<<<< HEAD
-def opt_record_file : Separate<["-"], "opt-record-file">,
-  HelpText<"File name to use for YAML optimization record output">,
-  MarshallingInfoString<LangOpts<"OptRecordFile">>;
-def opt_record_passes : Separate<["-"], "opt-record-passes">,
-  HelpText<"Only record remark information for passes whose names match the given regular expression">;
-def opt_record_format : Separate<["-"], "opt-record-format">,
-  HelpText<"The format used for serializing remarks (default: YAML)">;
-
-=======
->>>>>>> f04ccadf
 def print_stats : Flag<["-"], "print-stats">,
   HelpText<"Print performance metrics and statistics">,
   MarshallingInfoFlag<FrontendOpts<"ShowStats">>;
@@ -7150,7 +7139,7 @@
 
 def opt_record_file : Separate<["-"], "opt-record-file">,
   HelpText<"File name to use for YAML optimization record output">,
-  MarshallingInfoString<CodeGenOpts<"OptRecordFile">>;
+  MarshallingInfoString<LangOpts<"OptRecordFile">>;
 def opt_record_passes : Separate<["-"], "opt-record-passes">,
   HelpText<"Only record remark information for passes whose names match the given regular expression">;
 def opt_record_format : Separate<["-"], "opt-record-format">,
