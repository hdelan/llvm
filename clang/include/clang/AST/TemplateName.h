//===- TemplateName.h - C++ Template Name Representation --------*- C++ -*-===//
//
// Part of the LLVM Project, under the Apache License v2.0 with LLVM Exceptions.
// See https://llvm.org/LICENSE.txt for license information.
// SPDX-License-Identifier: Apache-2.0 WITH LLVM-exception
//
//===----------------------------------------------------------------------===//
//
//  This file defines the TemplateName interface and subclasses.
//
//===----------------------------------------------------------------------===//

#ifndef LLVM_CLANG_AST_TEMPLATENAME_H
#define LLVM_CLANG_AST_TEMPLATENAME_H

#include "clang/AST/DependenceFlags.h"
#include "clang/AST/NestedNameSpecifier.h"
#include "clang/Basic/LLVM.h"
#include "llvm/ADT/FoldingSet.h"
#include "llvm/ADT/PointerIntPair.h"
#include "llvm/ADT/PointerUnion.h"
#include "llvm/Support/PointerLikeTypeTraits.h"
#include <cassert>

namespace clang {

class ASTContext;
class Decl;
class DependentTemplateName;
class IdentifierInfo;
class NamedDecl;
class NestedNameSpecifier;
enum OverloadedOperatorKind : int;
class OverloadedTemplateStorage;
class AssumedTemplateStorage;
struct PrintingPolicy;
class QualifiedTemplateName;
class SubstTemplateTemplateParmPackStorage;
class SubstTemplateTemplateParmStorage;
class TemplateArgument;
class TemplateDecl;
class TemplateTemplateParmDecl;
class UsingShadowDecl;

/// Implementation class used to describe either a set of overloaded
/// template names or an already-substituted template template parameter pack.
class UncommonTemplateNameStorage {
protected:
  enum Kind {
    Overloaded,
    Assumed, // defined in DeclarationName.h
    SubstTemplateTemplateParm,
    SubstTemplateTemplateParmPack
  };

  struct BitsTag {
    /// A Kind.
    unsigned Kind : 2;

    // The template parameter index.
    unsigned Index : 15;

    /// The pack index, or the number of stored templates
    /// or template arguments, depending on which subclass we have.
    unsigned Data : 15;
  };

  union {
    struct BitsTag Bits;
    void *PointerAlignment;
  };

  UncommonTemplateNameStorage(Kind Kind, unsigned Index, unsigned Data) {
    Bits.Kind = Kind;
    Bits.Index = Index;
    Bits.Data = Data;
  }

public:
  OverloadedTemplateStorage *getAsOverloadedStorage()  {
    return Bits.Kind == Overloaded
             ? reinterpret_cast<OverloadedTemplateStorage *>(this)
             : nullptr;
  }

  AssumedTemplateStorage *getAsAssumedTemplateName()  {
    return Bits.Kind == Assumed
             ? reinterpret_cast<AssumedTemplateStorage *>(this)
             : nullptr;
  }

  SubstTemplateTemplateParmStorage *getAsSubstTemplateTemplateParm() {
    return Bits.Kind == SubstTemplateTemplateParm
             ? reinterpret_cast<SubstTemplateTemplateParmStorage *>(this)
             : nullptr;
  }

  SubstTemplateTemplateParmPackStorage *getAsSubstTemplateTemplateParmPack() {
    return Bits.Kind == SubstTemplateTemplateParmPack
             ? reinterpret_cast<SubstTemplateTemplateParmPackStorage *>(this)
             : nullptr;
  }
};

/// A structure for storing the information associated with an
/// overloaded template name.
class OverloadedTemplateStorage : public UncommonTemplateNameStorage {
  friend class ASTContext;

  OverloadedTemplateStorage(unsigned size)
      : UncommonTemplateNameStorage(Overloaded, 0, size) {}

  NamedDecl **getStorage() {
    return reinterpret_cast<NamedDecl **>(this + 1);
  }
  NamedDecl * const *getStorage() const {
    return reinterpret_cast<NamedDecl *const *>(this + 1);
  }

public:
  unsigned size() const { return Bits.Data; }

  using iterator = NamedDecl *const *;

  iterator begin() const { return getStorage(); }
  iterator end() const { return getStorage() + Bits.Data; }

  llvm::ArrayRef<NamedDecl*> decls() const {
    return llvm::makeArrayRef(begin(), end());
  }
};

/// A structure for storing an already-substituted template template
/// parameter pack.
///
/// This kind of template names occurs when the parameter pack has been
/// provided with a template template argument pack in a context where its
/// enclosing pack expansion could not be fully expanded.
class SubstTemplateTemplateParmPackStorage : public UncommonTemplateNameStorage,
                                             public llvm::FoldingSetNode {
  const TemplateArgument *Arguments;
<<<<<<< HEAD
  Decl *AssociatedDecl;

public:
  SubstTemplateTemplateParmPackStorage(ArrayRef<TemplateArgument> ArgPack,
                                       Decl *AssociatedDecl, unsigned Index)
      : UncommonTemplateNameStorage(SubstTemplateTemplateParmPack, Index,
                                    ArgPack.size()),
        Arguments(ArgPack.data()), AssociatedDecl(AssociatedDecl) {
    assert(AssociatedDecl != nullptr);
  }

  /// A template-like entity which owns the whole pattern being substituted.
  /// This will own a set of template parameters.
  Decl *getAssociatedDecl() const { return AssociatedDecl; }
=======
  llvm::PointerIntPair<Decl *, 1, bool> AssociatedDeclAndFinal;

public:
  SubstTemplateTemplateParmPackStorage(ArrayRef<TemplateArgument> ArgPack,
                                       Decl *AssociatedDecl, unsigned Index,
                                       bool Final);

  /// A template-like entity which owns the whole pattern being substituted.
  /// This will own a set of template parameters.
  Decl *getAssociatedDecl() const;
>>>>>>> e7aa6127

  /// Returns the index of the replaced parameter in the associated declaration.
  /// This should match the result of `getParameterPack()->getIndex()`.
  unsigned getIndex() const { return Bits.Index; }
<<<<<<< HEAD
=======

  // When true the substitution will be 'Final' (subst node won't be placed).
  bool getFinal() const;
>>>>>>> e7aa6127

  /// Retrieve the template template parameter pack being substituted.
  TemplateTemplateParmDecl *getParameterPack() const;

  /// Retrieve the template template argument pack with which this
  /// parameter was substituted.
  TemplateArgument getArgumentPack() const;

  void Profile(llvm::FoldingSetNodeID &ID, ASTContext &Context);

  static void Profile(llvm::FoldingSetNodeID &ID, ASTContext &Context,
                      const TemplateArgument &ArgPack, Decl *AssociatedDecl,
<<<<<<< HEAD
                      unsigned Index);
=======
                      unsigned Index, bool Final);
>>>>>>> e7aa6127
};

/// Represents a C++ template name within the type system.
///
/// A C++ template name refers to a template within the C++ type
/// system. In most cases, a template name is simply a reference to a
/// class template, e.g.
///
/// \code
/// template<typename T> class X { };
///
/// X<int> xi;
/// \endcode
///
/// Here, the 'X' in \c X<int> is a template name that refers to the
/// declaration of the class template X, above. Template names can
/// also refer to function templates, C++0x template aliases, etc.
///
/// Some template names are dependent. For example, consider:
///
/// \code
/// template<typename MetaFun, typename T1, typename T2> struct apply2 {
///   typedef typename MetaFun::template apply<T1, T2>::type type;
/// };
/// \endcode
///
/// Here, "apply" is treated as a template name within the typename
/// specifier in the typedef. "apply" is a nested template, and can
/// only be understood in the context of
class TemplateName {
  // NameDecl is either a TemplateDecl or a UsingShadowDecl depending on the
  // NameKind.
  // !! There is no free low bits in 32-bit builds to discriminate more than 4
  // pointer types in PointerUnion.
  using StorageType =
      llvm::PointerUnion<Decl *, UncommonTemplateNameStorage *,
                         QualifiedTemplateName *, DependentTemplateName *>;

  StorageType Storage;

  explicit TemplateName(void *Ptr);

public:
  // Kind of name that is actually stored.
  enum NameKind {
    /// A single template declaration.
    Template,

    /// A set of overloaded template declarations.
    OverloadedTemplate,

    /// An unqualified-id that has been assumed to name a function template
    /// that will be found by ADL.
    AssumedTemplate,

    /// A qualified template name, where the qualification is kept
    /// to describe the source code as written.
    QualifiedTemplate,

    /// A dependent template name that has not been resolved to a
    /// template (or set of templates).
    DependentTemplate,

    /// A template template parameter that has been substituted
    /// for some other template name.
    SubstTemplateTemplateParm,

    /// A template template parameter pack that has been substituted for
    /// a template template argument pack, but has not yet been expanded into
    /// individual arguments.
    SubstTemplateTemplateParmPack,

    /// A template name that refers to a template declaration found through a
    /// specific using shadow declaration.
    UsingTemplate,
  };

  TemplateName() = default;
  explicit TemplateName(TemplateDecl *Template);
  explicit TemplateName(OverloadedTemplateStorage *Storage);
  explicit TemplateName(AssumedTemplateStorage *Storage);
  explicit TemplateName(SubstTemplateTemplateParmStorage *Storage);
  explicit TemplateName(SubstTemplateTemplateParmPackStorage *Storage);
  explicit TemplateName(QualifiedTemplateName *Qual);
  explicit TemplateName(DependentTemplateName *Dep);
  explicit TemplateName(UsingShadowDecl *Using);

  /// Determine whether this template name is NULL.
  bool isNull() const;

  // Get the kind of name that is actually stored.
  NameKind getKind() const;

  /// Retrieve the underlying template declaration that
  /// this template name refers to, if known.
  ///
  /// \returns The template declaration that this template name refers
  /// to, if any. If the template name does not refer to a specific
  /// declaration because it is a dependent name, or if it refers to a
  /// set of function templates, returns NULL.
  TemplateDecl *getAsTemplateDecl() const;

  /// Retrieve the underlying, overloaded function template
  /// declarations that this template name refers to, if known.
  ///
  /// \returns The set of overloaded function templates that this template
  /// name refers to, if known. If the template name does not refer to a
  /// specific set of function templates because it is a dependent name or
  /// refers to a single template, returns NULL.
  OverloadedTemplateStorage *getAsOverloadedTemplate() const;

  /// Retrieve information on a name that has been assumed to be a
  /// template-name in order to permit a call via ADL.
  AssumedTemplateStorage *getAsAssumedTemplateName() const;

  /// Retrieve the substituted template template parameter, if
  /// known.
  ///
  /// \returns The storage for the substituted template template parameter,
  /// if known. Otherwise, returns NULL.
  SubstTemplateTemplateParmStorage *getAsSubstTemplateTemplateParm() const;

  /// Retrieve the substituted template template parameter pack, if
  /// known.
  ///
  /// \returns The storage for the substituted template template parameter pack,
  /// if known. Otherwise, returns NULL.
  SubstTemplateTemplateParmPackStorage *
  getAsSubstTemplateTemplateParmPack() const;

  /// Retrieve the underlying qualified template name
  /// structure, if any.
  QualifiedTemplateName *getAsQualifiedTemplateName() const;

  /// Retrieve the underlying dependent template name
  /// structure, if any.
  DependentTemplateName *getAsDependentTemplateName() const;

  /// Retrieve the using shadow declaration through which the underlying
  /// template declaration is introduced, if any.
  UsingShadowDecl *getAsUsingShadowDecl() const;

  TemplateName getUnderlying() const;

  /// Get the template name to substitute when this template name is used as a
  /// template template argument. This refers to the most recent declaration of
  /// the template, including any default template arguments.
  TemplateName getNameToSubstitute() const;

  TemplateNameDependence getDependence() const;

  /// Determines whether this is a dependent template name.
  bool isDependent() const;

  /// Determines whether this is a template name that somehow
  /// depends on a template parameter.
  bool isInstantiationDependent() const;

  /// Determines whether this template name contains an
  /// unexpanded parameter pack (for C++0x variadic templates).
  bool containsUnexpandedParameterPack() const;

  enum class Qualified { None, AsWritten, Fully };
  /// Print the template name.
  ///
  /// \param OS the output stream to which the template name will be
  /// printed.
  ///
  /// \param Qual print the (Qualified::None) simple name,
  /// (Qualified::AsWritten) any written (possibly partial) qualifier, or
  /// (Qualified::Fully) the fully qualified name.
  void print(raw_ostream &OS, const PrintingPolicy &Policy,
             Qualified Qual = Qualified::AsWritten) const;

  /// Debugging aid that dumps the template name.
  void dump(raw_ostream &OS) const;

  /// Debugging aid that dumps the template name to standard
  /// error.
  void dump() const;

  void Profile(llvm::FoldingSetNodeID &ID) {
    ID.AddPointer(Storage.getOpaqueValue());
  }

  /// Retrieve the template name as a void pointer.
  void *getAsVoidPointer() const { return Storage.getOpaqueValue(); }

  /// Build a template name from a void pointer.
  static TemplateName getFromVoidPointer(void *Ptr) {
    return TemplateName(Ptr);
  }
};

/// Insertion operator for diagnostics.  This allows sending TemplateName's
/// into a diagnostic with <<.
const StreamingDiagnostic &operator<<(const StreamingDiagnostic &DB,
                                      TemplateName N);

/// A structure for storing the information associated with a
/// substituted template template parameter.
class SubstTemplateTemplateParmStorage
  : public UncommonTemplateNameStorage, public llvm::FoldingSetNode {
  friend class ASTContext;

  TemplateName Replacement;
  Decl *AssociatedDecl;

  SubstTemplateTemplateParmStorage(TemplateName Replacement,
                                   Decl *AssociatedDecl, unsigned Index,
                                   Optional<unsigned> PackIndex)
      : UncommonTemplateNameStorage(SubstTemplateTemplateParm, Index,
                                    PackIndex ? *PackIndex + 1 : 0),
        Replacement(Replacement), AssociatedDecl(AssociatedDecl) {
    assert(AssociatedDecl != nullptr);
  }

public:
  /// A template-like entity which owns the whole pattern being substituted.
  /// This will own a set of template parameters.
  Decl *getAssociatedDecl() const { return AssociatedDecl; }

  /// Returns the index of the replaced parameter in the associated declaration.
  /// This should match the result of `getParameter()->getIndex()`.
  unsigned getIndex() const { return Bits.Index; }

  Optional<unsigned> getPackIndex() const {
    if (Bits.Data == 0)
      return None;
    return Bits.Data - 1;
  }

  TemplateTemplateParmDecl *getParameter() const;
  TemplateName getReplacement() const { return Replacement; }

  void Profile(llvm::FoldingSetNodeID &ID);

  static void Profile(llvm::FoldingSetNodeID &ID, TemplateName Replacement,
                      Decl *AssociatedDecl, unsigned Index,
                      Optional<unsigned> PackIndex);
};

inline TemplateName TemplateName::getUnderlying() const {
  if (SubstTemplateTemplateParmStorage *subst
        = getAsSubstTemplateTemplateParm())
    return subst->getReplacement().getUnderlying();
  return *this;
}

/// Represents a template name that was expressed as a
/// qualified name.
///
/// This kind of template name refers to a template name that was
/// preceded by a nested name specifier, e.g., \c std::vector. Here,
/// the nested name specifier is "std::" and the template name is the
/// declaration for "vector". The QualifiedTemplateName class is only
/// used to provide "sugar" for template names that were expressed
/// with a qualified name, and has no semantic meaning. In this
/// manner, it is to TemplateName what ElaboratedType is to Type,
/// providing extra syntactic sugar for downstream clients.
class QualifiedTemplateName : public llvm::FoldingSetNode {
  friend class ASTContext;

  /// The nested name specifier that qualifies the template name.
  ///
  /// The bit is used to indicate whether the "template" keyword was
  /// present before the template name itself. Note that the
  /// "template" keyword is always redundant in this case (otherwise,
  /// the template name would be a dependent name and we would express
  /// this name with DependentTemplateName).
  llvm::PointerIntPair<NestedNameSpecifier *, 1> Qualifier;

  /// The underlying template name, it is either
  ///  1) a Template -- a template declaration that this qualified name refers
  ///     to.
  ///  2) or a UsingTemplate -- a template declaration introduced by a
  ///     using-shadow declaration.
  TemplateName UnderlyingTemplate;

  QualifiedTemplateName(NestedNameSpecifier *NNS, bool TemplateKeyword,
                        TemplateName Template)
      : Qualifier(NNS, TemplateKeyword ? 1 : 0), UnderlyingTemplate(Template) {
    assert(UnderlyingTemplate.getKind() == TemplateName::Template ||
           UnderlyingTemplate.getKind() == TemplateName::UsingTemplate);
  }

public:
  /// Return the nested name specifier that qualifies this name.
  NestedNameSpecifier *getQualifier() const { return Qualifier.getPointer(); }

  /// Whether the template name was prefixed by the "template"
  /// keyword.
  bool hasTemplateKeyword() const { return Qualifier.getInt(); }

  /// Return the underlying template name.
  TemplateName getUnderlyingTemplate() const { return UnderlyingTemplate; }

  void Profile(llvm::FoldingSetNodeID &ID) {
    Profile(ID, getQualifier(), hasTemplateKeyword(), UnderlyingTemplate);
  }

  static void Profile(llvm::FoldingSetNodeID &ID, NestedNameSpecifier *NNS,
                      bool TemplateKeyword, TemplateName TN) {
    ID.AddPointer(NNS);
    ID.AddBoolean(TemplateKeyword);
    ID.AddPointer(TN.getAsVoidPointer());
  }
};

/// Represents a dependent template name that cannot be
/// resolved prior to template instantiation.
///
/// This kind of template name refers to a dependent template name,
/// including its nested name specifier (if any). For example,
/// DependentTemplateName can refer to "MetaFun::template apply",
/// where "MetaFun::" is the nested name specifier and "apply" is the
/// template name referenced. The "template" keyword is implied.
class DependentTemplateName : public llvm::FoldingSetNode {
  friend class ASTContext;

  /// The nested name specifier that qualifies the template
  /// name.
  ///
  /// The bit stored in this qualifier describes whether the \c Name field
  /// is interpreted as an IdentifierInfo pointer (when clear) or as an
  /// overloaded operator kind (when set).
  llvm::PointerIntPair<NestedNameSpecifier *, 1, bool> Qualifier;

  /// The dependent template name.
  union {
    /// The identifier template name.
    ///
    /// Only valid when the bit on \c Qualifier is clear.
    const IdentifierInfo *Identifier;

    /// The overloaded operator name.
    ///
    /// Only valid when the bit on \c Qualifier is set.
    OverloadedOperatorKind Operator;
  };

  /// The canonical template name to which this dependent
  /// template name refers.
  ///
  /// The canonical template name for a dependent template name is
  /// another dependent template name whose nested name specifier is
  /// canonical.
  TemplateName CanonicalTemplateName;

  DependentTemplateName(NestedNameSpecifier *Qualifier,
                        const IdentifierInfo *Identifier)
      : Qualifier(Qualifier, false), Identifier(Identifier),
        CanonicalTemplateName(this) {}

  DependentTemplateName(NestedNameSpecifier *Qualifier,
                        const IdentifierInfo *Identifier,
                        TemplateName Canon)
      : Qualifier(Qualifier, false), Identifier(Identifier),
        CanonicalTemplateName(Canon) {}

  DependentTemplateName(NestedNameSpecifier *Qualifier,
                        OverloadedOperatorKind Operator)
      : Qualifier(Qualifier, true), Operator(Operator),
        CanonicalTemplateName(this) {}

  DependentTemplateName(NestedNameSpecifier *Qualifier,
                        OverloadedOperatorKind Operator,
                        TemplateName Canon)
       : Qualifier(Qualifier, true), Operator(Operator),
         CanonicalTemplateName(Canon) {}

public:
  /// Return the nested name specifier that qualifies this name.
  NestedNameSpecifier *getQualifier() const { return Qualifier.getPointer(); }

  /// Determine whether this template name refers to an identifier.
  bool isIdentifier() const { return !Qualifier.getInt(); }

  /// Returns the identifier to which this template name refers.
  const IdentifierInfo *getIdentifier() const {
    assert(isIdentifier() && "Template name isn't an identifier?");
    return Identifier;
  }

  /// Determine whether this template name refers to an overloaded
  /// operator.
  bool isOverloadedOperator() const { return Qualifier.getInt(); }

  /// Return the overloaded operator to which this template name refers.
  OverloadedOperatorKind getOperator() const {
    assert(isOverloadedOperator() &&
           "Template name isn't an overloaded operator?");
    return Operator;
  }

  void Profile(llvm::FoldingSetNodeID &ID) {
    if (isIdentifier())
      Profile(ID, getQualifier(), getIdentifier());
    else
      Profile(ID, getQualifier(), getOperator());
  }

  static void Profile(llvm::FoldingSetNodeID &ID, NestedNameSpecifier *NNS,
                      const IdentifierInfo *Identifier) {
    ID.AddPointer(NNS);
    ID.AddBoolean(false);
    ID.AddPointer(Identifier);
  }

  static void Profile(llvm::FoldingSetNodeID &ID, NestedNameSpecifier *NNS,
                      OverloadedOperatorKind Operator) {
    ID.AddPointer(NNS);
    ID.AddBoolean(true);
    ID.AddInteger(Operator);
  }
};

} // namespace clang.

namespace llvm {

/// The clang::TemplateName class is effectively a pointer.
template<>
struct PointerLikeTypeTraits<clang::TemplateName> {
  static inline void *getAsVoidPointer(clang::TemplateName TN) {
    return TN.getAsVoidPointer();
  }

  static inline clang::TemplateName getFromVoidPointer(void *Ptr) {
    return clang::TemplateName::getFromVoidPointer(Ptr);
  }

  // No bits are available!
  static constexpr int NumLowBitsAvailable = 0;
};

} // namespace llvm.

#endif // LLVM_CLANG_AST_TEMPLATENAME_H<|MERGE_RESOLUTION|>--- conflicted
+++ resolved
@@ -139,22 +139,6 @@
 class SubstTemplateTemplateParmPackStorage : public UncommonTemplateNameStorage,
                                              public llvm::FoldingSetNode {
   const TemplateArgument *Arguments;
-<<<<<<< HEAD
-  Decl *AssociatedDecl;
-
-public:
-  SubstTemplateTemplateParmPackStorage(ArrayRef<TemplateArgument> ArgPack,
-                                       Decl *AssociatedDecl, unsigned Index)
-      : UncommonTemplateNameStorage(SubstTemplateTemplateParmPack, Index,
-                                    ArgPack.size()),
-        Arguments(ArgPack.data()), AssociatedDecl(AssociatedDecl) {
-    assert(AssociatedDecl != nullptr);
-  }
-
-  /// A template-like entity which owns the whole pattern being substituted.
-  /// This will own a set of template parameters.
-  Decl *getAssociatedDecl() const { return AssociatedDecl; }
-=======
   llvm::PointerIntPair<Decl *, 1, bool> AssociatedDeclAndFinal;
 
 public:
@@ -165,17 +149,13 @@
   /// A template-like entity which owns the whole pattern being substituted.
   /// This will own a set of template parameters.
   Decl *getAssociatedDecl() const;
->>>>>>> e7aa6127
 
   /// Returns the index of the replaced parameter in the associated declaration.
   /// This should match the result of `getParameterPack()->getIndex()`.
   unsigned getIndex() const { return Bits.Index; }
-<<<<<<< HEAD
-=======
 
   // When true the substitution will be 'Final' (subst node won't be placed).
   bool getFinal() const;
->>>>>>> e7aa6127
 
   /// Retrieve the template template parameter pack being substituted.
   TemplateTemplateParmDecl *getParameterPack() const;
@@ -188,11 +168,7 @@
 
   static void Profile(llvm::FoldingSetNodeID &ID, ASTContext &Context,
                       const TemplateArgument &ArgPack, Decl *AssociatedDecl,
-<<<<<<< HEAD
-                      unsigned Index);
-=======
                       unsigned Index, bool Final);
->>>>>>> e7aa6127
 };
 
 /// Represents a C++ template name within the type system.
