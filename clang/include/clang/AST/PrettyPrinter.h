//===--- PrettyPrinter.h - Classes for aiding with AST printing -*- C++ -*-===//
//
// Part of the LLVM Project, under the Apache License v2.0 with LLVM Exceptions.
// See https://llvm.org/LICENSE.txt for license information.
// SPDX-License-Identifier: Apache-2.0 WITH LLVM-exception
//
//===----------------------------------------------------------------------===//
//
//  This file defines helper types for AST pretty-printing.
//
//===----------------------------------------------------------------------===//

#ifndef LLVM_CLANG_AST_PRETTYPRINTER_H
#define LLVM_CLANG_AST_PRETTYPRINTER_H

#include "clang/Basic/LLVM.h"
#include "clang/Basic/LangOptions.h"

namespace clang {

class DeclContext;
class LangOptions;
class Stmt;

class PrinterHelper {
public:
  virtual ~PrinterHelper();
  virtual bool handledStmt(Stmt* E, raw_ostream& OS) = 0;
};

/// Callbacks to use to customize the behavior of the pretty-printer.
class PrintingCallbacks {
protected:
  ~PrintingCallbacks() = default;

public:
  /// Remap a path to a form suitable for printing.
  virtual std::string remapPath(StringRef Path) const {
    return std::string(Path);
  }

  /// When printing type to be inserted into code in specific context, this
  /// callback can be used to avoid printing the redundant part of the
  /// qualifier. For example, when inserting code inside namespace foo, we
  /// should print bar::SomeType instead of foo::bar::SomeType.
  /// To do this, shouldPrintScope should return true on "foo" NamespaceDecl.
  /// The printing stops at the first isScopeVisible() == true, so there will
  /// be no calls with outer scopes.
  virtual bool isScopeVisible(const DeclContext *DC) const { return false; }
};

/// Describes how types, statements, expressions, and declarations should be
/// printed.
///
/// This type is intended to be small and suitable for passing by value.
/// It is very frequently copied.
struct PrintingPolicy {
  enum SuppressInlineNamespaceMode : uint8_t { None, Redundant, All };

  /// Create a default printing policy for the specified language.
  PrintingPolicy(const LangOptions &LO)
      : Indentation(2), SuppressSpecifiers(false),
        SuppressTagKeyword(LO.CPlusPlus), IncludeTagDefinition(false),
        SuppressScope(false), SuppressUnwrittenScope(false),
<<<<<<< HEAD
        SuppressInlineNamespace(true), SuppressElaboration(false),
        SuppressInitializers(false), ConstantArraySizeAsWritten(false),
        AnonymousTagLocations(true), SuppressStrongLifetime(false),
        SuppressLifetimeQualifiers(false), SuppressTypedefs(false),
        SuppressFinalSpecifier(false),
=======
        SuppressInlineNamespace(SuppressInlineNamespaceMode::Redundant),
        SuppressElaboration(false), SuppressInitializers(false),
        ConstantArraySizeAsWritten(false), AnonymousTagLocations(true),
        SuppressStrongLifetime(false), SuppressLifetimeQualifiers(false),
>>>>>>> bd12729a
        SuppressTemplateArgsInCXXConstructors(false),
        SuppressDefaultTemplateArgs(true), Bool(LO.Bool),
        Nullptr(LO.CPlusPlus11 || LO.C23), NullptrTypeInNamespace(LO.CPlusPlus),
        Restrict(LO.C99), Alignof(LO.CPlusPlus11), UnderscoreAlignof(LO.C11),
        UseVoidForZeroParams(!LO.CPlusPlus),
        SplitTemplateClosers(!LO.CPlusPlus11), TerseOutput(false),
        PolishForDeclaration(false), Half(LO.Half),
        MSWChar(LO.MicrosoftExt && !LO.WChar), IncludeNewlines(true),
        MSVCFormatting(false), ConstantsAsWritten(false),
        SuppressImplicitBase(false), FullyQualifiedName(false),
        SuppressDefinition(false), SuppressDefaultTemplateArguments(false),
        PrintCanonicalTypes(false),
        SkipCanonicalizationOfTemplateTypeParms(false),
        PrintInjectedClassNameWithArguments(true), UsePreferredNames(true),
        AlwaysIncludeTypeForTemplateArgument(false),
        CleanUglifiedParameters(false), EntireContentsOfLargeArray(true),
        UseEnumerators(true), UseHLSLTypes(LO.HLSL) {}

  /// Adjust this printing policy for cases where it's known that we're
  /// printing C++ code (for instance, if AST dumping reaches a C++-only
  /// construct). This should not be used if a real LangOptions object is
  /// available.
  void adjustForCPlusPlus() {
    SuppressTagKeyword = true;
    Bool = true;
    UseVoidForZeroParams = false;
  }

  /// Adjust this printing policy to print C++ forward declaration for a given
  /// Decl.
  void adjustForCPlusPlusFwdDecl() {
    PolishForDeclaration = true;
    SuppressDefinition = true;
    SuppressDefaultTemplateArguments = true;
  }

  /// The number of spaces to use to indent each line.
  unsigned Indentation : 8;

  /// Whether we should suppress printing of the actual specifiers for
  /// the given type or declaration.
  ///
  /// This flag is only used when we are printing declarators beyond
  /// the first declarator within a declaration group. For example, given:
  ///
  /// \code
  /// const int *x, *y;
  /// \endcode
  ///
  /// SuppressSpecifiers will be false when printing the
  /// declaration for "x", so that we will print "int *x"; it will be
  /// \c true when we print "y", so that we suppress printing the
  /// "const int" type specifier and instead only print the "*y".
  LLVM_PREFERRED_TYPE(bool)
  unsigned SuppressSpecifiers : 1;

  /// Whether type printing should skip printing the tag keyword.
  ///
  /// This is used when printing the inner type of elaborated types,
  /// (as the tag keyword is part of the elaborated type):
  ///
  /// \code
  /// struct Geometry::Point;
  /// \endcode
  LLVM_PREFERRED_TYPE(bool)
  unsigned SuppressTagKeyword : 1;

  /// When true, include the body of a tag definition.
  ///
  /// This is used to place the definition of a struct
  /// in the middle of another declaration as with:
  ///
  /// \code
  /// typedef struct { int x, y; } Point;
  /// \endcode
  LLVM_PREFERRED_TYPE(bool)
  unsigned IncludeTagDefinition : 1;

  /// Suppresses printing of scope specifiers.
  LLVM_PREFERRED_TYPE(bool)
  unsigned SuppressScope : 1;

  /// Suppress printing parts of scope specifiers that are never
  /// written, e.g., for anonymous namespaces.
  LLVM_PREFERRED_TYPE(bool)
  unsigned SuppressUnwrittenScope : 1;

  /// Suppress printing parts of scope specifiers that correspond
  /// to inline namespaces.
  /// If Redudant, where the name is unambiguous with the specifier removed.
  /// If All, even if the name is ambiguous with the specifier
  /// removed.
  LLVM_PREFERRED_TYPE(SuppressInlineNamespaceMode)
  unsigned SuppressInlineNamespace : 2;

  /// Ignore qualifiers and tag keywords as specified by elaborated type sugar,
  /// instead letting the underlying type print as normal.
  LLVM_PREFERRED_TYPE(bool)
  unsigned SuppressElaboration : 1;

  /// Suppress printing of variable initializers.
  ///
  /// This flag is used when printing the loop variable in a for-range
  /// statement. For example, given:
  ///
  /// \code
  /// for (auto x : coll)
  /// \endcode
  ///
  /// SuppressInitializers will be true when printing "auto x", so that the
  /// internal initializer constructed for x will not be printed.
  LLVM_PREFERRED_TYPE(bool)
  unsigned SuppressInitializers : 1;

  /// Whether we should print the sizes of constant array expressions as written
  /// in the sources.
  ///
  /// This flag determines whether array types declared as
  ///
  /// \code
  /// int a[4+10*10];
  /// char a[] = "A string";
  /// \endcode
  ///
  /// will be printed as written or as follows:
  ///
  /// \code
  /// int a[104];
  /// char a[9] = "A string";
  /// \endcode
  LLVM_PREFERRED_TYPE(bool)
  unsigned ConstantArraySizeAsWritten : 1;

  /// When printing an anonymous tag name, also print the location of that
  /// entity (e.g., "enum <anonymous at t.h:10:5>"). Otherwise, just prints
  /// "(anonymous)" for the name.
  LLVM_PREFERRED_TYPE(bool)
  unsigned AnonymousTagLocations : 1;

  /// When true, suppress printing of the __strong lifetime qualifier in ARC.
  LLVM_PREFERRED_TYPE(bool)
  unsigned SuppressStrongLifetime : 1;

  /// When true, suppress printing of lifetime qualifier in ARC.
  LLVM_PREFERRED_TYPE(bool)
  unsigned SuppressLifetimeQualifiers : 1;

  /// When true prints a canonical type instead of an alias.
  /// Also removes preceeding keywords if there is one. E.g.
  ///   \code
  ///   namespace NS {
  ///      using SizeT = int;
  ///   }
  ///   template<typename NS::SizeT N> class C;
  ///   \endcode
  /// will be printed as
  ///   \code
  ///   template<int N> class C;
  ///   \endcode
  unsigned SuppressTypedefs : 1;

  /// When true, suppress printing final specifier.
  unsigned SuppressFinalSpecifier : 1;

  /// When true, suppresses printing template arguments in names of C++
  /// constructors.
  LLVM_PREFERRED_TYPE(bool)
  unsigned SuppressTemplateArgsInCXXConstructors : 1;

  /// When true, attempt to suppress template arguments that match the default
  /// argument for the parameter.
  LLVM_PREFERRED_TYPE(bool)
  unsigned SuppressDefaultTemplateArgs : 1;

  /// Whether we can use 'bool' rather than '_Bool' (even if the language
  /// doesn't actually have 'bool', because, e.g., it is defined as a macro).
  LLVM_PREFERRED_TYPE(bool)
  unsigned Bool : 1;

  /// Whether we should use 'nullptr' rather than '0' as a null pointer
  /// constant.
  LLVM_PREFERRED_TYPE(bool)
  unsigned Nullptr : 1;

  /// Whether 'nullptr_t' is in namespace 'std' or not.
  LLVM_PREFERRED_TYPE(bool)
  unsigned NullptrTypeInNamespace : 1;

  /// Whether we can use 'restrict' rather than '__restrict'.
  LLVM_PREFERRED_TYPE(bool)
  unsigned Restrict : 1;

  /// Whether we can use 'alignof' rather than '__alignof'.
  LLVM_PREFERRED_TYPE(bool)
  unsigned Alignof : 1;

  /// Whether we can use '_Alignof' rather than '__alignof'.
  LLVM_PREFERRED_TYPE(bool)
  unsigned UnderscoreAlignof : 1;

  /// Whether we should use '(void)' rather than '()' for a function prototype
  /// with zero parameters.
  LLVM_PREFERRED_TYPE(bool)
  unsigned UseVoidForZeroParams : 1;

  /// Whether nested templates must be closed like 'a\<b\<c\> \>' rather than
  /// 'a\<b\<c\>\>'.
  LLVM_PREFERRED_TYPE(bool)
  unsigned SplitTemplateClosers : 1;

  /// Provide a 'terse' output.
  ///
  /// For example, in this mode we don't print function bodies, class members,
  /// declarations inside namespaces etc.  Effectively, this should print
  /// only the requested declaration.
  LLVM_PREFERRED_TYPE(bool)
  unsigned TerseOutput : 1;

  /// When true, do certain refinement needed for producing proper declaration
  /// tag; such as, do not print attributes attached to the declaration.
  ///
  LLVM_PREFERRED_TYPE(bool)
  unsigned PolishForDeclaration : 1;

  /// When true, print the half-precision floating-point type as 'half'
  /// instead of '__fp16'
  LLVM_PREFERRED_TYPE(bool)
  unsigned Half : 1;

  /// When true, print the built-in wchar_t type as __wchar_t. For use in
  /// Microsoft mode when wchar_t is not available.
  LLVM_PREFERRED_TYPE(bool)
  unsigned MSWChar : 1;

  /// When true, include newlines after statements like "break", etc.
  LLVM_PREFERRED_TYPE(bool)
  unsigned IncludeNewlines : 1;

  /// Use whitespace and punctuation like MSVC does. In particular, this prints
  /// anonymous namespaces as `anonymous namespace' and does not insert spaces
  /// after template arguments.
  LLVM_PREFERRED_TYPE(bool)
  unsigned MSVCFormatting : 1;

  /// Whether we should print the constant expressions as written in the
  /// sources.
  ///
  /// This flag determines whether constants expressions like
  ///
  /// \code
  /// 0x10
  /// 2.5e3
  /// \endcode
  ///
  /// will be printed as written or as follows:
  ///
  /// \code
  /// 0x10
  /// 2.5e3
  /// \endcode
  LLVM_PREFERRED_TYPE(bool)
  unsigned ConstantsAsWritten : 1;

  /// When true, don't print the implicit 'self' or 'this' expressions.
  LLVM_PREFERRED_TYPE(bool)
  unsigned SuppressImplicitBase : 1;

  /// When true, print the fully qualified name of function declarations.
  /// This is the opposite of SuppressScope and thus overrules it.
  LLVM_PREFERRED_TYPE(bool)
  unsigned FullyQualifiedName : 1;

  /// When true does not print definition of a type. E.g.
  ///   \code
  ///   template<typename T> class C0 : public C1 {...}
  ///   \endcode
  /// will be printed as
  ///   \code
  ///   template<typename T> class C0
  ///   \endcode
  unsigned SuppressDefinition : 1;

  /// When true, suppresses printing default template arguments of a type. E.g.
  ///   \code
  ///   template<typename T = void> class A
  ///   \endcode
  /// will be printed as
  ///   \code
  ///   template<typename T> class A
  ///   \endcode
  unsigned SuppressDefaultTemplateArguments : 1;

  /// Whether to print types as written or canonically.
  LLVM_PREFERRED_TYPE(bool)
  unsigned PrintCanonicalTypes : 1;

  /// Whether to skip the canonicalization (when PrintCanonicalTypes is set) for
  /// TemplateTypeParmTypes. This has no effect if PrintCanonicalTypes isn't
  /// set. This is useful for non-type-template-parameters, since the canonical
  /// version of:
  ///   \code
  ///   TemplateTypeParmType '_Tp'
  ///     TemplateTypeParm '_Tp'
  ///   \endcode
  /// is:
  ///   \code
  ///   TemplateTypeParmType 'type-parameter-0-0'
  ///   \endcode
  unsigned SkipCanonicalizationOfTemplateTypeParms : 1;

  /// Whether to print an InjectedClassNameType with template arguments or as
  /// written. When a template argument is unnamed, printing it results in
  /// invalid C++ code.
  LLVM_PREFERRED_TYPE(bool)
  unsigned PrintInjectedClassNameWithArguments : 1;

  /// Whether to use C++ template preferred_name attributes when printing
  /// templates.
  LLVM_PREFERRED_TYPE(bool)
  unsigned UsePreferredNames : 1;

  /// Whether to use type suffixes (eg: 1U) on integral non-type template
  /// parameters.
  LLVM_PREFERRED_TYPE(bool)
  unsigned AlwaysIncludeTypeForTemplateArgument : 1;

  /// Whether to strip underscores when printing reserved parameter names.
  /// e.g. std::vector<class _Tp> becomes std::vector<class Tp>.
  /// This only affects parameter names, and so describes a compatible API.
  LLVM_PREFERRED_TYPE(bool)
  unsigned CleanUglifiedParameters : 1;

  /// Whether to print the entire array initializers, especially on non-type
  /// template parameters, no matter how many elements there are.
  LLVM_PREFERRED_TYPE(bool)
  unsigned EntireContentsOfLargeArray : 1;

  /// Whether to print enumerator non-type template parameters with a matching
  /// enumerator name or via cast of an integer.
  LLVM_PREFERRED_TYPE(bool)
  unsigned UseEnumerators : 1;

  /// Whether or not we're printing known HLSL code and should print HLSL
  /// sugared types when possible.
  LLVM_PREFERRED_TYPE(bool)
  unsigned UseHLSLTypes : 1;

  /// Callbacks to use to allow the behavior of printing to be customized.
  const PrintingCallbacks *Callbacks = nullptr;
};

} // end namespace clang

#endif<|MERGE_RESOLUTION|>--- conflicted
+++ resolved
@@ -62,18 +62,11 @@
       : Indentation(2), SuppressSpecifiers(false),
         SuppressTagKeyword(LO.CPlusPlus), IncludeTagDefinition(false),
         SuppressScope(false), SuppressUnwrittenScope(false),
-<<<<<<< HEAD
-        SuppressInlineNamespace(true), SuppressElaboration(false),
-        SuppressInitializers(false), ConstantArraySizeAsWritten(false),
-        AnonymousTagLocations(true), SuppressStrongLifetime(false),
-        SuppressLifetimeQualifiers(false), SuppressTypedefs(false),
-        SuppressFinalSpecifier(false),
-=======
         SuppressInlineNamespace(SuppressInlineNamespaceMode::Redundant),
         SuppressElaboration(false), SuppressInitializers(false),
         ConstantArraySizeAsWritten(false), AnonymousTagLocations(true),
         SuppressStrongLifetime(false), SuppressLifetimeQualifiers(false),
->>>>>>> bd12729a
+        SuppressTypedefs(false), SuppressFinalSpecifier(false),
         SuppressTemplateArgsInCXXConstructors(false),
         SuppressDefaultTemplateArgs(true), Bool(LO.Bool),
         Nullptr(LO.CPlusPlus11 || LO.C23), NullptrTypeInNamespace(LO.CPlusPlus),
