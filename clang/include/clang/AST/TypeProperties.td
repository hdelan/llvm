//==--- TypeProperties.td - Type property definitions ---------------------===//
//
// Part of the LLVM Project, under the Apache License v2.0 with LLVM Exceptions.
// See https://llvm.org/LICENSE.txt for license information.
// SPDX-License-Identifier: Apache-2.0 WITH LLVM-exception
//
//===----------------------------------------------------------------------===//

include "clang/AST/PropertiesBase.td"
include "clang/Basic/TypeNodes.td"

let Class = ComplexType in {
  def : Property<"elementType", QualType> {
    let Read = [{ node->getElementType() }];
  }

  def : Creator<[{ return ctx.getComplexType(elementType); }]>;
}

let Class = PointerType in {
  def : Property<"pointeeType", QualType> {
    let Read = [{ node->getPointeeType() }];
  }

  def : Creator<[{ return ctx.getPointerType(pointeeType); }]>;
}

let Class = CountAttributedType in {
  def : Property<"WrappedTy", QualType> {
    let Read = [{ node->desugar() }];
  }
  def : Property<"CountExpr", ExprRef> {
    let Read = [{ node->getCountExpr() }];
  }
  def : Property<"CountInBytes", Bool> {
    let Read = [{ node->isCountInBytes() }];
  }
  def : Property<"OrNull", Bool> {
    let Read = [{ node->isOrNull() }];
  }
  def : Property<"CoupledDecls", Array<TypeCoupledDeclRefInfo>> {
    let Read = [{ node->getCoupledDecls() }];
  }
  def : Creator<[{ return ctx.getCountAttributedType(WrappedTy, CountExpr, CountInBytes, OrNull, CoupledDecls); }]>;
}

let Class = AdjustedType in {
  def : Property<"originalType", QualType> {
    let Read = [{ node->getOriginalType() }];
  }
  def : Property<"adjustedType", QualType> {
    let Read = [{ node->getAdjustedType() }];
  }

  def : Creator<[{ return ctx.getAdjustedType(originalType, adjustedType); }]>;
}

let Class = DecayedType in {
  def : Override {
    // We don't need to serialize the adjusted type because we can always
    // derive it by decaying the original type.
    let IgnoredProperties = [ "adjustedType" ];
  }

  def : Creator<[{ return ctx.getAdjustedParameterType(originalType); }]>;
}

let Class = BlockPointerType in {
  def : Property<"pointeeType", QualType> {
    let Read = [{ node->getPointeeType() }];
  }

  def : Creator<[{ return ctx.getBlockPointerType(pointeeType); }]>;
}

let Class = ReferenceType in {
  def : Property<"pointeeTypeAsWritten", QualType> {
    let Read = [{ node->getPointeeTypeAsWritten() }];
  }
}

let Class = LValueReferenceType in {
  def : Property<"isSpelledAsLValue", Bool> {
    let Read = [{ node->isSpelledAsLValue() }];
  }

  def : Creator<[{
    return ctx.getLValueReferenceType(pointeeTypeAsWritten,
                                      isSpelledAsLValue);
  }]>;
}

let Class = RValueReferenceType in {
  def : Creator<[{
    return ctx.getRValueReferenceType(pointeeTypeAsWritten);
  }]>;
}

let Class = MemberPointerType in {
  def : Property<"pointeeType", QualType> {
    let Read = [{ node->getPointeeType() }];
  }
  def : Property<"baseType", QualType> {
    let Read = [{ QualType(node->getClass(), 0) }];
  }

  def : Creator<[{
    return ctx.getMemberPointerType(pointeeType, baseType.getTypePtr());
  }]>;
}

let Class = ArrayType in {
  def : Property<"elementType", QualType> {
    let Read = [{ node->getElementType() }];
  }
  def : Property<"sizeModifier", ArraySizeModifier> {
    let Read = [{ node->getSizeModifier() }];
  }
  def : Property<"indexQualifiers", Qualifiers> {
    let Read = [{ Qualifiers::fromCVRMask(node->getIndexTypeCVRQualifiers()) }];
  }
}

let Class = ConstantArrayType in {
  def : Property<"sizeValue", APInt> {
    let Read = [{ node->getSize() }];
  }
  def : Property<"size", ExprRef> {
    let Read = [{ node->getSizeExpr() }];
  }

  def : Creator<[{
    return ctx.getConstantArrayType(elementType, sizeValue, size,
                                    sizeModifier,
                                    indexQualifiers.getCVRQualifiers());
  }]>;
}

let Class = ArrayParameterType in {
  def : Creator<[{ return ctx.getAdjustedParameterType(
                              ctx.getConstantArrayType(elementType,sizeValue,
                                    size,sizeModifier,
                                    indexQualifiers.getCVRQualifiers())); }]>;
}

let Class = IncompleteArrayType in {
  def : Creator<[{
    return ctx.getIncompleteArrayType(elementType, sizeModifier,
                                      indexQualifiers.getCVRQualifiers());
  }]>;
}

let Class = VariableArrayType in {
  def : Property<"leftBracketLoc", SourceLocation> {
    let Read = [{ node->getLBracketLoc() }];
  }
  def : Property<"rightBracketLoc", SourceLocation> {
    let Read = [{ node->getRBracketLoc() }];
  }
  def : Property<"size", ExprRef> {
    let Read = [{ node->getSizeExpr() }];
  }

  def : Creator<[{
    return ctx.getVariableArrayType(elementType, size, sizeModifier,
                                    indexQualifiers.getCVRQualifiers(),
                                    SourceRange(leftBracketLoc,
                                                rightBracketLoc));
  }]>;
}

let Class = DependentSizedArrayType in {
  def : Property<"size", ExprRef> {
    let Read = [{ node->getSizeExpr() }];
  }
  def : Property<"leftBracketLoc", SourceLocation> {
    let Read = [{ node->getLBracketLoc() }];
  }
  def : Property<"rightBracketLoc", SourceLocation> {
    let Read = [{ node->getRBracketLoc() }];
  }

  def : Creator<[{
    return ctx.getDependentSizedArrayType(elementType, size, sizeModifier,
                                          indexQualifiers.getCVRQualifiers(),
                                          SourceRange(leftBracketLoc,
                                                      rightBracketLoc));
  }]>;
}

let Class = VectorType in {
  def : Property<"elementType", QualType> {
    let Read = [{ node->getElementType() }];
  }
  def : Property<"numElements", UInt32> {
    let Read = [{ node->getNumElements() }];
  }
  def : Property<"vectorKind", VectorKind> {
    let Read = [{ node->getVectorKind() }];
  }

  def : Creator<[{
    return ctx.getVectorType(elementType, numElements, vectorKind);
  }]>;
}

let Class = DependentVectorType in {
  def : Property<"elementType", QualType> {
    let Read = [{ node->getElementType() }];
  }
  def : Property<"size", ExprRef> {
    let Read = [{ node->getSizeExpr() }];
  }
  def : Property<"attributeLoc", SourceLocation> {
    let Read = [{ node->getAttributeLoc() }];
  }
  def : Property<"vectorKind", VectorKind> {
    let Read = [{ node->getVectorKind() }];
  }

  def : Creator<[{
    return ctx.getDependentVectorType(elementType, size, attributeLoc,
                                      vectorKind);
  }]>;
}

let Class = ExtVectorType in {
  def : Override {
    let IgnoredProperties = [ "vectorKind" ];
  }

  def : Creator<[{
    return ctx.getExtVectorType(elementType, numElements);
  }]>;
}

let Class = DependentSizedExtVectorType in {
  def : Property<"elementType", QualType> {
    let Read = [{ node->getElementType() }];
  }
  def : Property<"size", ExprRef> {
    let Read = [{ node->getSizeExpr() }];
  }
  def : Property<"attributeLoc", SourceLocation> {
    let Read = [{ node->getAttributeLoc() }];
  }

  def : Creator<[{
    return ctx.getDependentSizedExtVectorType(elementType, size, attributeLoc);
  }]>;
}

let Class = MatrixType in {
  def : Property<"elementType", QualType> {
    let Read = [{ node->getElementType() }];
  }
}

let Class = ConstantMatrixType in {
  def : Property<"numRows", UInt32> {
    let Read = [{ node->getNumRows() }];
  }
  def : Property<"numColumns", UInt32> {
    let Read = [{ node->getNumColumns() }];
  }

  def : Creator<[{
    return ctx.getConstantMatrixType(elementType, numRows, numColumns);
  }]>;
}

let Class = DependentSizedMatrixType in {
  def : Property<"rows", ExprRef> {
    let Read = [{ node->getRowExpr() }];
  }
  def : Property<"columns", ExprRef> {
    let Read = [{ node->getColumnExpr() }];
  }
  def : Property<"attributeLoc", SourceLocation> {
    let Read = [{ node->getAttributeLoc() }];
  }

  def : Creator<[{
    return ctx.getDependentSizedMatrixType(elementType, rows, columns, attributeLoc);
  }]>;
}

let Class = FunctionType in {
  def : Property<"returnType", QualType> {
    let Read = [{ node->getReturnType() }];
  }
  def : Property<"noReturn", Bool> {
    let Read = [{ node->getExtInfo().getNoReturn() }];
  }
  def : Property<"hasRegParm", Bool> {
    let Read = [{ node->getExtInfo().getHasRegParm() }];
  }
  def : Property<"regParm", UInt32> {
    let Read = [{ node->getExtInfo().getRegParm() }];
  }
  def : Property<"callingConvention", CallingConv> {
    let Read = [{ node->getExtInfo().getCC() }];
  }
  def : Property<"producesResult", Bool> {
    let Read = [{ node->getExtInfo().getProducesResult() }];
  }
  def : Property<"noCallerSavedRegs", Bool> {
    let Read = [{ node->getExtInfo().getNoCallerSavedRegs() }];
  }
  def : Property<"noCfCheck", Bool> {
    let Read = [{ node->getExtInfo().getNoCfCheck() }];
  }
  def : Property<"cmseNSCall", Bool> {
    let Read = [{ node->getExtInfo().getCmseNSCall() }];
  }
}

let Class = FunctionNoProtoType in {
  def : Creator<[{
    auto extInfo = FunctionType::ExtInfo(noReturn, hasRegParm, regParm,
                                         callingConvention, producesResult,
                                         noCallerSavedRegs, noCfCheck,
                                         cmseNSCall);
    return ctx.getFunctionNoProtoType(returnType, extInfo);
  }]>;
}

let Class = FunctionProtoType in {
  def : Property<"variadic", Bool> {
    let Read = [{ node->isVariadic() }];
  }
  def : Property<"trailingReturn", Bool> {
    let Read = [{ node->hasTrailingReturn() }];
  }
  def : Property<"methodQualifiers", Qualifiers> {
    let Read = [{ node->getMethodQuals() }];
  }
  def : Property<"refQualifier", RefQualifierKind> {
    let Read = [{ node->getRefQualifier() }];
  }
  def : Property<"exceptionSpecifier", ExceptionSpecInfo> {
    let Read = [{ node->getExceptionSpecInfo() }];
  }
  def : Property<"parameters", Array<QualType>> {
    let Read = [{ node->getParamTypes() }];
  }
  def : Property<"extParameterInfo", Array<ExtParameterInfo>> {
    let Read = [{ node->hasExtParameterInfos()
                    ? node->getExtParameterInfos()
                    : llvm::ArrayRef<FunctionProtoType::ExtParameterInfo>() }];
  }
  def : Property<"AArch64SMEAttributes", UInt32> {
    let Read = [{ node->getAArch64SMEAttributes() }];
  }
  def : Property<"functionEffects", Array<FunctionEffect>> {
    let Read = [{ node->getFunctionEffectsWithoutConditions() }];
  }
  def : Property<"functionEffectConds", Array<EffectConditionExpr>> {
    let Read = [{ node->getFunctionEffectConditions() }];
  }

  def : Creator<[{
    auto extInfo = FunctionType::ExtInfo(noReturn, hasRegParm, regParm,
                                         callingConvention, producesResult,
                                         noCallerSavedRegs, noCfCheck,
                                         cmseNSCall);
    FunctionProtoType::ExtProtoInfo epi;
    epi.ExtInfo = extInfo;
    epi.Variadic = variadic;
    epi.HasTrailingReturn = trailingReturn;
    epi.TypeQuals = methodQualifiers;
    epi.RefQualifier = refQualifier;
    epi.ExceptionSpec = exceptionSpecifier;
    epi.ExtParameterInfos =
      extParameterInfo.empty() ? nullptr : extParameterInfo.data();
    epi.AArch64SMEAttributes = AArch64SMEAttributes;
    epi.FunctionEffects = FunctionEffectsRef::create(functionEffects, functionEffectConds);
    return ctx.getFunctionType(returnType, parameters, epi);
  }]>;
}

let Class = AtomicType in {
  def : Property<"valueType", QualType> {
    let Read = [{ node->getValueType() }];
  }

  def : Creator<[{
    return ctx.getAtomicType(valueType);
  }]>;
}

let Class = UnresolvedUsingType in {
  def : Property<"declaration", DeclRef> {
    let Read = [{ node->getDecl() }];
  }

  def : Creator<[{
    return ctx.getUnresolvedUsingType(cast<UnresolvedUsingTypenameDecl>(declaration));
  }]>;
}

let Class = UsingType in {
  def : Property<"foundDeclaration", UsingShadowDeclRef> {
    let Read = [{ node->getFoundDecl() }];
  }
  def : Property<"underlyingType", QualType> {
    let Read = [{ node->getUnderlyingType() }];
  }

  def : Creator<[{
    return ctx.getUsingType(foundDeclaration, underlyingType);
  }]>;
}

let Class = TypedefType in {
  def : Property<"declaration", DeclRef> {
    let Read = [{ node->getDecl() }];
  }
  def : Property<"underlyingType", QualType> {
    let Read = [{ node->desugar() }];
  }

  def : Creator<[{
    return ctx.getTypedefType(cast<TypedefNameDecl>(declaration), underlyingType);
  }]>;
}

let Class = TypeOfExprType in {
  def : Property<"expression", ExprRef> {
    let Read = [{ node->getUnderlyingExpr() }];
  }

  def : Property<"kind", TypeOfKind> {
    let Read = [{ node->getKind() }];
  }

  def : Creator<[{
    return ctx.getTypeOfExprType(expression, kind);
  }]>;
}

let Class = TypeOfType in {
  def : Property<"unmodifiedType", QualType> {
    let Read = [{ node->getUnmodifiedType() }];
  }

  def : Property<"kind", TypeOfKind> {
    let Read = [{ node->getKind() }];
  }

  def : Creator<[{
    return ctx.getTypeOfType(unmodifiedType, kind);
  }]>;
}

let Class = DecltypeType in {
  def : Property<"underlyingType", QualType> {
    let Read = [{ node->getUnderlyingType() }];
  }
  def : Property<"expression", ExprRef> {
    let Read = [{ node->getUnderlyingExpr() }];
  }

  def : Creator<[{
    return ctx.getDecltypeType(expression, underlyingType);
  }]>;
}

let Class = PackIndexingType in {
  def : Property<"pattern", QualType> {
    let Read = [{ node->getPattern() }];
  }
  def : Property<"indexExpression", ExprRef> {
    let Read = [{ node->getIndexExpr() }];
  }
  def : Property<"expandsToEmptyPack", Bool> {
    let Read = [{ node->expandsToEmptyPack() }];
  }

  def : Creator<[{
    return ctx.getPackIndexingType(pattern, indexExpression, expandsToEmptyPack);
  }]>;
}


let Class = UnaryTransformType in {
  def : Property<"baseType", QualType> {
    let Read = [{ node->getBaseType() }];
  }
  def : Property<"underlyingType", QualType> {
    let Read = [{ node->getUnderlyingType() }];
  }
  def : Property<"transform", UnaryTypeTransformKind> {
    let Read = [{ node->getUTTKind() }];
  }

  def : Creator<[{
    return ctx.getUnaryTransformType(baseType, underlyingType, transform);
  }]>;
}

let Class = AutoType in {
  def : Property<"deducedType", Optional<QualType>> {
    let Read = [{ makeOptionalFromNullable(node->getDeducedType()) }];
  }
  def : Property<"keyword", AutoTypeKeyword> {
    let Read = [{ node->getKeyword() }];
  }
  def : Property<"typeConstraintConcept", Optional<ConceptDeclRef>> {
    let Read = [{ makeOptionalFromPointer(
        const_cast<const ConceptDecl*>(node->getTypeConstraintConcept())) }];
  }
  def : Property<"typeConstraintArguments", Array<TemplateArgument>> {
    let Read = [{ node->getTypeConstraintArguments() }];
  }
  // FIXME: better enumerated value
  // Only really required when the deduced type is null
  def : Property<"dependence", UInt32> {
    let Read = [{ !node->getDeducedType().isNull() ? 0 :
                  node->containsUnexpandedParameterPack() ? 2 :
                  node->isDependentType() ? 1 : 0 }];
  }

  def : Creator<[{
    return ctx.getAutoType(makeNullableFromOptional(deducedType), keyword,
                           /*isDependentWithoutDeducedType*/ dependence > 0,
                           /*isPackWithoutDeducedType*/ dependence > 1,
                           makePointerFromOptional(typeConstraintConcept),
                           typeConstraintArguments);
  }]>;
}

let Class = DeducedTemplateSpecializationType in {
  def : Property<"templateName", Optional<TemplateName>> {
    let Read = [{ makeOptionalFromNullable(node->getTemplateName()) }];
  }
  def : Property<"deducedType", QualType> {
    let Read = [{ node->getDeducedType() }];
  }
  // Only really required when the deduced type is null
  def : Property<"dependent", Bool> {
    let Read = [{ !node->getDeducedType().isNull()
                    ? false : node->isDependentType() }];
  }

  def : Creator<[{
    return ctx.getDeducedTemplateSpecializationType(
                                     makeNullableFromOptional(templateName),
                                     deducedType, dependent);
  }]>;
}

let Class = TagType in {
  def : Property<"dependent", Bool> {
    let Read = [{ node->isDependentType() }];
  }
  def : Property<"declaration", DeclRef> {
    // We don't know which declaration was originally referenced here, and we
    // cannot reference a declaration that follows the use (because that can
    // introduce deserialization cycles), so conservatively generate a
    // reference to the first declaration.
    // FIXME: If this is a reference to a class template specialization, that
    // can still introduce a deserialization cycle.
    let Read = [{ node->getDecl()->getCanonicalDecl() }];
  }
}

let Class = EnumType in {
  def : Creator<[{
    QualType result = ctx.getEnumType(cast<EnumDecl>(declaration));
    if (dependent)
      const_cast<Type *>(result.getTypePtr())
          ->addDependence(TypeDependence::DependentInstantiation);
    return result;
  }]>;
}

let Class = RecordType in {
  def : Creator<[{
    auto record = cast<RecordDecl>(declaration);
    QualType result = ctx.getRecordType(record);
    if (dependent)
      const_cast<Type *>(result.getTypePtr())
          ->addDependence(TypeDependence::DependentInstantiation);
    return result;
  }]>;
}

let Class = ElaboratedType in {
  def : Property<"keyword", ElaboratedTypeKeyword> {
    let Read = [{ node->getKeyword() }];
  }
  def : Property<"qualifier", NestedNameSpecifier> {
    let Read = [{ node->getQualifier() }];
  }
  def : Property<"namedType", QualType> {
    let Read = [{ node->getNamedType() }];
  }
  def : Property<"ownedTag", Optional<TagDeclRef>> {
    let Read = [{ makeOptionalFromPointer(
                    const_cast<const TagDecl *>(node->getOwnedTagDecl())) }];
  }

  def : Creator<[{
    return ctx.getElaboratedType(keyword, qualifier, namedType,
                                 makePointerFromOptional(ownedTag));
  }]>;
}

let Class = InjectedClassNameType in {
  def : Property<"declaration", DeclRef> {
    // FIXME: drilling down to the canonical declaration is what the
    // existing serialization code was doing, but it's not clear why.
    let Read = [{ node->getDecl()->getCanonicalDecl() }];
  }
  def : Property<"injectedSpecializationType", QualType> {
    let Read = [{ node->getInjectedSpecializationType() }];
  }

  def : Creator<[{
    // FIXME: ASTContext::getInjectedClassNameType is not currently suitable
    // for AST reading, too much interdependencies.
    const Type *T = nullptr;
    auto typeDecl = cast<CXXRecordDecl>(declaration);
    for (auto *DI = typeDecl; DI; DI = DI->getPreviousDecl()) {
      if (const Type *existing = DI->getTypeForDecl()) {
        T = existing;
        break;
      }
    }
    if (!T) {
      T = new (ctx, TypeAlignment)
            InjectedClassNameType(typeDecl, injectedSpecializationType);
      for (auto *DI = typeDecl; DI; DI = DI->getPreviousDecl())
        DI->setTypeForDecl(T);
    }
    return QualType(T, 0);
  }]>;
}

let Class = ParenType in {
  def : Property<"innerType", QualType> {
    let Read = [{ node->getInnerType() }];
  }

  def : Creator<[{
    return ctx.getParenType(innerType);
  }]>;
}

let Class = MacroQualifiedType in {
  def : Property<"underlyingType", QualType> {
    let Read = [{ node->getUnderlyingType() }];
  }
  def : Property<"macroIdentifier", Identifier> {
    let Read = [{ node->getMacroIdentifier() }];
  }

  def : Creator<[{
    return ctx.getMacroQualifiedType(underlyingType, macroIdentifier);
  }]>;
}

let Class = AttributedType in {
  def : Property<"modifiedType", QualType> {
    let Read = [{ node->getModifiedType() }];
  }
  def : Property<"equivalentType", QualType> {
    let Read = [{ node->getEquivalentType() }];
  }
  def : Property<"attribute", AttrKind> {
    let Read = [{ node->getAttrKind() }];
  }

  def : Creator<[{
    return ctx.getAttributedType(attribute, modifiedType, equivalentType);
  }]>;
}

let Class = BTFTagAttributedType in {
  def : Property<"attr", BTFTypeTagAttr> {
    let Read = [{ node->getAttr() }];
  }
  def : Property<"wrappedType", QualType> {
    let Read = [{ node->getWrappedType() }];
  }

  def : Creator<[{
    return ctx.getBTFTagAttributedType(attr, wrappedType);
  }]>;
}

let Class = HLSLAttributedResourceType in {
  def : Property<"resClass", UInt32> {
    let Read = [{ static_cast<uint32_t>(node->getAttrs().ResourceClass) }];
  }
  def : Property<"isROV", Bool> {
    let Read = [{ node->getAttrs().IsROV }];
  }
<<<<<<< HEAD
=======
  def : Property<"rawBuffer", Bool> {
    let Read = [{ node->getAttrs().RawBuffer }];
  }
>>>>>>> 4b409fa5
  def : Property<"wrappedTy", QualType> {
    let Read = [{ node->getWrappedType() }];
  }
  def : Property<"containedTy", QualType> {
    let Read = [{ node->getContainedType() }];
  }
  def : Creator<[{
<<<<<<< HEAD
    HLSLAttributedResourceType::Attributes attrs(static_cast<llvm::dxil::ResourceClass>(resClass), isROV);
=======
    HLSLAttributedResourceType::Attributes attrs(static_cast<llvm::dxil::ResourceClass>(resClass), isROV, rawBuffer);
>>>>>>> 4b409fa5
    return ctx.getHLSLAttributedResourceType(wrappedTy, containedTy, attrs);
  }]>;
}

let Class = DependentAddressSpaceType in {
  def : Property<"pointeeType", QualType> {
    let Read = [{ node->getPointeeType() }];
  }
  def : Property<"addressSpace", ExprRef> {
    let Read = [{ node->getAddrSpaceExpr() }];
  }
  def : Property<"attributeLoc", SourceLocation> {
    let Read = [{ node->getAttributeLoc() }];
  }

  def : Creator<[{
    return ctx.getDependentAddressSpaceType(pointeeType, addressSpace,
                                            attributeLoc);
  }]>;
}

let Class = TemplateSpecializationType in {
  def : Property<"dependent", Bool> {
    let Read = [{ node->isDependentType() }];
  }
  def : Property<"templateName", TemplateName> {
    let Read = [{ node->getTemplateName() }];
  }
  def : Property<"templateArguments", Array<TemplateArgument>> {
    let Read = [{ node->template_arguments() }];
  }
  def : Property<"underlyingType", Optional<QualType>> {
    let Read = [{
      node->isTypeAlias()
        ? std::optional<QualType>(node->getAliasedType())
        : node->isCanonicalUnqualified()
            ? std::nullopt
            : std::optional<QualType>(node->getCanonicalTypeInternal())
    }];
  }

  def : Creator<[{
    QualType result;
    if (!underlyingType) {
      result = ctx.getCanonicalTemplateSpecializationType(templateName,
                                                          templateArguments);
    } else {
      result = ctx.getTemplateSpecializationType(templateName,
                                                 templateArguments,
                                                 *underlyingType);
    }
    if (dependent)
      const_cast<Type *>(result.getTypePtr())
          ->addDependence(TypeDependence::DependentInstantiation);
    return result;
  }]>;
}

let Class = DependentTemplateSpecializationType in {
  def : Property<"keyword", ElaboratedTypeKeyword> {
    let Read = [{ node->getKeyword() }];
  }
  def : Property<"qualifier", NestedNameSpecifier> {
    let Read = [{ node->getQualifier() }];
  }
  def : Property<"name", Identifier> {
    let Read = [{ node->getIdentifier() }];
  }
  def : Property<"templateArguments", Array<TemplateArgument>> {
    let Read = [{ node->template_arguments() }];
  }

  def : Creator<[{
    return ctx.getDependentTemplateSpecializationType(keyword, qualifier,
                                                      name, templateArguments);
  }]>;
}

let Class = TemplateTypeParmType in {
  def : Property<"depth", UInt32> {
    let Read = [{ node->getDepth() }];
  }
  def : Property<"index", UInt32> {
    let Read = [{ node->getIndex() }];
  }
  def : Property<"isParameterPack", Bool> {
    let Read = [{ node->isParameterPack() }];
  }
  def : Property<"declaration", Optional<TemplateTypeParmDeclRef>> {
    let Read = [{ makeOptionalFromPointer(
                    const_cast<const TemplateTypeParmDecl*>(node->getDecl())) }];
  }

  def : Creator<[{
    return ctx.getTemplateTypeParmType(depth, index, isParameterPack,
                                       makePointerFromOptional(declaration));
  }]>;
}

let Class = SubstTemplateTypeParmType in {
  def : Property<"replacementType", QualType> {
    let Read = [{ node->getReplacementType() }];
  }
  def : Property<"associatedDecl", DeclRef> {
    let Read = [{ node->getAssociatedDecl() }];
  }
  def : Property<"Index", UInt32> {
    let Read = [{ node->getIndex() }];
  }
  def : Property<"PackIndex", Optional<UInt32>> {
    let Read = [{ node->getPackIndex() }];
  }

  // The call to getCanonicalType here existed in ASTReader.cpp, too.
  def : Creator<[{
    return ctx.getSubstTemplateTypeParmType(
        replacementType, associatedDecl, Index, PackIndex);
  }]>;
}

let Class = PackExpansionType in {
  def : Property<"pattern", QualType> {
    let Read = [{ node->getPattern() }];
  }
  def : Property<"numExpansions", Optional<UInt32>> {
    let Read = [{ node->getNumExpansions() }];
  }

  def : Creator<[{
    return ctx.getPackExpansionType(pattern, numExpansions,
                                    /*ExpectPackInType*/false);
  }]>;
}

let Class = SubstTemplateTypeParmPackType in {
  def : Property<"associatedDecl", DeclRef> {
    let Read = [{ node->getAssociatedDecl() }];
  }
  def : Property<"Index", UInt32> {
    let Read = [{ node->getIndex() }];
  }
  def : Property<"Final", Bool> {
    let Read = [{ node->getFinal() }];
  }
  def : Property<"replacementPack", TemplateArgument> {
    let Read = [{ node->getArgumentPack() }];
  }

  def : Creator<[{
    return ctx.getSubstTemplateTypeParmPackType(
                        associatedDecl, Index, Final, replacementPack);
  }]>;
}

let Class = BuiltinType in {
  def : Property<"kind", BuiltinTypeKind> {
    let Read = [{ node->getKind() }];
  }

  def : Creator<[{
      switch (kind) {
#define IMAGE_TYPE(IMGTYPE, ID, SINGLETON_ID, ACCESS, SUFFIX) \
      case BuiltinType::ID: return ctx.SINGLETON_ID;
#include "clang/Basic/OpenCLImageTypes.def"

#define IMAGE_TYPE(IMGTYPE, ID, SINGLETON_ID, ACCESS, SUFFIX) \
      case BuiltinType::Sampled##ID: return ctx.Sampled##SINGLETON_ID;
#define IMAGE_WRITE_TYPE(Type, Id, Ext)
#define IMAGE_READ_WRITE_TYPE(Type, Id, Ext)
#include "clang/Basic/OpenCLImageTypes.def"

#define EXT_OPAQUE_TYPE(EXTTYPE, ID, EXT) \
      case BuiltinType::ID: return ctx.ID##Ty;
#include "clang/Basic/OpenCLExtensionTypes.def"

#define SVE_TYPE(NAME, ID, SINGLETON_ID) \
      case BuiltinType::ID: return ctx.SINGLETON_ID;
#include "clang/Basic/AArch64SVEACLETypes.def"

#define PPC_VECTOR_TYPE(NAME, ID, SIZE) \
      case BuiltinType::ID: return ctx.ID##Ty;
#include "clang/Basic/PPCTypes.def"

#define RVV_TYPE(NAME, ID, SINGLETON_ID) \
      case BuiltinType::ID: return ctx.SINGLETON_ID;
#include "clang/Basic/RISCVVTypes.def"

#define WASM_TYPE(NAME, ID, SINGLETON_ID) \
      case BuiltinType::ID: return ctx.SINGLETON_ID;
#include "clang/Basic/WebAssemblyReferenceTypes.def"

#define AMDGPU_TYPE(NAME, ID, SINGLETON_ID) \
      case BuiltinType::ID: return ctx.SINGLETON_ID;
#include "clang/Basic/AMDGPUTypes.def"

#define HLSL_INTANGIBLE_TYPE(NAME, ID, SINGLETON_ID) \
      case BuiltinType::ID: return ctx.SINGLETON_ID;
#include "clang/Basic/HLSLIntangibleTypes.def"

#define BUILTIN_TYPE(ID, SINGLETON_ID) \
      case BuiltinType::ID: return ctx.SINGLETON_ID;
#include "clang/AST/BuiltinTypes.def"
      }
      llvm_unreachable("unreachable builtin case");
  }]>;
}

let Class = DependentNameType in {
  def : Property<"keyword", ElaboratedTypeKeyword> {
    let Read = [{ node->getKeyword() }];
  }
  def : Property<"qualifier", NestedNameSpecifier> {
    let Read = [{ node->getQualifier() }];
  }
  def : Property<"name", Identifier> {
    let Read = [{ node->getIdentifier() }];
  }
  def : Property<"underlyingType", Optional<QualType>> {
    let Read = [{
      node->isCanonicalUnqualified()
        ? std::nullopt
        : std::optional<QualType>(node->getCanonicalTypeInternal())
    }];
  }

  def : Creator<[{
    QualType canon = (underlyingType
                        ? ctx.getCanonicalType(*underlyingType)
                        : QualType());
    return ctx.getDependentNameType(keyword, qualifier, name, canon);
  }]>;
}

let Class = ObjCObjectType in {
  def : Property<"baseType", QualType> {
    let Read = [{ node->getBaseType() }];
  }
  def : Property<"typeArgsAsWritten", Array<QualType>> {
    let Read = [{ node->getTypeArgsAsWritten() }];
  }
  def : Property<"qualifiers", Array<ObjCProtocolDeclRef>> {
    let Read = [{ node->getProtocols() }];
  }
  def : Property<"isKindOfTypeAsWritten", Bool> {
    let Read = [{ node->isKindOfTypeAsWritten() }];
  }

  def : Creator<[{
    return ctx.getObjCObjectType(baseType, typeArgsAsWritten, qualifiers,
                                 isKindOfTypeAsWritten);
  }]>;
}

let Class = ObjCInterfaceType in {
  // We don't actually want any of the properties of the superclass.
  def : Override {
    let IgnoredProperties = [ "baseType", "typeArgsAsWritten",
                              "qualifiers", "isKindOfTypeAsWritten" ];
  }

  def : Property<"declaration", DeclRef> {
    // FIXME: drilling down to the canonical declaration is what the
    // existing serialization code was doing, but it's not clear why.
    let Read = [{ node->getDecl()->getCanonicalDecl() }];
  }

  def : Creator<[{
    return ctx.getObjCInterfaceType(
             cast<ObjCInterfaceDecl>(declaration->getCanonicalDecl()));
  }]>;
}

let Class = ObjCTypeParamType in {
  def : Property<"declaration", ObjCTypeParamDeclRef> {
    let Read = [{ node->getDecl() }];
  }
  def : Property<"qualifiers", Array<ObjCProtocolDeclRef>> {
    let Read = [{ node->getProtocols() }];
  }

  def : Creator<[{
    return ctx.getObjCTypeParamType(declaration, qualifiers);
  }]>;
}

let Class = ObjCObjectPointerType in {
  def : Property<"pointeeType", QualType> {
    let Read = [{ node->getPointeeType() }];
  }

  def : Creator<[{
    return ctx.getObjCObjectPointerType(pointeeType);
  }]>;
}

let Class = PipeType in {
  def : Property<"elementType", QualType> {
    let Read = [{ node->getElementType() }];
  }
  def : Property<"isReadOnly", Bool> {
    let Read = [{ node->isReadOnly() }];
  }

  def : Creator<[{
    return ctx.getPipeType(elementType, isReadOnly);
  }]>;
}

let Class = BitIntType in {
  def : Property<"isUnsigned", Bool> {
    let Read = [{ node->isUnsigned() }];
  }
  def : Property <"numBits", UInt32> {
    let Read = [{ node->getNumBits() }];
  }

  def : Creator<[{
    return ctx.getBitIntType(isUnsigned, numBits);
  }]>;
}

let Class = DependentBitIntType in {
  def : Property<"isUnsigned", Bool> {
    let Read = [{ node->isUnsigned() }];
  }
  def : Property <"numBitsExpr", ExprRef> {
    let Read = [{ node->getNumBitsExpr() }];
  }
  def : Creator<[{
    return ctx.getDependentBitIntType(isUnsigned, numBitsExpr);
  }]>;
}<|MERGE_RESOLUTION|>--- conflicted
+++ resolved
@@ -697,12 +697,9 @@
   def : Property<"isROV", Bool> {
     let Read = [{ node->getAttrs().IsROV }];
   }
-<<<<<<< HEAD
-=======
   def : Property<"rawBuffer", Bool> {
     let Read = [{ node->getAttrs().RawBuffer }];
   }
->>>>>>> 4b409fa5
   def : Property<"wrappedTy", QualType> {
     let Read = [{ node->getWrappedType() }];
   }
@@ -710,11 +707,7 @@
     let Read = [{ node->getContainedType() }];
   }
   def : Creator<[{
-<<<<<<< HEAD
-    HLSLAttributedResourceType::Attributes attrs(static_cast<llvm::dxil::ResourceClass>(resClass), isROV);
-=======
     HLSLAttributedResourceType::Attributes attrs(static_cast<llvm::dxil::ResourceClass>(resClass), isROV, rawBuffer);
->>>>>>> 4b409fa5
     return ctx.getHLSLAttributedResourceType(wrappedTy, containedTy, attrs);
   }]>;
 }
