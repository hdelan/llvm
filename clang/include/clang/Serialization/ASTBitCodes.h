//===- ASTBitCodes.h - Enum values for the PCH bitcode format ---*- C++ -*-===//
//
// Part of the LLVM Project, under the Apache License v2.0 with LLVM Exceptions.
// See https://llvm.org/LICENSE.txt for license information.
// SPDX-License-Identifier: Apache-2.0 WITH LLVM-exception
//
//===----------------------------------------------------------------------===//
//
// This header defines Bitcode enum values for Clang serialized AST files.
//
// The enum values defined in this file should be considered permanent.  If
// new features are added, they should have values added at the end of the
// respective lists.
//
//===----------------------------------------------------------------------===//

#ifndef LLVM_CLANG_SERIALIZATION_ASTBITCODES_H
#define LLVM_CLANG_SERIALIZATION_ASTBITCODES_H

#include "clang/AST/DeclID.h"
#include "clang/AST/DeclarationName.h"
#include "clang/AST/Type.h"
#include "clang/Basic/IdentifierTable.h"
#include "clang/Basic/OperatorKinds.h"
#include "clang/Basic/SourceLocation.h"
#include "clang/Serialization/SourceLocationEncoding.h"
#include "llvm/ADT/DenseMapInfo.h"
#include "llvm/Bitstream/BitCodes.h"
#include "llvm/Support/MathExtras.h"
#include <cassert>
#include <cstdint>

namespace clang {
namespace serialization {

/// AST file major version number supported by this version of
/// Clang.
///
/// Whenever the AST file format changes in a way that makes it
/// incompatible with previous versions (such that a reader
/// designed for the previous version could not support reading
/// the new version), this number should be increased.
///
/// Version 4 of AST files also requires that the version control branch and
/// revision match exactly, since there is no backward compatibility of
/// AST files at this time.
const unsigned VERSION_MAJOR = 31;

/// AST file minor version number supported by this version of
/// Clang.
///
/// Whenever the AST format changes in a way that is still
/// compatible with previous versions (such that a reader designed
/// for the previous version could still support reading the new
/// version by ignoring new kinds of subblocks), this number
/// should be increased.
const unsigned VERSION_MINOR = 1;

/// An ID number that refers to an identifier in an AST file.
///
/// The ID numbers of identifiers are consecutive (in order of discovery)
/// and start at 1. 0 is reserved for NULL.
using IdentifierID = uint64_t;

/// The number of predefined identifier IDs.
const unsigned int NUM_PREDEF_IDENT_IDS = 1;

/// An ID number that refers to a declaration in an AST file. See the comments
/// in DeclIDBase for details.
using DeclID = DeclIDBase::DeclID;

/// An ID number that refers to a type in an AST file.
///
/// The ID of a type is partitioned into three parts:
/// - the lower three bits are used to store the const/volatile/restrict
///   qualifiers (as with QualType).
/// - the next 29 bits provide a type index in the corresponding
///   module file.
/// - the upper 32 bits provide a module file index.
///
/// The type index values are partitioned into two
/// sets. The values below NUM_PREDEF_TYPE_IDs are predefined type
/// IDs (based on the PREDEF_TYPE_*_ID constants), with 0 as a
/// placeholder for "no type". The module file index for predefined
/// types are always 0 since they don't belong to any modules.
/// Values from NUM_PREDEF_TYPE_IDs are other types that have
/// serialized representations.
using TypeID = uint64_t;
/// Same with TypeID except that the LocalTypeID is only meaningful
/// with the corresponding ModuleFile.
///
/// FIXME: Make TypeID and LocalTypeID a class to improve the type
/// safety.
using LocalTypeID = TypeID;

/// A type index; the type ID with the qualifier bits removed.
/// Keep structure alignment 32-bit since the blob is assumed as 32-bit
/// aligned.
class TypeIdx {
  uint32_t ModuleFileIndex = 0;
  uint32_t Idx = 0;

public:
  TypeIdx() = default;

  explicit TypeIdx(uint32_t ModuleFileIdx, uint32_t Idx)
      : ModuleFileIndex(ModuleFileIdx), Idx(Idx) {}

  uint32_t getModuleFileIndex() const { return ModuleFileIndex; }

  uint64_t getValue() const { return ((uint64_t)ModuleFileIndex << 32) | Idx; }

  TypeID asTypeID(unsigned FastQuals) const {
    if (Idx == uint32_t(-1))
      return TypeID(-1);

    unsigned Index = (Idx << Qualifiers::FastWidth) | FastQuals;
    return ((uint64_t)ModuleFileIndex << 32) | Index;
  }

  static TypeIdx fromTypeID(TypeID ID) {
    if (ID == TypeID(-1))
      return TypeIdx(0, -1);

    return TypeIdx(ID >> 32, (ID & llvm::maskTrailingOnes<TypeID>(32)) >>
                                 Qualifiers::FastWidth);
  }
};

static_assert(alignof(TypeIdx) == 4);

/// A structure for putting "fast"-unqualified QualTypes into a
/// DenseMap.  This uses the standard pointer hash function.
struct UnsafeQualTypeDenseMapInfo {
  static bool isEqual(QualType A, QualType B) { return A == B; }

  static QualType getEmptyKey() {
    return QualType::getFromOpaquePtr((void *)1);
  }

  static QualType getTombstoneKey() {
    return QualType::getFromOpaquePtr((void *)2);
  }

  static unsigned getHashValue(QualType T) {
    assert(!T.getLocalFastQualifiers() &&
           "hash invalid for types with fast quals");
    uintptr_t v = reinterpret_cast<uintptr_t>(T.getAsOpaquePtr());
    return (unsigned(v) >> 4) ^ (unsigned(v) >> 9);
  }
};

/// An ID number that refers to a macro in an AST file.
using MacroID = uint32_t;

/// A global ID number that refers to a macro in an AST file.
using GlobalMacroID = uint32_t;

/// A local to a module ID number that refers to a macro in an
/// AST file.
using LocalMacroID = uint32_t;

/// The number of predefined macro IDs.
const unsigned int NUM_PREDEF_MACRO_IDS = 1;

/// An ID number that refers to an ObjC selector in an AST file.
using SelectorID = uint32_t;

/// The number of predefined selector IDs.
const unsigned int NUM_PREDEF_SELECTOR_IDS = 1;

/// An ID number that refers to a set of CXXBaseSpecifiers in an
/// AST file.
using CXXBaseSpecifiersID = uint32_t;

/// An ID number that refers to a list of CXXCtorInitializers in an
/// AST file.
using CXXCtorInitializersID = uint32_t;

/// An ID number that refers to an entity in the detailed
/// preprocessing record.
using PreprocessedEntityID = uint32_t;

/// An ID number that refers to a submodule in a module file.
using SubmoduleID = uint32_t;

/// The number of predefined submodule IDs.
const unsigned int NUM_PREDEF_SUBMODULE_IDS = 1;

/// 32 aligned uint64_t in the AST file. Use splitted 64-bit integer into
/// low/high parts to keep structure alignment 32-bit (it is important
/// because blobs in bitstream are 32-bit aligned). This structure is
/// serialized "as is" to the AST file.
class UnalignedUInt64 {
  uint32_t BitLow = 0;
  uint32_t BitHigh = 0;

public:
  UnalignedUInt64() = default;
  UnalignedUInt64(uint64_t BitOffset) { set(BitOffset); }

  void set(uint64_t Offset) {
    BitLow = Offset;
    BitHigh = Offset >> 32;
  }

  uint64_t get() const { return BitLow | (uint64_t(BitHigh) << 32); }
};

/// Source range/offset of a preprocessed entity.
class PPEntityOffset {
  using RawLocEncoding = SourceLocationEncoding::RawLocEncoding;

  /// Raw source location of beginning of range.
  UnalignedUInt64 Begin;

  /// Raw source location of end of range.
  UnalignedUInt64 End;

  /// Offset in the AST file relative to ModuleFile::MacroOffsetsBase.
  uint32_t BitOffset;

public:
  PPEntityOffset(RawLocEncoding Begin, RawLocEncoding End, uint32_t BitOffset)
      : Begin(Begin), End(End), BitOffset(BitOffset) {}

  RawLocEncoding getBegin() const { return Begin.get(); }
  RawLocEncoding getEnd() const { return End.get(); }

  uint32_t getOffset() const { return BitOffset; }
};

/// Source range of a skipped preprocessor region
class PPSkippedRange {
  using RawLocEncoding = SourceLocationEncoding::RawLocEncoding;

  /// Raw source location of beginning of range.
  UnalignedUInt64 Begin;
  /// Raw source location of end of range.
  UnalignedUInt64 End;

public:
  PPSkippedRange(RawLocEncoding Begin, RawLocEncoding End)
      : Begin(Begin), End(End) {}

  RawLocEncoding getBegin() const { return Begin.get(); }
  RawLocEncoding getEnd() const { return End.get(); }
};

/// Source location and bit offset of a declaration. Keep
/// structure alignment 32-bit since the blob is assumed as 32-bit aligned.
class DeclOffset {
  using RawLocEncoding = SourceLocationEncoding::RawLocEncoding;

  /// Raw source location.
  UnalignedUInt64 RawLoc;

  /// Offset relative to the start of the DECLTYPES_BLOCK block.
  UnalignedUInt64 BitOffset;

public:
  DeclOffset() = default;
  DeclOffset(RawLocEncoding RawLoc, uint64_t BitOffset,
             uint64_t DeclTypesBlockStartOffset)
      : RawLoc(RawLoc) {
    setBitOffset(BitOffset, DeclTypesBlockStartOffset);
  }

  void setRawLoc(RawLocEncoding Loc) { RawLoc = Loc; }

  RawLocEncoding getRawLoc() const { return RawLoc.get(); }

  void setBitOffset(uint64_t Offset, const uint64_t DeclTypesBlockStartOffset) {
    BitOffset.set(Offset - DeclTypesBlockStartOffset);
  }

  uint64_t getBitOffset(const uint64_t DeclTypesBlockStartOffset) const {
    return BitOffset.get() + DeclTypesBlockStartOffset;
  }
};

// The unaligned decl ID used in the Blobs of bistreams.
using unaligned_decl_id_t =
    llvm::support::detail::packed_endian_specific_integral<
        serialization::DeclID, llvm::endianness::native,
        llvm::support::unaligned>;

/// The number of predefined preprocessed entity IDs.
const unsigned int NUM_PREDEF_PP_ENTITY_IDS = 1;

/// Describes the various kinds of blocks that occur within
/// an AST file.
enum BlockIDs {
  /// The AST block, which acts as a container around the
  /// full AST block.
  AST_BLOCK_ID = llvm::bitc::FIRST_APPLICATION_BLOCKID,

  /// The block containing information about the source
  /// manager.
  SOURCE_MANAGER_BLOCK_ID,

  /// The block containing information about the
  /// preprocessor.
  PREPROCESSOR_BLOCK_ID,

  /// The block containing the definitions of all of the
  /// types and decls used within the AST file.
  DECLTYPES_BLOCK_ID,

  /// The block containing the detailed preprocessing record.
  PREPROCESSOR_DETAIL_BLOCK_ID,

  /// The block containing the submodule structure.
  SUBMODULE_BLOCK_ID,

  /// The block containing comments.
  COMMENTS_BLOCK_ID,

  /// The control block, which contains all of the
  /// information that needs to be validated prior to committing
  /// to loading the AST file.
  CONTROL_BLOCK_ID,

  /// The block of input files, which were used as inputs
  /// to create this AST file.
  ///
  /// This block is part of the control block.
  INPUT_FILES_BLOCK_ID,

  /// The block of configuration options, used to check that
  /// a module is being used in a configuration compatible with the
  /// configuration in which it was built.
  ///
  /// This block is part of the control block.
  OPTIONS_BLOCK_ID,

  /// A block containing a module file extension.
  EXTENSION_BLOCK_ID,

  /// A block with unhashed content.
  ///
  /// These records should not change the \a ASTFileSignature.  See \a
  /// UnhashedControlBlockRecordTypes for the list of records.
  UNHASHED_CONTROL_BLOCK_ID,
};

/// Record types that occur within the control block.
enum ControlRecordTypes {
  /// AST file metadata, including the AST file version number
  /// and information about the compiler used to build this AST file.
  METADATA = 1,

  /// Record code for the list of other AST files imported by
  /// this AST file.
  IMPORTS,

  /// Record code for the original file that was used to
  /// generate the AST file, including both its file ID and its
  /// name.
  ORIGINAL_FILE,

  /// Record code for file ID of the file or buffer that was used to
  /// generate the AST file.
  ORIGINAL_FILE_ID,

  /// Offsets into the input-files block where input files
  /// reside.
  INPUT_FILE_OFFSETS,

  /// Record code for the module name.
  MODULE_NAME,

  /// Record code for the module map file that was used to build this
  /// AST file.
  MODULE_MAP_FILE,

  /// Record code for the module build directory.
  MODULE_DIRECTORY,
};

/// Record types that occur within the options block inside
/// the control block.
enum OptionsRecordTypes {
  /// Record code for the language options table.
  ///
  /// The record with this code contains the contents of the
  /// LangOptions structure. We serialize the entire contents of
  /// the structure, and let the reader decide which options are
  /// actually important to check.
  LANGUAGE_OPTIONS = 1,

  /// Record code for the target options table.
  TARGET_OPTIONS,

  /// Record code for the filesystem options table.
  FILE_SYSTEM_OPTIONS,

  /// Record code for the headers search options table.
  HEADER_SEARCH_OPTIONS,

  /// Record code for the preprocessor options table.
  PREPROCESSOR_OPTIONS,
};

/// Record codes for the unhashed control block.
enum UnhashedControlBlockRecordTypes {
  /// Record code for the signature that identifiers this AST file.
  SIGNATURE = 1,

  /// Record code for the content hash of the AST block.
  AST_BLOCK_HASH,

  /// Record code for the diagnostic options table.
  DIAGNOSTIC_OPTIONS,

  /// Record code for the headers search paths.
  HEADER_SEARCH_PATHS,

  /// Record code for \#pragma diagnostic mappings.
  DIAG_PRAGMA_MAPPINGS,

  /// Record code for the indices of used header search entries.
  HEADER_SEARCH_ENTRY_USAGE,

  /// Record code for the indices of used VFSs.
  VFS_USAGE,
};

/// Record code for extension blocks.
enum ExtensionBlockRecordTypes {
  /// Metadata describing this particular extension.
  EXTENSION_METADATA = 1,

  /// The first record ID allocated to the extensions themselves.
  FIRST_EXTENSION_RECORD_ID = 4
};

/// Record types that occur within the input-files block
/// inside the control block.
enum InputFileRecordTypes {
  /// An input file.
  INPUT_FILE = 1,

  /// The input file content hash
  INPUT_FILE_HASH
};

/// Record types that occur within the AST block itself.
enum ASTRecordTypes {
  /// Record code for the offsets of each type.
  ///
  /// The TYPE_OFFSET constant describes the record that occurs
  /// within the AST block. The record itself is an array of offsets that
  /// point into the declarations and types block (identified by
  /// DECLTYPES_BLOCK_ID). The index into the array is based on the ID
  /// of a type. For a given type ID @c T, the lower three bits of
  /// @c T are its qualifiers (const, volatile, restrict), as in
  /// the QualType class. The upper bits, after being shifted and
  /// subtracting NUM_PREDEF_TYPE_IDS, are used to index into the
  /// TYPE_OFFSET block to determine the offset of that type's
  /// corresponding record within the DECLTYPES_BLOCK_ID block.
  TYPE_OFFSET = 1,

  /// Record code for the offsets of each decl.
  ///
  /// The DECL_OFFSET constant describes the record that occurs
  /// within the block identified by DECL_OFFSETS_BLOCK_ID within
  /// the AST block. The record itself is an array of offsets that
  /// point into the declarations and types block (identified by
  /// DECLTYPES_BLOCK_ID). The declaration ID is an index into this
  /// record, after subtracting one to account for the use of
  /// declaration ID 0 for a NULL declaration pointer. Index 0 is
  /// reserved for the translation unit declaration.
  DECL_OFFSET = 2,

  /// Record code for the table of offsets of each
  /// identifier ID.
  ///
  /// The offset table contains offsets into the blob stored in
  /// the IDENTIFIER_TABLE record. Each offset points to the
  /// NULL-terminated string that corresponds to that identifier.
  IDENTIFIER_OFFSET = 3,

  /// This is so that older clang versions, before the introduction
  /// of the control block, can read and reject the newer PCH format.
  /// *DON'T CHANGE THIS NUMBER*.
  METADATA_OLD_FORMAT = 4,

  /// Record code for the identifier table.
  ///
  /// The identifier table is a simple blob that contains
  /// NULL-terminated strings for all of the identifiers
  /// referenced by the AST file. The IDENTIFIER_OFFSET table
  /// contains the mapping from identifier IDs to the characters
  /// in this blob. Note that the starting offsets of all of the
  /// identifiers are odd, so that, when the identifier offset
  /// table is loaded in, we can use the low bit to distinguish
  /// between offsets (for unresolved identifier IDs) and
  /// IdentifierInfo pointers (for already-resolved identifier
  /// IDs).
  IDENTIFIER_TABLE = 5,

  /// Record code for the array of eagerly deserialized decls.
  ///
  /// The AST file contains a list of all of the declarations that should be
  /// eagerly deserialized present within the parsed headers, stored as an
  /// array of declaration IDs. These declarations will be
  /// reported to the AST consumer after the AST file has been
  /// read, since their presence can affect the semantics of the
  /// program (e.g., for code generation).
  EAGERLY_DESERIALIZED_DECLS = 6,

  /// Record code for the set of non-builtin, special
  /// types.
  ///
  /// This record contains the type IDs for the various type nodes
  /// that are constructed during semantic analysis (e.g.,
  /// __builtin_va_list). The SPECIAL_TYPE_* constants provide
  /// offsets into this record.
  SPECIAL_TYPES = 7,

  /// Record code for the extra statistics we gather while
  /// generating an AST file.
  STATISTICS = 8,

  /// Record code for the array of tentative definitions.
  TENTATIVE_DEFINITIONS = 9,

  // ID 10 used to be for a list of extern "C" declarations.

  /// Record code for the table of offsets into the
  /// Objective-C method pool.
  SELECTOR_OFFSETS = 11,

  /// Record code for the Objective-C method pool,
  METHOD_POOL = 12,

  /// The value of the next __COUNTER__ to dispense.
  /// [PP_COUNTER_VALUE, Val]
  PP_COUNTER_VALUE = 13,

  /// Record code for the table of offsets into the block
  /// of source-location information.
  SOURCE_LOCATION_OFFSETS = 14,

  // ID 15 used to be for source location entry preloads.

  /// Record code for the set of ext_vector type names.
  EXT_VECTOR_DECLS = 16,

  /// Record code for the array of unused file scoped decls.
  UNUSED_FILESCOPED_DECLS = 17,

  /// Record code for the table of offsets to entries in the
  /// preprocessing record.
  PPD_ENTITIES_OFFSETS = 18,

  /// Record code for the array of VTable uses.
  VTABLE_USES = 19,

  // ID 20 used to be for a list of dynamic classes.

  /// Record code for referenced selector pool.
  REFERENCED_SELECTOR_POOL = 21,

  /// Record code for an update to the TU's lexically contained
  /// declarations.
  TU_UPDATE_LEXICAL = 22,

  // ID 23 used to be for a list of local redeclarations.

  /// Record code for declarations that Sema keeps references of.
  SEMA_DECL_REFS = 24,

  /// Record code for weak undeclared identifiers.
  WEAK_UNDECLARED_IDENTIFIERS = 25,

  /// Record code for pending implicit instantiations.
  PENDING_IMPLICIT_INSTANTIATIONS = 26,

  // ID 27 used to be for a list of replacement decls.

  /// Record code for an update to a decl context's lookup table.
  ///
  /// In practice, this should only be used for the TU and namespaces.
  UPDATE_VISIBLE = 28,

  /// Record for offsets of DECL_UPDATES records for declarations
  /// that were modified after being deserialized and need updates.
  DECL_UPDATE_OFFSETS = 29,

  // ID 30 used to be a decl update record. These are now in the DECLTYPES
  // block.

  // ID 31 used to be a list of offsets to DECL_CXX_BASE_SPECIFIERS records.

  // ID 32 used to be the code for \#pragma diagnostic mappings.

  /// Record code for special CUDA declarations.
  CUDA_SPECIAL_DECL_REFS = 33,

  /// Record code for header search information.
  HEADER_SEARCH_TABLE = 34,

  /// Record code for floating point \#pragma options.
  FP_PRAGMA_OPTIONS = 35,

  /// Record code for enabled OpenCL extensions.
  OPENCL_EXTENSIONS = 36,

  /// The list of delegating constructor declarations.
  DELEGATING_CTORS = 37,

  /// Record code for the set of known namespaces, which are used
  /// for typo correction.
  KNOWN_NAMESPACES = 38,

  /// Record code for the remapping information used to relate
  /// loaded modules to the various offsets and IDs(e.g., source location
  /// offests, declaration and type IDs) that are used in that module to
  /// refer to other modules.
  MODULE_OFFSET_MAP = 39,

  /// Record code for the source manager line table information,
  /// which stores information about \#line directives.
  SOURCE_MANAGER_LINE_TABLE = 40,

  /// Record code for map of Objective-C class definition IDs to the
  /// ObjC categories in a module that are attached to that class.
  OBJC_CATEGORIES_MAP = 41,

  /// Record code for a file sorted array of DeclIDs in a module.
  FILE_SORTED_DECLS = 42,

  /// Record code for an array of all of the (sub)modules that were
  /// imported by the AST file.
  IMPORTED_MODULES = 43,

  // ID 44 used to be a table of merged canonical declarations.
  // ID 45 used to be a list of declaration IDs of local redeclarations.

  /// Record code for the array of Objective-C categories (including
  /// extensions).
  ///
  /// This array can only be interpreted properly using the Objective-C
  /// categories map.
  OBJC_CATEGORIES = 46,

  /// Record code for the table of offsets of each macro ID.
  ///
  /// The offset table contains offsets into the blob stored in
  /// the preprocessor block. Each offset points to the corresponding
  /// macro definition.
  MACRO_OFFSET = 47,

  /// A list of "interesting" identifiers. Only used in C++ (where we
  /// don't normally do lookups into the serialized identifier table). These
  /// are eagerly deserialized.
  INTERESTING_IDENTIFIERS = 48,

  /// Record code for undefined but used functions and variables that
  /// need a definition in this TU.
  UNDEFINED_BUT_USED = 49,

  /// Record code for late parsed template functions.
  LATE_PARSED_TEMPLATE = 50,

  /// Record code for \#pragma optimize options.
  OPTIMIZE_PRAGMA_OPTIONS = 51,

  /// Record code for potentially unused local typedef names.
  UNUSED_LOCAL_TYPEDEF_NAME_CANDIDATES = 52,

  // ID 53 used to be a table of constructor initializer records.

  /// Delete expressions that will be analyzed later.
  DELETE_EXPRS_TO_ANALYZE = 54,

  /// Record code for \#pragma ms_struct options.
  MSSTRUCT_PRAGMA_OPTIONS = 55,

  /// Record code for \#pragma ms_struct options.
  POINTERS_TO_MEMBERS_PRAGMA_OPTIONS = 56,

  /// Number of unmatched #pragma clang cuda_force_host_device begin
  /// directives we've seen.
  CUDA_PRAGMA_FORCE_HOST_DEVICE_DEPTH = 57,

  /// Record code for types associated with OpenCL extensions.
  OPENCL_EXTENSION_TYPES = 58,

  /// Record code for declarations associated with OpenCL extensions.
  OPENCL_EXTENSION_DECLS = 59,

  MODULAR_CODEGEN_DECLS = 60,

  /// Record code for \#pragma align/pack options.
  ALIGN_PACK_PRAGMA_OPTIONS = 61,

  /// The stack of open #ifs/#ifdefs recorded in a preamble.
  PP_CONDITIONAL_STACK = 62,

  /// A table of skipped ranges within the preprocessing record.
  PPD_SKIPPED_RANGES = 63,

  /// Record code for the Decls to be checked for deferred diags.
  DECLS_TO_CHECK_FOR_DEFERRED_DIAGS = 64,

  /// Record code for \#pragma float_control options.
  FLOAT_CONTROL_PRAGMA_OPTIONS = 65,

  /// ID 66 used to be the list of included files.

  /// Record code for an unterminated \#pragma clang assume_nonnull begin
  /// recorded in a preamble.
  PP_ASSUME_NONNULL_LOC = 67,

  /// Record code for lexical and visible block for delayed namespace in
  /// reduced BMI.
  DELAYED_NAMESPACE_LEXICAL_VISIBLE_RECORD = 68,

  /// Record code for \#pragma clang unsafe_buffer_usage begin/end
  PP_UNSAFE_BUFFER_USAGE = 69,

  /// Record code for vtables to emit.
  VTABLES_TO_EMIT = 70,

  /// Record code for the FunctionDecl to lambdas mapping. These lambdas have to
  /// be loaded right after the function they belong to. It is required to have
  /// canonical declaration for the lambda class from the same module as
  /// enclosing function.
  FUNCTION_DECL_TO_LAMBDAS_MAP = 71,

  /// Record code for Sema's vector of functions/blocks with effects to
  /// be verified.
  DECLS_WITH_EFFECTS_TO_VERIFY = 72,
};

/// Record types used within a source manager block.
enum SourceManagerRecordTypes {
  /// Describes a source location entry (SLocEntry) for a
  /// file.
  SM_SLOC_FILE_ENTRY = 1,

  /// Describes a source location entry (SLocEntry) for a
  /// buffer.
  SM_SLOC_BUFFER_ENTRY = 2,

  /// Describes a blob that contains the data for a buffer
  /// entry. This kind of record always directly follows a
  /// SM_SLOC_BUFFER_ENTRY record or a SM_SLOC_FILE_ENTRY with an
  /// overridden buffer.
  SM_SLOC_BUFFER_BLOB = 3,

  /// Describes a zlib-compressed blob that contains the data for
  /// a buffer entry.
  SM_SLOC_BUFFER_BLOB_COMPRESSED = 4,

  /// Describes a source location entry (SLocEntry) for a
  /// macro expansion.
  SM_SLOC_EXPANSION_ENTRY = 5
};

/// Record types used within a preprocessor block.
enum PreprocessorRecordTypes {
  // The macros in the PP section are a PP_MACRO_* instance followed by a
  // list of PP_TOKEN instances for each token in the definition.

  /// An object-like macro definition.
  /// [PP_MACRO_OBJECT_LIKE, IdentInfoID, SLoc, IsUsed]
  PP_MACRO_OBJECT_LIKE = 1,

  /// A function-like macro definition.
  /// [PP_MACRO_FUNCTION_LIKE, \<ObjectLikeStuff>, IsC99Varargs,
  /// IsGNUVarars, NumArgs, ArgIdentInfoID* ]
  PP_MACRO_FUNCTION_LIKE = 2,

  /// Describes one token.
  /// [PP_TOKEN, SLoc, Length, IdentInfoID, Kind, Flags]
  PP_TOKEN = 3,

  /// The macro directives history for a particular identifier.
  PP_MACRO_DIRECTIVE_HISTORY = 4,

  /// A macro directive exported by a module.
  /// [PP_MODULE_MACRO, SubmoduleID, MacroID, (Overridden SubmoduleID)*]
  PP_MODULE_MACRO = 5,
};

/// Record types used within a preprocessor detail block.
enum PreprocessorDetailRecordTypes {
  /// Describes a macro expansion within the preprocessing record.
  PPD_MACRO_EXPANSION = 0,

  /// Describes a macro definition within the preprocessing record.
  PPD_MACRO_DEFINITION = 1,

  /// Describes an inclusion directive within the preprocessing
  /// record.
  PPD_INCLUSION_DIRECTIVE = 2
};

/// Record types used within a submodule description block.
enum SubmoduleRecordTypes {
  /// Metadata for submodules as a whole.
  SUBMODULE_METADATA = 0,

  /// Defines the major attributes of a submodule, including its
  /// name and parent.
  SUBMODULE_DEFINITION = 1,

  /// Specifies the umbrella header used to create this module,
  /// if any.
  SUBMODULE_UMBRELLA_HEADER = 2,

  /// Specifies a header that falls into this (sub)module.
  SUBMODULE_HEADER = 3,

  /// Specifies a top-level header that falls into this (sub)module.
  SUBMODULE_TOPHEADER = 4,

  /// Specifies an umbrella directory.
  SUBMODULE_UMBRELLA_DIR = 5,

  /// Specifies the submodules that are imported by this
  /// submodule.
  SUBMODULE_IMPORTS = 6,

  /// Specifies the submodules that are re-exported from this
  /// submodule.
  SUBMODULE_EXPORTS = 7,

  /// Specifies a required feature.
  SUBMODULE_REQUIRES = 8,

  /// Specifies a header that has been explicitly excluded
  /// from this submodule.
  SUBMODULE_EXCLUDED_HEADER = 9,

  /// Specifies a library or framework to link against.
  SUBMODULE_LINK_LIBRARY = 10,

  /// Specifies a configuration macro for this module.
  SUBMODULE_CONFIG_MACRO = 11,

  /// Specifies a conflict with another module.
  SUBMODULE_CONFLICT = 12,

  /// Specifies a header that is private to this submodule.
  SUBMODULE_PRIVATE_HEADER = 13,

  /// Specifies a header that is part of the module but must be
  /// textually included.
  SUBMODULE_TEXTUAL_HEADER = 14,

  /// Specifies a header that is private to this submodule but
  /// must be textually included.
  SUBMODULE_PRIVATE_TEXTUAL_HEADER = 15,

  /// Specifies some declarations with initializers that must be
  /// emitted to initialize the module.
  SUBMODULE_INITIALIZERS = 16,

  /// Specifies the name of the module that will eventually
  /// re-export the entities in this module.
  SUBMODULE_EXPORT_AS = 17,

  /// Specifies affecting modules that were not imported.
  SUBMODULE_AFFECTING_MODULES = 18,
};

/// Record types used within a comments block.
enum CommentRecordTypes { COMMENTS_RAW_COMMENT = 0 };

/// \defgroup ASTAST AST file AST constants
///
/// The constants in this group describe various components of the
/// abstract syntax tree within an AST file.
///
/// @{

/// Predefined type IDs.
///
/// These type IDs correspond to predefined types in the AST
/// context, such as built-in types (int) and special place-holder
/// types (the \<overload> and \<dependent> type markers). Such
/// types are never actually serialized, since they will be built
/// by the AST context when it is created.
enum PredefinedTypeIDs {
  /// The NULL type.
  PREDEF_TYPE_NULL_ID = 0,

  /// The void type.
  PREDEF_TYPE_VOID_ID = 1,

  /// The 'bool' or '_Bool' type.
  PREDEF_TYPE_BOOL_ID = 2,

  /// The 'char' type, when it is unsigned.
  PREDEF_TYPE_CHAR_U_ID = 3,

  /// The 'unsigned char' type.
  PREDEF_TYPE_UCHAR_ID = 4,

  /// The 'unsigned short' type.
  PREDEF_TYPE_USHORT_ID = 5,

  /// The 'unsigned int' type.
  PREDEF_TYPE_UINT_ID = 6,

  /// The 'unsigned long' type.
  PREDEF_TYPE_ULONG_ID = 7,

  /// The 'unsigned long long' type.
  PREDEF_TYPE_ULONGLONG_ID = 8,

  /// The 'char' type, when it is signed.
  PREDEF_TYPE_CHAR_S_ID = 9,

  /// The 'signed char' type.
  PREDEF_TYPE_SCHAR_ID = 10,

  /// The C++ 'wchar_t' type.
  PREDEF_TYPE_WCHAR_ID = 11,

  /// The (signed) 'short' type.
  PREDEF_TYPE_SHORT_ID = 12,

  /// The (signed) 'int' type.
  PREDEF_TYPE_INT_ID = 13,

  /// The (signed) 'long' type.
  PREDEF_TYPE_LONG_ID = 14,

  /// The (signed) 'long long' type.
  PREDEF_TYPE_LONGLONG_ID = 15,

  /// The 'float' type.
  PREDEF_TYPE_FLOAT_ID = 16,

  /// The 'double' type.
  PREDEF_TYPE_DOUBLE_ID = 17,

  /// The 'long double' type.
  PREDEF_TYPE_LONGDOUBLE_ID = 18,

  /// The placeholder type for overloaded function sets.
  PREDEF_TYPE_OVERLOAD_ID = 19,

  /// The placeholder type for dependent types.
  PREDEF_TYPE_DEPENDENT_ID = 20,

  /// The '__uint128_t' type.
  PREDEF_TYPE_UINT128_ID = 21,

  /// The '__int128_t' type.
  PREDEF_TYPE_INT128_ID = 22,

  /// The type of 'nullptr'.
  PREDEF_TYPE_NULLPTR_ID = 23,

  /// The C++ 'char16_t' type.
  PREDEF_TYPE_CHAR16_ID = 24,

  /// The C++ 'char32_t' type.
  PREDEF_TYPE_CHAR32_ID = 25,

  /// The ObjC 'id' type.
  PREDEF_TYPE_OBJC_ID = 26,

  /// The ObjC 'Class' type.
  PREDEF_TYPE_OBJC_CLASS = 27,

  /// The ObjC 'SEL' type.
  PREDEF_TYPE_OBJC_SEL = 28,

  /// The 'unknown any' placeholder type.
  PREDEF_TYPE_UNKNOWN_ANY = 29,

  /// The placeholder type for bound member functions.
  PREDEF_TYPE_BOUND_MEMBER = 30,

  /// The "auto" deduction type.
  PREDEF_TYPE_AUTO_DEDUCT = 31,

  /// The "auto &&" deduction type.
  PREDEF_TYPE_AUTO_RREF_DEDUCT = 32,

  /// The OpenCL 'half' / ARM NEON __fp16 type.
  PREDEF_TYPE_HALF_ID = 33,

  /// ARC's unbridged-cast placeholder type.
  PREDEF_TYPE_ARC_UNBRIDGED_CAST = 34,

  /// The pseudo-object placeholder type.
  PREDEF_TYPE_PSEUDO_OBJECT = 35,

  /// The placeholder type for builtin functions.
  PREDEF_TYPE_BUILTIN_FN = 36,

  /// OpenCL event type.
  PREDEF_TYPE_EVENT_ID = 37,

  /// OpenCL clk event type.
  PREDEF_TYPE_CLK_EVENT_ID = 38,

  /// OpenCL sampler type.
  PREDEF_TYPE_SAMPLER_ID = 39,

  /// OpenCL queue type.
  PREDEF_TYPE_QUEUE_ID = 40,

  /// OpenCL reserve_id type.
  PREDEF_TYPE_RESERVE_ID_ID = 41,

  /// The placeholder type for an array section.
  PREDEF_TYPE_ARRAY_SECTION = 42,

  /// The '__float128' type
  PREDEF_TYPE_FLOAT128_ID = 43,

  /// The '_Float16' type
  PREDEF_TYPE_FLOAT16_ID = 44,

  /// The C++ 'char8_t' type.
  PREDEF_TYPE_CHAR8_ID = 45,

  /// \brief The 'short _Accum' type
  PREDEF_TYPE_SHORT_ACCUM_ID = 46,

  /// \brief The '_Accum' type
  PREDEF_TYPE_ACCUM_ID = 47,

  /// \brief The 'long _Accum' type
  PREDEF_TYPE_LONG_ACCUM_ID = 48,

  /// \brief The 'unsigned short _Accum' type
  PREDEF_TYPE_USHORT_ACCUM_ID = 49,

  /// \brief The 'unsigned _Accum' type
  PREDEF_TYPE_UACCUM_ID = 50,

  /// \brief The 'unsigned long _Accum' type
  PREDEF_TYPE_ULONG_ACCUM_ID = 51,

  /// \brief The 'short _Fract' type
  PREDEF_TYPE_SHORT_FRACT_ID = 52,

  /// \brief The '_Fract' type
  PREDEF_TYPE_FRACT_ID = 53,

  /// \brief The 'long _Fract' type
  PREDEF_TYPE_LONG_FRACT_ID = 54,

  /// \brief The 'unsigned short _Fract' type
  PREDEF_TYPE_USHORT_FRACT_ID = 55,

  /// \brief The 'unsigned _Fract' type
  PREDEF_TYPE_UFRACT_ID = 56,

  /// \brief The 'unsigned long _Fract' type
  PREDEF_TYPE_ULONG_FRACT_ID = 57,

  /// \brief The '_Sat short _Accum' type
  PREDEF_TYPE_SAT_SHORT_ACCUM_ID = 58,

  /// \brief The '_Sat _Accum' type
  PREDEF_TYPE_SAT_ACCUM_ID = 59,

  /// \brief The '_Sat long _Accum' type
  PREDEF_TYPE_SAT_LONG_ACCUM_ID = 60,

  /// \brief The '_Sat unsigned short _Accum' type
  PREDEF_TYPE_SAT_USHORT_ACCUM_ID = 61,

  /// \brief The '_Sat unsigned _Accum' type
  PREDEF_TYPE_SAT_UACCUM_ID = 62,

  /// \brief The '_Sat unsigned long _Accum' type
  PREDEF_TYPE_SAT_ULONG_ACCUM_ID = 63,

  /// \brief The '_Sat short _Fract' type
  PREDEF_TYPE_SAT_SHORT_FRACT_ID = 64,

  /// \brief The '_Sat _Fract' type
  PREDEF_TYPE_SAT_FRACT_ID = 65,

  /// \brief The '_Sat long _Fract' type
  PREDEF_TYPE_SAT_LONG_FRACT_ID = 66,

  /// \brief The '_Sat unsigned short _Fract' type
  PREDEF_TYPE_SAT_USHORT_FRACT_ID = 67,

  /// \brief The '_Sat unsigned _Fract' type
  PREDEF_TYPE_SAT_UFRACT_ID = 68,

  /// \brief The '_Sat unsigned long _Fract' type
  PREDEF_TYPE_SAT_ULONG_FRACT_ID = 69,

  /// The placeholder type for OpenMP array shaping operation.
  PREDEF_TYPE_OMP_ARRAY_SHAPING = 70,

  /// The placeholder type for OpenMP iterator expression.
  PREDEF_TYPE_OMP_ITERATOR = 71,

  /// A placeholder type for incomplete matrix index operations.
  PREDEF_TYPE_INCOMPLETE_MATRIX_IDX = 72,

  /// \brief The '__bf16' type
  PREDEF_TYPE_BFLOAT16_ID = 73,

  /// \brief The '__ibm128' type
  PREDEF_TYPE_IBM128_ID = 74,

/// OpenCL image types with auto numeration
#define IMAGE_TYPE(ImgType, Id, SingletonId, Access, Suffix)                   \
  PREDEF_TYPE_##Id##_ID,
#include "clang/Basic/OpenCLImageTypes.def"
#define IMAGE_TYPE(ImgType, Id, SingletonId, Access, Suffix)                   \
  PREDEF_TYPE_SAMPLED_##Id##_ID,
#define IMAGE_WRITE_TYPE(Type, Id, Ext)
#define IMAGE_READ_WRITE_TYPE(Type, Id, Ext)
#include "clang/Basic/OpenCLImageTypes.def"
/// \brief OpenCL extension types with auto numeration
#define EXT_OPAQUE_TYPE(ExtType, Id, Ext) PREDEF_TYPE_##Id##_ID,
#include "clang/Basic/OpenCLExtensionTypes.def"
// \brief SVE types with auto numeration
#define SVE_TYPE(Name, Id, SingletonId) PREDEF_TYPE_##Id##_ID,
#include "clang/Basic/AArch64SVEACLETypes.def"
// \brief  PowerPC MMA types with auto numeration
#define PPC_VECTOR_TYPE(Name, Id, Size) PREDEF_TYPE_##Id##_ID,
#include "clang/Basic/PPCTypes.def"
// \brief RISC-V V types with auto numeration
#define RVV_TYPE(Name, Id, SingletonId) PREDEF_TYPE_##Id##_ID,
#include "clang/Basic/RISCVVTypes.def"
// \brief WebAssembly reference types with auto numeration
#define WASM_TYPE(Name, Id, SingletonId) PREDEF_TYPE_##Id##_ID,
#include "clang/Basic/WebAssemblyReferenceTypes.def"
// \brief AMDGPU types with auto numeration
#define AMDGPU_TYPE(Name, Id, SingletonId, Width, Align) PREDEF_TYPE_##Id##_ID,
#include "clang/Basic/AMDGPUTypes.def"
// \brief HLSL intangible types with auto numeration
#define HLSL_INTANGIBLE_TYPE(Name, Id, SingletonId) PREDEF_TYPE_##Id##_ID,
#include "clang/Basic/HLSLIntangibleTypes.def"

  /// The placeholder type for unresolved templates.
  PREDEF_TYPE_UNRESOLVED_TEMPLATE,
  // Sentinel value. Considered a predefined type but not useable as one.
  PREDEF_TYPE_LAST_ID
};

/// The number of predefined type IDs that are reserved for
/// the PREDEF_TYPE_* constants.
///
/// Type IDs for non-predefined types will start at
/// NUM_PREDEF_TYPE_IDs.
<<<<<<< HEAD
const unsigned NUM_PREDEF_TYPE_IDS = 518;
=======
const unsigned NUM_PREDEF_TYPE_IDS = 509;
>>>>>>> 508fd966

// Ensure we do not overrun the predefined types we reserved
// in the enum PredefinedTypeIDs above.
static_assert(PREDEF_TYPE_LAST_ID < NUM_PREDEF_TYPE_IDS,
              "Too many enumerators in PredefinedTypeIDs. Review the value of "
              "NUM_PREDEF_TYPE_IDS");

/// Record codes for each kind of type.
///
/// These constants describe the type records that can occur within a
/// block identified by DECLTYPES_BLOCK_ID in the AST file. Each
/// constant describes a record for a specific type class in the
/// AST. Note that DeclCode values share this code space.
enum TypeCode {
#define TYPE_BIT_CODE(CLASS_ID, CODE_ID, CODE_VALUE)                           \
  TYPE_##CODE_ID = CODE_VALUE,
#include "clang/Serialization/TypeBitCodes.def"

  /// An ExtQualType record.
  TYPE_EXT_QUAL = 1
};

/// The type IDs for special types constructed by semantic
/// analysis.
///
/// The constants in this enumeration are indices into the
/// SPECIAL_TYPES record.
enum SpecialTypeIDs {
  /// CFConstantString type
  SPECIAL_TYPE_CF_CONSTANT_STRING = 0,

  /// C FILE typedef type
  SPECIAL_TYPE_FILE = 1,

  /// C jmp_buf typedef type
  SPECIAL_TYPE_JMP_BUF = 2,

  /// C sigjmp_buf typedef type
  SPECIAL_TYPE_SIGJMP_BUF = 3,

  /// Objective-C "id" redefinition type
  SPECIAL_TYPE_OBJC_ID_REDEFINITION = 4,

  /// Objective-C "Class" redefinition type
  SPECIAL_TYPE_OBJC_CLASS_REDEFINITION = 5,

  /// Objective-C "SEL" redefinition type
  SPECIAL_TYPE_OBJC_SEL_REDEFINITION = 6,

  /// C ucontext_t typedef type
  SPECIAL_TYPE_UCONTEXT_T = 7
};

/// The number of special type IDs.
const unsigned NumSpecialTypeIDs = 8;

/// Record of updates for a declaration that was modified after
/// being deserialized. This can occur within DECLTYPES_BLOCK_ID.
const unsigned int DECL_UPDATES = 49;

/// Record code for a list of local redeclarations of a declaration.
/// This can occur within DECLTYPES_BLOCK_ID.
const unsigned int LOCAL_REDECLARATIONS = 50;

/// Record codes for each kind of declaration.
///
/// These constants describe the declaration records that can occur within
/// a declarations block (identified by DECLTYPES_BLOCK_ID). Each
/// constant describes a record for a specific declaration class
/// in the AST. Note that TypeCode values share this code space.
enum DeclCode {
  /// A TypedefDecl record.
  DECL_TYPEDEF = 51,
  /// A TypeAliasDecl record.

  DECL_TYPEALIAS,

  /// An EnumDecl record.
  DECL_ENUM,

  /// A RecordDecl record.
  DECL_RECORD,

  /// An EnumConstantDecl record.
  DECL_ENUM_CONSTANT,

  /// A FunctionDecl record.
  DECL_FUNCTION,

  /// A ObjCMethodDecl record.
  DECL_OBJC_METHOD,

  /// A ObjCInterfaceDecl record.
  DECL_OBJC_INTERFACE,

  /// A ObjCProtocolDecl record.
  DECL_OBJC_PROTOCOL,

  /// A ObjCIvarDecl record.
  DECL_OBJC_IVAR,

  /// A ObjCAtDefsFieldDecl record.
  DECL_OBJC_AT_DEFS_FIELD,

  /// A ObjCCategoryDecl record.
  DECL_OBJC_CATEGORY,

  /// A ObjCCategoryImplDecl record.
  DECL_OBJC_CATEGORY_IMPL,

  /// A ObjCImplementationDecl record.
  DECL_OBJC_IMPLEMENTATION,

  /// A ObjCCompatibleAliasDecl record.
  DECL_OBJC_COMPATIBLE_ALIAS,

  /// A ObjCPropertyDecl record.
  DECL_OBJC_PROPERTY,

  /// A ObjCPropertyImplDecl record.
  DECL_OBJC_PROPERTY_IMPL,

  /// A FieldDecl record.
  DECL_FIELD,

  /// A MSPropertyDecl record.
  DECL_MS_PROPERTY,

  /// A MSGuidDecl record.
  DECL_MS_GUID,

  /// A TemplateParamObjectDecl record.
  DECL_TEMPLATE_PARAM_OBJECT,

  /// A VarDecl record.
  DECL_VAR,

  /// An ImplicitParamDecl record.
  DECL_IMPLICIT_PARAM,

  /// A ParmVarDecl record.
  DECL_PARM_VAR,

  /// A DecompositionDecl record.
  DECL_DECOMPOSITION,

  /// A BindingDecl record.
  DECL_BINDING,

  /// A FileScopeAsmDecl record.
  DECL_FILE_SCOPE_ASM,

  /// A TopLevelStmtDecl record.
  DECL_TOP_LEVEL_STMT_DECL,

  /// A BlockDecl record.
  DECL_BLOCK,

  /// A CapturedDecl record.
  DECL_CAPTURED,

  /// A record that stores the set of declarations that are
  /// lexically stored within a given DeclContext.
  ///
  /// The record itself is a blob that is an array of declaration IDs,
  /// in the order in which those declarations were added to the
  /// declaration context. This data is used when iterating over
  /// the contents of a DeclContext, e.g., via
  /// DeclContext::decls_begin() and DeclContext::decls_end().
  DECL_CONTEXT_LEXICAL,

  /// A record that stores the set of declarations that are
  /// visible from a given DeclContext.
  ///
  /// The record itself stores a set of mappings, each of which
  /// associates a declaration name with one or more declaration
  /// IDs. This data is used when performing qualified name lookup
  /// into a DeclContext via DeclContext::lookup.
  DECL_CONTEXT_VISIBLE,

  /// A LabelDecl record.
  DECL_LABEL,

  /// A NamespaceDecl record.
  DECL_NAMESPACE,

  /// A NamespaceAliasDecl record.
  DECL_NAMESPACE_ALIAS,

  /// A UsingDecl record.
  DECL_USING,

  /// A UsingEnumDecl record.
  DECL_USING_ENUM,

  /// A UsingPackDecl record.
  DECL_USING_PACK,

  /// A UsingShadowDecl record.
  DECL_USING_SHADOW,

  /// A ConstructorUsingShadowDecl record.
  DECL_CONSTRUCTOR_USING_SHADOW,

  /// A UsingDirecitveDecl record.
  DECL_USING_DIRECTIVE,

  /// An UnresolvedUsingValueDecl record.
  DECL_UNRESOLVED_USING_VALUE,

  /// An UnresolvedUsingTypenameDecl record.
  DECL_UNRESOLVED_USING_TYPENAME,

  /// A LinkageSpecDecl record.
  DECL_LINKAGE_SPEC,

  /// An ExportDecl record.
  DECL_EXPORT,

  /// A CXXRecordDecl record.
  DECL_CXX_RECORD,

  /// A CXXDeductionGuideDecl record.
  DECL_CXX_DEDUCTION_GUIDE,

  /// A CXXMethodDecl record.
  DECL_CXX_METHOD,

  /// A CXXConstructorDecl record.
  DECL_CXX_CONSTRUCTOR,

  /// A CXXDestructorDecl record.
  DECL_CXX_DESTRUCTOR,

  /// A CXXConversionDecl record.
  DECL_CXX_CONVERSION,

  /// An AccessSpecDecl record.
  DECL_ACCESS_SPEC,

  /// A FriendDecl record.
  DECL_FRIEND,

  /// A FriendTemplateDecl record.
  DECL_FRIEND_TEMPLATE,

  /// A ClassTemplateDecl record.
  DECL_CLASS_TEMPLATE,

  /// A ClassTemplateSpecializationDecl record.
  DECL_CLASS_TEMPLATE_SPECIALIZATION,

  /// A ClassTemplatePartialSpecializationDecl record.
  DECL_CLASS_TEMPLATE_PARTIAL_SPECIALIZATION,

  /// A VarTemplateDecl record.
  DECL_VAR_TEMPLATE,

  /// A VarTemplateSpecializationDecl record.
  DECL_VAR_TEMPLATE_SPECIALIZATION,

  /// A VarTemplatePartialSpecializationDecl record.
  DECL_VAR_TEMPLATE_PARTIAL_SPECIALIZATION,

  /// A FunctionTemplateDecl record.
  DECL_FUNCTION_TEMPLATE,

  /// A TemplateTypeParmDecl record.
  DECL_TEMPLATE_TYPE_PARM,

  /// A NonTypeTemplateParmDecl record.
  DECL_NON_TYPE_TEMPLATE_PARM,

  /// A TemplateTemplateParmDecl record.
  DECL_TEMPLATE_TEMPLATE_PARM,

  /// A TypeAliasTemplateDecl record.
  DECL_TYPE_ALIAS_TEMPLATE,

  /// \brief A ConceptDecl record.
  DECL_CONCEPT,

  /// An UnresolvedUsingIfExistsDecl record.
  DECL_UNRESOLVED_USING_IF_EXISTS,

  /// \brief A StaticAssertDecl record.
  DECL_STATIC_ASSERT,

  /// A record containing CXXBaseSpecifiers.
  DECL_CXX_BASE_SPECIFIERS,

  /// A record containing CXXCtorInitializers.
  DECL_CXX_CTOR_INITIALIZERS,

  /// A IndirectFieldDecl record.
  DECL_INDIRECTFIELD,

  /// A NonTypeTemplateParmDecl record that stores an expanded
  /// non-type template parameter pack.
  DECL_EXPANDED_NON_TYPE_TEMPLATE_PARM_PACK,

  /// A TemplateTemplateParmDecl record that stores an expanded
  /// template template parameter pack.
  DECL_EXPANDED_TEMPLATE_TEMPLATE_PARM_PACK,

  /// An ImportDecl recording a module import.
  DECL_IMPORT,

  /// An OMPThreadPrivateDecl record.
  DECL_OMP_THREADPRIVATE,

  /// An OMPRequiresDecl record.
  DECL_OMP_REQUIRES,

  /// An OMPAllocateDcl record.
  DECL_OMP_ALLOCATE,

  /// An EmptyDecl record.
  DECL_EMPTY,

  /// An LifetimeExtendedTemporaryDecl record.
  DECL_LIFETIME_EXTENDED_TEMPORARY,

  /// A RequiresExprBodyDecl record.
  DECL_REQUIRES_EXPR_BODY,

  /// An ObjCTypeParamDecl record.
  DECL_OBJC_TYPE_PARAM,

  /// An OMPCapturedExprDecl record.
  DECL_OMP_CAPTUREDEXPR,

  /// A PragmaCommentDecl record.
  DECL_PRAGMA_COMMENT,

  /// A PragmaDetectMismatchDecl record.
  DECL_PRAGMA_DETECT_MISMATCH,

  /// An OMPDeclareMapperDecl record.
  DECL_OMP_DECLARE_MAPPER,

  /// An OMPDeclareReductionDecl record.
  DECL_OMP_DECLARE_REDUCTION,

  /// A UnnamedGlobalConstantDecl record.
  DECL_UNNAMED_GLOBAL_CONSTANT,

  /// A HLSLBufferDecl record.
  DECL_HLSL_BUFFER,

  /// An ImplicitConceptSpecializationDecl record.
  DECL_IMPLICIT_CONCEPT_SPECIALIZATION,

  DECL_LAST = DECL_IMPLICIT_CONCEPT_SPECIALIZATION
};

/// Record codes for each kind of statement or expression.
///
/// These constants describe the records that describe statements
/// or expressions. These records  occur within type and declarations
/// block, so they begin with record values of 128.  Each constant
/// describes a record for a specific statement or expression class in the
/// AST.
enum StmtCode {
  /// A marker record that indicates that we are at the end
  /// of an expression.
  STMT_STOP = DECL_LAST + 1,

  /// A NULL expression.
  STMT_NULL_PTR,

  /// A reference to a previously [de]serialized Stmt record.
  STMT_REF_PTR,

  /// A NullStmt record.
  STMT_NULL,

  /// A CompoundStmt record.
  STMT_COMPOUND,

  /// A CaseStmt record.
  STMT_CASE,

  /// A DefaultStmt record.
  STMT_DEFAULT,

  /// A LabelStmt record.
  STMT_LABEL,

  /// An AttributedStmt record.
  STMT_ATTRIBUTED,

  /// An IfStmt record.
  STMT_IF,

  /// A SwitchStmt record.
  STMT_SWITCH,

  /// A WhileStmt record.
  STMT_WHILE,

  /// A DoStmt record.
  STMT_DO,

  /// A ForStmt record.
  STMT_FOR,

  /// A GotoStmt record.
  STMT_GOTO,

  /// An IndirectGotoStmt record.
  STMT_INDIRECT_GOTO,

  /// A ContinueStmt record.
  STMT_CONTINUE,

  /// A BreakStmt record.
  STMT_BREAK,

  /// A ReturnStmt record.
  STMT_RETURN,

  /// A DeclStmt record.
  STMT_DECL,

  /// A CapturedStmt record.
  STMT_CAPTURED,

  /// A GCC-style AsmStmt record.
  STMT_GCCASM,

  /// A MS-style AsmStmt record.
  STMT_MSASM,

  /// A constant expression context.
  EXPR_CONSTANT,

  /// A PredefinedExpr record.
  EXPR_PREDEFINED,

  /// A DeclRefExpr record.
  EXPR_DECL_REF,

  /// An IntegerLiteral record.
  EXPR_INTEGER_LITERAL,

  /// A FloatingLiteral record.
  EXPR_FLOATING_LITERAL,

  /// An ImaginaryLiteral record.
  EXPR_IMAGINARY_LITERAL,

  /// A StringLiteral record.
  EXPR_STRING_LITERAL,

  /// A CharacterLiteral record.
  EXPR_CHARACTER_LITERAL,

  /// A ParenExpr record.
  EXPR_PAREN,

  /// A ParenListExpr record.
  EXPR_PAREN_LIST,

  /// A UnaryOperator record.
  EXPR_UNARY_OPERATOR,

  /// An OffsetOfExpr record.
  EXPR_OFFSETOF,

  /// A SizefAlignOfExpr record.
  EXPR_SIZEOF_ALIGN_OF,

  /// An ArraySubscriptExpr record.
  EXPR_ARRAY_SUBSCRIPT,

  /// An MatrixSubscriptExpr record.
  EXPR_MATRIX_SUBSCRIPT,

  /// A CallExpr record.
  EXPR_CALL,

  /// A MemberExpr record.
  EXPR_MEMBER,

  /// A BinaryOperator record.
  EXPR_BINARY_OPERATOR,

  /// A CompoundAssignOperator record.
  EXPR_COMPOUND_ASSIGN_OPERATOR,

  /// A ConditionOperator record.
  EXPR_CONDITIONAL_OPERATOR,

  /// An ImplicitCastExpr record.
  EXPR_IMPLICIT_CAST,

  /// A CStyleCastExpr record.
  EXPR_CSTYLE_CAST,

  /// A CompoundLiteralExpr record.
  EXPR_COMPOUND_LITERAL,

  /// An ExtVectorElementExpr record.
  EXPR_EXT_VECTOR_ELEMENT,

  /// An InitListExpr record.
  EXPR_INIT_LIST,

  /// A DesignatedInitExpr record.
  EXPR_DESIGNATED_INIT,

  /// A DesignatedInitUpdateExpr record.
  EXPR_DESIGNATED_INIT_UPDATE,

  /// An NoInitExpr record.
  EXPR_NO_INIT,

  /// An ArrayInitLoopExpr record.
  EXPR_ARRAY_INIT_LOOP,

  /// An ArrayInitIndexExpr record.
  EXPR_ARRAY_INIT_INDEX,

  /// An ImplicitValueInitExpr record.
  EXPR_IMPLICIT_VALUE_INIT,

  /// A VAArgExpr record.
  EXPR_VA_ARG,

  /// An AddrLabelExpr record.
  EXPR_ADDR_LABEL,

  /// A StmtExpr record.
  EXPR_STMT,

  /// A ChooseExpr record.
  EXPR_CHOOSE,

  /// A GNUNullExpr record.
  EXPR_GNU_NULL,

  /// A SourceLocExpr record.
  EXPR_SOURCE_LOC,

  /// A EmbedExpr record.
  EXPR_BUILTIN_PP_EMBED,

  /// A ShuffleVectorExpr record.
  EXPR_SHUFFLE_VECTOR,

  /// A ConvertVectorExpr record.
  EXPR_CONVERT_VECTOR,

  /// BlockExpr
  EXPR_BLOCK,

  /// A GenericSelectionExpr record.
  EXPR_GENERIC_SELECTION,

  /// A PseudoObjectExpr record.
  EXPR_PSEUDO_OBJECT,

  /// An AtomicExpr record.
  EXPR_ATOMIC,

  /// A RecoveryExpr record.
  EXPR_RECOVERY,

  // Objective-C

  /// An ObjCStringLiteral record.
  EXPR_OBJC_STRING_LITERAL,

  EXPR_OBJC_BOXED_EXPRESSION,
  EXPR_OBJC_ARRAY_LITERAL,
  EXPR_OBJC_DICTIONARY_LITERAL,

  /// An ObjCEncodeExpr record.
  EXPR_OBJC_ENCODE,

  /// An ObjCSelectorExpr record.
  EXPR_OBJC_SELECTOR_EXPR,

  /// An ObjCProtocolExpr record.
  EXPR_OBJC_PROTOCOL_EXPR,

  /// An ObjCIvarRefExpr record.
  EXPR_OBJC_IVAR_REF_EXPR,

  /// An ObjCPropertyRefExpr record.
  EXPR_OBJC_PROPERTY_REF_EXPR,

  /// An ObjCSubscriptRefExpr record.
  EXPR_OBJC_SUBSCRIPT_REF_EXPR,

  /// UNUSED
  EXPR_OBJC_KVC_REF_EXPR,

  /// An ObjCMessageExpr record.
  EXPR_OBJC_MESSAGE_EXPR,

  /// An ObjCIsa Expr record.
  EXPR_OBJC_ISA,

  /// An ObjCIndirectCopyRestoreExpr record.
  EXPR_OBJC_INDIRECT_COPY_RESTORE,

  /// An ObjCForCollectionStmt record.
  STMT_OBJC_FOR_COLLECTION,

  /// An ObjCAtCatchStmt record.
  STMT_OBJC_CATCH,

  /// An ObjCAtFinallyStmt record.
  STMT_OBJC_FINALLY,

  /// An ObjCAtTryStmt record.
  STMT_OBJC_AT_TRY,

  /// An ObjCAtSynchronizedStmt record.
  STMT_OBJC_AT_SYNCHRONIZED,

  /// An ObjCAtThrowStmt record.
  STMT_OBJC_AT_THROW,

  /// An ObjCAutoreleasePoolStmt record.
  STMT_OBJC_AUTORELEASE_POOL,

  /// An ObjCBoolLiteralExpr record.
  EXPR_OBJC_BOOL_LITERAL,

  /// An ObjCAvailabilityCheckExpr record.
  EXPR_OBJC_AVAILABILITY_CHECK,

  // C++

  /// A CXXCatchStmt record.
  STMT_CXX_CATCH,

  /// A CXXTryStmt record.
  STMT_CXX_TRY,
  /// A CXXForRangeStmt record.

  STMT_CXX_FOR_RANGE,

  /// A CXXOperatorCallExpr record.
  EXPR_CXX_OPERATOR_CALL,

  /// A CXXMemberCallExpr record.
  EXPR_CXX_MEMBER_CALL,

  /// A CXXRewrittenBinaryOperator record.
  EXPR_CXX_REWRITTEN_BINARY_OPERATOR,

  /// A CXXConstructExpr record.
  EXPR_CXX_CONSTRUCT,

  /// A CXXInheritedCtorInitExpr record.
  EXPR_CXX_INHERITED_CTOR_INIT,

  /// A CXXTemporaryObjectExpr record.
  EXPR_CXX_TEMPORARY_OBJECT,

  /// A CXXStaticCastExpr record.
  EXPR_CXX_STATIC_CAST,

  /// A CXXDynamicCastExpr record.
  EXPR_CXX_DYNAMIC_CAST,

  /// A CXXReinterpretCastExpr record.
  EXPR_CXX_REINTERPRET_CAST,

  /// A CXXConstCastExpr record.
  EXPR_CXX_CONST_CAST,

  /// A CXXAddrspaceCastExpr record.
  EXPR_CXX_ADDRSPACE_CAST,

  /// A CXXFunctionalCastExpr record.
  EXPR_CXX_FUNCTIONAL_CAST,

  /// A BuiltinBitCastExpr record.
  EXPR_BUILTIN_BIT_CAST,

  /// A UserDefinedLiteral record.
  EXPR_USER_DEFINED_LITERAL,

  /// A CXXStdInitializerListExpr record.
  EXPR_CXX_STD_INITIALIZER_LIST,

  /// A CXXBoolLiteralExpr record.
  EXPR_CXX_BOOL_LITERAL,

  /// A CXXParenListInitExpr record.
  EXPR_CXX_PAREN_LIST_INIT,

  EXPR_CXX_NULL_PTR_LITERAL, // CXXNullPtrLiteralExpr
  EXPR_CXX_TYPEID_EXPR,      // CXXTypeidExpr (of expr).
  EXPR_CXX_TYPEID_TYPE,      // CXXTypeidExpr (of type).
  EXPR_CXX_THIS,             // CXXThisExpr
  EXPR_CXX_THROW,            // CXXThrowExpr
  EXPR_CXX_DEFAULT_ARG,      // CXXDefaultArgExpr
  EXPR_CXX_DEFAULT_INIT,     // CXXDefaultInitExpr
  EXPR_CXX_BIND_TEMPORARY,   // CXXBindTemporaryExpr

  EXPR_CXX_SCALAR_VALUE_INIT, // CXXScalarValueInitExpr
  EXPR_CXX_NEW,               // CXXNewExpr
  EXPR_CXX_DELETE,            // CXXDeleteExpr
  EXPR_CXX_PSEUDO_DESTRUCTOR, // CXXPseudoDestructorExpr

  EXPR_EXPR_WITH_CLEANUPS, // ExprWithCleanups

  EXPR_CXX_DEPENDENT_SCOPE_MEMBER,   // CXXDependentScopeMemberExpr
  EXPR_CXX_DEPENDENT_SCOPE_DECL_REF, // DependentScopeDeclRefExpr
  EXPR_CXX_UNRESOLVED_CONSTRUCT,     // CXXUnresolvedConstructExpr
  EXPR_CXX_UNRESOLVED_MEMBER,        // UnresolvedMemberExpr
  EXPR_CXX_UNRESOLVED_LOOKUP,        // UnresolvedLookupExpr

  EXPR_CXX_EXPRESSION_TRAIT, // ExpressionTraitExpr
  EXPR_CXX_NOEXCEPT,         // CXXNoexceptExpr

  EXPR_OPAQUE_VALUE,                // OpaqueValueExpr
  EXPR_BINARY_CONDITIONAL_OPERATOR, // BinaryConditionalOperator
  EXPR_TYPE_TRAIT,                  // TypeTraitExpr
  EXPR_ARRAY_TYPE_TRAIT,            // ArrayTypeTraitIntExpr

  EXPR_PACK_EXPANSION,                    // PackExpansionExpr
  EXPR_PACK_INDEXING,                     // PackIndexingExpr
  EXPR_SIZEOF_PACK,                       // SizeOfPackExpr
  EXPR_SUBST_NON_TYPE_TEMPLATE_PARM,      // SubstNonTypeTemplateParmExpr
  EXPR_SUBST_NON_TYPE_TEMPLATE_PARM_PACK, // SubstNonTypeTemplateParmPackExpr
  EXPR_FUNCTION_PARM_PACK,                // FunctionParmPackExpr
  EXPR_MATERIALIZE_TEMPORARY,             // MaterializeTemporaryExpr
  EXPR_CXX_FOLD,                          // CXXFoldExpr
  EXPR_CONCEPT_SPECIALIZATION,            // ConceptSpecializationExpr
  EXPR_REQUIRES,                          // RequiresExpr

  // CUDA
  EXPR_CUDA_KERNEL_CALL, // CUDAKernelCallExpr

  // OpenCL
  EXPR_ASTYPE, // AsTypeExpr

  // Microsoft
  EXPR_CXX_PROPERTY_REF_EXPR,       // MSPropertyRefExpr
  EXPR_CXX_PROPERTY_SUBSCRIPT_EXPR, // MSPropertySubscriptExpr
  EXPR_CXX_UUIDOF_EXPR,             // CXXUuidofExpr (of expr).
  EXPR_CXX_UUIDOF_TYPE,             // CXXUuidofExpr (of type).
  STMT_SEH_LEAVE,                   // SEHLeaveStmt
  STMT_SEH_EXCEPT,                  // SEHExceptStmt
  STMT_SEH_FINALLY,                 // SEHFinallyStmt
  STMT_SEH_TRY,                     // SEHTryStmt

  // OpenMP directives
  STMT_OMP_META_DIRECTIVE,
  STMT_OMP_CANONICAL_LOOP,
  STMT_OMP_PARALLEL_DIRECTIVE,
  STMT_OMP_SIMD_DIRECTIVE,
  STMT_OMP_TILE_DIRECTIVE,
  STMT_OMP_UNROLL_DIRECTIVE,
  STMT_OMP_REVERSE_DIRECTIVE,
  STMT_OMP_INTERCHANGE_DIRECTIVE,
  STMT_OMP_FOR_DIRECTIVE,
  STMT_OMP_FOR_SIMD_DIRECTIVE,
  STMT_OMP_SECTIONS_DIRECTIVE,
  STMT_OMP_SECTION_DIRECTIVE,
  STMT_OMP_SINGLE_DIRECTIVE,
  STMT_OMP_MASTER_DIRECTIVE,
  STMT_OMP_CRITICAL_DIRECTIVE,
  STMT_OMP_PARALLEL_FOR_DIRECTIVE,
  STMT_OMP_PARALLEL_FOR_SIMD_DIRECTIVE,
  STMT_OMP_PARALLEL_MASTER_DIRECTIVE,
  STMT_OMP_PARALLEL_MASKED_DIRECTIVE,
  STMT_OMP_PARALLEL_SECTIONS_DIRECTIVE,
  STMT_OMP_TASK_DIRECTIVE,
  STMT_OMP_TASKYIELD_DIRECTIVE,
  STMT_OMP_ERROR_DIRECTIVE,
  STMT_OMP_BARRIER_DIRECTIVE,
  STMT_OMP_TASKWAIT_DIRECTIVE,
  STMT_OMP_FLUSH_DIRECTIVE,
  STMT_OMP_DEPOBJ_DIRECTIVE,
  STMT_OMP_SCAN_DIRECTIVE,
  STMT_OMP_ORDERED_DIRECTIVE,
  STMT_OMP_ATOMIC_DIRECTIVE,
  STMT_OMP_TARGET_DIRECTIVE,
  STMT_OMP_TARGET_DATA_DIRECTIVE,
  STMT_OMP_TARGET_ENTER_DATA_DIRECTIVE,
  STMT_OMP_TARGET_EXIT_DATA_DIRECTIVE,
  STMT_OMP_TARGET_PARALLEL_DIRECTIVE,
  STMT_OMP_TARGET_PARALLEL_FOR_DIRECTIVE,
  STMT_OMP_TEAMS_DIRECTIVE,
  STMT_OMP_TASKGROUP_DIRECTIVE,
  STMT_OMP_CANCELLATION_POINT_DIRECTIVE,
  STMT_OMP_CANCEL_DIRECTIVE,
  STMT_OMP_TASKLOOP_DIRECTIVE,
  STMT_OMP_TASKLOOP_SIMD_DIRECTIVE,
  STMT_OMP_MASTER_TASKLOOP_DIRECTIVE,
  STMT_OMP_MASTER_TASKLOOP_SIMD_DIRECTIVE,
  STMT_OMP_PARALLEL_MASTER_TASKLOOP_DIRECTIVE,
  STMT_OMP_PARALLEL_MASTER_TASKLOOP_SIMD_DIRECTIVE,
  STMT_OMP_MASKED_TASKLOOP_DIRECTIVE,
  STMT_OMP_MASKED_TASKLOOP_SIMD_DIRECTIVE,
  STMT_OMP_PARALLEL_MASKED_TASKLOOP_DIRECTIVE,
  STMT_OMP_PARALLEL_MASKED_TASKLOOP_SIMD_DIRECTIVE,
  STMT_OMP_DISTRIBUTE_DIRECTIVE,
  STMT_OMP_TARGET_UPDATE_DIRECTIVE,
  STMT_OMP_DISTRIBUTE_PARALLEL_FOR_DIRECTIVE,
  STMT_OMP_DISTRIBUTE_PARALLEL_FOR_SIMD_DIRECTIVE,
  STMT_OMP_DISTRIBUTE_SIMD_DIRECTIVE,
  STMT_OMP_TARGET_PARALLEL_FOR_SIMD_DIRECTIVE,
  STMT_OMP_TARGET_SIMD_DIRECTIVE,
  STMT_OMP_TEAMS_DISTRIBUTE_DIRECTIVE,
  STMT_OMP_TEAMS_DISTRIBUTE_SIMD_DIRECTIVE,
  STMT_OMP_TEAMS_DISTRIBUTE_PARALLEL_FOR_SIMD_DIRECTIVE,
  STMT_OMP_TEAMS_DISTRIBUTE_PARALLEL_FOR_DIRECTIVE,
  STMT_OMP_TARGET_TEAMS_DIRECTIVE,
  STMT_OMP_TARGET_TEAMS_DISTRIBUTE_DIRECTIVE,
  STMT_OMP_TARGET_TEAMS_DISTRIBUTE_PARALLEL_FOR_DIRECTIVE,
  STMT_OMP_TARGET_TEAMS_DISTRIBUTE_PARALLEL_FOR_SIMD_DIRECTIVE,
  STMT_OMP_TARGET_TEAMS_DISTRIBUTE_SIMD_DIRECTIVE,
  STMT_OMP_SCOPE_DIRECTIVE,
  STMT_OMP_INTEROP_DIRECTIVE,
  STMT_OMP_DISPATCH_DIRECTIVE,
  STMT_OMP_MASKED_DIRECTIVE,
  STMT_OMP_GENERIC_LOOP_DIRECTIVE,
  STMT_OMP_TEAMS_GENERIC_LOOP_DIRECTIVE,
  STMT_OMP_TARGET_TEAMS_GENERIC_LOOP_DIRECTIVE,
  STMT_OMP_PARALLEL_GENERIC_LOOP_DIRECTIVE,
  STMT_OMP_TARGET_PARALLEL_GENERIC_LOOP_DIRECTIVE,
  STMT_OMP_ASSUME_DIRECTIVE,
  EXPR_ARRAY_SECTION,
  EXPR_OMP_ARRAY_SHAPING,
  EXPR_OMP_ITERATOR,

  // ARC
  EXPR_OBJC_BRIDGED_CAST, // ObjCBridgedCastExpr

  STMT_MS_DEPENDENT_EXISTS, // MSDependentExistsStmt
  EXPR_LAMBDA,              // LambdaExpr
  STMT_COROUTINE_BODY,
  STMT_CORETURN,
  EXPR_COAWAIT,
  EXPR_COYIELD,
  EXPR_DEPENDENT_COAWAIT,

  // FixedPointLiteral
  EXPR_FIXEDPOINT_LITERAL,

  // SYCL
  EXPR_SYCL_BUILTIN_NUM_FIELDS,
  EXPR_SYCL_BUILTIN_FIELD_TYPE,
  EXPR_SYCL_BUILTIN_NUM_BASES,
  EXPR_SYCL_BUILTIN_BASE_TYPE,
  EXPR_SYCL_UNIQUE_STABLE_NAME,
  // SYCLUniqueStableIdExpr
  EXPR_SYCL_UNIQUE_STABLE_ID,

  // OpenACC Constructs/Exprs
  STMT_OPENACC_COMPUTE_CONSTRUCT,
  STMT_OPENACC_LOOP_CONSTRUCT,
  EXPR_OPENACC_ASTERISK_SIZE,

  // HLSL Constructs
  EXPR_HLSL_OUT_ARG,

};

/// The kinds of designators that can occur in a
/// DesignatedInitExpr.
enum DesignatorTypes {
  /// Field designator where only the field name is known.
  DESIG_FIELD_NAME = 0,

  /// Field designator where the field has been resolved to
  /// a declaration.
  DESIG_FIELD_DECL = 1,

  /// Array designator.
  DESIG_ARRAY = 2,

  /// GNU array range designator.
  DESIG_ARRAY_RANGE = 3
};

/// The different kinds of data that can occur in a
/// CtorInitializer.
enum CtorInitializerType {
  CTOR_INITIALIZER_BASE,
  CTOR_INITIALIZER_DELEGATING,
  CTOR_INITIALIZER_MEMBER,
  CTOR_INITIALIZER_INDIRECT_MEMBER
};

/// Kinds of cleanup objects owned by ExprWithCleanups.
enum CleanupObjectKind { COK_Block, COK_CompoundLiteral };

/// Describes the categories of an Objective-C class.
struct ObjCCategoriesInfo {
  // The ID of the definition. Use unaligned_decl_id_t to keep
  // ObjCCategoriesInfo 32-bit aligned.
  unaligned_decl_id_t DefinitionID;

  // Offset into the array of category lists.
  unsigned Offset;

  ObjCCategoriesInfo() = default;
  ObjCCategoriesInfo(LocalDeclID ID, unsigned Offset)
      : DefinitionID(ID.getRawValue()), Offset(Offset) {}

  DeclID getDefinitionID() const { return DefinitionID; }

  friend bool operator<(const ObjCCategoriesInfo &X,
                        const ObjCCategoriesInfo &Y) {
    return X.getDefinitionID() < Y.getDefinitionID();
  }

  friend bool operator>(const ObjCCategoriesInfo &X,
                        const ObjCCategoriesInfo &Y) {
    return X.getDefinitionID() > Y.getDefinitionID();
  }

  friend bool operator<=(const ObjCCategoriesInfo &X,
                         const ObjCCategoriesInfo &Y) {
    return X.getDefinitionID() <= Y.getDefinitionID();
  }

  friend bool operator>=(const ObjCCategoriesInfo &X,
                         const ObjCCategoriesInfo &Y) {
    return X.getDefinitionID() >= Y.getDefinitionID();
  }
};

static_assert(alignof(ObjCCategoriesInfo) <= 4);
static_assert(std::is_standard_layout_v<ObjCCategoriesInfo> &&
              std::is_trivial_v<ObjCCategoriesInfo>);

/// A key used when looking up entities by \ref DeclarationName.
///
/// Different \ref DeclarationNames are mapped to different keys, but the
/// same key can occasionally represent multiple names (for names that
/// contain types, in particular).
class DeclarationNameKey {
  using NameKind = unsigned;

  NameKind Kind = 0;
  uint64_t Data = 0;

public:
  DeclarationNameKey() = default;
  DeclarationNameKey(DeclarationName Name);
  DeclarationNameKey(NameKind Kind, uint64_t Data) : Kind(Kind), Data(Data) {}

  NameKind getKind() const { return Kind; }

  IdentifierInfo *getIdentifier() const {
    assert(Kind == DeclarationName::Identifier ||
           Kind == DeclarationName::CXXLiteralOperatorName ||
           Kind == DeclarationName::CXXDeductionGuideName);
    return (IdentifierInfo *)Data;
  }

  Selector getSelector() const {
    assert(Kind == DeclarationName::ObjCZeroArgSelector ||
           Kind == DeclarationName::ObjCOneArgSelector ||
           Kind == DeclarationName::ObjCMultiArgSelector);
    return Selector(Data);
  }

  OverloadedOperatorKind getOperatorKind() const {
    assert(Kind == DeclarationName::CXXOperatorName);
    return (OverloadedOperatorKind)Data;
  }

  /// Compute a fingerprint of this key for use in on-disk hash table.
  unsigned getHash() const;

  friend bool operator==(const DeclarationNameKey &A,
                         const DeclarationNameKey &B) {
    return A.Kind == B.Kind && A.Data == B.Data;
  }
};

/// @}

} // namespace serialization
} // namespace clang

namespace llvm {

template <> struct DenseMapInfo<clang::serialization::DeclarationNameKey> {
  static clang::serialization::DeclarationNameKey getEmptyKey() {
    return clang::serialization::DeclarationNameKey(-1, 1);
  }

  static clang::serialization::DeclarationNameKey getTombstoneKey() {
    return clang::serialization::DeclarationNameKey(-1, 2);
  }

  static unsigned
  getHashValue(const clang::serialization::DeclarationNameKey &Key) {
    return Key.getHash();
  }

  static bool isEqual(const clang::serialization::DeclarationNameKey &L,
                      const clang::serialization::DeclarationNameKey &R) {
    return L == R;
  }
};

} // namespace llvm

#endif // LLVM_CLANG_SERIALIZATION_ASTBITCODES_H<|MERGE_RESOLUTION|>--- conflicted
+++ resolved
@@ -1154,11 +1154,7 @@
 ///
 /// Type IDs for non-predefined types will start at
 /// NUM_PREDEF_TYPE_IDs.
-<<<<<<< HEAD
-const unsigned NUM_PREDEF_TYPE_IDS = 518;
-=======
-const unsigned NUM_PREDEF_TYPE_IDS = 509;
->>>>>>> 508fd966
+const unsigned NUM_PREDEF_TYPE_IDS = 521;
 
 // Ensure we do not overrun the predefined types we reserved
 // in the enum PredefinedTypeIDs above.
