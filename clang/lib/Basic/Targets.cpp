--- conflicted
+++ resolved
@@ -718,7 +718,7 @@
       if (os == llvm::Triple::OSType::AMDHSA)
         return std::make_unique<SPIRV64AMDGCNTargetInfo>(Triple, Opts);
       return nullptr;
-<<<<<<< HEAD
+    }
     llvm::Triple HT(Opts.HostTriple);
     switch (HT.getOS()) {
     case llvm::Triple::Win32:
@@ -733,10 +733,6 @@
     default:
       return std::make_unique<SPIRV64TargetInfo>(Triple, Opts);
     }
-=======
-    }
-    return std::make_unique<SPIRV64TargetInfo>(Triple, Opts);
->>>>>>> 88e2bb40
   }
   case llvm::Triple::wasm32:
     if (Triple.getSubArch() != llvm::Triple::NoSubArch ||
