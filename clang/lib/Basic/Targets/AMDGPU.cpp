//===--- AMDGPU.cpp - Implement AMDGPU target feature support -------------===//
//
// Part of the LLVM Project, under the Apache License v2.0 with LLVM Exceptions.
// See https://llvm.org/LICENSE.txt for license information.
// SPDX-License-Identifier: Apache-2.0 WITH LLVM-exception
//
//===----------------------------------------------------------------------===//
//
// This file implements AMDGPU TargetInfo objects.
//
//===----------------------------------------------------------------------===//

#include "AMDGPU.h"
#include "clang/Basic/Builtins.h"
#include "clang/Basic/CodeGenOptions.h"
#include "clang/Basic/Diagnostic.h"
#include "clang/Basic/LangOptions.h"
#include "clang/Basic/MacroBuilder.h"
#include "clang/Basic/TargetBuiltins.h"
using namespace clang;
using namespace clang::targets;

namespace clang {
namespace targets {

// If you edit the description strings, make sure you update
// getPointerWidthV().

static const char *const DataLayoutStringR600 =
    "e-p:32:32-i64:64-v16:16-v24:32-v32:32-v48:64-v96:128"
    "-v192:256-v256:256-v512:512-v1024:1024-v2048:2048-n32:64-S32-A5-G1";

static const char *const DataLayoutStringAMDGCN =
    "e-p:64:64-p1:64:64-p2:32:32-p3:32:32-p4:64:64-p5:32:32-p6:32:32"
    "-p7:160:256:256:32-p8:128:128-p9:192:256:256:32-i64:64-v16:16-v24:32-v32:"
    "32-v48:64-v96:128"
    "-v192:256-v256:256-v512:512-v1024:1024-v2048:2048-n32:64-S32-A5-G1"
    "-ni:7:8:9";

const LangASMap AMDGPUTargetInfo::AMDGPUDefIsGenMap = {
    llvm::AMDGPUAS::FLAT_ADDRESS,     // Default
    llvm::AMDGPUAS::GLOBAL_ADDRESS,   // opencl_global
    llvm::AMDGPUAS::LOCAL_ADDRESS,    // opencl_local
    llvm::AMDGPUAS::CONSTANT_ADDRESS, // opencl_constant
    llvm::AMDGPUAS::PRIVATE_ADDRESS,  // opencl_private
    llvm::AMDGPUAS::FLAT_ADDRESS,     // opencl_generic
    llvm::AMDGPUAS::GLOBAL_ADDRESS,   // opencl_global_device
    llvm::AMDGPUAS::GLOBAL_ADDRESS,   // opencl_global_host
    llvm::AMDGPUAS::GLOBAL_ADDRESS,   // cuda_device
    llvm::AMDGPUAS::CONSTANT_ADDRESS, // cuda_constant
    llvm::AMDGPUAS::LOCAL_ADDRESS,    // cuda_shared
    llvm::AMDGPUAS::GLOBAL_ADDRESS,   // sycl_global
    llvm::AMDGPUAS::GLOBAL_ADDRESS,   // sycl_global_device
    llvm::AMDGPUAS::GLOBAL_ADDRESS,   // sycl_global_host
    llvm::AMDGPUAS::LOCAL_ADDRESS,    // sycl_local
    llvm::AMDGPUAS::PRIVATE_ADDRESS,  // sycl_private
    llvm::AMDGPUAS::FLAT_ADDRESS,     // ptr32_sptr
    llvm::AMDGPUAS::FLAT_ADDRESS,     // ptr32_uptr
    llvm::AMDGPUAS::FLAT_ADDRESS,     // ptr64
    llvm::AMDGPUAS::FLAT_ADDRESS,     // hlsl_groupshared
};

const LangASMap AMDGPUTargetInfo::AMDGPUDefIsPrivMap = {
    llvm::AMDGPUAS::PRIVATE_ADDRESS,  // Default
    llvm::AMDGPUAS::GLOBAL_ADDRESS,   // opencl_global
    llvm::AMDGPUAS::LOCAL_ADDRESS,    // opencl_local
    llvm::AMDGPUAS::CONSTANT_ADDRESS, // opencl_constant
    llvm::AMDGPUAS::PRIVATE_ADDRESS,  // opencl_private
    llvm::AMDGPUAS::FLAT_ADDRESS,     // opencl_generic
    llvm::AMDGPUAS::GLOBAL_ADDRESS,   // opencl_global_device
    llvm::AMDGPUAS::GLOBAL_ADDRESS,   // opencl_global_host
    llvm::AMDGPUAS::GLOBAL_ADDRESS,   // cuda_device
    llvm::AMDGPUAS::CONSTANT_ADDRESS, // cuda_constant
    llvm::AMDGPUAS::LOCAL_ADDRESS,    // cuda_shared
    // SYCL address space values for this map are dummy
    llvm::AMDGPUAS::FLAT_ADDRESS, // sycl_global
    llvm::AMDGPUAS::FLAT_ADDRESS, // sycl_global_device
    llvm::AMDGPUAS::FLAT_ADDRESS, // sycl_global_host
    llvm::AMDGPUAS::FLAT_ADDRESS, // sycl_local
    llvm::AMDGPUAS::FLAT_ADDRESS, // sycl_private
    llvm::AMDGPUAS::FLAT_ADDRESS, // ptr32_sptr
    llvm::AMDGPUAS::FLAT_ADDRESS, // ptr32_uptr
    llvm::AMDGPUAS::FLAT_ADDRESS, // ptr64
    llvm::AMDGPUAS::FLAT_ADDRESS, // hlsl_groupshared

};
} // namespace targets
} // namespace clang

static constexpr Builtin::Info BuiltinInfo[] = {
#define BUILTIN(ID, TYPE, ATTRS)                                               \
  {#ID, TYPE, ATTRS, nullptr, HeaderDesc::NO_HEADER, ALL_LANGUAGES},
#define TARGET_BUILTIN(ID, TYPE, ATTRS, FEATURE)                               \
  {#ID, TYPE, ATTRS, FEATURE, HeaderDesc::NO_HEADER, ALL_LANGUAGES},
#include "clang/Basic/BuiltinsAMDGPU.def"
};

const char *const AMDGPUTargetInfo::GCCRegNames[] = {
  "v0", "v1", "v2", "v3", "v4", "v5", "v6", "v7", "v8",
  "v9", "v10", "v11", "v12", "v13", "v14", "v15", "v16", "v17",
  "v18", "v19", "v20", "v21", "v22", "v23", "v24", "v25", "v26",
  "v27", "v28", "v29", "v30", "v31", "v32", "v33", "v34", "v35",
  "v36", "v37", "v38", "v39", "v40", "v41", "v42", "v43", "v44",
  "v45", "v46", "v47", "v48", "v49", "v50", "v51", "v52", "v53",
  "v54", "v55", "v56", "v57", "v58", "v59", "v60", "v61", "v62",
  "v63", "v64", "v65", "v66", "v67", "v68", "v69", "v70", "v71",
  "v72", "v73", "v74", "v75", "v76", "v77", "v78", "v79", "v80",
  "v81", "v82", "v83", "v84", "v85", "v86", "v87", "v88", "v89",
  "v90", "v91", "v92", "v93", "v94", "v95", "v96", "v97", "v98",
  "v99", "v100", "v101", "v102", "v103", "v104", "v105", "v106", "v107",
  "v108", "v109", "v110", "v111", "v112", "v113", "v114", "v115", "v116",
  "v117", "v118", "v119", "v120", "v121", "v122", "v123", "v124", "v125",
  "v126", "v127", "v128", "v129", "v130", "v131", "v132", "v133", "v134",
  "v135", "v136", "v137", "v138", "v139", "v140", "v141", "v142", "v143",
  "v144", "v145", "v146", "v147", "v148", "v149", "v150", "v151", "v152",
  "v153", "v154", "v155", "v156", "v157", "v158", "v159", "v160", "v161",
  "v162", "v163", "v164", "v165", "v166", "v167", "v168", "v169", "v170",
  "v171", "v172", "v173", "v174", "v175", "v176", "v177", "v178", "v179",
  "v180", "v181", "v182", "v183", "v184", "v185", "v186", "v187", "v188",
  "v189", "v190", "v191", "v192", "v193", "v194", "v195", "v196", "v197",
  "v198", "v199", "v200", "v201", "v202", "v203", "v204", "v205", "v206",
  "v207", "v208", "v209", "v210", "v211", "v212", "v213", "v214", "v215",
  "v216", "v217", "v218", "v219", "v220", "v221", "v222", "v223", "v224",
  "v225", "v226", "v227", "v228", "v229", "v230", "v231", "v232", "v233",
  "v234", "v235", "v236", "v237", "v238", "v239", "v240", "v241", "v242",
  "v243", "v244", "v245", "v246", "v247", "v248", "v249", "v250", "v251",
  "v252", "v253", "v254", "v255", "s0", "s1", "s2", "s3", "s4",
  "s5", "s6", "s7", "s8", "s9", "s10", "s11", "s12", "s13",
  "s14", "s15", "s16", "s17", "s18", "s19", "s20", "s21", "s22",
  "s23", "s24", "s25", "s26", "s27", "s28", "s29", "s30", "s31",
  "s32", "s33", "s34", "s35", "s36", "s37", "s38", "s39", "s40",
  "s41", "s42", "s43", "s44", "s45", "s46", "s47", "s48", "s49",
  "s50", "s51", "s52", "s53", "s54", "s55", "s56", "s57", "s58",
  "s59", "s60", "s61", "s62", "s63", "s64", "s65", "s66", "s67",
  "s68", "s69", "s70", "s71", "s72", "s73", "s74", "s75", "s76",
  "s77", "s78", "s79", "s80", "s81", "s82", "s83", "s84", "s85",
  "s86", "s87", "s88", "s89", "s90", "s91", "s92", "s93", "s94",
  "s95", "s96", "s97", "s98", "s99", "s100", "s101", "s102", "s103",
  "s104", "s105", "s106", "s107", "s108", "s109", "s110", "s111", "s112",
  "s113", "s114", "s115", "s116", "s117", "s118", "s119", "s120", "s121",
  "s122", "s123", "s124", "s125", "s126", "s127", "exec", "vcc", "scc",
  "m0", "flat_scratch", "exec_lo", "exec_hi", "vcc_lo", "vcc_hi",
  "flat_scratch_lo", "flat_scratch_hi",
  "a0", "a1", "a2", "a3", "a4", "a5", "a6", "a7", "a8",
  "a9", "a10", "a11", "a12", "a13", "a14", "a15", "a16", "a17",
  "a18", "a19", "a20", "a21", "a22", "a23", "a24", "a25", "a26",
  "a27", "a28", "a29", "a30", "a31", "a32", "a33", "a34", "a35",
  "a36", "a37", "a38", "a39", "a40", "a41", "a42", "a43", "a44",
  "a45", "a46", "a47", "a48", "a49", "a50", "a51", "a52", "a53",
  "a54", "a55", "a56", "a57", "a58", "a59", "a60", "a61", "a62",
  "a63", "a64", "a65", "a66", "a67", "a68", "a69", "a70", "a71",
  "a72", "a73", "a74", "a75", "a76", "a77", "a78", "a79", "a80",
  "a81", "a82", "a83", "a84", "a85", "a86", "a87", "a88", "a89",
  "a90", "a91", "a92", "a93", "a94", "a95", "a96", "a97", "a98",
  "a99", "a100", "a101", "a102", "a103", "a104", "a105", "a106", "a107",
  "a108", "a109", "a110", "a111", "a112", "a113", "a114", "a115", "a116",
  "a117", "a118", "a119", "a120", "a121", "a122", "a123", "a124", "a125",
  "a126", "a127", "a128", "a129", "a130", "a131", "a132", "a133", "a134",
  "a135", "a136", "a137", "a138", "a139", "a140", "a141", "a142", "a143",
  "a144", "a145", "a146", "a147", "a148", "a149", "a150", "a151", "a152",
  "a153", "a154", "a155", "a156", "a157", "a158", "a159", "a160", "a161",
  "a162", "a163", "a164", "a165", "a166", "a167", "a168", "a169", "a170",
  "a171", "a172", "a173", "a174", "a175", "a176", "a177", "a178", "a179",
  "a180", "a181", "a182", "a183", "a184", "a185", "a186", "a187", "a188",
  "a189", "a190", "a191", "a192", "a193", "a194", "a195", "a196", "a197",
  "a198", "a199", "a200", "a201", "a202", "a203", "a204", "a205", "a206",
  "a207", "a208", "a209", "a210", "a211", "a212", "a213", "a214", "a215",
  "a216", "a217", "a218", "a219", "a220", "a221", "a222", "a223", "a224",
  "a225", "a226", "a227", "a228", "a229", "a230", "a231", "a232", "a233",
  "a234", "a235", "a236", "a237", "a238", "a239", "a240", "a241", "a242",
  "a243", "a244", "a245", "a246", "a247", "a248", "a249", "a250", "a251",
  "a252", "a253", "a254", "a255"
};

ArrayRef<const char *> AMDGPUTargetInfo::getGCCRegNames() const {
  return llvm::ArrayRef(GCCRegNames);
}

bool AMDGPUTargetInfo::initFeatureMap(
    llvm::StringMap<bool> &Features, DiagnosticsEngine &Diags, StringRef CPU,
    const std::vector<std::string> &FeatureVec) const {

  using namespace llvm::AMDGPU;
  fillAMDGPUFeatureMap(CPU, getTriple(), Features);
  if (!TargetInfo::initFeatureMap(Features, Diags, CPU, FeatureVec))
    return false;

  // TODO: Should move this logic into TargetParser
  std::string ErrorMsg;
  if (!insertWaveSizeFeature(CPU, getTriple(), Features, ErrorMsg)) {
    Diags.Report(diag::err_invalid_feature_combination) << ErrorMsg;
    return false;
  }

  return true;
}

void AMDGPUTargetInfo::fillValidCPUList(
    SmallVectorImpl<StringRef> &Values) const {
  if (isAMDGCN(getTriple()))
    llvm::AMDGPU::fillValidArchListAMDGCN(Values);
  else
    llvm::AMDGPU::fillValidArchListR600(Values);
}

void AMDGPUTargetInfo::setAddressSpaceMap(bool DefaultIsPrivate) {
  AddrSpaceMap = DefaultIsPrivate ? &AMDGPUDefIsPrivMap : &AMDGPUDefIsGenMap;
}

AMDGPUTargetInfo::AMDGPUTargetInfo(const llvm::Triple &Triple,
                                   const TargetOptions &Opts)
    : TargetInfo(Triple),
      GPUKind(isAMDGCN(Triple) ?
              llvm::AMDGPU::parseArchAMDGCN(Opts.CPU) :
              llvm::AMDGPU::parseArchR600(Opts.CPU)),
      GPUFeatures(isAMDGCN(Triple) ?
                  llvm::AMDGPU::getArchAttrAMDGCN(GPUKind) :
                  llvm::AMDGPU::getArchAttrR600(GPUKind)) {
  resetDataLayout(isAMDGCN(getTriple()) ? DataLayoutStringAMDGCN
                                        : DataLayoutStringR600);

  setAddressSpaceMap(Triple.getOS() == llvm::Triple::Mesa3D ||
                     !isAMDGCN(Triple));
  UseAddrSpaceMapMangling = true;

  if (isAMDGCN(Triple)) {
    // __bf16 is always available as a load/store only type on AMDGCN.
    BFloat16Width = BFloat16Align = 16;
    BFloat16Format = &llvm::APFloat::BFloat();
  }

  HasLegalHalfType = true;
  HasFloat16 = true;
  WavefrontSize = GPUFeatures & llvm::AMDGPU::FEATURE_WAVE32 ? 32 : 64;
  AllowAMDGPUUnsafeFPAtomics = Opts.AllowAMDGPUUnsafeFPAtomics;

  // Set pointer width and alignment for the generic address space.
  PointerWidth = PointerAlign = getPointerWidthV(LangAS::Default);
  if (getMaxPointerWidth() == 64) {
    LongWidth = LongAlign = 64;
    SizeType = UnsignedLong;
    PtrDiffType = SignedLong;
    IntPtrType = SignedLong;
  }

  MaxAtomicPromoteWidth = MaxAtomicInlineWidth = 64;
  CUMode = !(GPUFeatures & llvm::AMDGPU::FEATURE_WGP);
  for (auto F : {"image-insts", "gws"})
    ReadOnlyFeatures.insert(F);
  HalfArgsAndReturns = true;
}

void AMDGPUTargetInfo::adjust(DiagnosticsEngine &Diags, LangOptions &Opts) {
  TargetInfo::adjust(Diags, Opts);
  // ToDo: There are still a few places using default address space as private
  // address space in OpenCL, which needs to be cleaned up, then Opts.OpenCL
  // can be removed from the following line.
  setAddressSpaceMap(/*DefaultIsPrivate=*/Opts.OpenCL ||
                     !isAMDGCN(getTriple()));
}

ArrayRef<Builtin::Info> AMDGPUTargetInfo::getTargetBuiltins() const {
  return llvm::ArrayRef(BuiltinInfo,
                        clang::AMDGPU::LastTSBuiltin - Builtin::FirstTSBuiltin);
}

void AMDGPUTargetInfo::getTargetDefines(const LangOptions &Opts,
                                        MacroBuilder &Builder) const {
  Builder.defineMacro("__AMD__");
  Builder.defineMacro("__AMDGPU__");

  if (isAMDGCN(getTriple()))
    Builder.defineMacro("__AMDGCN__");
  else
    Builder.defineMacro("__R600__");

<<<<<<< HEAD
  if (GPUKind != llvm::AMDGPU::GK_NONE) {
    StringRef CanonName = isAMDGCN(getTriple()) ?
      getArchNameAMDGCN(GPUKind) : getArchNameR600(GPUKind);
    Builder.defineMacro(Twine("__") + Twine(CanonName) + Twine("__"));
    // Emit macros for gfx family e.g. gfx906 -> __GFX9__, gfx1030 -> __GFX10___
    if (isAMDGCN(getTriple())) {
      assert(CanonName.starts_with("gfx") && "Invalid amdgcn canonical name");
      Builder.defineMacro(Twine("__") + Twine(CanonName.drop_back(2).upper()) +
                          Twine("__"));
      Builder.defineMacro("__CUDA_ARCH__", "0");
    }
    if (isAMDGCN(getTriple())) {
      Builder.defineMacro("__amdgcn_processor__",
                          Twine("\"") + Twine(CanonName) + Twine("\""));
      Builder.defineMacro("__amdgcn_target_id__",
                          Twine("\"") + Twine(*getTargetID()) + Twine("\""));
      for (auto F : getAllPossibleTargetIDFeatures(getTriple(), CanonName)) {
        auto Loc = OffloadArchFeatures.find(F);
        if (Loc != OffloadArchFeatures.end()) {
          std::string NewF = F.str();
          std::replace(NewF.begin(), NewF.end(), '-', '_');
          Builder.defineMacro(Twine("__amdgcn_feature_") + Twine(NewF) +
                                  Twine("__"),
                              Loc->second ? "1" : "0");
        }
=======
  // Legacy HIP host code relies on these default attributes to be defined.
  if (GPUKind == llvm::AMDGPU::GK_NONE && !(Opts.HIP && !Opts.CUDAIsDevice))
    return;

  StringRef CanonName = isAMDGCN(getTriple()) ? getArchNameAMDGCN(GPUKind)
                                              : getArchNameR600(GPUKind);
  Builder.defineMacro(Twine("__") + Twine(CanonName) + Twine("__"));
  // Emit macros for gfx family e.g. gfx906 -> __GFX9__, gfx1030 -> __GFX10___
  if (isAMDGCN(getTriple()) && Opts.CUDAIsDevice) {
    assert(CanonName.starts_with("gfx") && "Invalid amdgcn canonical name");
    Builder.defineMacro(Twine("__") + Twine(CanonName.drop_back(2).upper()) +
                        Twine("__"));
    Builder.defineMacro("__amdgcn_processor__",
                        Twine("\"") + Twine(CanonName) + Twine("\""));
    Builder.defineMacro("__amdgcn_target_id__",
                        Twine("\"") + Twine(*getTargetID()) + Twine("\""));
    for (auto F : getAllPossibleTargetIDFeatures(getTriple(), CanonName)) {
      auto Loc = OffloadArchFeatures.find(F);
      if (Loc != OffloadArchFeatures.end()) {
        std::string NewF = F.str();
        std::replace(NewF.begin(), NewF.end(), '-', '_');
        Builder.defineMacro(Twine("__amdgcn_feature_") + Twine(NewF) +
                                Twine("__"),
                            Loc->second ? "1" : "0");
>>>>>>> f2a78e68
      }
    }
  }

  if (AllowAMDGPUUnsafeFPAtomics)
    Builder.defineMacro("__AMDGCN_UNSAFE_FP_ATOMICS__");

  // TODO: __HAS_FMAF__, __HAS_LDEXPF__, __HAS_FP64__ are deprecated and will be
  // removed in the near future.
  if (hasFMAF())
    Builder.defineMacro("__HAS_FMAF__");
  if (hasFastFMAF())
    Builder.defineMacro("FP_FAST_FMAF");
  if (hasLDEXPF())
    Builder.defineMacro("__HAS_LDEXPF__");
  if (hasFP64())
    Builder.defineMacro("__HAS_FP64__");
  if (hasFastFMA())
    Builder.defineMacro("FP_FAST_FMA");

  Builder.defineMacro("__AMDGCN_WAVEFRONT_SIZE__", Twine(WavefrontSize));
  // ToDo: deprecate this macro for naming consistency.
  Builder.defineMacro("__AMDGCN_WAVEFRONT_SIZE", Twine(WavefrontSize));
  Builder.defineMacro("__AMDGCN_CUMODE__", Twine(CUMode));
}

void AMDGPUTargetInfo::setAuxTarget(const TargetInfo *Aux) {
  assert(HalfFormat == Aux->HalfFormat);
  assert(FloatFormat == Aux->FloatFormat);
  assert(DoubleFormat == Aux->DoubleFormat);

  // On x86_64 long double is 80-bit extended precision format, which is
  // not supported by AMDGPU. 128-bit floating point format is also not
  // supported by AMDGPU. Therefore keep its own format for these two types.
  auto SaveLongDoubleFormat = LongDoubleFormat;
  auto SaveFloat128Format = Float128Format;
  auto SaveLongDoubleWidth = LongDoubleWidth;
  auto SaveLongDoubleAlign = LongDoubleAlign;
  copyAuxTarget(Aux);
  LongDoubleFormat = SaveLongDoubleFormat;
  Float128Format = SaveFloat128Format;
  LongDoubleWidth = SaveLongDoubleWidth;
  LongDoubleAlign = SaveLongDoubleAlign;
  // For certain builtin types support on the host target, claim they are
  // support to pass the compilation of the host code during the device-side
  // compilation.
  // FIXME: As the side effect, we also accept `__float128` uses in the device
  // code. To rejct these builtin types supported in the host target but not in
  // the device target, one approach would support `device_builtin` attribute
  // so that we could tell the device builtin types from the host ones. The
  // also solves the different representations of the same builtin type, such
  // as `size_t` in the MSVC environment.
  if (Aux->hasFloat128Type()) {
    HasFloat128 = true;
    Float128Format = DoubleFormat;
  }
}<|MERGE_RESOLUTION|>--- conflicted
+++ resolved
@@ -274,33 +274,6 @@
   else
     Builder.defineMacro("__R600__");
 
-<<<<<<< HEAD
-  if (GPUKind != llvm::AMDGPU::GK_NONE) {
-    StringRef CanonName = isAMDGCN(getTriple()) ?
-      getArchNameAMDGCN(GPUKind) : getArchNameR600(GPUKind);
-    Builder.defineMacro(Twine("__") + Twine(CanonName) + Twine("__"));
-    // Emit macros for gfx family e.g. gfx906 -> __GFX9__, gfx1030 -> __GFX10___
-    if (isAMDGCN(getTriple())) {
-      assert(CanonName.starts_with("gfx") && "Invalid amdgcn canonical name");
-      Builder.defineMacro(Twine("__") + Twine(CanonName.drop_back(2).upper()) +
-                          Twine("__"));
-      Builder.defineMacro("__CUDA_ARCH__", "0");
-    }
-    if (isAMDGCN(getTriple())) {
-      Builder.defineMacro("__amdgcn_processor__",
-                          Twine("\"") + Twine(CanonName) + Twine("\""));
-      Builder.defineMacro("__amdgcn_target_id__",
-                          Twine("\"") + Twine(*getTargetID()) + Twine("\""));
-      for (auto F : getAllPossibleTargetIDFeatures(getTriple(), CanonName)) {
-        auto Loc = OffloadArchFeatures.find(F);
-        if (Loc != OffloadArchFeatures.end()) {
-          std::string NewF = F.str();
-          std::replace(NewF.begin(), NewF.end(), '-', '_');
-          Builder.defineMacro(Twine("__amdgcn_feature_") + Twine(NewF) +
-                                  Twine("__"),
-                              Loc->second ? "1" : "0");
-        }
-=======
   // Legacy HIP host code relies on these default attributes to be defined.
   if (GPUKind == llvm::AMDGPU::GK_NONE && !(Opts.HIP && !Opts.CUDAIsDevice))
     return;
@@ -325,7 +298,6 @@
         Builder.defineMacro(Twine("__amdgcn_feature_") + Twine(NewF) +
                                 Twine("__"),
                             Loc->second ? "1" : "0");
->>>>>>> f2a78e68
       }
     }
   }
