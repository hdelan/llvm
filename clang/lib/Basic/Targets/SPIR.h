//===--- SPIR.h - Declare SPIR and SPIR-V target feature support *- C++ -*-===//
//
// Part of the LLVM Project, under the Apache License v2.0 with LLVM Exceptions.
// See https://llvm.org/LICENSE.txt for license information.
// SPDX-License-Identifier: Apache-2.0 WITH LLVM-exception
//
//===----------------------------------------------------------------------===//
//
// This file declares SPIR and SPIR-V TargetInfo objects.
//
//===----------------------------------------------------------------------===//

#ifndef LLVM_CLANG_LIB_BASIC_TARGETS_SPIR_H
#define LLVM_CLANG_LIB_BASIC_TARGETS_SPIR_H

#include "Targets.h"
#include "clang/Basic/TargetInfo.h"
#include "clang/Basic/TargetOptions.h"
#include "llvm/IR/DataLayout.h"
#include "llvm/Support/Compiler.h"
#include "OSTargets.h"
#include "llvm/Support/Compiler.h"
#include "llvm/TargetParser/Triple.h"
#include <optional>

namespace clang {
namespace targets {

// Used by both the SPIR and SPIR-V targets.
static const unsigned SPIRDefIsPrivMap[] = {
    0, // Default
    1, // opencl_global
    3, // opencl_local
    2, // opencl_constant
    0, // opencl_private
    4, // opencl_generic
    5, // opencl_global_device
    6, // opencl_global_host
    0, // cuda_device
    0, // cuda_constant
    0, // cuda_shared
    // SYCL address space values for this map are dummy
    0, // sycl_global
    0, // sycl_global_device
    0, // sycl_global_host
    0, // sycl_local
    0, // sycl_private
    0, // ptr32_sptr
    0, // ptr32_uptr
    0, // ptr64
    0, // hlsl_groupshared
    // Wasm address space values for this target are dummy values,
    // as it is only enabled for Wasm targets.
    20, // wasm_funcref
};

// Used by both the SPIR and SPIR-V targets.
static const unsigned SPIRDefIsGenMap[] = {
    4, // Default
    // OpenCL address space values for this map are dummy and they can't be used
    // FIXME: reset opencl_global entry to 0. Currently CodeGen libary uses
    // opencl_global in SYCL language mode, but we should switch to using
    // sycl_global instead.
    1, // opencl_global
    0, // opencl_local
    2, // opencl_constant
    0, // opencl_private
    0, // opencl_generic
    0, // opencl_global_device
    0, // opencl_global_host
    // cuda_* address space mapping is intended for HIPSPV (HIP to SPIR-V
    // translation). This mapping is enabled when the language mode is HIP.
    1, // cuda_device
    // cuda_constant pointer can be casted to default/"flat" pointer, but in
    // SPIR-V casts between constant and generic pointers are not allowed. For
    // this reason cuda_constant is mapped to SPIR-V CrossWorkgroup.
    1, // cuda_constant
    3, // cuda_shared
    1, // sycl_global
    5, // sycl_global_device
    6, // sycl_global_host
    3, // sycl_local
    0, // sycl_private
    0, // ptr32_sptr
    0, // ptr32_uptr
    0, // ptr64
    0, // hlsl_groupshared
    // Wasm address space values for this target are dummy values,
    // as it is only enabled for Wasm targets.
    20, // wasm_funcref
};

// Base class for SPIR and SPIR-V target info.
class LLVM_LIBRARY_VISIBILITY BaseSPIRTargetInfo : public TargetInfo {
  std::unique_ptr<TargetInfo> HostTarget;

protected:
  BaseSPIRTargetInfo(const llvm::Triple &Triple, const TargetOptions &Opts)
      : TargetInfo(Triple) {
    assert((Triple.isSPIR() || Triple.isSPIRV()) &&
           "Invalid architecture for SPIR or SPIR-V.");
    TLSSupported = false;
    VLASupported = false;
    LongWidth = LongAlign = 64;
    AddrSpaceMap = &SPIRDefIsPrivMap;
    UseAddrSpaceMapMangling = true;
    HasLegalHalfType = true;
    HasFloat16 = true;
    // Define available target features
    // These must be defined in sorted order!
    NoAsmVariants = true;

    llvm::Triple HostTriple(Opts.HostTriple);
    if (!HostTriple.isSPIR() && !HostTriple.isSPIRV() &&
        HostTriple.getArch() != llvm::Triple::UnknownArch) {
      HostTarget = AllocateTarget(llvm::Triple(Opts.HostTriple), Opts);

      // Copy properties from host target.
      BoolWidth = HostTarget->getBoolWidth();
      BoolAlign = HostTarget->getBoolAlign();
      IntWidth = HostTarget->getIntWidth();
      IntAlign = HostTarget->getIntAlign();
      HalfWidth = HostTarget->getHalfWidth();
      HalfAlign = HostTarget->getHalfAlign();
      FloatWidth = HostTarget->getFloatWidth();
      FloatAlign = HostTarget->getFloatAlign();
      DoubleWidth = HostTarget->getDoubleWidth();
      DoubleAlign = HostTarget->getDoubleAlign();
      LongWidth = HostTarget->getLongWidth();
      LongAlign = HostTarget->getLongAlign();
      LongLongWidth = HostTarget->getLongLongWidth();
      LongLongAlign = HostTarget->getLongLongAlign();
      MinGlobalAlign = HostTarget->getMinGlobalAlign(/* TypeSize = */ 0);
      NewAlign = HostTarget->getNewAlign();
      DefaultAlignForAttributeAligned =
          HostTarget->getDefaultAlignForAttributeAligned();
      IntMaxType = HostTarget->getIntMaxType();
      WCharType = HostTarget->getWCharType();
      WIntType = HostTarget->getWIntType();
      Char16Type = HostTarget->getChar16Type();
      Char32Type = HostTarget->getChar32Type();
      Int64Type = HostTarget->getInt64Type();
      SigAtomicType = HostTarget->getSigAtomicType();
      ProcessIDType = HostTarget->getProcessIDType();

      UseBitFieldTypeAlignment = HostTarget->useBitFieldTypeAlignment();
      UseZeroLengthBitfieldAlignment =
          HostTarget->useZeroLengthBitfieldAlignment();
      UseExplicitBitFieldAlignment = HostTarget->useExplicitBitFieldAlignment();
      ZeroLengthBitfieldBoundary = HostTarget->getZeroLengthBitfieldBoundary();

      // This is a bit of a lie, but it controls __GCC_ATOMIC_XXX_LOCK_FREE, and
      // we need those macros to be identical on host and device, because (among
      // other things) they affect which standard library classes are defined,
      // and we need all classes to be defined on both the host and device.
      MaxAtomicInlineWidth = HostTarget->getMaxAtomicInlineWidth();
    }
  }

public:
  // SPIR supports the half type and the only llvm intrinsic allowed in SPIR is
  // memcpy as per section 3 of the SPIR spec.
  bool useFP16ConversionIntrinsics() const override { return false; }

  ArrayRef<Builtin::Info> getTargetBuiltins() const override {
    return std::nullopt;
  }

  std::string_view getClobbers() const override { return ""; }

  ArrayRef<const char *> getGCCRegNames() const override {
    return std::nullopt;
  }

  bool validateAsmConstraint(const char *&Name,
                             TargetInfo::ConstraintInfo &info) const override {
    return true;
  }

  ArrayRef<TargetInfo::GCCRegAlias> getGCCRegAliases() const override {
    return std::nullopt;
  }

  BuiltinVaListKind getBuiltinVaListKind() const override {
    return TargetInfo::VoidPtrBuiltinVaList;
  }

  std::optional<unsigned>
  getDWARFAddressSpace(unsigned AddressSpace) const override {
    return AddressSpace;
  }

  CallingConvCheckResult checkCallingConvention(CallingConv CC) const override {
    return (CC == CC_SpirFunction || CC == CC_OpenCLKernel ||
            // Permit CC_X86RegCall which is used to mark external functions
            // with explicit simd or structure type arguments to pass them via
            // registers.
            CC == CC_X86RegCall)
               ? CCCR_OK
               : CCCR_Warning;
  }

  CallingConv getDefaultCallingConv() const override {
    return CC_SpirFunction;
  }

  void setAddressSpaceMap(bool DefaultIsGeneric) {
    AddrSpaceMap = DefaultIsGeneric ? &SPIRDefIsGenMap : &SPIRDefIsPrivMap;
  }

  void adjust(DiagnosticsEngine &Diags, LangOptions &Opts) override {
    TargetInfo::adjust(Diags, Opts);
    // NOTE: SYCL specification considers unannotated pointers and references
    // to be pointing to the generic address space. See section 5.9.3 of
    // SYCL 2020 specification.
    // Currently, there is no way of representing SYCL's and HIP/CUDA's default
    // address space language semantic along with the semantics of embedded C's
    // default address space in the same address space map. Hence the map needs
    // to be reset to allow mapping to the desired value of 'Default' entry for
    // SYCL and HIP/CUDA.
    setAddressSpaceMap(
        /*DefaultIsGeneric=*/Opts.SYCLIsDevice ||
        // The address mapping from HIP/CUDA language for device code is only
        // defined for SPIR-V.
        (getTriple().isSPIRV() && Opts.CUDAIsDevice));
  }

  void setSupportedOpenCLOpts() override {
    // Assume all OpenCL extensions and optional core features are supported
    // for SPIR and SPIR-V since they are generic targets.
    supportAllOpenCLOpts();
  }

  bool hasBitIntType() const override { return true; }

  bool hasInt128Type() const override { return false; }
};

class LLVM_LIBRARY_VISIBILITY SPIRTargetInfo : public BaseSPIRTargetInfo {
public:
  SPIRTargetInfo(const llvm::Triple &Triple, const TargetOptions &Opts)
      : BaseSPIRTargetInfo(Triple, Opts) {
    assert(Triple.isSPIR() && "Invalid architecture for SPIR.");
  }

  void getTargetDefines(const LangOptions &Opts,
                        MacroBuilder &Builder) const override;

  bool hasFeature(StringRef Feature) const override {
    return Feature == "spir";
  }

  bool checkArithmeticFenceSupported() const override { return true; }
};

class LLVM_LIBRARY_VISIBILITY SPIR32TargetInfo : public SPIRTargetInfo {
public:
  SPIR32TargetInfo(const llvm::Triple &Triple, const TargetOptions &Opts)
      : SPIRTargetInfo(Triple, Opts) {
    assert(Triple.getArch() == llvm::Triple::spir &&
           "Invalid architecture for 32-bit SPIR.");
    PointerWidth = PointerAlign = 32;
    SizeType = TargetInfo::UnsignedInt;
    PtrDiffType = IntPtrType = TargetInfo::SignedInt;
    resetDataLayout(
        "e-p:32:32-i64:64-v16:16-v24:32-v32:32-v48:64-"
        "v96:128-v192:256-v256:256-v512:512-v1024:1024-n8:16:32:64");
  }

  void getTargetDefines(const LangOptions &Opts,
                        MacroBuilder &Builder) const override;
};

class LLVM_LIBRARY_VISIBILITY SPIR64TargetInfo : public SPIRTargetInfo {
public:
  SPIR64TargetInfo(const llvm::Triple &Triple, const TargetOptions &Opts)
      : SPIRTargetInfo(Triple, Opts) {
    assert(Triple.getArch() == llvm::Triple::spir64 &&
           "Invalid architecture for 64-bit SPIR.");
    PointerWidth = PointerAlign = 64;
    SizeType = TargetInfo::UnsignedLong;
    PtrDiffType = IntPtrType = TargetInfo::SignedLong;

    resetDataLayout(
        "e-i64:64-v16:16-v24:32-v32:32-v48:64-"
        "v96:128-v192:256-v256:256-v512:512-v1024:1024-n8:16:32:64");
  }

  void getTargetDefines(const LangOptions &Opts,
                        MacroBuilder &Builder) const override;
};

<<<<<<< HEAD
// spir64_fpga target
class LLVM_LIBRARY_VISIBILITY SPIR64FPGATargetInfo : public SPIR64TargetInfo {
public:
  SPIR64FPGATargetInfo(const llvm::Triple &Triple, const TargetOptions &Opts)
      : SPIR64TargetInfo(Triple, Opts) {}
  virtual size_t getMaxBitIntWidth() const override { return 4096; }
};

// x86-32 SPIR Windows target
class LLVM_LIBRARY_VISIBILITY WindowsX86_32SPIRTargetInfo
    : public WindowsTargetInfo<SPIR32TargetInfo> {
public:
  WindowsX86_32SPIRTargetInfo(const llvm::Triple &Triple,
                              const TargetOptions &Opts)
      : WindowsTargetInfo<SPIR32TargetInfo>(Triple, Opts) {
    DoubleAlign = LongLongAlign = 64;
    WCharType = UnsignedShort;
  }

  BuiltinVaListKind getBuiltinVaListKind() const override {
    return TargetInfo::CharPtrBuiltinVaList;
  }

  CallingConvCheckResult checkCallingConvention(CallingConv CC) const override {
    if (CC == CC_X86VectorCall)
      // Permit CC_X86VectorCall which is used in Microsoft headers
      return CCCR_OK;
    return (CC == CC_SpirFunction || CC == CC_OpenCLKernel) ? CCCR_OK
                                    : CCCR_Warning;
  }
};

// x86-32 SPIR Windows Visual Studio target
class LLVM_LIBRARY_VISIBILITY MicrosoftX86_32SPIRTargetInfo
    : public WindowsX86_32SPIRTargetInfo {
public:
  MicrosoftX86_32SPIRTargetInfo(const llvm::Triple &Triple,
                            const TargetOptions &Opts)
      : WindowsX86_32SPIRTargetInfo(Triple, Opts) {
  }

  void getTargetDefines(const LangOptions &Opts,
                        MacroBuilder &Builder) const override {
    WindowsX86_32SPIRTargetInfo::getTargetDefines(Opts, Builder);
    // The value of the following reflects processor type.
    // 300=386, 400=486, 500=Pentium, 600=Blend (default)
    // We lost the original triple, so we use the default.
    // TBD should we keep these lines?  Copied from X86.h.
    Builder.defineMacro("_M_IX86", "600");
  }
};

// x86-64 SPIR64 Windows target
class LLVM_LIBRARY_VISIBILITY WindowsX86_64_SPIR64TargetInfo
    : public WindowsTargetInfo<SPIR64TargetInfo> {
public:
  WindowsX86_64_SPIR64TargetInfo(const llvm::Triple &Triple,
                                 const TargetOptions &Opts)
      : WindowsTargetInfo<SPIR64TargetInfo>(Triple, Opts) {
    LongWidth = LongAlign = 32;
    DoubleAlign = LongLongAlign = 64;
    IntMaxType = SignedLongLong;
    Int64Type = SignedLongLong;
    SizeType = UnsignedLongLong;
    PtrDiffType = SignedLongLong;
    IntPtrType = SignedLongLong;
    WCharType = UnsignedShort;
  }

  BuiltinVaListKind getBuiltinVaListKind() const override {
    return TargetInfo::CharPtrBuiltinVaList;
  }

  CallingConvCheckResult checkCallingConvention(CallingConv CC) const override {
    if (CC == CC_X86VectorCall || CC == CC_X86RegCall)
      // Permit CC_X86VectorCall which is used in Microsoft headers
      // Permit CC_X86RegCall which is used to mark external functions with
      // explicit simd or structure type arguments to pass them via registers.
      return CCCR_OK;
    return (CC == CC_SpirFunction || CC == CC_OpenCLKernel) ? CCCR_OK
                                    : CCCR_Warning;
  }
};

// x86-64 SPIR64 Windows Visual Studio target
class LLVM_LIBRARY_VISIBILITY MicrosoftX86_64_SPIR64TargetInfo
    : public WindowsX86_64_SPIR64TargetInfo {
public:
  MicrosoftX86_64_SPIR64TargetInfo(const llvm::Triple &Triple,
                            const TargetOptions &Opts)
      : WindowsX86_64_SPIR64TargetInfo(Triple, Opts) {
  }

  void getTargetDefines(const LangOptions &Opts,
                        MacroBuilder &Builder) const override {
    WindowsX86_64_SPIR64TargetInfo::getTargetDefines(Opts, Builder);
    Builder.defineMacro("_M_X64", "100");
    Builder.defineMacro("_M_AMD64", "100");
  }
};

class LLVM_LIBRARY_VISIBILITY SPIRVTargetInfo : public BaseSPIRTargetInfo {
=======
class LLVM_LIBRARY_VISIBILITY BaseSPIRVTargetInfo : public BaseSPIRTargetInfo {
>>>>>>> 53b6a169
public:
  BaseSPIRVTargetInfo(const llvm::Triple &Triple, const TargetOptions &Opts)
      : BaseSPIRTargetInfo(Triple, Opts) {
    assert(Triple.isSPIRV() && "Invalid architecture for SPIR-V.");
  }

  bool hasFeature(StringRef Feature) const override {
    return Feature == "spirv";
  }

  void getTargetDefines(const LangOptions &Opts,
                        MacroBuilder &Builder) const override;
};

class LLVM_LIBRARY_VISIBILITY SPIRVTargetInfo : public BaseSPIRVTargetInfo {
public:
  SPIRVTargetInfo(const llvm::Triple &Triple, const TargetOptions &Opts)
      : BaseSPIRVTargetInfo(Triple, Opts) {
    assert(Triple.getArch() == llvm::Triple::spirv &&
           "Invalid architecture for Logical SPIR-V.");
    assert(Triple.getOS() == llvm::Triple::ShaderModel &&
           "Logical SPIR-V requires a valid ShaderModel.");
    assert(Triple.getEnvironment() >= llvm::Triple::Pixel &&
           Triple.getEnvironment() <= llvm::Triple::Amplification &&
           "Logical SPIR-V environment must be a valid shader stage.");

    // SPIR-V IDs are represented with a single 32-bit word.
    SizeType = TargetInfo::UnsignedInt;
    resetDataLayout("e-i64:64-v16:16-v24:32-v32:32-v48:64-"
                    "v96:128-v192:256-v256:256-v512:512-v1024:1024");
  }

  void getTargetDefines(const LangOptions &Opts,
                        MacroBuilder &Builder) const override;
};

class LLVM_LIBRARY_VISIBILITY SPIRV32TargetInfo : public BaseSPIRVTargetInfo {
public:
  SPIRV32TargetInfo(const llvm::Triple &Triple, const TargetOptions &Opts)
      : BaseSPIRVTargetInfo(Triple, Opts) {
    assert(Triple.getArch() == llvm::Triple::spirv32 &&
           "Invalid architecture for 32-bit SPIR-V.");
    assert(getTriple().getOS() == llvm::Triple::UnknownOS &&
           "32-bit SPIR-V target must use unknown OS");
    assert(getTriple().getEnvironment() == llvm::Triple::UnknownEnvironment &&
           "32-bit SPIR-V target must use unknown environment type");
    PointerWidth = PointerAlign = 32;
    SizeType = TargetInfo::UnsignedInt;
    PtrDiffType = IntPtrType = TargetInfo::SignedInt;
    resetDataLayout("e-p:32:32-i64:64-v16:16-v24:32-v32:32-v48:64-"
                    "v96:128-v192:256-v256:256-v512:512-v1024:1024");
  }

  void getTargetDefines(const LangOptions &Opts,
                        MacroBuilder &Builder) const override;
};

class LLVM_LIBRARY_VISIBILITY SPIRV64TargetInfo : public BaseSPIRVTargetInfo {
public:
  SPIRV64TargetInfo(const llvm::Triple &Triple, const TargetOptions &Opts)
      : BaseSPIRVTargetInfo(Triple, Opts) {
    assert(Triple.getArch() == llvm::Triple::spirv64 &&
           "Invalid architecture for 64-bit SPIR-V.");
    assert(getTriple().getOS() == llvm::Triple::UnknownOS &&
           "64-bit SPIR-V target must use unknown OS");
    assert(getTriple().getEnvironment() == llvm::Triple::UnknownEnvironment &&
           "64-bit SPIR-V target must use unknown environment type");
    PointerWidth = PointerAlign = 64;
    SizeType = TargetInfo::UnsignedLong;
    PtrDiffType = IntPtrType = TargetInfo::SignedLong;
    resetDataLayout("e-i64:64-v16:16-v24:32-v32:32-v48:64-"
                    "v96:128-v192:256-v256:256-v512:512-v1024:1024");
  }

  void getTargetDefines(const LangOptions &Opts,
                        MacroBuilder &Builder) const override;
};

} // namespace targets
} // namespace clang
#endif // LLVM_CLANG_LIB_BASIC_TARGETS_SPIR_H<|MERGE_RESOLUTION|>--- conflicted
+++ resolved
@@ -290,7 +290,6 @@
                         MacroBuilder &Builder) const override;
 };
 
-<<<<<<< HEAD
 // spir64_fpga target
 class LLVM_LIBRARY_VISIBILITY SPIR64FPGATargetInfo : public SPIR64TargetInfo {
 public:
@@ -392,10 +391,7 @@
   }
 };
 
-class LLVM_LIBRARY_VISIBILITY SPIRVTargetInfo : public BaseSPIRTargetInfo {
-=======
 class LLVM_LIBRARY_VISIBILITY BaseSPIRVTargetInfo : public BaseSPIRTargetInfo {
->>>>>>> 53b6a169
 public:
   BaseSPIRVTargetInfo(const llvm::Triple &Triple, const TargetOptions &Opts)
       : BaseSPIRTargetInfo(Triple, Opts) {
