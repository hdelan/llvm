--- conflicted
+++ resolved
@@ -265,14 +265,9 @@
     PointerWidth = PointerAlign = 32;
     SizeType = TargetInfo::UnsignedInt;
     PtrDiffType = IntPtrType = TargetInfo::SignedInt;
-<<<<<<< HEAD
     resetDataLayout(
         "e-p:32:32-i64:64-v16:16-v24:32-v32:32-v48:64-"
         "v96:128-v192:256-v256:256-v512:512-v1024:1024-n8:16:32:64");
-=======
-    resetDataLayout("e-p:32:32-i64:64-v16:16-v24:32-v32:32-v48:64-"
-                    "v96:128-v192:256-v256:256-v512:512-v1024:1024-G1");
->>>>>>> 1120d8e6
   }
 
   void getTargetDefines(const LangOptions &Opts,
@@ -288,15 +283,10 @@
     PointerWidth = PointerAlign = 64;
     SizeType = TargetInfo::UnsignedLong;
     PtrDiffType = IntPtrType = TargetInfo::SignedLong;
-<<<<<<< HEAD
 
     resetDataLayout(
         "e-i64:64-v16:16-v24:32-v32:32-v48:64-"
         "v96:128-v192:256-v256:256-v512:512-v1024:1024-n8:16:32:64");
-=======
-    resetDataLayout("e-i64:64-v16:16-v24:32-v32:32-v48:64-"
-                    "v96:128-v192:256-v256:256-v512:512-v1024:1024-G1");
->>>>>>> 1120d8e6
   }
 
   void getTargetDefines(const LangOptions &Opts,
