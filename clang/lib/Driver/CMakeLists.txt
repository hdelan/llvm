--- conflicted
+++ resolved
@@ -98,13 +98,10 @@
 
   DEPENDS
   ClangDriverOptions
-<<<<<<< HEAD
   DeviceConfigFile
-=======
   # These generated headers are included transitively.
   ARMTargetParserTableGen
   AArch64TargetParserTableGen
->>>>>>> 6c369cf9
 
   LINK_LIBS
   clangBasic
