//===-- Clang.cpp - Clang+LLVM ToolChain Implementations --------*- C++ -*-===//
//
// Part of the LLVM Project, under the Apache License v2.0 with LLVM Exceptions.
// See https://llvm.org/LICENSE.txt for license information.
// SPDX-License-Identifier: Apache-2.0 WITH LLVM-exception
//
//===----------------------------------------------------------------------===//

#include "Clang.h"
#include "AMDGPU.h"
#include "Arch/AArch64.h"
#include "Arch/ARM.h"
#include "Arch/CSKY.h"
#include "Arch/LoongArch.h"
#include "Arch/M68k.h"
#include "Arch/Mips.h"
#include "Arch/PPC.h"
#include "Arch/RISCV.h"
#include "Arch/Sparc.h"
#include "Arch/SystemZ.h"
#include "Arch/VE.h"
#include "Arch/X86.h"
#include "CommonArgs.h"
#include "Hexagon.h"
#include "MSP430.h"
#include "PS4CPU.h"
#include "SYCL.h"
#include "clang/Basic/CLWarnings.h"
#include "clang/Basic/CharInfo.h"
#include "clang/Basic/CodeGenOptions.h"
#include "clang/Basic/HeaderInclude.h"
#include "clang/Basic/LangOptions.h"
#include "clang/Basic/LangStandard.h"
#include "clang/Basic/MakeSupport.h"
#include "clang/Basic/ObjCRuntime.h"
#include "clang/Basic/Version.h"
#include "clang/Config/config.h"
#include "clang/Driver/Action.h"
#include "clang/Driver/Distro.h"
#include "clang/Driver/DriverDiagnostic.h"
#include "clang/Driver/InputInfo.h"
#include "clang/Driver/Options.h"
#include "clang/Driver/SanitizerArgs.h"
#include "clang/Driver/Types.h"
#include "clang/Driver/XRayArgs.h"
#include "llvm/ADT/ScopeExit.h"
#include "llvm/ADT/SmallSet.h"
#include "llvm/ADT/StringExtras.h"
#include "llvm/BinaryFormat/Magic.h"
#include "llvm/Config/llvm-config.h"
#include "llvm/Frontend/Debug/Options.h"
#include "llvm/Object/ObjectFile.h"
#include "llvm/Option/ArgList.h"
#include "llvm/Support/Casting.h"
#include "llvm/Support/CodeGen.h"
#include "llvm/Support/CommandLine.h"
#include "llvm/Support/Compiler.h"
#include "llvm/Support/Compression.h"
#include "llvm/Support/Error.h"
#include "llvm/Support/FileSystem.h"
#include "llvm/Support/Path.h"
#include "llvm/Support/Process.h"
#include "llvm/Support/YAMLParser.h"
#include "llvm/TargetParser/AArch64TargetParser.h"
#include "llvm/TargetParser/ARMTargetParserCommon.h"
#include "llvm/TargetParser/Host.h"
#include "llvm/TargetParser/LoongArchTargetParser.h"
#include "llvm/TargetParser/PPCTargetParser.h"
#include "llvm/TargetParser/RISCVISAInfo.h"
#include "llvm/TargetParser/RISCVTargetParser.h"
#include <cctype>

using namespace clang::driver;
using namespace clang::driver::tools;
using namespace clang;
using namespace llvm::opt;

static void CheckPreprocessingOptions(const Driver &D, const ArgList &Args) {
  if (Arg *A = Args.getLastArg(clang::driver::options::OPT_C, options::OPT_CC,
                               options::OPT_fminimize_whitespace,
                               options::OPT_fno_minimize_whitespace,
                               options::OPT_fkeep_system_includes,
                               options::OPT_fno_keep_system_includes)) {
    if (!Args.hasArg(options::OPT_E) && !Args.hasArg(options::OPT__SLASH_P) &&
        !Args.hasArg(options::OPT__SLASH_EP) && !D.CCCIsCPP()) {
      D.Diag(clang::diag::err_drv_argument_only_allowed_with)
          << A->getBaseArg().getAsString(Args)
          << (D.IsCLMode() ? "/E, /P or /EP" : "-E");
    }
  }
}

static void CheckCodeGenerationOptions(const Driver &D, const ArgList &Args) {
  // In gcc, only ARM checks this, but it seems reasonable to check universally.
  if (Args.hasArg(options::OPT_static))
    if (const Arg *A =
            Args.getLastArg(options::OPT_dynamic, options::OPT_mdynamic_no_pic))
      D.Diag(diag::err_drv_argument_not_allowed_with) << A->getAsString(Args)
                                                      << "-static";
}

/// Apply \a Work on the current tool chain \a RegularToolChain and any other
/// offloading tool chain that is associated with the current action \a JA.
static void
forAllAssociatedToolChains(Compilation &C, const JobAction &JA,
                           const ToolChain &RegularToolChain,
                           llvm::function_ref<void(const ToolChain &)> Work) {
  // Apply Work on the current/regular tool chain.
  Work(RegularToolChain);

  // Apply Work on all the offloading tool chains associated with the current
  // action.
  if (JA.isHostOffloading(Action::OFK_Cuda))
    Work(*C.getSingleOffloadToolChain<Action::OFK_Cuda>());
  else if (JA.isDeviceOffloading(Action::OFK_Cuda))
    Work(*C.getSingleOffloadToolChain<Action::OFK_Host>());
  else if (JA.isHostOffloading(Action::OFK_HIP))
    Work(*C.getSingleOffloadToolChain<Action::OFK_HIP>());
  else if (JA.isDeviceOffloading(Action::OFK_HIP))
    Work(*C.getSingleOffloadToolChain<Action::OFK_Host>());

  if (JA.isHostOffloading(Action::OFK_OpenMP)) {
    auto TCs = C.getOffloadToolChains<Action::OFK_OpenMP>();
    for (auto II = TCs.first, IE = TCs.second; II != IE; ++II)
      Work(*II->second);
  } else if (JA.isDeviceOffloading(Action::OFK_OpenMP))
    Work(*C.getSingleOffloadToolChain<Action::OFK_Host>());

  if (JA.isHostOffloading(Action::OFK_SYCL)) {
    auto TCs = C.getOffloadToolChains<Action::OFK_SYCL>();
    for (auto II = TCs.first, IE = TCs.second; II != IE; ++II)
      Work(*II->second);
  } else if (JA.isDeviceOffloading(Action::OFK_SYCL))
    Work(*C.getSingleOffloadToolChain<Action::OFK_Host>());

  //
  // TODO: Add support for other offloading programming models here.
  //
}

/// This is a helper function for validating the optional refinement step
/// parameter in reciprocal argument strings. Return false if there is an error
/// parsing the refinement step. Otherwise, return true and set the Position
/// of the refinement step in the input string.
static bool getRefinementStep(StringRef In, const Driver &D,
                              const Arg &A, size_t &Position) {
  const char RefinementStepToken = ':';
  Position = In.find(RefinementStepToken);
  if (Position != StringRef::npos) {
    StringRef Option = A.getOption().getName();
    StringRef RefStep = In.substr(Position + 1);
    // Allow exactly one numeric character for the additional refinement
    // step parameter. This is reasonable for all currently-supported
    // operations and architectures because we would expect that a larger value
    // of refinement steps would cause the estimate "optimization" to
    // under-perform the native operation. Also, if the estimate does not
    // converge quickly, it probably will not ever converge, so further
    // refinement steps will not produce a better answer.
    if (RefStep.size() != 1) {
      D.Diag(diag::err_drv_invalid_value) << Option << RefStep;
      return false;
    }
    char RefStepChar = RefStep[0];
    if (RefStepChar < '0' || RefStepChar > '9') {
      D.Diag(diag::err_drv_invalid_value) << Option << RefStep;
      return false;
    }
  }
  return true;
}

/// The -mrecip flag requires processing of many optional parameters.
static void ParseMRecip(const Driver &D, const ArgList &Args,
                        ArgStringList &OutStrings) {
  StringRef DisabledPrefixIn = "!";
  StringRef DisabledPrefixOut = "!";
  StringRef EnabledPrefixOut = "";
  StringRef Out = "-mrecip=";

  Arg *A = Args.getLastArg(options::OPT_mrecip, options::OPT_mrecip_EQ);
  if (!A)
    return;

  unsigned NumOptions = A->getNumValues();
  if (NumOptions == 0) {
    // No option is the same as "all".
    OutStrings.push_back(Args.MakeArgString(Out + "all"));
    return;
  }

  // Pass through "all", "none", or "default" with an optional refinement step.
  if (NumOptions == 1) {
    StringRef Val = A->getValue(0);
    size_t RefStepLoc;
    if (!getRefinementStep(Val, D, *A, RefStepLoc))
      return;
    StringRef ValBase = Val.slice(0, RefStepLoc);
    if (ValBase == "all" || ValBase == "none" || ValBase == "default") {
      OutStrings.push_back(Args.MakeArgString(Out + Val));
      return;
    }
  }

  // Each reciprocal type may be enabled or disabled individually.
  // Check each input value for validity, concatenate them all back together,
  // and pass through.

  llvm::StringMap<bool> OptionStrings;
  OptionStrings.insert(std::make_pair("divd", false));
  OptionStrings.insert(std::make_pair("divf", false));
  OptionStrings.insert(std::make_pair("divh", false));
  OptionStrings.insert(std::make_pair("vec-divd", false));
  OptionStrings.insert(std::make_pair("vec-divf", false));
  OptionStrings.insert(std::make_pair("vec-divh", false));
  OptionStrings.insert(std::make_pair("sqrtd", false));
  OptionStrings.insert(std::make_pair("sqrtf", false));
  OptionStrings.insert(std::make_pair("sqrth", false));
  OptionStrings.insert(std::make_pair("vec-sqrtd", false));
  OptionStrings.insert(std::make_pair("vec-sqrtf", false));
  OptionStrings.insert(std::make_pair("vec-sqrth", false));

  for (unsigned i = 0; i != NumOptions; ++i) {
    StringRef Val = A->getValue(i);

    bool IsDisabled = Val.starts_with(DisabledPrefixIn);
    // Ignore the disablement token for string matching.
    if (IsDisabled)
      Val = Val.substr(1);

    size_t RefStep;
    if (!getRefinementStep(Val, D, *A, RefStep))
      return;

    StringRef ValBase = Val.slice(0, RefStep);
    llvm::StringMap<bool>::iterator OptionIter = OptionStrings.find(ValBase);
    if (OptionIter == OptionStrings.end()) {
      // Try again specifying float suffix.
      OptionIter = OptionStrings.find(ValBase.str() + 'f');
      if (OptionIter == OptionStrings.end()) {
        // The input name did not match any known option string.
        D.Diag(diag::err_drv_unknown_argument) << Val;
        return;
      }
      // The option was specified without a half or float or double suffix.
      // Make sure that the double or half entry was not already specified.
      // The float entry will be checked below.
      if (OptionStrings[ValBase.str() + 'd'] ||
          OptionStrings[ValBase.str() + 'h']) {
        D.Diag(diag::err_drv_invalid_value) << A->getOption().getName() << Val;
        return;
      }
    }

    if (OptionIter->second == true) {
      // Duplicate option specified.
      D.Diag(diag::err_drv_invalid_value) << A->getOption().getName() << Val;
      return;
    }

    // Mark the matched option as found. Do not allow duplicate specifiers.
    OptionIter->second = true;

    // If the precision was not specified, also mark the double and half entry
    // as found.
    if (ValBase.back() != 'f' && ValBase.back() != 'd' && ValBase.back() != 'h') {
      OptionStrings[ValBase.str() + 'd'] = true;
      OptionStrings[ValBase.str() + 'h'] = true;
    }

    // Build the output string.
    StringRef Prefix = IsDisabled ? DisabledPrefixOut : EnabledPrefixOut;
    Out = Args.MakeArgString(Out + Prefix + Val);
    if (i != NumOptions - 1)
      Out = Args.MakeArgString(Out + ",");
  }

  OutStrings.push_back(Args.MakeArgString(Out));
}

/// The -mprefer-vector-width option accepts either a positive integer
/// or the string "none".
static void ParseMPreferVectorWidth(const Driver &D, const ArgList &Args,
                                    ArgStringList &CmdArgs) {
  Arg *A = Args.getLastArg(options::OPT_mprefer_vector_width_EQ);
  if (!A)
    return;

  StringRef Value = A->getValue();
  if (Value == "none") {
    CmdArgs.push_back("-mprefer-vector-width=none");
  } else {
    unsigned Width;
    if (Value.getAsInteger(10, Width)) {
      D.Diag(diag::err_drv_invalid_value) << A->getOption().getName() << Value;
      return;
    }
    CmdArgs.push_back(Args.MakeArgString("-mprefer-vector-width=" + Value));
  }
}

static bool
shouldUseExceptionTablesForObjCExceptions(const ObjCRuntime &runtime,
                                          const llvm::Triple &Triple) {
  // We use the zero-cost exception tables for Objective-C if the non-fragile
  // ABI is enabled or when compiling for x86_64 and ARM on Snow Leopard and
  // later.
  if (runtime.isNonFragile())
    return true;

  if (!Triple.isMacOSX())
    return false;

  return (!Triple.isMacOSXVersionLT(10, 5) &&
          (Triple.getArch() == llvm::Triple::x86_64 ||
           Triple.getArch() == llvm::Triple::arm));
}

/// Adds exception related arguments to the driver command arguments. There's a
/// main flag, -fexceptions and also language specific flags to enable/disable
/// C++ and Objective-C exceptions. This makes it possible to for example
/// disable C++ exceptions but enable Objective-C exceptions.
static bool addExceptionArgs(const ArgList &Args, types::ID InputType,
                             const ToolChain &TC, bool KernelOrKext,
                             const ObjCRuntime &objcRuntime,
                             ArgStringList &CmdArgs) {
  const llvm::Triple &Triple = TC.getTriple();

  if (KernelOrKext) {
    // -mkernel and -fapple-kext imply no exceptions, so claim exception related
    // arguments now to avoid warnings about unused arguments.
    Args.ClaimAllArgs(options::OPT_fexceptions);
    Args.ClaimAllArgs(options::OPT_fno_exceptions);
    Args.ClaimAllArgs(options::OPT_fobjc_exceptions);
    Args.ClaimAllArgs(options::OPT_fno_objc_exceptions);
    Args.ClaimAllArgs(options::OPT_fcxx_exceptions);
    Args.ClaimAllArgs(options::OPT_fno_cxx_exceptions);
    Args.ClaimAllArgs(options::OPT_fasync_exceptions);
    Args.ClaimAllArgs(options::OPT_fno_async_exceptions);
    return false;
  }

  // See if the user explicitly enabled exceptions.
  bool EH = Args.hasFlag(options::OPT_fexceptions, options::OPT_fno_exceptions,
                         false);

  // Async exceptions are Windows MSVC only.
  if (Triple.isWindowsMSVCEnvironment()) {
    bool EHa = Args.hasFlag(options::OPT_fasync_exceptions,
                            options::OPT_fno_async_exceptions, false);
    if (EHa) {
      CmdArgs.push_back("-fasync-exceptions");
      EH = true;
    }
  }

  // Obj-C exceptions are enabled by default, regardless of -fexceptions. This
  // is not necessarily sensible, but follows GCC.
  if (types::isObjC(InputType) &&
      Args.hasFlag(options::OPT_fobjc_exceptions,
                   options::OPT_fno_objc_exceptions, true)) {
    CmdArgs.push_back("-fobjc-exceptions");

    EH |= shouldUseExceptionTablesForObjCExceptions(objcRuntime, Triple);
  }

  if (types::isCXX(InputType)) {
    // Disable C++ EH by default on XCore and PS4/PS5.
    bool CXXExceptionsEnabled = Triple.getArch() != llvm::Triple::xcore &&
                                !Triple.isPS() && !Triple.isDriverKit();
    Arg *ExceptionArg = Args.getLastArg(
        options::OPT_fcxx_exceptions, options::OPT_fno_cxx_exceptions,
        options::OPT_fexceptions, options::OPT_fno_exceptions);
    if (ExceptionArg)
      CXXExceptionsEnabled =
          ExceptionArg->getOption().matches(options::OPT_fcxx_exceptions) ||
          ExceptionArg->getOption().matches(options::OPT_fexceptions);

    if (CXXExceptionsEnabled) {
      CmdArgs.push_back("-fcxx-exceptions");

      EH = true;
    }
  }

  // OPT_fignore_exceptions means exception could still be thrown,
  // but no clean up or catch would happen in current module.
  // So we do not set EH to false.
  Args.AddLastArg(CmdArgs, options::OPT_fignore_exceptions);

  Args.addOptInFlag(CmdArgs, options::OPT_fassume_nothrow_exception_dtor,
                    options::OPT_fno_assume_nothrow_exception_dtor);

  if (EH)
    CmdArgs.push_back("-fexceptions");
  return EH;
}

static bool ShouldEnableAutolink(const ArgList &Args, const ToolChain &TC,
                                 const JobAction &JA) {
  bool Default = true;
  if (TC.getTriple().isOSDarwin()) {
    // The native darwin assembler doesn't support the linker_option directives,
    // so we disable them if we think the .s file will be passed to it.
    Default = TC.useIntegratedAs();
  }
  // The linker_option directives are intended for host compilation.
  if (JA.isDeviceOffloading(Action::OFK_Cuda) ||
      JA.isDeviceOffloading(Action::OFK_HIP))
    Default = false;
  return Args.hasFlag(options::OPT_fautolink, options::OPT_fno_autolink,
                      Default);
}

/// Add a CC1 option to specify the debug compilation directory.
static const char *addDebugCompDirArg(const ArgList &Args,
                                      ArgStringList &CmdArgs,
                                      const llvm::vfs::FileSystem &VFS) {
  if (Arg *A = Args.getLastArg(options::OPT_ffile_compilation_dir_EQ,
                               options::OPT_fdebug_compilation_dir_EQ)) {
    if (A->getOption().matches(options::OPT_ffile_compilation_dir_EQ))
      CmdArgs.push_back(Args.MakeArgString(Twine("-fdebug-compilation-dir=") +
                                           A->getValue()));
    else
      A->render(Args, CmdArgs);
  } else if (llvm::ErrorOr<std::string> CWD =
                 VFS.getCurrentWorkingDirectory()) {
    CmdArgs.push_back(Args.MakeArgString("-fdebug-compilation-dir=" + *CWD));
  }
  StringRef Path(CmdArgs.back());
  return Path.substr(Path.find('=') + 1).data();
}

static void addDebugObjectName(const ArgList &Args, ArgStringList &CmdArgs,
                               const char *DebugCompilationDir,
                               const char *OutputFileName) {
  // No need to generate a value for -object-file-name if it was provided.
  for (auto *Arg : Args.filtered(options::OPT_Xclang))
    if (StringRef(Arg->getValue()).starts_with("-object-file-name"))
      return;

  if (Args.hasArg(options::OPT_object_file_name_EQ))
    return;

  SmallString<128> ObjFileNameForDebug(OutputFileName);
  if (ObjFileNameForDebug != "-" &&
      !llvm::sys::path::is_absolute(ObjFileNameForDebug) &&
      (!DebugCompilationDir ||
       llvm::sys::path::is_absolute(DebugCompilationDir))) {
    // Make the path absolute in the debug infos like MSVC does.
    llvm::sys::fs::make_absolute(ObjFileNameForDebug);
  }
  // If the object file name is a relative path, then always use Windows
  // backslash style as -object-file-name is used for embedding object file path
  // in codeview and it can only be generated when targeting on Windows.
  // Otherwise, just use native absolute path.
  llvm::sys::path::Style Style =
      llvm::sys::path::is_absolute(ObjFileNameForDebug)
          ? llvm::sys::path::Style::native
          : llvm::sys::path::Style::windows_backslash;
  llvm::sys::path::remove_dots(ObjFileNameForDebug, /*remove_dot_dot=*/true,
                               Style);
  CmdArgs.push_back(
      Args.MakeArgString(Twine("-object-file-name=") + ObjFileNameForDebug));
}

/// Add a CC1 and CC1AS option to specify the debug file path prefix map.
static void addDebugPrefixMapArg(const Driver &D, const ToolChain &TC,
                                 const ArgList &Args, ArgStringList &CmdArgs) {
  auto AddOneArg = [&](StringRef Map, StringRef Name) {
    if (!Map.contains('='))
      D.Diag(diag::err_drv_invalid_argument_to_option) << Map << Name;
    else
      CmdArgs.push_back(Args.MakeArgString("-fdebug-prefix-map=" + Map));
  };

  for (const Arg *A : Args.filtered(options::OPT_ffile_prefix_map_EQ,
                                    options::OPT_fdebug_prefix_map_EQ)) {
    AddOneArg(A->getValue(), A->getOption().getName());
    A->claim();
  }
  std::string GlobalRemapEntry = TC.GetGlobalDebugPathRemapping();
  if (GlobalRemapEntry.empty())
    return;
  AddOneArg(GlobalRemapEntry, "environment");
}

/// Add a CC1 and CC1AS option to specify the macro file path prefix map.
static void addMacroPrefixMapArg(const Driver &D, const ArgList &Args,
                                 ArgStringList &CmdArgs) {
  for (const Arg *A : Args.filtered(options::OPT_ffile_prefix_map_EQ,
                                    options::OPT_fmacro_prefix_map_EQ)) {
    StringRef Map = A->getValue();
    if (!Map.contains('='))
      D.Diag(diag::err_drv_invalid_argument_to_option)
          << Map << A->getOption().getName();
    else
      CmdArgs.push_back(Args.MakeArgString("-fmacro-prefix-map=" + Map));
    A->claim();
  }
}

/// Add a CC1 and CC1AS option to specify the coverage file path prefix map.
static void addCoveragePrefixMapArg(const Driver &D, const ArgList &Args,
                                   ArgStringList &CmdArgs) {
  for (const Arg *A : Args.filtered(options::OPT_ffile_prefix_map_EQ,
                                    options::OPT_fcoverage_prefix_map_EQ)) {
    StringRef Map = A->getValue();
    if (!Map.contains('='))
      D.Diag(diag::err_drv_invalid_argument_to_option)
          << Map << A->getOption().getName();
    else
      CmdArgs.push_back(Args.MakeArgString("-fcoverage-prefix-map=" + Map));
    A->claim();
  }
}

/// Simple check to see if the optimization level is at -O2 or higher.
/// For -fsycl (DPC++) -O2 is the default.
static bool isSYCLOptimizationO2orHigher(const ArgList &Args) {
  if (Arg *A = Args.getLastArg(options::OPT_O_Group)) {
    if (A->getOption().matches(options::OPT_O4) ||
        A->getOption().matches(options::OPT_Ofast))
      return true;

    if (A->getOption().matches(options::OPT_O0))
      return false;

    assert(A->getOption().matches(options::OPT_O) && "Must have a -O flag");

    StringRef S(A->getValue());
    unsigned OptLevel = 0;
    if (S.getAsInteger(10, OptLevel))
      return false;
    return OptLevel > 1;
  }
  // No -O setting seen, default is -O2 for device.
  return true;
}

/// Vectorize at all optimization levels greater than 1 except for -Oz.
/// For -Oz the loop vectorizer is disabled, while the slp vectorizer is
/// enabled.
static bool shouldEnableVectorizerAtOLevel(const ArgList &Args, bool isSlpVec) {
  if (Arg *A = Args.getLastArg(options::OPT_O_Group)) {
    if (A->getOption().matches(options::OPT_O4) ||
        A->getOption().matches(options::OPT_Ofast))
      return true;

    if (A->getOption().matches(options::OPT_O0))
      return false;

    assert(A->getOption().matches(options::OPT_O) && "Must have a -O flag");

    // Vectorize -Os.
    StringRef S(A->getValue());
    if (S == "s")
      return true;

    // Don't vectorize -Oz, unless it's the slp vectorizer.
    if (S == "z")
      return isSlpVec;

    unsigned OptLevel = 0;
    if (S.getAsInteger(10, OptLevel))
      return false;

    return OptLevel > 1;
  }

  return false;
}

/// Add -x lang to \p CmdArgs for \p Input.
static void addDashXForInput(const ArgList &Args, const InputInfo &Input,
                             ArgStringList &CmdArgs) {
  // When using -verify-pch, we don't want to provide the type
  // 'precompiled-header' if it was inferred from the file extension
  if (Args.hasArg(options::OPT_verify_pch) && Input.getType() == types::TY_PCH)
    return;

  // If the input is a Tempfilelist, this call is part for a
  // llvm-foreach call and we should infer the type from the file extension.
  if (Input.getType() == types::TY_Tempfilelist)
    return;

  CmdArgs.push_back("-x");
  if (Args.hasArg(options::OPT_rewrite_objc))
    CmdArgs.push_back(types::getTypeName(types::TY_PP_ObjCXX));
  else {
    // Map the driver type to the frontend type. This is mostly an identity
    // mapping, except that the distinction between module interface units
    // and other source files does not exist at the frontend layer.
    const char *ClangType;
    switch (Input.getType()) {
    case types::TY_CXXModule:
      ClangType = "c++";
      break;
    case types::TY_PP_CXXModule:
      ClangType = "c++-cpp-output";
      break;
    default:
      ClangType = types::getTypeName(Input.getType());
      break;
    }
    CmdArgs.push_back(ClangType);
  }
}

static void addPGOAndCoverageFlags(const ToolChain &TC, Compilation &C,
                                   const JobAction &JA, const InputInfo &Output,
                                   const ArgList &Args, SanitizerArgs &SanArgs,
                                   ArgStringList &CmdArgs) {
  const Driver &D = TC.getDriver();
  auto *PGOGenerateArg = Args.getLastArg(options::OPT_fprofile_generate,
                                         options::OPT_fprofile_generate_EQ,
                                         options::OPT_fno_profile_generate);
  if (PGOGenerateArg &&
      PGOGenerateArg->getOption().matches(options::OPT_fno_profile_generate))
    PGOGenerateArg = nullptr;

  auto *CSPGOGenerateArg = getLastCSProfileGenerateArg(Args);

  auto *ProfileGenerateArg = Args.getLastArg(
      options::OPT_fprofile_instr_generate,
      options::OPT_fprofile_instr_generate_EQ,
      options::OPT_fno_profile_instr_generate);
  if (ProfileGenerateArg &&
      ProfileGenerateArg->getOption().matches(
          options::OPT_fno_profile_instr_generate))
    ProfileGenerateArg = nullptr;

  if (PGOGenerateArg && ProfileGenerateArg)
    D.Diag(diag::err_drv_argument_not_allowed_with)
        << PGOGenerateArg->getSpelling() << ProfileGenerateArg->getSpelling();

  auto *ProfileUseArg = getLastProfileUseArg(Args);

  if (PGOGenerateArg && ProfileUseArg)
    D.Diag(diag::err_drv_argument_not_allowed_with)
        << ProfileUseArg->getSpelling() << PGOGenerateArg->getSpelling();

  if (ProfileGenerateArg && ProfileUseArg)
    D.Diag(diag::err_drv_argument_not_allowed_with)
        << ProfileGenerateArg->getSpelling() << ProfileUseArg->getSpelling();

  if (CSPGOGenerateArg && PGOGenerateArg) {
    D.Diag(diag::err_drv_argument_not_allowed_with)
        << CSPGOGenerateArg->getSpelling() << PGOGenerateArg->getSpelling();
    PGOGenerateArg = nullptr;
  }

  if (TC.getTriple().isOSAIX()) {
    if (Arg *ProfileSampleUseArg = getLastProfileSampleUseArg(Args))
      D.Diag(diag::err_drv_unsupported_opt_for_target)
          << ProfileSampleUseArg->getSpelling() << TC.getTriple().str();
  }

  if (ProfileGenerateArg) {
    if (ProfileGenerateArg->getOption().matches(
            options::OPT_fprofile_instr_generate_EQ))
      CmdArgs.push_back(Args.MakeArgString(Twine("-fprofile-instrument-path=") +
                                           ProfileGenerateArg->getValue()));
    // The default is to use Clang Instrumentation.
    CmdArgs.push_back("-fprofile-instrument=clang");
    if (TC.getTriple().isWindowsMSVCEnvironment() &&
        Args.hasFlag(options::OPT_frtlib_defaultlib,
                     options::OPT_fno_rtlib_defaultlib, true)) {
      // Add dependent lib for clang_rt.profile
      CmdArgs.push_back(Args.MakeArgString(
          "--dependent-lib=" + TC.getCompilerRTBasename(Args, "profile")));
    }
  }

  if (auto *ColdFuncCoverageArg = Args.getLastArg(
          options::OPT_fprofile_generate_cold_function_coverage,
          options::OPT_fprofile_generate_cold_function_coverage_EQ)) {
    SmallString<128> Path(
        ColdFuncCoverageArg->getOption().matches(
            options::OPT_fprofile_generate_cold_function_coverage_EQ)
            ? ColdFuncCoverageArg->getValue()
            : "");
    llvm::sys::path::append(Path, "default_%m.profraw");
    // FIXME: Idealy the file path should be passed through
    // `-fprofile-instrument-path=`(InstrProfileOutput), however, this field is
    // shared with other profile use path(see PGOOptions), we need to refactor
    // PGOOptions to make it work.
    CmdArgs.push_back("-mllvm");
    CmdArgs.push_back(Args.MakeArgString(
        Twine("--instrument-cold-function-only-path=") + Path));
    CmdArgs.push_back("-mllvm");
    CmdArgs.push_back("--pgo-instrument-cold-function-only");
    CmdArgs.push_back("-mllvm");
    CmdArgs.push_back("--pgo-function-entry-coverage");
  }

  Arg *PGOGenArg = nullptr;
  if (PGOGenerateArg) {
    assert(!CSPGOGenerateArg);
    PGOGenArg = PGOGenerateArg;
    CmdArgs.push_back("-fprofile-instrument=llvm");
  }
  if (CSPGOGenerateArg) {
    assert(!PGOGenerateArg);
    PGOGenArg = CSPGOGenerateArg;
    CmdArgs.push_back("-fprofile-instrument=csllvm");
  }
  if (PGOGenArg) {
    if (TC.getTriple().isWindowsMSVCEnvironment() &&
        Args.hasFlag(options::OPT_frtlib_defaultlib,
                     options::OPT_fno_rtlib_defaultlib, true)) {
      // Add dependent lib for clang_rt.profile
      CmdArgs.push_back(Args.MakeArgString(
          "--dependent-lib=" + TC.getCompilerRTBasename(Args, "profile")));
    }
    if (PGOGenArg->getOption().matches(
            PGOGenerateArg ? options::OPT_fprofile_generate_EQ
                           : options::OPT_fcs_profile_generate_EQ)) {
      SmallString<128> Path(PGOGenArg->getValue());
      llvm::sys::path::append(Path, "default_%m.profraw");
      CmdArgs.push_back(
          Args.MakeArgString(Twine("-fprofile-instrument-path=") + Path));
    }
  }

  if (ProfileUseArg) {
    if (ProfileUseArg->getOption().matches(options::OPT_fprofile_instr_use_EQ))
      CmdArgs.push_back(Args.MakeArgString(
          Twine("-fprofile-instrument-use-path=") + ProfileUseArg->getValue()));
    else if ((ProfileUseArg->getOption().matches(
                  options::OPT_fprofile_use_EQ) ||
              ProfileUseArg->getOption().matches(
                  options::OPT_fprofile_instr_use))) {
      SmallString<128> Path(
          ProfileUseArg->getNumValues() == 0 ? "" : ProfileUseArg->getValue());
      if (Path.empty() || llvm::sys::fs::is_directory(Path))
        llvm::sys::path::append(Path, "default.profdata");
      CmdArgs.push_back(
          Args.MakeArgString(Twine("-fprofile-instrument-use-path=") + Path));
    }
  }

  bool EmitCovNotes = Args.hasFlag(options::OPT_ftest_coverage,
                                   options::OPT_fno_test_coverage, false) ||
                      Args.hasArg(options::OPT_coverage);
  bool EmitCovData = TC.needsGCovInstrumentation(Args);

  if (Args.hasFlag(options::OPT_fcoverage_mapping,
                   options::OPT_fno_coverage_mapping, false)) {
    if (!ProfileGenerateArg)
      D.Diag(clang::diag::err_drv_argument_only_allowed_with)
          << "-fcoverage-mapping"
          << "-fprofile-instr-generate";

    CmdArgs.push_back("-fcoverage-mapping");
  }

  if (Args.hasFlag(options::OPT_fmcdc_coverage, options::OPT_fno_mcdc_coverage,
                   false)) {
    if (!Args.hasFlag(options::OPT_fcoverage_mapping,
                      options::OPT_fno_coverage_mapping, false))
      D.Diag(clang::diag::err_drv_argument_only_allowed_with)
          << "-fcoverage-mcdc"
          << "-fcoverage-mapping";

    CmdArgs.push_back("-fcoverage-mcdc");
  }

  if (Arg *A = Args.getLastArg(options::OPT_ffile_compilation_dir_EQ,
                               options::OPT_fcoverage_compilation_dir_EQ)) {
    if (A->getOption().matches(options::OPT_ffile_compilation_dir_EQ))
      CmdArgs.push_back(Args.MakeArgString(
          Twine("-fcoverage-compilation-dir=") + A->getValue()));
    else
      A->render(Args, CmdArgs);
  } else if (llvm::ErrorOr<std::string> CWD =
                 D.getVFS().getCurrentWorkingDirectory()) {
    CmdArgs.push_back(Args.MakeArgString("-fcoverage-compilation-dir=" + *CWD));
  }

  if (Args.hasArg(options::OPT_fprofile_exclude_files_EQ)) {
    auto *Arg = Args.getLastArg(options::OPT_fprofile_exclude_files_EQ);
    if (!Args.hasArg(options::OPT_coverage))
      D.Diag(clang::diag::err_drv_argument_only_allowed_with)
          << "-fprofile-exclude-files="
          << "--coverage";

    StringRef v = Arg->getValue();
    CmdArgs.push_back(
        Args.MakeArgString(Twine("-fprofile-exclude-files=" + v)));
  }

  if (Args.hasArg(options::OPT_fprofile_filter_files_EQ)) {
    auto *Arg = Args.getLastArg(options::OPT_fprofile_filter_files_EQ);
    if (!Args.hasArg(options::OPT_coverage))
      D.Diag(clang::diag::err_drv_argument_only_allowed_with)
          << "-fprofile-filter-files="
          << "--coverage";

    StringRef v = Arg->getValue();
    CmdArgs.push_back(Args.MakeArgString(Twine("-fprofile-filter-files=" + v)));
  }

  if (const auto *A = Args.getLastArg(options::OPT_fprofile_update_EQ)) {
    StringRef Val = A->getValue();
    if (Val == "atomic" || Val == "prefer-atomic")
      CmdArgs.push_back("-fprofile-update=atomic");
    else if (Val != "single")
      D.Diag(diag::err_drv_unsupported_option_argument)
          << A->getSpelling() << Val;
  }

  int FunctionGroups = 1;
  int SelectedFunctionGroup = 0;
  if (const auto *A = Args.getLastArg(options::OPT_fprofile_function_groups)) {
    StringRef Val = A->getValue();
    if (Val.getAsInteger(0, FunctionGroups) || FunctionGroups < 1)
      D.Diag(diag::err_drv_invalid_int_value) << A->getAsString(Args) << Val;
  }
  if (const auto *A =
          Args.getLastArg(options::OPT_fprofile_selected_function_group)) {
    StringRef Val = A->getValue();
    if (Val.getAsInteger(0, SelectedFunctionGroup) ||
        SelectedFunctionGroup < 0 || SelectedFunctionGroup >= FunctionGroups)
      D.Diag(diag::err_drv_invalid_int_value) << A->getAsString(Args) << Val;
  }
  if (FunctionGroups != 1)
    CmdArgs.push_back(Args.MakeArgString("-fprofile-function-groups=" +
                                         Twine(FunctionGroups)));
  if (SelectedFunctionGroup != 0)
    CmdArgs.push_back(Args.MakeArgString("-fprofile-selected-function-group=" +
                                         Twine(SelectedFunctionGroup)));

  // Leave -fprofile-dir= an unused argument unless .gcda emission is
  // enabled. To be polite, with '-fprofile-arcs -fno-profile-arcs' consider
  // the flag used. There is no -fno-profile-dir, so the user has no
  // targeted way to suppress the warning.
  Arg *FProfileDir = nullptr;
  if (Args.hasArg(options::OPT_fprofile_arcs) ||
      Args.hasArg(options::OPT_coverage))
    FProfileDir = Args.getLastArg(options::OPT_fprofile_dir);

  // Put the .gcno and .gcda files (if needed) next to the primary output file,
  // or fall back to a file in the current directory for `clang -c --coverage
  // d/a.c` in the absence of -o.
  if (EmitCovNotes || EmitCovData) {
    SmallString<128> CoverageFilename;
    if (Arg *DumpDir = Args.getLastArgNoClaim(options::OPT_dumpdir)) {
      // Form ${dumpdir}${basename}.gcno. Note that dumpdir may not end with a
      // path separator.
      CoverageFilename = DumpDir->getValue();
      CoverageFilename += llvm::sys::path::filename(Output.getBaseInput());
    } else if (Arg *FinalOutput =
                   C.getArgs().getLastArg(options::OPT__SLASH_Fo)) {
      CoverageFilename = FinalOutput->getValue();
    } else if (Arg *FinalOutput = C.getArgs().getLastArg(options::OPT_o)) {
      CoverageFilename = FinalOutput->getValue();
    } else {
      CoverageFilename = llvm::sys::path::filename(Output.getBaseInput());
    }
    if (llvm::sys::path::is_relative(CoverageFilename))
      (void)D.getVFS().makeAbsolute(CoverageFilename);
    llvm::sys::path::replace_extension(CoverageFilename, "gcno");
    if (EmitCovNotes) {
      CmdArgs.push_back(
          Args.MakeArgString("-coverage-notes-file=" + CoverageFilename));
    }

    if (EmitCovData) {
      if (FProfileDir) {
        SmallString<128> Gcno = std::move(CoverageFilename);
        CoverageFilename = FProfileDir->getValue();
        llvm::sys::path::append(CoverageFilename, Gcno);
      }
      llvm::sys::path::replace_extension(CoverageFilename, "gcda");
      CmdArgs.push_back(
          Args.MakeArgString("-coverage-data-file=" + CoverageFilename));
    }
  }
}

static void
RenderDebugEnablingArgs(const ArgList &Args, ArgStringList &CmdArgs,
                        llvm::codegenoptions::DebugInfoKind DebugInfoKind,
                        unsigned DwarfVersion,
                        llvm::DebuggerKind DebuggerTuning) {
  addDebugInfoKind(CmdArgs, DebugInfoKind);
  if (DwarfVersion > 0)
    CmdArgs.push_back(
        Args.MakeArgString("-dwarf-version=" + Twine(DwarfVersion)));
  switch (DebuggerTuning) {
  case llvm::DebuggerKind::GDB:
    CmdArgs.push_back("-debugger-tuning=gdb");
    break;
  case llvm::DebuggerKind::LLDB:
    CmdArgs.push_back("-debugger-tuning=lldb");
    break;
  case llvm::DebuggerKind::SCE:
    CmdArgs.push_back("-debugger-tuning=sce");
    break;
  case llvm::DebuggerKind::DBX:
    CmdArgs.push_back("-debugger-tuning=dbx");
    break;
  default:
    break;
  }
}

static bool checkDebugInfoOption(const Arg *A, const ArgList &Args,
                                 const Driver &D, const ToolChain &TC) {
  assert(A && "Expected non-nullptr argument.");
  if (TC.supportsDebugInfoOption(A))
    return true;
  D.Diag(diag::warn_drv_unsupported_debug_info_opt_for_target)
      << A->getAsString(Args) << TC.getTripleString();
  return false;
}

static void RenderDebugInfoCompressionArgs(const ArgList &Args,
                                           ArgStringList &CmdArgs,
                                           const Driver &D,
                                           const ToolChain &TC) {
  const Arg *A = Args.getLastArg(options::OPT_gz_EQ);
  if (!A)
    return;
  if (checkDebugInfoOption(A, Args, D, TC)) {
    StringRef Value = A->getValue();
    if (Value == "none") {
      CmdArgs.push_back("--compress-debug-sections=none");
    } else if (Value == "zlib") {
      if (llvm::compression::zlib::isAvailable()) {
        CmdArgs.push_back(
            Args.MakeArgString("--compress-debug-sections=" + Twine(Value)));
      } else {
        D.Diag(diag::warn_debug_compression_unavailable) << "zlib";
      }
    } else if (Value == "zstd") {
      if (llvm::compression::zstd::isAvailable()) {
        CmdArgs.push_back(
            Args.MakeArgString("--compress-debug-sections=" + Twine(Value)));
      } else {
        D.Diag(diag::warn_debug_compression_unavailable) << "zstd";
      }
    } else {
      D.Diag(diag::err_drv_unsupported_option_argument)
          << A->getSpelling() << Value;
    }
  }
}

static void handleAMDGPUCodeObjectVersionOptions(const Driver &D,
                                                 const ArgList &Args,
                                                 ArgStringList &CmdArgs,
                                                 bool IsCC1As = false) {
  // If no version was requested by the user, use the default value from the
  // back end. This is consistent with the value returned from
  // getAMDGPUCodeObjectVersion. This lets clang emit IR for amdgpu without
  // requiring the corresponding llvm to have the AMDGPU target enabled,
  // provided the user (e.g. front end tests) can use the default.
  if (haveAMDGPUCodeObjectVersionArgument(D, Args)) {
    unsigned CodeObjVer = getAMDGPUCodeObjectVersion(D, Args);
    CmdArgs.insert(CmdArgs.begin() + 1,
                   Args.MakeArgString(Twine("--amdhsa-code-object-version=") +
                                      Twine(CodeObjVer)));
    CmdArgs.insert(CmdArgs.begin() + 1, "-mllvm");
    // -cc1as does not accept -mcode-object-version option.
    if (!IsCC1As)
      CmdArgs.insert(CmdArgs.begin() + 1,
                     Args.MakeArgString(Twine("-mcode-object-version=") +
                                        Twine(CodeObjVer)));
  }
}

/// Check whether the given input tree contains any append footer actions
static bool ContainsAppendFooterAction(const Action *A) {
  if (isa<AppendFooterJobAction>(A))
    return true;
  for (const auto &AI : A->inputs())
    if (ContainsAppendFooterAction(AI))
      return true;

  return false;
}

static bool maybeHasClangPchSignature(const Driver &D, StringRef Path) {
  llvm::ErrorOr<std::unique_ptr<llvm::MemoryBuffer>> MemBuf =
      D.getVFS().getBufferForFile(Path);
  if (!MemBuf)
    return false;
  llvm::file_magic Magic = llvm::identify_magic((*MemBuf)->getBuffer());
  if (Magic == llvm::file_magic::unknown)
    return false;
  // Return true for both raw Clang AST files and object files which may
  // contain a __clangast section.
  if (Magic == llvm::file_magic::clang_ast)
    return true;
  Expected<std::unique_ptr<llvm::object::ObjectFile>> Obj =
      llvm::object::ObjectFile::createObjectFile(**MemBuf, Magic);
  return !Obj.takeError();
}

static bool gchProbe(const Driver &D, StringRef Path) {
  llvm::ErrorOr<llvm::vfs::Status> Status = D.getVFS().status(Path);
  if (!Status)
    return false;

  if (Status->isDirectory()) {
    std::error_code EC;
    for (llvm::vfs::directory_iterator DI = D.getVFS().dir_begin(Path, EC), DE;
         !EC && DI != DE; DI = DI.increment(EC)) {
      if (maybeHasClangPchSignature(D, DI->path()))
        return true;
    }
    D.Diag(diag::warn_drv_pch_ignoring_gch_dir) << Path;
    return false;
  }

  if (maybeHasClangPchSignature(D, Path))
    return true;
  D.Diag(diag::warn_drv_pch_ignoring_gch_file) << Path;
  return false;
}

void Clang::AddPreprocessingOptions(Compilation &C, const JobAction &JA,
                                    const Driver &D, const ArgList &Args,
                                    ArgStringList &CmdArgs,
                                    const InputInfo &Output,
                                    const InputInfoList &Inputs) const {
  const bool IsIAMCU = getToolChain().getTriple().isOSIAMCU();
  const bool IsIntelFPGA = Args.hasArg(options::OPT_fintelfpga);
  bool SYCLDeviceCompilation = JA.isOffloading(Action::OFK_SYCL) &&
                               JA.isDeviceOffloading(Action::OFK_SYCL);

  CheckPreprocessingOptions(D, Args);

  Args.AddLastArg(CmdArgs, options::OPT_C);
  Args.AddLastArg(CmdArgs, options::OPT_CC);

  // Handle dependency file generation.
  Arg *ArgM = Args.getLastArg(options::OPT_MM);
  if (!ArgM)
    ArgM = Args.getLastArg(options::OPT_M);
  Arg *ArgMD = Args.getLastArg(options::OPT_MMD);
  if (!ArgMD)
    ArgMD = Args.getLastArg(options::OPT_MD);

  // -M and -MM imply -w.
  if (ArgM)
    CmdArgs.push_back("-w");
  else
    ArgM = ArgMD;

  auto createFPGATempDepFile = [&](const char *&DepFile) {
    // Generate dependency files as temporary. These will be used for the
    // aoc call/bundled during fat object creation
    std::string BaseName(Clang::getBaseInputName(Args, Inputs[0]));
    std::string DepTmpName =
        C.getDriver().GetTemporaryPath(llvm::sys::path::stem(BaseName), "d");
    DepFile = C.addTempFile(C.getArgs().MakeArgString(DepTmpName));
    C.getDriver().addFPGATempDepFile(DepFile, BaseName);
  };

  if (ArgM) {
    // Determine the output location.
    const char *DepFile;
    if (Arg *MF = Args.getLastArg(options::OPT_MF)) {
      DepFile = MF->getValue();
      C.addFailureResultFile(DepFile, &JA);
      // Populate the named dependency file to be used in the bundle
      // or passed to the offline compilation.
      if (IsIntelFPGA && JA.isDeviceOffloading(Action::OFK_SYCL))
        C.getDriver().addFPGATempDepFile(
            DepFile, Clang::getBaseInputName(Args, Inputs[0]));
    } else if (Output.getType() == types::TY_Dependencies) {
      DepFile = Output.getFilename();
    } else if (!ArgMD) {
      DepFile = "-";
    } else if (IsIntelFPGA && JA.isDeviceOffloading(Action::OFK_SYCL)) {
      createFPGATempDepFile(DepFile);
    } else {
      DepFile = getDependencyFileName(Args, Inputs);
      C.addFailureResultFile(DepFile, &JA);
    }
    CmdArgs.push_back("-dependency-file");
    CmdArgs.push_back(DepFile);

    bool HasTarget = false;
    for (const Arg *A : Args.filtered(options::OPT_MT, options::OPT_MQ)) {
      HasTarget = true;
      A->claim();
      if (A->getOption().matches(options::OPT_MT)) {
        A->render(Args, CmdArgs);
      } else {
        CmdArgs.push_back("-MT");
        SmallString<128> Quoted;
        quoteMakeTarget(A->getValue(), Quoted);
        CmdArgs.push_back(Args.MakeArgString(Quoted));
      }
    }

    // Add a default target if one wasn't specified.
    if (!HasTarget) {
      const char *DepTarget;

      // If user provided -o, that is the dependency target, except
      // when we are only generating a dependency file.
      Arg *OutputOpt = Args.getLastArg(options::OPT_o, options::OPT__SLASH_Fo);
      if (OutputOpt && Output.getType() != types::TY_Dependencies) {
        DepTarget = OutputOpt->getValue();
      } else {
        // Otherwise derive from the base input.
        //
        // FIXME: This should use the computed output file location.
        SmallString<128> P(Inputs[0].getBaseInput());
        llvm::sys::path::replace_extension(P, "o");
        DepTarget = Args.MakeArgString(llvm::sys::path::filename(P));
      }

      CmdArgs.push_back("-MT");
      SmallString<128> Quoted;
      quoteMakeTarget(DepTarget, Quoted);
      CmdArgs.push_back(Args.MakeArgString(Quoted));
    }

    if (ArgM->getOption().matches(options::OPT_M) ||
        ArgM->getOption().matches(options::OPT_MD))
      CmdArgs.push_back("-sys-header-deps");
    if ((isa<PrecompileJobAction>(JA) &&
         !Args.hasArg(options::OPT_fno_module_file_deps)) ||
        Args.hasArg(options::OPT_fmodule_file_deps))
      CmdArgs.push_back("-module-file-deps");
  }

  if (!ArgM && IsIntelFPGA && JA.isDeviceOffloading(Action::OFK_SYCL)) {
    // No dep generation option was provided, add all of the needed options
    // to ensure a successful dep generation.
    const char *DepFile;
    createFPGATempDepFile(DepFile);
    CmdArgs.push_back("-dependency-file");
    CmdArgs.push_back(DepFile);
    CmdArgs.push_back("-MT");
    SmallString<128> P(Inputs[0].getBaseInput());
    llvm::sys::path::replace_extension(P, "o");
    SmallString<128> Quoted;
    quoteMakeTarget(llvm::sys::path::filename(P), Quoted);
    CmdArgs.push_back(Args.MakeArgString(Quoted));
  }

  if (Args.hasArg(options::OPT_MG)) {
    if (!ArgM || ArgM->getOption().matches(options::OPT_MD) ||
        ArgM->getOption().matches(options::OPT_MMD))
      D.Diag(diag::err_drv_mg_requires_m_or_mm);
    CmdArgs.push_back("-MG");
  }

  Args.AddLastArg(CmdArgs, options::OPT_MP);
  Args.AddLastArg(CmdArgs, options::OPT_MV);

  // Add offload include arguments specific for CUDA/HIP/SYCL.  This must happen
  // before we -I or -include anything else, because we must pick up the
  // CUDA/HIP/SYCL headers from the particular CUDA/ROCm/SYCL installation,
  // rather than from e.g. /usr/local/include.
  if (JA.isOffloading(Action::OFK_Cuda))
    getToolChain().AddCudaIncludeArgs(Args, CmdArgs);
  if (JA.isOffloading(Action::OFK_HIP))
    getToolChain().AddHIPIncludeArgs(Args, CmdArgs);

  if (JA.isOffloading(Action::OFK_SYCL)) {
    getToolChain().AddSYCLIncludeArgs(Args, CmdArgs);
    if (Inputs[0].getType() == types::TY_CUDA) {
      // Include __clang_cuda_runtime_wrapper.h in .cu SYCL compilation.
      getToolChain().AddCudaIncludeArgs(Args, CmdArgs);
    }
  }

  // If we are offloading to a target via OpenMP we need to include the
  // openmp_wrappers folder which contains alternative system headers.
  if (JA.isDeviceOffloading(Action::OFK_OpenMP) &&
      !Args.hasArg(options::OPT_nostdinc) &&
      !Args.hasArg(options::OPT_nogpuinc) &&
      (getToolChain().getTriple().isNVPTX() ||
       getToolChain().getTriple().isAMDGCN())) {
    if (!Args.hasArg(options::OPT_nobuiltininc)) {
      // Add openmp_wrappers/* to our system include path.  This lets us wrap
      // standard library headers.
      SmallString<128> P(D.ResourceDir);
      llvm::sys::path::append(P, "include");
      llvm::sys::path::append(P, "openmp_wrappers");
      CmdArgs.push_back("-internal-isystem");
      CmdArgs.push_back(Args.MakeArgString(P));
    }

    CmdArgs.push_back("-include");
    CmdArgs.push_back("__clang_openmp_device_functions.h");
  }

  if (Args.hasArg(options::OPT_foffload_via_llvm)) {
    // Add llvm_wrappers/* to our system include path.  This lets us wrap
    // standard library headers and other headers.
    SmallString<128> P(D.ResourceDir);
    llvm::sys::path::append(P, "include", "llvm_offload_wrappers");
    CmdArgs.append({"-internal-isystem", Args.MakeArgString(P), "-include"});
    if (JA.isDeviceOffloading(Action::OFK_OpenMP))
      CmdArgs.push_back("__llvm_offload_device.h");
    else
      CmdArgs.push_back("__llvm_offload_host.h");
  }

  // Add -i* options, and automatically translate to
  // -include-pch/-include-pth for transparent PCH support. It's
  // wonky, but we include looking for .gch so we can support seamless
  // replacement into a build system already set up to be generating
  // .gch files.

  if (getToolChain().getDriver().IsCLMode()) {
    const Arg *YcArg = Args.getLastArg(options::OPT__SLASH_Yc);
    const Arg *YuArg = Args.getLastArg(options::OPT__SLASH_Yu);
    if (YcArg && JA.getKind() >= Action::PrecompileJobClass &&
        JA.getKind() <= Action::AssembleJobClass) {
      CmdArgs.push_back(Args.MakeArgString("-building-pch-with-obj"));
      // -fpch-instantiate-templates is the default when creating
      // precomp using /Yc
      if (Args.hasFlag(options::OPT_fpch_instantiate_templates,
                       options::OPT_fno_pch_instantiate_templates, true))
        CmdArgs.push_back(Args.MakeArgString("-fpch-instantiate-templates"));
    }

    if (YcArg || YuArg) {
      StringRef ThroughHeader = YcArg ? YcArg->getValue() : YuArg->getValue();
      // If PCH file is available, include it while performing
      // host compilation (-fsycl-is-host) in SYCL mode (-fsycl).
      // as well as in non-sycl mode.

      if (!isa<PrecompileJobAction>(JA) && !SYCLDeviceCompilation) {
        CmdArgs.push_back("-include-pch");
        CmdArgs.push_back(Args.MakeArgString(D.GetClPchPath(
            C, !ThroughHeader.empty()
                   ? ThroughHeader
                   : llvm::sys::path::filename(Inputs[0].getBaseInput()))));
      }

      if (ThroughHeader.empty()) {
        CmdArgs.push_back(Args.MakeArgString(
            Twine("-pch-through-hdrstop-") + (YcArg ? "create" : "use")));
      } else {
        CmdArgs.push_back(
            Args.MakeArgString(Twine("-pch-through-header=") + ThroughHeader));
      }
    }
  }

  bool RenderedImplicitInclude = false;

  for (const Arg *A : Args.filtered(options::OPT_clang_i_Group)) {
    if ((A->getOption().matches(options::OPT_include) &&
         D.getProbePrecompiled()) ||
        A->getOption().matches(options::OPT_include_pch)) {

      // Handling of gcc-style gch precompiled headers.
      bool IsFirstImplicitInclude = !RenderedImplicitInclude;
      RenderedImplicitInclude = true;

      bool FoundPCH = false;
      SmallString<128> P(A->getValue());
      // We want the files to have a name like foo.h.pch. Add a dummy extension
      // so that replace_extension does the right thing.
      P += ".dummy";
      llvm::sys::path::replace_extension(P, "pch");
      if (D.getVFS().exists(P))
        FoundPCH = true;

      if (!FoundPCH) {
        // For GCC compat, probe for a file or directory ending in .gch instead.
        llvm::sys::path::replace_extension(P, "gch");
        FoundPCH = gchProbe(D, P.str());
      }
      // If PCH file is available, include it while performing
      // host compilation (-fsycl-is-host) in SYCL mode (-fsycl).
      // as well as in non-sycl mode.

      if (FoundPCH && !SYCLDeviceCompilation) {
        if (IsFirstImplicitInclude) {
          A->claim();
          CmdArgs.push_back("-include-pch");
          CmdArgs.push_back(Args.MakeArgString(P));
          continue;
        } else {
          // Ignore the PCH if not first on command line and emit warning.
          D.Diag(diag::warn_drv_pch_not_first_include) << P
                                                       << A->getAsString(Args);
        }
      }
      // No PCH file, but we still want to include the header file
      // (-include dummy.h) in device compilation mode.
      else if (JA.isDeviceOffloading(Action::OFK_SYCL) &&
               A->getOption().matches(options::OPT_include_pch)) {
        continue;
      }

    } else if (A->getOption().matches(options::OPT_isystem_after)) {
      // Handling of paths which must come late.  These entries are handled by
      // the toolchain itself after the resource dir is inserted in the right
      // search order.
      // Do not claim the argument so that the use of the argument does not
      // silently go unnoticed on toolchains which do not honour the option.
      continue;
    } else if (A->getOption().matches(options::OPT_stdlibxx_isystem)) {
      // Translated to -internal-isystem by the driver, no need to pass to cc1.
      continue;
    } else if (A->getOption().matches(options::OPT_ibuiltininc)) {
      // This is used only by the driver. No need to pass to cc1.
      continue;
    }

    // Not translated, render as usual.
    A->claim();
    A->render(Args, CmdArgs);
  }

  Args.addAllArgs(CmdArgs,
                  {options::OPT_D, options::OPT_U, options::OPT_I_Group,
                   options::OPT_F, options::OPT_embed_dir_EQ});

  // Add -Wp, and -Xpreprocessor if using the preprocessor.

  // FIXME: There is a very unfortunate problem here, some troubled
  // souls abuse -Wp, to pass preprocessor options in gcc syntax. To
  // really support that we would have to parse and then translate
  // those options. :(
  Args.AddAllArgValues(CmdArgs, options::OPT_Wp_COMMA,
                       options::OPT_Xpreprocessor);

  // -I- is a deprecated GCC feature, reject it.
  if (Arg *A = Args.getLastArg(options::OPT_I_))
    D.Diag(diag::err_drv_I_dash_not_supported) << A->getAsString(Args);

  // If we have a --sysroot, and don't have an explicit -isysroot flag, add an
  // -isysroot to the CC1 invocation.
  StringRef sysroot = C.getSysRoot();
  if (sysroot != "") {
    if (!Args.hasArg(options::OPT_isysroot)) {
      CmdArgs.push_back("-isysroot");
      CmdArgs.push_back(C.getArgs().MakeArgString(sysroot));
    }
  }

  // Parse additional include paths from environment variables.
  // FIXME: We should probably sink the logic for handling these from the
  // frontend into the driver. It will allow deleting 4 otherwise unused flags.
  // CPATH - included following the user specified includes (but prior to
  // builtin and standard includes).
  addDirectoryList(Args, CmdArgs, "-I", "CPATH");
  // C_INCLUDE_PATH - system includes enabled when compiling C.
  addDirectoryList(Args, CmdArgs, "-c-isystem", "C_INCLUDE_PATH");
  // CPLUS_INCLUDE_PATH - system includes enabled when compiling C++.
  addDirectoryList(Args, CmdArgs, "-cxx-isystem", "CPLUS_INCLUDE_PATH");
  // OBJC_INCLUDE_PATH - system includes enabled when compiling ObjC.
  addDirectoryList(Args, CmdArgs, "-objc-isystem", "OBJC_INCLUDE_PATH");
  // OBJCPLUS_INCLUDE_PATH - system includes enabled when compiling ObjC++.
  addDirectoryList(Args, CmdArgs, "-objcxx-isystem", "OBJCPLUS_INCLUDE_PATH");

  // While adding the include arguments, we also attempt to retrieve the
  // arguments of related offloading toolchains or arguments that are specific
  // of an offloading programming model.

  // Add C++ include arguments, if needed.
  if (types::isCXX(Inputs[0].getType())) {
    bool HasStdlibxxIsystem = Args.hasArg(options::OPT_stdlibxx_isystem);
    forAllAssociatedToolChains(
        C, JA, getToolChain(),
        [&Args, &CmdArgs, HasStdlibxxIsystem](const ToolChain &TC) {
          HasStdlibxxIsystem ? TC.AddClangCXXStdlibIsystemArgs(Args, CmdArgs)
                             : TC.AddClangCXXStdlibIncludeArgs(Args, CmdArgs);
        });
  }

  // If we are compiling for a GPU target we want to override the system headers
  // with ones created by the 'libc' project if present.
  // TODO: This should be moved to `AddClangSystemIncludeArgs` by passing the
  //       OffloadKind as an argument.
  if (!Args.hasArg(options::OPT_nostdinc) &&
      !Args.hasArg(options::OPT_nogpuinc) &&
      !Args.hasArg(options::OPT_nobuiltininc)) {
    // Without an offloading language we will include these headers directly.
    // Offloading languages will instead only use the declarations stored in
    // the resource directory at clang/lib/Headers/llvm_libc_wrappers.
    if ((getToolChain().getTriple().isNVPTX() ||
         getToolChain().getTriple().isAMDGCN()) &&
        C.getActiveOffloadKinds() == Action::OFK_None) {
      SmallString<128> P(llvm::sys::path::parent_path(D.Dir));
      llvm::sys::path::append(P, "include");
      llvm::sys::path::append(P, getToolChain().getTripleString());
      CmdArgs.push_back("-internal-isystem");
      CmdArgs.push_back(Args.MakeArgString(P));
    } else if (C.getActiveOffloadKinds() == Action::OFK_OpenMP) {
      // TODO: CUDA / HIP include their own headers for some common functions
      // implemented here. We'll need to clean those up so they do not conflict.
      SmallString<128> P(D.ResourceDir);
      llvm::sys::path::append(P, "include");
      llvm::sys::path::append(P, "llvm_libc_wrappers");
      CmdArgs.push_back("-internal-isystem");
      CmdArgs.push_back(Args.MakeArgString(P));
    }
  }

  // Add system include arguments for all targets but IAMCU.
  if (!IsIAMCU)
    forAllAssociatedToolChains(C, JA, getToolChain(),
                               [&Args, &CmdArgs](const ToolChain &TC) {
                                 TC.AddClangSystemIncludeArgs(Args, CmdArgs);
                               });
  else {
    // For IAMCU add special include arguments.
    getToolChain().AddIAMCUIncludeArgs(Args, CmdArgs);
  }

  addMacroPrefixMapArg(D, Args, CmdArgs);
  addCoveragePrefixMapArg(D, Args, CmdArgs);

  Args.AddLastArg(CmdArgs, options::OPT_ffile_reproducible,
                  options::OPT_fno_file_reproducible);

  if (const char *Epoch = std::getenv("SOURCE_DATE_EPOCH")) {
    CmdArgs.push_back("-source-date-epoch");
    CmdArgs.push_back(Args.MakeArgString(Epoch));
  }

  Args.addOptInFlag(CmdArgs, options::OPT_fdefine_target_os_macros,
                    options::OPT_fno_define_target_os_macros);
}

// FIXME: Move to target hook.
static bool isSignedCharDefault(const llvm::Triple &Triple) {
  switch (Triple.getArch()) {
  default:
    return true;

  case llvm::Triple::aarch64:
  case llvm::Triple::aarch64_32:
  case llvm::Triple::aarch64_be:
  case llvm::Triple::arm:
  case llvm::Triple::armeb:
  case llvm::Triple::thumb:
  case llvm::Triple::thumbeb:
    if (Triple.isOSDarwin() || Triple.isOSWindows())
      return true;
    return false;

  case llvm::Triple::ppc:
  case llvm::Triple::ppc64:
    if (Triple.isOSDarwin())
      return true;
    return false;

  case llvm::Triple::hexagon:
  case llvm::Triple::ppcle:
  case llvm::Triple::ppc64le:
  case llvm::Triple::riscv32:
  case llvm::Triple::riscv64:
  case llvm::Triple::systemz:
  case llvm::Triple::xcore:
    return false;
  }
}

static bool hasMultipleInvocations(const llvm::Triple &Triple,
                                   const ArgList &Args) {
  // Supported only on Darwin where we invoke the compiler multiple times
  // followed by an invocation to lipo.
  if (!Triple.isOSDarwin())
    return false;
  // If more than one "-arch <arch>" is specified, we're targeting multiple
  // architectures resulting in a fat binary.
  return Args.getAllArgValues(options::OPT_arch).size() > 1;
}

static bool checkRemarksOptions(const Driver &D, const ArgList &Args,
                                const llvm::Triple &Triple) {
  // When enabling remarks, we need to error if:
  // * The remark file is specified but we're targeting multiple architectures,
  // which means more than one remark file is being generated.
  bool hasMultipleInvocations = ::hasMultipleInvocations(Triple, Args);
  bool hasExplicitOutputFile =
      Args.getLastArg(options::OPT_foptimization_record_file_EQ);
  if (hasMultipleInvocations && hasExplicitOutputFile) {
    D.Diag(diag::err_drv_invalid_output_with_multiple_archs)
        << "-foptimization-record-file";
    return false;
  }
  return true;
}

static void renderRemarksOptions(const ArgList &Args, ArgStringList &CmdArgs,
                                 const llvm::Triple &Triple,
                                 const InputInfo &Input,
                                 const InputInfo &Output, const JobAction &JA) {
  StringRef Format = "yaml";
  if (const Arg *A = Args.getLastArg(options::OPT_fsave_optimization_record_EQ))
    Format = A->getValue();

  CmdArgs.push_back("-opt-record-file");

  const Arg *A = Args.getLastArg(options::OPT_foptimization_record_file_EQ);
  if (A) {
    CmdArgs.push_back(A->getValue());
  } else {
    bool hasMultipleArchs =
        Triple.isOSDarwin() && // Only supported on Darwin platforms.
        Args.getAllArgValues(options::OPT_arch).size() > 1;

    SmallString<128> F;

    if (Args.hasArg(options::OPT_c) || Args.hasArg(options::OPT_S)) {
      if (Arg *FinalOutput = Args.getLastArg(options::OPT_o))
        F = FinalOutput->getValue();
    } else {
      if (Format != "yaml" && // For YAML, keep the original behavior.
          Triple.isOSDarwin() && // Enable this only on darwin, since it's the only platform supporting .dSYM bundles.
          Output.isFilename())
        F = Output.getFilename();
    }

    if (F.empty()) {
      // Use the input filename.
      F = llvm::sys::path::stem(Input.getBaseInput());

      // If we're compiling for an offload architecture (i.e. a CUDA device),
      // we need to make the file name for the device compilation different
      // from the host compilation.
      if (!JA.isDeviceOffloading(Action::OFK_None) &&
          !JA.isDeviceOffloading(Action::OFK_Host)) {
        llvm::sys::path::replace_extension(F, "");
        F += Action::GetOffloadingFileNamePrefix(JA.getOffloadingDeviceKind(),
                                                 Triple.normalize());
        F += "-";
        F += JA.getOffloadingArch();
      }
    }

    // If we're having more than one "-arch", we should name the files
    // differently so that every cc1 invocation writes to a different file.
    // We're doing that by appending "-<arch>" with "<arch>" being the arch
    // name from the triple.
    if (hasMultipleArchs) {
      // First, remember the extension.
      SmallString<64> OldExtension = llvm::sys::path::extension(F);
      // then, remove it.
      llvm::sys::path::replace_extension(F, "");
      // attach -<arch> to it.
      F += "-";
      F += Triple.getArchName();
      // put back the extension.
      llvm::sys::path::replace_extension(F, OldExtension);
    }

    SmallString<32> Extension;
    Extension += "opt.";
    Extension += Format;

    llvm::sys::path::replace_extension(F, Extension);
    CmdArgs.push_back(Args.MakeArgString(F));
  }

  if (const Arg *A =
          Args.getLastArg(options::OPT_foptimization_record_passes_EQ)) {
    CmdArgs.push_back("-opt-record-passes");
    CmdArgs.push_back(A->getValue());
  }

  if (!Format.empty()) {
    CmdArgs.push_back("-opt-record-format");
    CmdArgs.push_back(Format.data());
  }
}

void AddAAPCSVolatileBitfieldArgs(const ArgList &Args, ArgStringList &CmdArgs) {
  if (!Args.hasFlag(options::OPT_faapcs_bitfield_width,
                    options::OPT_fno_aapcs_bitfield_width, true))
    CmdArgs.push_back("-fno-aapcs-bitfield-width");

  if (Args.getLastArg(options::OPT_ForceAAPCSBitfieldLoad))
    CmdArgs.push_back("-faapcs-bitfield-load");
}

namespace {
void RenderARMABI(const Driver &D, const llvm::Triple &Triple,
                  const ArgList &Args, ArgStringList &CmdArgs) {
  // Select the ABI to use.
  // FIXME: Support -meabi.
  // FIXME: Parts of this are duplicated in the backend, unify this somehow.
  const char *ABIName = nullptr;
  if (Arg *A = Args.getLastArg(options::OPT_mabi_EQ)) {
    ABIName = A->getValue();
  } else {
    std::string CPU = getCPUName(D, Args, Triple, /*FromAs*/ false);
    ABIName = llvm::ARM::computeDefaultTargetABI(Triple, CPU).data();
  }

  CmdArgs.push_back("-target-abi");
  CmdArgs.push_back(ABIName);
}

void AddUnalignedAccessWarning(ArgStringList &CmdArgs) {
  auto StrictAlignIter =
      llvm::find_if(llvm::reverse(CmdArgs), [](StringRef Arg) {
        return Arg == "+strict-align" || Arg == "-strict-align";
      });
  if (StrictAlignIter != CmdArgs.rend() &&
      StringRef(*StrictAlignIter) == "+strict-align")
    CmdArgs.push_back("-Wunaligned-access");
}
}

// Each combination of options here forms a signing schema, and in most cases
// each signing schema is its own incompatible ABI. The default values of the
// options represent the default signing schema.
static void handlePAuthABI(const ArgList &DriverArgs, ArgStringList &CC1Args) {
  if (!DriverArgs.hasArg(options::OPT_fptrauth_intrinsics,
                         options::OPT_fno_ptrauth_intrinsics))
    CC1Args.push_back("-fptrauth-intrinsics");

  if (!DriverArgs.hasArg(options::OPT_fptrauth_calls,
                         options::OPT_fno_ptrauth_calls))
    CC1Args.push_back("-fptrauth-calls");

  if (!DriverArgs.hasArg(options::OPT_fptrauth_returns,
                         options::OPT_fno_ptrauth_returns))
    CC1Args.push_back("-fptrauth-returns");

  if (!DriverArgs.hasArg(options::OPT_fptrauth_auth_traps,
                         options::OPT_fno_ptrauth_auth_traps))
    CC1Args.push_back("-fptrauth-auth-traps");

  if (!DriverArgs.hasArg(
          options::OPT_fptrauth_vtable_pointer_address_discrimination,
          options::OPT_fno_ptrauth_vtable_pointer_address_discrimination))
    CC1Args.push_back("-fptrauth-vtable-pointer-address-discrimination");

  if (!DriverArgs.hasArg(
          options::OPT_fptrauth_vtable_pointer_type_discrimination,
          options::OPT_fno_ptrauth_vtable_pointer_type_discrimination))
    CC1Args.push_back("-fptrauth-vtable-pointer-type-discrimination");

  if (!DriverArgs.hasArg(options::OPT_fptrauth_indirect_gotos,
                         options::OPT_fno_ptrauth_indirect_gotos))
    CC1Args.push_back("-fptrauth-indirect-gotos");

  if (!DriverArgs.hasArg(options::OPT_fptrauth_init_fini,
                         options::OPT_fno_ptrauth_init_fini))
    CC1Args.push_back("-fptrauth-init-fini");
}

static void CollectARMPACBTIOptions(const ToolChain &TC, const ArgList &Args,
                                    ArgStringList &CmdArgs, bool isAArch64) {
  const Arg *A = isAArch64
                     ? Args.getLastArg(options::OPT_msign_return_address_EQ,
                                       options::OPT_mbranch_protection_EQ)
                     : Args.getLastArg(options::OPT_mbranch_protection_EQ);
  if (!A)
    return;

  const Driver &D = TC.getDriver();
  const llvm::Triple &Triple = TC.getEffectiveTriple();
  if (!(isAArch64 || (Triple.isArmT32() && Triple.isArmMClass())))
    D.Diag(diag::warn_incompatible_branch_protection_option)
        << Triple.getArchName();

  StringRef Scope, Key;
  bool IndirectBranches, BranchProtectionPAuthLR, GuardedControlStack;

  if (A->getOption().matches(options::OPT_msign_return_address_EQ)) {
    Scope = A->getValue();
    if (Scope != "none" && Scope != "non-leaf" && Scope != "all")
      D.Diag(diag::err_drv_unsupported_option_argument)
          << A->getSpelling() << Scope;
    Key = "a_key";
    IndirectBranches = false;
    BranchProtectionPAuthLR = false;
    GuardedControlStack = false;
  } else {
    StringRef DiagMsg;
    llvm::ARM::ParsedBranchProtection PBP;
    bool EnablePAuthLR = false;

    // To know if we need to enable PAuth-LR As part of the standard branch
    // protection option, it needs to be determined if the feature has been
    // activated in the `march` argument. This information is stored within the
    // CmdArgs variable and can be found using a search.
    if (isAArch64) {
      auto isPAuthLR = [](const char *member) {
        llvm::AArch64::ExtensionInfo pauthlr_extension =
            llvm::AArch64::getExtensionByID(llvm::AArch64::AEK_PAUTHLR);
        return pauthlr_extension.PosTargetFeature == member;
      };

      if (std::any_of(CmdArgs.begin(), CmdArgs.end(), isPAuthLR))
        EnablePAuthLR = true;
    }
    if (!llvm::ARM::parseBranchProtection(A->getValue(), PBP, DiagMsg,
                                          EnablePAuthLR))
      D.Diag(diag::err_drv_unsupported_option_argument)
          << A->getSpelling() << DiagMsg;
    if (!isAArch64 && PBP.Key == "b_key")
      D.Diag(diag::warn_unsupported_branch_protection)
          << "b-key" << A->getAsString(Args);
    Scope = PBP.Scope;
    Key = PBP.Key;
    BranchProtectionPAuthLR = PBP.BranchProtectionPAuthLR;
    IndirectBranches = PBP.BranchTargetEnforcement;
    GuardedControlStack = PBP.GuardedControlStack;
  }

  CmdArgs.push_back(
      Args.MakeArgString(Twine("-msign-return-address=") + Scope));
  if (Scope != "none") {
    if (Triple.getEnvironment() == llvm::Triple::PAuthTest)
      D.Diag(diag::err_drv_unsupported_opt_for_target)
          << A->getAsString(Args) << Triple.getTriple();
    CmdArgs.push_back(
        Args.MakeArgString(Twine("-msign-return-address-key=") + Key));
  }
  if (BranchProtectionPAuthLR) {
    if (Triple.getEnvironment() == llvm::Triple::PAuthTest)
      D.Diag(diag::err_drv_unsupported_opt_for_target)
          << A->getAsString(Args) << Triple.getTriple();
    CmdArgs.push_back(
        Args.MakeArgString(Twine("-mbranch-protection-pauth-lr")));
  }
  if (IndirectBranches)
    CmdArgs.push_back("-mbranch-target-enforce");
  // GCS is currently untested with PAuthABI, but enabling this could be allowed
  // in future after testing with a suitable system.
  if (GuardedControlStack) {
    if (Triple.getEnvironment() == llvm::Triple::PAuthTest)
      D.Diag(diag::err_drv_unsupported_opt_for_target)
          << A->getAsString(Args) << Triple.getTriple();
    CmdArgs.push_back("-mguarded-control-stack");
  }
}

void Clang::AddARMTargetArgs(const llvm::Triple &Triple, const ArgList &Args,
                             ArgStringList &CmdArgs, bool KernelOrKext) const {
  RenderARMABI(getToolChain().getDriver(), Triple, Args, CmdArgs);

  // Determine floating point ABI from the options & target defaults.
  arm::FloatABI ABI = arm::getARMFloatABI(getToolChain(), Args);
  if (ABI == arm::FloatABI::Soft) {
    // Floating point operations and argument passing are soft.
    // FIXME: This changes CPP defines, we need -target-soft-float.
    CmdArgs.push_back("-msoft-float");
    CmdArgs.push_back("-mfloat-abi");
    CmdArgs.push_back("soft");
  } else if (ABI == arm::FloatABI::SoftFP) {
    // Floating point operations are hard, but argument passing is soft.
    CmdArgs.push_back("-mfloat-abi");
    CmdArgs.push_back("soft");
  } else {
    // Floating point operations and argument passing are hard.
    assert(ABI == arm::FloatABI::Hard && "Invalid float abi!");
    CmdArgs.push_back("-mfloat-abi");
    CmdArgs.push_back("hard");
  }

  // Forward the -mglobal-merge option for explicit control over the pass.
  if (Arg *A = Args.getLastArg(options::OPT_mglobal_merge,
                               options::OPT_mno_global_merge)) {
    CmdArgs.push_back("-mllvm");
    if (A->getOption().matches(options::OPT_mno_global_merge))
      CmdArgs.push_back("-arm-global-merge=false");
    else
      CmdArgs.push_back("-arm-global-merge=true");
  }

  if (!Args.hasFlag(options::OPT_mimplicit_float,
                    options::OPT_mno_implicit_float, true))
    CmdArgs.push_back("-no-implicit-float");

  if (Args.getLastArg(options::OPT_mcmse))
    CmdArgs.push_back("-mcmse");

  AddAAPCSVolatileBitfieldArgs(Args, CmdArgs);

  // Enable/disable return address signing and indirect branch targets.
  CollectARMPACBTIOptions(getToolChain(), Args, CmdArgs, false /*isAArch64*/);

  AddUnalignedAccessWarning(CmdArgs);
}

void Clang::RenderTargetOptions(const llvm::Triple &EffectiveTriple,
                                const ArgList &Args, bool KernelOrKext,
                                ArgStringList &CmdArgs) const {
  const ToolChain &TC = getToolChain();

  // Add the target features
  getTargetFeatures(TC.getDriver(), EffectiveTriple, Args, CmdArgs, false);

  // Add target specific flags.
  switch (TC.getArch()) {
  default:
    break;

  case llvm::Triple::arm:
  case llvm::Triple::armeb:
  case llvm::Triple::thumb:
  case llvm::Triple::thumbeb:
    // Use the effective triple, which takes into account the deployment target.
    AddARMTargetArgs(EffectiveTriple, Args, CmdArgs, KernelOrKext);
    break;

  case llvm::Triple::aarch64:
  case llvm::Triple::aarch64_32:
  case llvm::Triple::aarch64_be:
    AddAArch64TargetArgs(Args, CmdArgs);
    break;

  case llvm::Triple::loongarch32:
  case llvm::Triple::loongarch64:
    AddLoongArchTargetArgs(Args, CmdArgs);
    break;

  case llvm::Triple::mips:
  case llvm::Triple::mipsel:
  case llvm::Triple::mips64:
  case llvm::Triple::mips64el:
    AddMIPSTargetArgs(Args, CmdArgs);
    break;

  case llvm::Triple::ppc:
  case llvm::Triple::ppcle:
  case llvm::Triple::ppc64:
  case llvm::Triple::ppc64le:
    AddPPCTargetArgs(Args, CmdArgs);
    break;

  case llvm::Triple::riscv32:
  case llvm::Triple::riscv64:
    AddRISCVTargetArgs(Args, CmdArgs);
    break;

  case llvm::Triple::sparc:
  case llvm::Triple::sparcel:
  case llvm::Triple::sparcv9:
    AddSparcTargetArgs(Args, CmdArgs);
    break;

  case llvm::Triple::systemz:
    AddSystemZTargetArgs(Args, CmdArgs);
    break;

  case llvm::Triple::x86:
  case llvm::Triple::x86_64:
    AddX86TargetArgs(Args, CmdArgs);
    break;

  case llvm::Triple::lanai:
    AddLanaiTargetArgs(Args, CmdArgs);
    break;

  case llvm::Triple::hexagon:
    AddHexagonTargetArgs(Args, CmdArgs);
    break;

  case llvm::Triple::wasm32:
  case llvm::Triple::wasm64:
    AddWebAssemblyTargetArgs(Args, CmdArgs);
    break;

  case llvm::Triple::ve:
    AddVETargetArgs(Args, CmdArgs);
    break;
  }
}

namespace {
void RenderAArch64ABI(const llvm::Triple &Triple, const ArgList &Args,
                      ArgStringList &CmdArgs) {
  const char *ABIName = nullptr;
  if (Arg *A = Args.getLastArg(options::OPT_mabi_EQ))
    ABIName = A->getValue();
  else if (Triple.isOSDarwin())
    ABIName = "darwinpcs";
  else if (Triple.getEnvironment() == llvm::Triple::PAuthTest)
    ABIName = "pauthtest";
  else
    ABIName = "aapcs";

  CmdArgs.push_back("-target-abi");
  CmdArgs.push_back(ABIName);
}
}

void Clang::AddAArch64TargetArgs(const ArgList &Args,
                                 ArgStringList &CmdArgs) const {
  const llvm::Triple &Triple = getToolChain().getEffectiveTriple();

  if (!Args.hasFlag(options::OPT_mred_zone, options::OPT_mno_red_zone, true) ||
      Args.hasArg(options::OPT_mkernel) ||
      Args.hasArg(options::OPT_fapple_kext))
    CmdArgs.push_back("-disable-red-zone");

  if (!Args.hasFlag(options::OPT_mimplicit_float,
                    options::OPT_mno_implicit_float, true))
    CmdArgs.push_back("-no-implicit-float");

  RenderAArch64ABI(Triple, Args, CmdArgs);

  // Forward the -mglobal-merge option for explicit control over the pass.
  if (Arg *A = Args.getLastArg(options::OPT_mglobal_merge,
                               options::OPT_mno_global_merge)) {
    CmdArgs.push_back("-mllvm");
    if (A->getOption().matches(options::OPT_mno_global_merge))
      CmdArgs.push_back("-aarch64-enable-global-merge=false");
    else
      CmdArgs.push_back("-aarch64-enable-global-merge=true");
  }

  // Enable/disable return address signing and indirect branch targets.
  CollectARMPACBTIOptions(getToolChain(), Args, CmdArgs, true /*isAArch64*/);

  if (Triple.getEnvironment() == llvm::Triple::PAuthTest)
    handlePAuthABI(Args, CmdArgs);

  // Handle -msve_vector_bits=<bits>
  if (Arg *A = Args.getLastArg(options::OPT_msve_vector_bits_EQ)) {
    StringRef Val = A->getValue();
    const Driver &D = getToolChain().getDriver();
    if (Val == "128" || Val == "256" || Val == "512" || Val == "1024" ||
        Val == "2048" || Val == "128+" || Val == "256+" || Val == "512+" ||
        Val == "1024+" || Val == "2048+") {
      unsigned Bits = 0;
      if (!Val.consume_back("+")) {
        bool Invalid = Val.getAsInteger(10, Bits); (void)Invalid;
        assert(!Invalid && "Failed to parse value");
        CmdArgs.push_back(
            Args.MakeArgString("-mvscale-max=" + llvm::Twine(Bits / 128)));
      }

      bool Invalid = Val.getAsInteger(10, Bits); (void)Invalid;
      assert(!Invalid && "Failed to parse value");
      CmdArgs.push_back(
          Args.MakeArgString("-mvscale-min=" + llvm::Twine(Bits / 128)));
    // Silently drop requests for vector-length agnostic code as it's implied.
    } else if (Val != "scalable")
      // Handle the unsupported values passed to msve-vector-bits.
      D.Diag(diag::err_drv_unsupported_option_argument)
          << A->getSpelling() << Val;
  }

  AddAAPCSVolatileBitfieldArgs(Args, CmdArgs);

  if (const Arg *A = Args.getLastArg(clang::driver::options::OPT_mtune_EQ)) {
    CmdArgs.push_back("-tune-cpu");
    if (strcmp(A->getValue(), "native") == 0)
      CmdArgs.push_back(Args.MakeArgString(llvm::sys::getHostCPUName()));
    else
      CmdArgs.push_back(A->getValue());
  }

  AddUnalignedAccessWarning(CmdArgs);

  Args.addOptInFlag(CmdArgs, options::OPT_fptrauth_intrinsics,
                    options::OPT_fno_ptrauth_intrinsics);
  Args.addOptInFlag(CmdArgs, options::OPT_fptrauth_calls,
                    options::OPT_fno_ptrauth_calls);
  Args.addOptInFlag(CmdArgs, options::OPT_fptrauth_returns,
                    options::OPT_fno_ptrauth_returns);
  Args.addOptInFlag(CmdArgs, options::OPT_fptrauth_auth_traps,
                    options::OPT_fno_ptrauth_auth_traps);
  Args.addOptInFlag(
      CmdArgs, options::OPT_fptrauth_vtable_pointer_address_discrimination,
      options::OPT_fno_ptrauth_vtable_pointer_address_discrimination);
  Args.addOptInFlag(
      CmdArgs, options::OPT_fptrauth_vtable_pointer_type_discrimination,
      options::OPT_fno_ptrauth_vtable_pointer_type_discrimination);
  Args.addOptInFlag(
      CmdArgs, options::OPT_fptrauth_type_info_vtable_pointer_discrimination,
      options::OPT_fno_ptrauth_type_info_vtable_pointer_discrimination);
  Args.addOptInFlag(
      CmdArgs, options::OPT_fptrauth_function_pointer_type_discrimination,
      options::OPT_fno_ptrauth_function_pointer_type_discrimination);

  Args.addOptInFlag(CmdArgs, options::OPT_fptrauth_indirect_gotos,
                    options::OPT_fno_ptrauth_indirect_gotos);
  Args.addOptInFlag(CmdArgs, options::OPT_fptrauth_init_fini,
                    options::OPT_fno_ptrauth_init_fini);
  Args.addOptInFlag(CmdArgs,
                    options::OPT_fptrauth_init_fini_address_discrimination,
                    options::OPT_fno_ptrauth_init_fini_address_discrimination);
}

void Clang::AddLoongArchTargetArgs(const ArgList &Args,
                                   ArgStringList &CmdArgs) const {
  const llvm::Triple &Triple = getToolChain().getTriple();

  CmdArgs.push_back("-target-abi");
  CmdArgs.push_back(
      loongarch::getLoongArchABI(getToolChain().getDriver(), Args, Triple)
          .data());

  // Handle -mtune.
  if (const Arg *A = Args.getLastArg(options::OPT_mtune_EQ)) {
    std::string TuneCPU = A->getValue();
    TuneCPU = loongarch::postProcessTargetCPUString(TuneCPU, Triple);
    CmdArgs.push_back("-tune-cpu");
    CmdArgs.push_back(Args.MakeArgString(TuneCPU));
  }

  if (Arg *A = Args.getLastArg(options::OPT_mannotate_tablejump,
                               options::OPT_mno_annotate_tablejump)) {
    if (A->getOption().matches(options::OPT_mannotate_tablejump)) {
      CmdArgs.push_back("-mllvm");
      CmdArgs.push_back("-loongarch-annotate-tablejump");
    }
  }
}

void Clang::AddMIPSTargetArgs(const ArgList &Args,
                              ArgStringList &CmdArgs) const {
  const Driver &D = getToolChain().getDriver();
  StringRef CPUName;
  StringRef ABIName;
  const llvm::Triple &Triple = getToolChain().getTriple();
  mips::getMipsCPUAndABI(Args, Triple, CPUName, ABIName);

  CmdArgs.push_back("-target-abi");
  CmdArgs.push_back(ABIName.data());

  mips::FloatABI ABI = mips::getMipsFloatABI(D, Args, Triple);
  if (ABI == mips::FloatABI::Soft) {
    // Floating point operations and argument passing are soft.
    CmdArgs.push_back("-msoft-float");
    CmdArgs.push_back("-mfloat-abi");
    CmdArgs.push_back("soft");
  } else {
    // Floating point operations and argument passing are hard.
    assert(ABI == mips::FloatABI::Hard && "Invalid float abi!");
    CmdArgs.push_back("-mfloat-abi");
    CmdArgs.push_back("hard");
  }

  if (Arg *A = Args.getLastArg(options::OPT_mldc1_sdc1,
                               options::OPT_mno_ldc1_sdc1)) {
    if (A->getOption().matches(options::OPT_mno_ldc1_sdc1)) {
      CmdArgs.push_back("-mllvm");
      CmdArgs.push_back("-mno-ldc1-sdc1");
    }
  }

  if (Arg *A = Args.getLastArg(options::OPT_mcheck_zero_division,
                               options::OPT_mno_check_zero_division)) {
    if (A->getOption().matches(options::OPT_mno_check_zero_division)) {
      CmdArgs.push_back("-mllvm");
      CmdArgs.push_back("-mno-check-zero-division");
    }
  }

  if (Args.getLastArg(options::OPT_mfix4300)) {
    CmdArgs.push_back("-mllvm");
    CmdArgs.push_back("-mfix4300");
  }

  if (Arg *A = Args.getLastArg(options::OPT_G)) {
    StringRef v = A->getValue();
    CmdArgs.push_back("-mllvm");
    CmdArgs.push_back(Args.MakeArgString("-mips-ssection-threshold=" + v));
    A->claim();
  }

  Arg *GPOpt = Args.getLastArg(options::OPT_mgpopt, options::OPT_mno_gpopt);
  Arg *ABICalls =
      Args.getLastArg(options::OPT_mabicalls, options::OPT_mno_abicalls);

  // -mabicalls is the default for many MIPS environments, even with -fno-pic.
  // -mgpopt is the default for static, -fno-pic environments but these two
  // options conflict. We want to be certain that -mno-abicalls -mgpopt is
  // the only case where -mllvm -mgpopt is passed.
  // NOTE: We need a warning here or in the backend to warn when -mgpopt is
  //       passed explicitly when compiling something with -mabicalls
  //       (implictly) in affect. Currently the warning is in the backend.
  //
  // When the ABI in use is  N64, we also need to determine the PIC mode that
  // is in use, as -fno-pic for N64 implies -mno-abicalls.
  bool NoABICalls =
      ABICalls && ABICalls->getOption().matches(options::OPT_mno_abicalls);

  llvm::Reloc::Model RelocationModel;
  unsigned PICLevel;
  bool IsPIE;
  std::tie(RelocationModel, PICLevel, IsPIE) =
      ParsePICArgs(getToolChain(), Args);

  NoABICalls = NoABICalls ||
               (RelocationModel == llvm::Reloc::Static && ABIName == "n64");

  bool WantGPOpt = GPOpt && GPOpt->getOption().matches(options::OPT_mgpopt);
  // We quietly ignore -mno-gpopt as the backend defaults to -mno-gpopt.
  if (NoABICalls && (!GPOpt || WantGPOpt)) {
    CmdArgs.push_back("-mllvm");
    CmdArgs.push_back("-mgpopt");

    Arg *LocalSData = Args.getLastArg(options::OPT_mlocal_sdata,
                                      options::OPT_mno_local_sdata);
    Arg *ExternSData = Args.getLastArg(options::OPT_mextern_sdata,
                                       options::OPT_mno_extern_sdata);
    Arg *EmbeddedData = Args.getLastArg(options::OPT_membedded_data,
                                        options::OPT_mno_embedded_data);
    if (LocalSData) {
      CmdArgs.push_back("-mllvm");
      if (LocalSData->getOption().matches(options::OPT_mlocal_sdata)) {
        CmdArgs.push_back("-mlocal-sdata=1");
      } else {
        CmdArgs.push_back("-mlocal-sdata=0");
      }
      LocalSData->claim();
    }

    if (ExternSData) {
      CmdArgs.push_back("-mllvm");
      if (ExternSData->getOption().matches(options::OPT_mextern_sdata)) {
        CmdArgs.push_back("-mextern-sdata=1");
      } else {
        CmdArgs.push_back("-mextern-sdata=0");
      }
      ExternSData->claim();
    }

    if (EmbeddedData) {
      CmdArgs.push_back("-mllvm");
      if (EmbeddedData->getOption().matches(options::OPT_membedded_data)) {
        CmdArgs.push_back("-membedded-data=1");
      } else {
        CmdArgs.push_back("-membedded-data=0");
      }
      EmbeddedData->claim();
    }

  } else if ((!ABICalls || (!NoABICalls && ABICalls)) && WantGPOpt)
    D.Diag(diag::warn_drv_unsupported_gpopt) << (ABICalls ? 0 : 1);

  if (GPOpt)
    GPOpt->claim();

  if (Arg *A = Args.getLastArg(options::OPT_mcompact_branches_EQ)) {
    StringRef Val = StringRef(A->getValue());
    if (mips::hasCompactBranches(CPUName)) {
      if (Val == "never" || Val == "always" || Val == "optimal") {
        CmdArgs.push_back("-mllvm");
        CmdArgs.push_back(Args.MakeArgString("-mips-compact-branches=" + Val));
      } else
        D.Diag(diag::err_drv_unsupported_option_argument)
            << A->getSpelling() << Val;
    } else
      D.Diag(diag::warn_target_unsupported_compact_branches) << CPUName;
  }

  if (Arg *A = Args.getLastArg(options::OPT_mrelax_pic_calls,
                               options::OPT_mno_relax_pic_calls)) {
    if (A->getOption().matches(options::OPT_mno_relax_pic_calls)) {
      CmdArgs.push_back("-mllvm");
      CmdArgs.push_back("-mips-jalr-reloc=0");
    }
  }
}

void Clang::AddPPCTargetArgs(const ArgList &Args,
                             ArgStringList &CmdArgs) const {
  const Driver &D = getToolChain().getDriver();
  const llvm::Triple &T = getToolChain().getTriple();
  if (Arg *A = Args.getLastArg(options::OPT_mtune_EQ)) {
    CmdArgs.push_back("-tune-cpu");
    StringRef CPU = llvm::PPC::getNormalizedPPCTuneCPU(T, A->getValue());
    CmdArgs.push_back(Args.MakeArgString(CPU.str()));
  }

  // Select the ABI to use.
  const char *ABIName = nullptr;
  if (T.isOSBinFormatELF()) {
    switch (getToolChain().getArch()) {
    case llvm::Triple::ppc64: {
      if (T.isPPC64ELFv2ABI())
        ABIName = "elfv2";
      else
        ABIName = "elfv1";
      break;
    }
    case llvm::Triple::ppc64le:
      ABIName = "elfv2";
      break;
    default:
      break;
    }
  }

  bool IEEELongDouble = getToolChain().defaultToIEEELongDouble();
  bool VecExtabi = false;
  for (const Arg *A : Args.filtered(options::OPT_mabi_EQ)) {
    StringRef V = A->getValue();
    if (V == "ieeelongdouble") {
      IEEELongDouble = true;
      A->claim();
    } else if (V == "ibmlongdouble") {
      IEEELongDouble = false;
      A->claim();
    } else if (V == "vec-default") {
      VecExtabi = false;
      A->claim();
    } else if (V == "vec-extabi") {
      VecExtabi = true;
      A->claim();
    } else if (V == "elfv1") {
      ABIName = "elfv1";
      A->claim();
    } else if (V == "elfv2") {
      ABIName = "elfv2";
      A->claim();
    } else if (V != "altivec")
      // The ppc64 linux abis are all "altivec" abis by default. Accept and ignore
      // the option if given as we don't have backend support for any targets
      // that don't use the altivec abi.
      ABIName = A->getValue();
  }
  if (IEEELongDouble)
    CmdArgs.push_back("-mabi=ieeelongdouble");
  if (VecExtabi) {
    if (!T.isOSAIX())
      D.Diag(diag::err_drv_unsupported_opt_for_target)
          << "-mabi=vec-extabi" << T.str();
    CmdArgs.push_back("-mabi=vec-extabi");
  }

  if (!Args.hasFlag(options::OPT_mred_zone, options::OPT_mno_red_zone, true))
    CmdArgs.push_back("-disable-red-zone");

  ppc::FloatABI FloatABI = ppc::getPPCFloatABI(D, Args);
  if (FloatABI == ppc::FloatABI::Soft) {
    // Floating point operations and argument passing are soft.
    CmdArgs.push_back("-msoft-float");
    CmdArgs.push_back("-mfloat-abi");
    CmdArgs.push_back("soft");
  } else {
    // Floating point operations and argument passing are hard.
    assert(FloatABI == ppc::FloatABI::Hard && "Invalid float abi!");
    CmdArgs.push_back("-mfloat-abi");
    CmdArgs.push_back("hard");
  }

  if (ABIName) {
    CmdArgs.push_back("-target-abi");
    CmdArgs.push_back(ABIName);
  }
}

void Clang::AddRISCVTargetArgs(const ArgList &Args,
                               ArgStringList &CmdArgs) const {
  const llvm::Triple &Triple = getToolChain().getTriple();
  StringRef ABIName = riscv::getRISCVABI(Args, Triple);

  CmdArgs.push_back("-target-abi");
  CmdArgs.push_back(ABIName.data());

  if (Arg *A = Args.getLastArg(options::OPT_G)) {
    CmdArgs.push_back("-msmall-data-limit");
    CmdArgs.push_back(A->getValue());
  }

  if (!Args.hasFlag(options::OPT_mimplicit_float,
                    options::OPT_mno_implicit_float, true))
    CmdArgs.push_back("-no-implicit-float");

  if (const Arg *A = Args.getLastArg(options::OPT_mtune_EQ)) {
    CmdArgs.push_back("-tune-cpu");
    if (strcmp(A->getValue(), "native") == 0)
      CmdArgs.push_back(Args.MakeArgString(llvm::sys::getHostCPUName()));
    else
      CmdArgs.push_back(A->getValue());
  }

  // Handle -mrvv-vector-bits=<bits>
  if (Arg *A = Args.getLastArg(options::OPT_mrvv_vector_bits_EQ)) {
    StringRef Val = A->getValue();
    const Driver &D = getToolChain().getDriver();

    // Get minimum VLen from march.
    unsigned MinVLen = 0;
    std::string Arch = riscv::getRISCVArch(Args, Triple);
    auto ISAInfo = llvm::RISCVISAInfo::parseArchString(
        Arch, /*EnableExperimentalExtensions*/ true);
    // Ignore parsing error.
    if (!errorToBool(ISAInfo.takeError()))
      MinVLen = (*ISAInfo)->getMinVLen();

    // If the value is "zvl", use MinVLen from march. Otherwise, try to parse
    // as integer as long as we have a MinVLen.
    unsigned Bits = 0;
    if (Val == "zvl" && MinVLen >= llvm::RISCV::RVVBitsPerBlock) {
      Bits = MinVLen;
    } else if (!Val.getAsInteger(10, Bits)) {
      // Only accept power of 2 values beteen RVVBitsPerBlock and 65536 that
      // at least MinVLen.
      if (Bits < MinVLen || Bits < llvm::RISCV::RVVBitsPerBlock ||
          Bits > 65536 || !llvm::isPowerOf2_32(Bits))
        Bits = 0;
    }

    // If we got a valid value try to use it.
    if (Bits != 0) {
      unsigned VScaleMin = Bits / llvm::RISCV::RVVBitsPerBlock;
      CmdArgs.push_back(
          Args.MakeArgString("-mvscale-max=" + llvm::Twine(VScaleMin)));
      CmdArgs.push_back(
          Args.MakeArgString("-mvscale-min=" + llvm::Twine(VScaleMin)));
    } else if (Val != "scalable") {
      // Handle the unsupported values passed to mrvv-vector-bits.
      D.Diag(diag::err_drv_unsupported_option_argument)
          << A->getSpelling() << Val;
    }
  }
}

void Clang::AddSparcTargetArgs(const ArgList &Args,
                               ArgStringList &CmdArgs) const {
  sparc::FloatABI FloatABI =
      sparc::getSparcFloatABI(getToolChain().getDriver(), Args);

  if (FloatABI == sparc::FloatABI::Soft) {
    // Floating point operations and argument passing are soft.
    CmdArgs.push_back("-msoft-float");
    CmdArgs.push_back("-mfloat-abi");
    CmdArgs.push_back("soft");
  } else {
    // Floating point operations and argument passing are hard.
    assert(FloatABI == sparc::FloatABI::Hard && "Invalid float abi!");
    CmdArgs.push_back("-mfloat-abi");
    CmdArgs.push_back("hard");
  }

  if (const Arg *A = Args.getLastArg(clang::driver::options::OPT_mtune_EQ)) {
    StringRef Name = A->getValue();
    std::string TuneCPU;
    if (Name == "native")
      TuneCPU = std::string(llvm::sys::getHostCPUName());
    else
      TuneCPU = std::string(Name);

    CmdArgs.push_back("-tune-cpu");
    CmdArgs.push_back(Args.MakeArgString(TuneCPU));
  }
}

void Clang::AddSystemZTargetArgs(const ArgList &Args,
                                 ArgStringList &CmdArgs) const {
  if (const Arg *A = Args.getLastArg(options::OPT_mtune_EQ)) {
    CmdArgs.push_back("-tune-cpu");
    if (strcmp(A->getValue(), "native") == 0)
      CmdArgs.push_back(Args.MakeArgString(llvm::sys::getHostCPUName()));
    else
      CmdArgs.push_back(A->getValue());
  }

  bool HasBackchain =
      Args.hasFlag(options::OPT_mbackchain, options::OPT_mno_backchain, false);
  bool HasPackedStack = Args.hasFlag(options::OPT_mpacked_stack,
                                     options::OPT_mno_packed_stack, false);
  systemz::FloatABI FloatABI =
      systemz::getSystemZFloatABI(getToolChain().getDriver(), Args);
  bool HasSoftFloat = (FloatABI == systemz::FloatABI::Soft);
  if (HasBackchain && HasPackedStack && !HasSoftFloat) {
    const Driver &D = getToolChain().getDriver();
    D.Diag(diag::err_drv_unsupported_opt)
      << "-mpacked-stack -mbackchain -mhard-float";
  }
  if (HasBackchain)
    CmdArgs.push_back("-mbackchain");
  if (HasPackedStack)
    CmdArgs.push_back("-mpacked-stack");
  if (HasSoftFloat) {
    // Floating point operations and argument passing are soft.
    CmdArgs.push_back("-msoft-float");
    CmdArgs.push_back("-mfloat-abi");
    CmdArgs.push_back("soft");
  }
}

void Clang::AddX86TargetArgs(const ArgList &Args,
                             ArgStringList &CmdArgs) const {
  const Driver &D = getToolChain().getDriver();
  addX86AlignBranchArgs(D, Args, CmdArgs, /*IsLTO=*/false);

  if (!Args.hasFlag(options::OPT_mred_zone, options::OPT_mno_red_zone, true) ||
      Args.hasArg(options::OPT_mkernel) ||
      Args.hasArg(options::OPT_fapple_kext))
    CmdArgs.push_back("-disable-red-zone");

  if (!Args.hasFlag(options::OPT_mtls_direct_seg_refs,
                    options::OPT_mno_tls_direct_seg_refs, true))
    CmdArgs.push_back("-mno-tls-direct-seg-refs");

  // Default to avoid implicit floating-point for kernel/kext code, but allow
  // that to be overridden with -mno-soft-float.
  bool NoImplicitFloat = (Args.hasArg(options::OPT_mkernel) ||
                          Args.hasArg(options::OPT_fapple_kext));
  if (Arg *A = Args.getLastArg(
          options::OPT_msoft_float, options::OPT_mno_soft_float,
          options::OPT_mimplicit_float, options::OPT_mno_implicit_float)) {
    const Option &O = A->getOption();
    NoImplicitFloat = (O.matches(options::OPT_mno_implicit_float) ||
                       O.matches(options::OPT_msoft_float));
  }
  if (NoImplicitFloat)
    CmdArgs.push_back("-no-implicit-float");

  if (Arg *A = Args.getLastArg(options::OPT_masm_EQ)) {
    StringRef Value = A->getValue();
    if (Value == "intel" || Value == "att") {
      CmdArgs.push_back("-mllvm");
      CmdArgs.push_back(Args.MakeArgString("-x86-asm-syntax=" + Value));
      CmdArgs.push_back(Args.MakeArgString("-inline-asm=" + Value));
    } else {
      D.Diag(diag::err_drv_unsupported_option_argument)
          << A->getSpelling() << Value;
    }
  } else if (D.IsCLMode()) {
    CmdArgs.push_back("-mllvm");
    CmdArgs.push_back("-x86-asm-syntax=intel");
  }

  if (Arg *A = Args.getLastArg(options::OPT_mskip_rax_setup,
                               options::OPT_mno_skip_rax_setup))
    if (A->getOption().matches(options::OPT_mskip_rax_setup))
      CmdArgs.push_back(Args.MakeArgString("-mskip-rax-setup"));

  // Set flags to support MCU ABI.
  if (Args.hasFlag(options::OPT_miamcu, options::OPT_mno_iamcu, false)) {
    CmdArgs.push_back("-mfloat-abi");
    CmdArgs.push_back("soft");
    CmdArgs.push_back("-mstack-alignment=4");
  }

  // Handle -mtune.

  // Default to "generic" unless -march is present or targetting the PS4/PS5.
  std::string TuneCPU;
  if (!Args.hasArg(clang::driver::options::OPT_march_EQ) &&
      !getToolChain().getTriple().isPS())
    TuneCPU = "generic";

  // Override based on -mtune.
  if (const Arg *A = Args.getLastArg(clang::driver::options::OPT_mtune_EQ)) {
    StringRef Name = A->getValue();

    if (Name == "native") {
      Name = llvm::sys::getHostCPUName();
      if (!Name.empty())
        TuneCPU = std::string(Name);
    } else
      TuneCPU = std::string(Name);
  }

  if (!TuneCPU.empty()) {
    CmdArgs.push_back("-tune-cpu");
    CmdArgs.push_back(Args.MakeArgString(TuneCPU));
  }
}

void Clang::AddHexagonTargetArgs(const ArgList &Args,
                                 ArgStringList &CmdArgs) const {
  CmdArgs.push_back("-mqdsp6-compat");
  CmdArgs.push_back("-Wreturn-type");

  if (auto G = toolchains::HexagonToolChain::getSmallDataThreshold(Args)) {
    CmdArgs.push_back("-mllvm");
    CmdArgs.push_back(
        Args.MakeArgString("-hexagon-small-data-threshold=" + Twine(*G)));
  }

  if (!Args.hasArg(options::OPT_fno_short_enums))
    CmdArgs.push_back("-fshort-enums");
  if (Args.getLastArg(options::OPT_mieee_rnd_near)) {
    CmdArgs.push_back("-mllvm");
    CmdArgs.push_back("-enable-hexagon-ieee-rnd-near");
  }
  CmdArgs.push_back("-mllvm");
  CmdArgs.push_back("-machine-sink-split=0");
}

void Clang::AddLanaiTargetArgs(const ArgList &Args,
                               ArgStringList &CmdArgs) const {
  if (Arg *A = Args.getLastArg(options::OPT_mcpu_EQ)) {
    StringRef CPUName = A->getValue();

    CmdArgs.push_back("-target-cpu");
    CmdArgs.push_back(Args.MakeArgString(CPUName));
  }
  if (Arg *A = Args.getLastArg(options::OPT_mregparm_EQ)) {
    StringRef Value = A->getValue();
    // Only support mregparm=4 to support old usage. Report error for all other
    // cases.
    int Mregparm;
    if (Value.getAsInteger(10, Mregparm)) {
      if (Mregparm != 4) {
        getToolChain().getDriver().Diag(
            diag::err_drv_unsupported_option_argument)
            << A->getSpelling() << Value;
      }
    }
  }
}

void Clang::AddWebAssemblyTargetArgs(const ArgList &Args,
                                     ArgStringList &CmdArgs) const {
  // Default to "hidden" visibility.
  if (!Args.hasArg(options::OPT_fvisibility_EQ,
                   options::OPT_fvisibility_ms_compat))
    CmdArgs.push_back("-fvisibility=hidden");
}

void Clang::AddVETargetArgs(const ArgList &Args, ArgStringList &CmdArgs) const {
  // Floating point operations and argument passing are hard.
  CmdArgs.push_back("-mfloat-abi");
  CmdArgs.push_back("hard");
}

void Clang::DumpCompilationDatabase(Compilation &C, StringRef Filename,
                                    StringRef Target, const InputInfo &Output,
                                    const InputInfo &Input, const ArgList &Args) const {
  // If this is a dry run, do not create the compilation database file.
  if (C.getArgs().hasArg(options::OPT__HASH_HASH_HASH))
    return;

  using llvm::yaml::escape;
  const Driver &D = getToolChain().getDriver();

  if (!CompilationDatabase) {
    std::error_code EC;
    auto File = std::make_unique<llvm::raw_fd_ostream>(
        Filename, EC,
        llvm::sys::fs::OF_TextWithCRLF | llvm::sys::fs::OF_Append);
    if (EC) {
      D.Diag(clang::diag::err_drv_compilationdatabase) << Filename
                                                       << EC.message();
      return;
    }
    CompilationDatabase = std::move(File);
  }
  auto &CDB = *CompilationDatabase;
  auto CWD = D.getVFS().getCurrentWorkingDirectory();
  if (!CWD)
    CWD = ".";
  CDB << "{ \"directory\": \"" << escape(*CWD) << "\"";
  CDB << ", \"file\": \"" << escape(Input.getFilename()) << "\"";
  if (Output.isFilename())
    CDB << ", \"output\": \"" << escape(Output.getFilename()) << "\"";
  CDB << ", \"arguments\": [\"" << escape(D.ClangExecutable) << "\"";
  SmallString<128> Buf;
  Buf = "-x";
  Buf += types::getTypeName(Input.getType());
  CDB << ", \"" << escape(Buf) << "\"";
  if (!D.SysRoot.empty() && !Args.hasArg(options::OPT__sysroot_EQ)) {
    Buf = "--sysroot=";
    Buf += D.SysRoot;
    CDB << ", \"" << escape(Buf) << "\"";
  }
  CDB << ", \"" << escape(Input.getFilename()) << "\"";
  if (Output.isFilename())
    CDB << ", \"-o\", \"" << escape(Output.getFilename()) << "\"";
  for (auto &A: Args) {
    auto &O = A->getOption();
    // Skip language selection, which is positional.
    if (O.getID() == options::OPT_x)
      continue;
    // Skip writing dependency output and the compilation database itself.
    if (O.getGroup().isValid() && O.getGroup().getID() == options::OPT_M_Group)
      continue;
    if (O.getID() == options::OPT_gen_cdb_fragment_path)
      continue;
    // Skip inputs.
    if (O.getKind() == Option::InputClass)
      continue;
    // Skip output.
    if (O.getID() == options::OPT_o)
      continue;
    // All other arguments are quoted and appended.
    ArgStringList ASL;
    A->render(Args, ASL);
    for (auto &it: ASL)
      CDB << ", \"" << escape(it) << "\"";
  }
  Buf = "--target=";
  Buf += Target;
  CDB << ", \"" << escape(Buf) << "\"]},\n";
}

void Clang::DumpCompilationDatabaseFragmentToDir(
    StringRef Dir, Compilation &C, StringRef Target, const InputInfo &Output,
    const InputInfo &Input, const llvm::opt::ArgList &Args) const {
  // If this is a dry run, do not create the compilation database file.
  if (C.getArgs().hasArg(options::OPT__HASH_HASH_HASH))
    return;

  if (CompilationDatabase)
    DumpCompilationDatabase(C, "", Target, Output, Input, Args);

  SmallString<256> Path = Dir;
  const auto &Driver = C.getDriver();
  Driver.getVFS().makeAbsolute(Path);
  auto Err = llvm::sys::fs::create_directory(Path, /*IgnoreExisting=*/true);
  if (Err) {
    Driver.Diag(diag::err_drv_compilationdatabase) << Dir << Err.message();
    return;
  }

  llvm::sys::path::append(
      Path,
      Twine(llvm::sys::path::filename(Input.getFilename())) + ".%%%%.json");
  int FD;
  SmallString<256> TempPath;
  Err = llvm::sys::fs::createUniqueFile(Path, FD, TempPath,
                                        llvm::sys::fs::OF_Text);
  if (Err) {
    Driver.Diag(diag::err_drv_compilationdatabase) << Path << Err.message();
    return;
  }
  CompilationDatabase =
      std::make_unique<llvm::raw_fd_ostream>(FD, /*shouldClose=*/true);
  DumpCompilationDatabase(C, "", Target, Output, Input, Args);
}

static bool CheckARMImplicitITArg(StringRef Value) {
  return Value == "always" || Value == "never" || Value == "arm" ||
         Value == "thumb";
}

static void AddARMImplicitITArgs(const ArgList &Args, ArgStringList &CmdArgs,
                                 StringRef Value) {
  CmdArgs.push_back("-mllvm");
  CmdArgs.push_back(Args.MakeArgString("-arm-implicit-it=" + Value));
}

static void CollectArgsForIntegratedAssembler(Compilation &C,
                                              const ArgList &Args,
                                              ArgStringList &CmdArgs,
                                              const Driver &D) {
  // Default to -mno-relax-all.
  //
  // Note: RISC-V requires an indirect jump for offsets larger than 1MiB. This
  // cannot be done by assembler branch relaxation as it needs a free temporary
  // register. Because of this, branch relaxation is handled by a MachineIR pass
  // before the assembler. Forcing assembler branch relaxation for -O0 makes the
  // MachineIR branch relaxation inaccurate and it will miss cases where an
  // indirect branch is necessary.
  Args.addOptInFlag(CmdArgs, options::OPT_mrelax_all,
                    options::OPT_mno_relax_all);

  // Only default to -mincremental-linker-compatible if we think we are
  // targeting the MSVC linker.
  bool DefaultIncrementalLinkerCompatible =
      C.getDefaultToolChain().getTriple().isWindowsMSVCEnvironment();
  if (Args.hasFlag(options::OPT_mincremental_linker_compatible,
                   options::OPT_mno_incremental_linker_compatible,
                   DefaultIncrementalLinkerCompatible))
    CmdArgs.push_back("-mincremental-linker-compatible");

  Args.AddLastArg(CmdArgs, options::OPT_femit_dwarf_unwind_EQ);

  Args.addOptInFlag(CmdArgs, options::OPT_femit_compact_unwind_non_canonical,
                    options::OPT_fno_emit_compact_unwind_non_canonical);

  // If you add more args here, also add them to the block below that
  // starts with "// If CollectArgsForIntegratedAssembler() isn't called below".

  // When passing -I arguments to the assembler we sometimes need to
  // unconditionally take the next argument.  For example, when parsing
  // '-Wa,-I -Wa,foo' we need to accept the -Wa,foo arg after seeing the
  // -Wa,-I arg and when parsing '-Wa,-I,foo' we need to accept the 'foo'
  // arg after parsing the '-I' arg.
  bool TakeNextArg = false;

  const llvm::Triple &Triple = C.getDefaultToolChain().getTriple();
  bool IsELF = Triple.isOSBinFormatELF();
  bool Crel = false, ExperimentalCrel = false;
  bool ImplicitMapSyms = false;
  bool UseRelaxRelocations = C.getDefaultToolChain().useRelaxRelocations();
  bool UseNoExecStack = false;
  bool Msa = false;
  const char *MipsTargetFeature = nullptr;
  StringRef ImplicitIt;
  for (const Arg *A :
       Args.filtered(options::OPT_Wa_COMMA, options::OPT_Xassembler,
                     options::OPT_mimplicit_it_EQ)) {
    A->claim();

    if (A->getOption().getID() == options::OPT_mimplicit_it_EQ) {
      switch (C.getDefaultToolChain().getArch()) {
      case llvm::Triple::arm:
      case llvm::Triple::armeb:
      case llvm::Triple::thumb:
      case llvm::Triple::thumbeb:
        // Only store the value; the last value set takes effect.
        ImplicitIt = A->getValue();
        if (!CheckARMImplicitITArg(ImplicitIt))
          D.Diag(diag::err_drv_unsupported_option_argument)
              << A->getSpelling() << ImplicitIt;
        continue;
      default:
        break;
      }
    }

    for (StringRef Value : A->getValues()) {
      if (TakeNextArg) {
        CmdArgs.push_back(Value.data());
        TakeNextArg = false;
        continue;
      }

      if (C.getDefaultToolChain().getTriple().isOSBinFormatCOFF() &&
          Value == "-mbig-obj")
        continue; // LLVM handles bigobj automatically

      auto Equal = Value.split('=');
      auto checkArg = [&](bool ValidTarget,
                          std::initializer_list<const char *> Set) {
        if (!ValidTarget) {
          D.Diag(diag::err_drv_unsupported_opt_for_target)
              << (Twine("-Wa,") + Equal.first + "=").str()
              << Triple.getTriple();
        } else if (!llvm::is_contained(Set, Equal.second)) {
          D.Diag(diag::err_drv_unsupported_option_argument)
              << (Twine("-Wa,") + Equal.first + "=").str() << Equal.second;
        }
      };
      switch (C.getDefaultToolChain().getArch()) {
      default:
        break;
      case llvm::Triple::x86:
      case llvm::Triple::x86_64:
        if (Equal.first == "-mrelax-relocations" ||
            Equal.first == "--mrelax-relocations") {
          UseRelaxRelocations = Equal.second == "yes";
          checkArg(IsELF, {"yes", "no"});
          continue;
        }
        if (Value == "-msse2avx") {
          CmdArgs.push_back("-msse2avx");
          continue;
        }
        break;
      case llvm::Triple::wasm32:
      case llvm::Triple::wasm64:
        if (Value == "--no-type-check") {
          CmdArgs.push_back("-mno-type-check");
          continue;
        }
        break;
      case llvm::Triple::thumb:
      case llvm::Triple::thumbeb:
      case llvm::Triple::arm:
      case llvm::Triple::armeb:
        if (Equal.first == "-mimplicit-it") {
          // Only store the value; the last value set takes effect.
          ImplicitIt = Equal.second;
          checkArg(true, {"always", "never", "arm", "thumb"});
          continue;
        }
        if (Value == "-mthumb")
          // -mthumb has already been processed in ComputeLLVMTriple()
          // recognize but skip over here.
          continue;
        break;
      case llvm::Triple::aarch64:
      case llvm::Triple::aarch64_be:
      case llvm::Triple::aarch64_32:
        if (Equal.first == "-mmapsyms") {
          ImplicitMapSyms = Equal.second == "implicit";
          checkArg(IsELF, {"default", "implicit"});
          continue;
        }
        break;
      case llvm::Triple::mips:
      case llvm::Triple::mipsel:
      case llvm::Triple::mips64:
      case llvm::Triple::mips64el:
        if (Value == "--trap") {
          CmdArgs.push_back("-target-feature");
          CmdArgs.push_back("+use-tcc-in-div");
          continue;
        }
        if (Value == "--break") {
          CmdArgs.push_back("-target-feature");
          CmdArgs.push_back("-use-tcc-in-div");
          continue;
        }
        if (Value.starts_with("-msoft-float")) {
          CmdArgs.push_back("-target-feature");
          CmdArgs.push_back("+soft-float");
          continue;
        }
        if (Value.starts_with("-mhard-float")) {
          CmdArgs.push_back("-target-feature");
          CmdArgs.push_back("-soft-float");
          continue;
        }
        if (Value == "-mmsa") {
          Msa = true;
          continue;
        }
        if (Value == "-mno-msa") {
          Msa = false;
          continue;
        }
        MipsTargetFeature = llvm::StringSwitch<const char *>(Value)
                                .Case("-mips1", "+mips1")
                                .Case("-mips2", "+mips2")
                                .Case("-mips3", "+mips3")
                                .Case("-mips4", "+mips4")
                                .Case("-mips5", "+mips5")
                                .Case("-mips32", "+mips32")
                                .Case("-mips32r2", "+mips32r2")
                                .Case("-mips32r3", "+mips32r3")
                                .Case("-mips32r5", "+mips32r5")
                                .Case("-mips32r6", "+mips32r6")
                                .Case("-mips64", "+mips64")
                                .Case("-mips64r2", "+mips64r2")
                                .Case("-mips64r3", "+mips64r3")
                                .Case("-mips64r5", "+mips64r5")
                                .Case("-mips64r6", "+mips64r6")
                                .Default(nullptr);
        if (MipsTargetFeature)
          continue;
        break;
      }

      if (Value == "-force_cpusubtype_ALL") {
        // Do nothing, this is the default and we don't support anything else.
      } else if (Value == "-L") {
        CmdArgs.push_back("-msave-temp-labels");
      } else if (Value == "--fatal-warnings") {
        CmdArgs.push_back("-massembler-fatal-warnings");
      } else if (Value == "--no-warn" || Value == "-W") {
        CmdArgs.push_back("-massembler-no-warn");
      } else if (Value == "--noexecstack") {
        UseNoExecStack = true;
      } else if (Value.starts_with("-compress-debug-sections") ||
                 Value.starts_with("--compress-debug-sections") ||
                 Value == "-nocompress-debug-sections" ||
                 Value == "--nocompress-debug-sections") {
        CmdArgs.push_back(Value.data());
      } else if (Value == "--crel") {
        Crel = true;
      } else if (Value == "--no-crel") {
        Crel = false;
      } else if (Value == "--allow-experimental-crel") {
        ExperimentalCrel = true;
      } else if (Value.starts_with("-I")) {
        CmdArgs.push_back(Value.data());
        // We need to consume the next argument if the current arg is a plain
        // -I. The next arg will be the include directory.
        if (Value == "-I")
          TakeNextArg = true;
      } else if (Value.starts_with("-gdwarf-")) {
        // "-gdwarf-N" options are not cc1as options.
        unsigned DwarfVersion = DwarfVersionNum(Value);
        if (DwarfVersion == 0) { // Send it onward, and let cc1as complain.
          CmdArgs.push_back(Value.data());
        } else {
          RenderDebugEnablingArgs(Args, CmdArgs,
                                  llvm::codegenoptions::DebugInfoConstructor,
                                  DwarfVersion, llvm::DebuggerKind::Default);
        }
      } else if (Value.starts_with("-mcpu") || Value.starts_with("-mfpu") ||
                 Value.starts_with("-mhwdiv") || Value.starts_with("-march")) {
        // Do nothing, we'll validate it later.
      } else if (Value == "-defsym" || Value == "--defsym") {
        if (A->getNumValues() != 2) {
          D.Diag(diag::err_drv_defsym_invalid_format) << Value;
          break;
        }
        const char *S = A->getValue(1);
        auto Pair = StringRef(S).split('=');
        auto Sym = Pair.first;
        auto SVal = Pair.second;

        if (Sym.empty() || SVal.empty()) {
          D.Diag(diag::err_drv_defsym_invalid_format) << S;
          break;
        }
        int64_t IVal;
        if (SVal.getAsInteger(0, IVal)) {
          D.Diag(diag::err_drv_defsym_invalid_symval) << SVal;
          break;
        }
        CmdArgs.push_back("--defsym");
        TakeNextArg = true;
      } else if (Value == "-fdebug-compilation-dir") {
        CmdArgs.push_back("-fdebug-compilation-dir");
        TakeNextArg = true;
      } else if (Value.consume_front("-fdebug-compilation-dir=")) {
        // The flag is a -Wa / -Xassembler argument and Options doesn't
        // parse the argument, so this isn't automatically aliased to
        // -fdebug-compilation-dir (without '=') here.
        CmdArgs.push_back("-fdebug-compilation-dir");
        CmdArgs.push_back(Value.data());
      } else if (Value == "--version") {
        D.PrintVersion(C, llvm::outs());
      } else {
        D.Diag(diag::err_drv_unsupported_option_argument)
            << A->getSpelling() << Value;
      }
    }
  }
  if (ImplicitIt.size())
    AddARMImplicitITArgs(Args, CmdArgs, ImplicitIt);
  if (Crel) {
    if (!ExperimentalCrel)
      D.Diag(diag::err_drv_experimental_crel);
    if (Triple.isOSBinFormatELF() && !Triple.isMIPS()) {
      CmdArgs.push_back("--crel");
    } else {
      D.Diag(diag::err_drv_unsupported_opt_for_target)
          << "-Wa,--crel" << D.getTargetTriple();
    }
  }
  if (ImplicitMapSyms)
    CmdArgs.push_back("-mmapsyms=implicit");
  if (Msa)
    CmdArgs.push_back("-mmsa");
  if (!UseRelaxRelocations)
    CmdArgs.push_back("-mrelax-relocations=no");
  if (UseNoExecStack)
    CmdArgs.push_back("-mnoexecstack");
  if (MipsTargetFeature != nullptr) {
    CmdArgs.push_back("-target-feature");
    CmdArgs.push_back(MipsTargetFeature);
  }

  // forward -fembed-bitcode to assmebler
  if (C.getDriver().embedBitcodeEnabled() ||
      C.getDriver().embedBitcodeMarkerOnly())
    Args.AddLastArg(CmdArgs, options::OPT_fembed_bitcode_EQ);

  if (const char *AsSecureLogFile = getenv("AS_SECURE_LOG_FILE")) {
    CmdArgs.push_back("-as-secure-log-file");
    CmdArgs.push_back(Args.MakeArgString(AsSecureLogFile));
  }
}

static std::string ComplexRangeKindToStr(LangOptions::ComplexRangeKind Range) {
  switch (Range) {
  case LangOptions::ComplexRangeKind::CX_Full:
    return "full";
    break;
  case LangOptions::ComplexRangeKind::CX_Basic:
    return "basic";
    break;
  case LangOptions::ComplexRangeKind::CX_Improved:
    return "improved";
    break;
  case LangOptions::ComplexRangeKind::CX_Promoted:
    return "promoted";
    break;
  default:
    return "";
  }
}

static std::string ComplexArithmeticStr(LangOptions::ComplexRangeKind Range) {
  return (Range == LangOptions::ComplexRangeKind::CX_None)
             ? ""
             : "-fcomplex-arithmetic=" + ComplexRangeKindToStr(Range);
}

static void EmitComplexRangeDiag(const Driver &D, std::string str1,
                                 std::string str2) {
  if (str1 != str2 && !str2.empty() && !str1.empty()) {
    D.Diag(clang::diag::warn_drv_overriding_option) << str1 << str2;
  }
}

static std::string
RenderComplexRangeOption(LangOptions::ComplexRangeKind Range) {
  std::string ComplexRangeStr = ComplexRangeKindToStr(Range);
  if (!ComplexRangeStr.empty())
    return "-complex-range=" + ComplexRangeStr;
  return ComplexRangeStr;
}

static void RenderFloatingPointOptions(const ToolChain &TC, const Driver &D,
                                       bool OFastEnabled, const ArgList &Args,
                                       ArgStringList &CmdArgs,
                                       const JobAction &JA) {
  // List of veclibs which when used with -fveclib imply -fno-math-errno.
  constexpr std::array VecLibImpliesNoMathErrno{llvm::StringLiteral("ArmPL"),
                                                llvm::StringLiteral("SLEEF")};
  bool NoMathErrnoWasImpliedByVecLib = false;
  const Arg *VecLibArg = nullptr;
  // Track the arg (if any) that enabled errno after -fveclib for diagnostics.
  const Arg *ArgThatEnabledMathErrnoAfterVecLib = nullptr;

  // Handle various floating point optimization flags, mapping them to the
  // appropriate LLVM code generation flags. This is complicated by several
  // "umbrella" flags, so we do this by stepping through the flags incrementally
  // adjusting what we think is enabled/disabled, then at the end setting the
  // LLVM flags based on the final state.
  bool HonorINFs = true;
  bool HonorNaNs = true;
  bool ApproxFunc = false;
  // -fmath-errno is the default on some platforms, e.g. BSD-derived OSes.
  bool MathErrno = TC.IsMathErrnoDefault();
  bool AssociativeMath = false;
  bool ReciprocalMath = false;
  bool SignedZeros = true;
  bool TrappingMath = false; // Implemented via -ffp-exception-behavior
  bool TrappingMathPresent = false; // Is trapping-math in args, and not
                                    // overriden by ffp-exception-behavior?
  bool RoundingFPMath = false;
  // -ffp-model values: strict, fast, precise
  StringRef FPModel = "";
  // -ffp-exception-behavior options: strict, maytrap, ignore
  StringRef FPExceptionBehavior = "";
  // -ffp-eval-method options: double, extended, source
  StringRef FPEvalMethod = "";
  llvm::DenormalMode DenormalFPMath =
      TC.getDefaultDenormalModeForType(Args, JA);
  llvm::DenormalMode DenormalFP32Math =
      TC.getDefaultDenormalModeForType(Args, JA, &llvm::APFloat::IEEEsingle());

  // CUDA and HIP don't rely on the frontend to pass an ffp-contract option.
  // If one wasn't given by the user, don't pass it here.
  StringRef FPContract;
  StringRef LastSeenFfpContractOption;
  StringRef LastFpContractOverrideOption;
  bool SeenUnsafeMathModeOption = false;
  if (!JA.isDeviceOffloading(Action::OFK_Cuda) &&
      !JA.isOffloading(Action::OFK_HIP))
    FPContract = "on";
  bool StrictFPModel = false;
  StringRef Float16ExcessPrecision = "";
  StringRef BFloat16ExcessPrecision = "";
  StringRef FPAccuracy = "";
  LangOptions::ComplexRangeKind Range = LangOptions::ComplexRangeKind::CX_None;
  std::string ComplexRangeStr = "";
  std::string GccRangeComplexOption = "";

  auto setComplexRange = [&](LangOptions::ComplexRangeKind NewRange) {
    // Warn if user expects to perform full implementation of complex
    // multiplication or division in the presence of nnan or ninf flags.
    if (Range != NewRange)
      EmitComplexRangeDiag(D,
                           !GccRangeComplexOption.empty()
                               ? GccRangeComplexOption
                               : ComplexArithmeticStr(Range),
                           ComplexArithmeticStr(NewRange));
    Range = NewRange;
  };

  // Lambda to set fast-math options. This is also used by -ffp-model=fast
  auto applyFastMath = [&](bool Aggressive) {
    if (Aggressive) {
      HonorINFs = false;
      HonorNaNs = false;
      setComplexRange(LangOptions::ComplexRangeKind::CX_Basic);
    } else {
      HonorINFs = true;
      HonorNaNs = true;
      setComplexRange(LangOptions::ComplexRangeKind::CX_Promoted);
    }
    MathErrno = false;
    AssociativeMath = true;
    ReciprocalMath = true;
    ApproxFunc = true;
    SignedZeros = false;
    TrappingMath = false;
    RoundingFPMath = false;
    FPExceptionBehavior = "";
    FPContract = "fast";
    SeenUnsafeMathModeOption = true;
  };

  // Lambda to consolidate common handling for fp-contract
  auto restoreFPContractState = [&]() {
    // CUDA and HIP don't rely on the frontend to pass an ffp-contract option.
    // For other targets, if the state has been changed by one of the
    // unsafe-math umbrella options a subsequent -fno-fast-math or
    // -fno-unsafe-math-optimizations option reverts to the last value seen for
    // the -ffp-contract option or "on" if we have not seen the -ffp-contract
    // option. If we have not seen an unsafe-math option or -ffp-contract,
    // we leave the FPContract state unchanged.
    if (!JA.isDeviceOffloading(Action::OFK_Cuda) &&
        !JA.isOffloading(Action::OFK_HIP)) {
      if (LastSeenFfpContractOption != "")
        FPContract = LastSeenFfpContractOption;
      else if (SeenUnsafeMathModeOption)
        FPContract = "on";
    }
    // In this case, we're reverting to the last explicit fp-contract option
    // or the platform default
    LastFpContractOverrideOption = "";
  };

  if (const Arg *A = Args.getLastArg(options::OPT_flimited_precision_EQ)) {
    CmdArgs.push_back("-mlimit-float-precision");
    CmdArgs.push_back(A->getValue());
  }

  for (const Arg *A : Args) {
    auto CheckMathErrnoForVecLib =
        llvm::make_scope_exit([&, MathErrnoBeforeArg = MathErrno] {
          if (NoMathErrnoWasImpliedByVecLib && !MathErrnoBeforeArg && MathErrno)
            ArgThatEnabledMathErrnoAfterVecLib = A;
        });

    switch (A->getOption().getID()) {
    // If this isn't an FP option skip the claim below
    default: continue;

    case options::OPT_fcx_limited_range:
      if (GccRangeComplexOption.empty()) {
        if (Range != LangOptions::ComplexRangeKind::CX_Basic)
          EmitComplexRangeDiag(D, RenderComplexRangeOption(Range),
                               "-fcx-limited-range");
      } else {
        if (GccRangeComplexOption != "-fno-cx-limited-range")
          EmitComplexRangeDiag(D, GccRangeComplexOption, "-fcx-limited-range");
      }
      GccRangeComplexOption = "-fcx-limited-range";
      Range = LangOptions::ComplexRangeKind::CX_Basic;
      break;
    case options::OPT_fno_cx_limited_range:
      if (GccRangeComplexOption.empty()) {
        EmitComplexRangeDiag(D, RenderComplexRangeOption(Range),
                             "-fno-cx-limited-range");
      } else {
        if (GccRangeComplexOption != "-fcx-limited-range" &&
            GccRangeComplexOption != "-fno-cx-fortran-rules")
          EmitComplexRangeDiag(D, GccRangeComplexOption,
                               "-fno-cx-limited-range");
      }
      GccRangeComplexOption = "-fno-cx-limited-range";
      Range = LangOptions::ComplexRangeKind::CX_Full;
      break;
    case options::OPT_fcx_fortran_rules:
      if (GccRangeComplexOption.empty())
        EmitComplexRangeDiag(D, RenderComplexRangeOption(Range),
                             "-fcx-fortran-rules");
      else
        EmitComplexRangeDiag(D, GccRangeComplexOption, "-fcx-fortran-rules");
      GccRangeComplexOption = "-fcx-fortran-rules";
      Range = LangOptions::ComplexRangeKind::CX_Improved;
      break;
    case options::OPT_fno_cx_fortran_rules:
      if (GccRangeComplexOption.empty()) {
        EmitComplexRangeDiag(D, RenderComplexRangeOption(Range),
                             "-fno-cx-fortran-rules");
      } else {
        if (GccRangeComplexOption != "-fno-cx-limited-range")
          EmitComplexRangeDiag(D, GccRangeComplexOption,
                               "-fno-cx-fortran-rules");
      }
      GccRangeComplexOption = "-fno-cx-fortran-rules";
      Range = LangOptions::ComplexRangeKind::CX_Full;
      break;
    case options::OPT_fcomplex_arithmetic_EQ: {
      LangOptions::ComplexRangeKind RangeVal;
      StringRef Val = A->getValue();
      if (Val == "full")
        RangeVal = LangOptions::ComplexRangeKind::CX_Full;
      else if (Val == "improved")
        RangeVal = LangOptions::ComplexRangeKind::CX_Improved;
      else if (Val == "promoted")
        RangeVal = LangOptions::ComplexRangeKind::CX_Promoted;
      else if (Val == "basic")
        RangeVal = LangOptions::ComplexRangeKind::CX_Basic;
      else {
        D.Diag(diag::err_drv_unsupported_option_argument)
            << A->getSpelling() << Val;
        break;
      }
      if (!GccRangeComplexOption.empty()) {
        if (GccRangeComplexOption != "-fcx-limited-range") {
          if (GccRangeComplexOption != "-fcx-fortran-rules") {
            if (RangeVal != LangOptions::ComplexRangeKind::CX_Improved)
              EmitComplexRangeDiag(D, GccRangeComplexOption,
                                   ComplexArithmeticStr(RangeVal));
          } else {
            EmitComplexRangeDiag(D, GccRangeComplexOption,
                                 ComplexArithmeticStr(RangeVal));
          }
        } else {
          if (RangeVal != LangOptions::ComplexRangeKind::CX_Basic)
            EmitComplexRangeDiag(D, GccRangeComplexOption,
                                 ComplexArithmeticStr(RangeVal));
        }
      }
      Range = RangeVal;
      break;
    }
    case options::OPT_ffp_accuracy_EQ: {
      StringRef Val = A->getValue();
      FPAccuracy = Val;
      break;
    }
    case options::OPT_ffp_model_EQ: {
      // If -ffp-model= is seen, reset to fno-fast-math
      HonorINFs = true;
      HonorNaNs = true;
      ApproxFunc = false;
      // Turning *off* -ffast-math restores the toolchain default,
      // unless -fp-accuracy is used.
      if (FPAccuracy.empty())
        MathErrno = TC.IsMathErrnoDefault();
      AssociativeMath = false;
      ReciprocalMath = false;
      SignedZeros = true;

      StringRef Val = A->getValue();
      if (OFastEnabled && Val != "aggressive") {
        // Only -ffp-model=aggressive is compatible with -OFast, ignore.
        D.Diag(clang::diag::warn_drv_overriding_option)
            << Args.MakeArgString("-ffp-model=" + Val) << "-Ofast";
        break;
      }
      StrictFPModel = false;
      if (!FPModel.empty() && FPModel != Val)
        D.Diag(clang::diag::warn_drv_overriding_option)
            << Args.MakeArgString("-ffp-model=" + FPModel)
            << Args.MakeArgString("-ffp-model=" + Val);
      if (Val == "fast") {
        FPModel = Val;
        applyFastMath(false);
        // applyFastMath sets fp-contract="fast"
        LastFpContractOverrideOption = "-ffp-model=fast";
      } else if (Val == "aggressive") {
        FPModel = Val;
        applyFastMath(true);
        // applyFastMath sets fp-contract="fast"
        LastFpContractOverrideOption = "-ffp-model=aggressive";
      } else if (Val == "precise") {
        FPModel = Val;
        FPContract = "on";
        LastFpContractOverrideOption = "-ffp-model=precise";
        setComplexRange(LangOptions::ComplexRangeKind::CX_Full);
      } else if (Val == "strict") {
        StrictFPModel = true;
        FPExceptionBehavior = "strict";
        FPModel = Val;
        FPContract = "off";
        LastFpContractOverrideOption = "-ffp-model=strict";
        TrappingMath = true;
        RoundingFPMath = true;
        setComplexRange(LangOptions::ComplexRangeKind::CX_Full);
      } else
        D.Diag(diag::err_drv_unsupported_option_argument)
            << A->getSpelling() << Val;
      break;
    }

    // Options controlling individual features
    case options::OPT_fhonor_infinities:    HonorINFs = true;         break;
    case options::OPT_fno_honor_infinities: HonorINFs = false;        break;
    case options::OPT_fhonor_nans:          HonorNaNs = true;         break;
    case options::OPT_fno_honor_nans:       HonorNaNs = false;        break;
    case options::OPT_fapprox_func:         ApproxFunc = true;        break;
    case options::OPT_fno_approx_func:      ApproxFunc = false;       break;
    case options::OPT_fmath_errno:          MathErrno = true;         break;
    case options::OPT_fno_math_errno:       MathErrno = false;        break;
    case options::OPT_fassociative_math:    AssociativeMath = true;   break;
    case options::OPT_fno_associative_math: AssociativeMath = false;  break;
    case options::OPT_freciprocal_math:     ReciprocalMath = true;    break;
    case options::OPT_fno_reciprocal_math:  ReciprocalMath = false;   break;
    case options::OPT_fsigned_zeros:        SignedZeros = true;       break;
    case options::OPT_fno_signed_zeros:     SignedZeros = false;      break;
    case options::OPT_ftrapping_math:
      if (!TrappingMathPresent && !FPExceptionBehavior.empty() &&
          FPExceptionBehavior != "strict")
        // Warn that previous value of option is overridden.
        D.Diag(clang::diag::warn_drv_overriding_option)
            << Args.MakeArgString("-ffp-exception-behavior=" +
                                  FPExceptionBehavior)
            << "-ftrapping-math";
      TrappingMath = true;
      TrappingMathPresent = true;
      FPExceptionBehavior = "strict";
      break;
    case options::OPT_fveclib:
      VecLibArg = A;
      NoMathErrnoWasImpliedByVecLib =
          llvm::is_contained(VecLibImpliesNoMathErrno, A->getValue());
      if (NoMathErrnoWasImpliedByVecLib)
        MathErrno = false;
      break;
    case options::OPT_fno_trapping_math:
      if (!TrappingMathPresent && !FPExceptionBehavior.empty() &&
          FPExceptionBehavior != "ignore")
        // Warn that previous value of option is overridden.
        D.Diag(clang::diag::warn_drv_overriding_option)
            << Args.MakeArgString("-ffp-exception-behavior=" +
                                  FPExceptionBehavior)
            << "-fno-trapping-math";
      TrappingMath = false;
      TrappingMathPresent = true;
      FPExceptionBehavior = "ignore";
      break;

    case options::OPT_frounding_math:
      RoundingFPMath = true;
      break;

    case options::OPT_fno_rounding_math:
      RoundingFPMath = false;
      break;

    case options::OPT_fcuda_flush_denormals_to_zero:
    case options::OPT_fgpu_flush_denormals_to_zero:
      DenormalFP32Math = llvm::DenormalMode::getPreserveSign();
      break;

    case options::OPT_fdenormal_fp_math_EQ:
      DenormalFPMath = llvm::parseDenormalFPAttribute(A->getValue());
      DenormalFP32Math = DenormalFPMath;
      if (!DenormalFPMath.isValid()) {
        D.Diag(diag::err_drv_invalid_value)
            << A->getAsString(Args) << A->getValue();
      }
      break;

    case options::OPT_fdenormal_fp_math_f32_EQ:
      DenormalFP32Math = llvm::parseDenormalFPAttribute(A->getValue());
      if (!DenormalFP32Math.isValid()) {
        D.Diag(diag::err_drv_invalid_value)
            << A->getAsString(Args) << A->getValue();
      }
      break;

    // Validate and pass through -ffp-contract option.
    case options::OPT_ffp_contract: {
      StringRef Val = A->getValue();
      if (Val == "fast" || Val == "on" || Val == "off" ||
          Val == "fast-honor-pragmas") {
        if (Val != FPContract && LastFpContractOverrideOption != "") {
          D.Diag(clang::diag::warn_drv_overriding_option)
              << LastFpContractOverrideOption
              << Args.MakeArgString("-ffp-contract=" + Val);
        }

        FPContract = Val;
        LastSeenFfpContractOption = Val;
        LastFpContractOverrideOption = "";
      } else
        D.Diag(diag::err_drv_unsupported_option_argument)
            << A->getSpelling() << Val;
      break;
    }

    // Validate and pass through -ffp-exception-behavior option.
    case options::OPT_ffp_exception_behavior_EQ: {
      StringRef Val = A->getValue();
      if (!TrappingMathPresent && !FPExceptionBehavior.empty() &&
          FPExceptionBehavior != Val)
        // Warn that previous value of option is overridden.
        D.Diag(clang::diag::warn_drv_overriding_option)
            << Args.MakeArgString("-ffp-exception-behavior=" +
                                  FPExceptionBehavior)
            << Args.MakeArgString("-ffp-exception-behavior=" + Val);
      TrappingMath = TrappingMathPresent = false;
      if (Val == "ignore" || Val == "maytrap")
        FPExceptionBehavior = Val;
      else if (Val == "strict") {
        FPExceptionBehavior = Val;
        TrappingMath = TrappingMathPresent = true;
      } else
        D.Diag(diag::err_drv_unsupported_option_argument)
            << A->getSpelling() << Val;
      break;
    }

    // Validate and pass through -ffp-eval-method option.
    case options::OPT_ffp_eval_method_EQ: {
      StringRef Val = A->getValue();
      if (Val == "double" || Val == "extended" || Val == "source")
        FPEvalMethod = Val;
      else
        D.Diag(diag::err_drv_unsupported_option_argument)
            << A->getSpelling() << Val;
      break;
    }

    case options::OPT_fexcess_precision_EQ: {
      StringRef Val = A->getValue();
      const llvm::Triple::ArchType Arch = TC.getArch();
      if (Arch == llvm::Triple::x86 || Arch == llvm::Triple::x86_64) {
        if (Val == "standard" || Val == "fast")
          Float16ExcessPrecision = Val;
        // To make it GCC compatible, allow the value of "16" which
        // means disable excess precision, the same meaning than clang's
        // equivalent value "none".
        else if (Val == "16")
          Float16ExcessPrecision = "none";
        else
          D.Diag(diag::err_drv_unsupported_option_argument)
              << A->getSpelling() << Val;
      } else {
        if (!(Val == "standard" || Val == "fast"))
          D.Diag(diag::err_drv_unsupported_option_argument)
              << A->getSpelling() << Val;
      }
      BFloat16ExcessPrecision = Float16ExcessPrecision;
      break;
    }
    case options::OPT_ffinite_math_only:
      HonorINFs = false;
      HonorNaNs = false;
      break;
    case options::OPT_fno_finite_math_only:
      HonorINFs = true;
      HonorNaNs = true;
      break;

    case options::OPT_funsafe_math_optimizations:
      AssociativeMath = true;
      ReciprocalMath = true;
      SignedZeros = false;
      ApproxFunc = true;
      TrappingMath = false;
      FPExceptionBehavior = "";
      FPContract = "fast";
      LastFpContractOverrideOption = "-funsafe-math-optimizations";
      SeenUnsafeMathModeOption = true;
      break;
    case options::OPT_fno_unsafe_math_optimizations:
      AssociativeMath = false;
      ReciprocalMath = false;
      SignedZeros = true;
      ApproxFunc = false;
      restoreFPContractState();
      break;

    case options::OPT_Ofast:
      // If -Ofast is the optimization level, then -ffast-math should be enabled
      if (!OFastEnabled)
        continue;
      [[fallthrough]];
    case options::OPT_ffast_math:
      applyFastMath(true);
      if (A->getOption().getID() == options::OPT_Ofast)
        LastFpContractOverrideOption = "-Ofast";
      else
        LastFpContractOverrideOption = "-ffast-math";
      break;
    case options::OPT_fno_fast_math:
      HonorINFs = true;
      HonorNaNs = true;
      // Turning on -ffast-math (with either flag) removes the need for
      // MathErrno. However, turning *off* -ffast-math merely restores the
      // toolchain default (which may be false), unless -fp-accuracy is used.
      if (FPAccuracy.empty())
        MathErrno = TC.IsMathErrnoDefault();
      AssociativeMath = false;
      ReciprocalMath = false;
      ApproxFunc = false;
      SignedZeros = true;
      restoreFPContractState();
      LastFpContractOverrideOption = "";
      break;
    } // End switch (A->getOption().getID())

    // The StrictFPModel local variable is needed to report warnings
    // in the way we intend. If -ffp-model=strict has been used, we
    // want to report a warning for the next option encountered that
    // takes us out of the settings described by fp-model=strict, but
    // we don't want to continue issuing warnings for other conflicting
    // options after that.
    if (StrictFPModel) {
      // If -ffp-model=strict has been specified on command line but
      // subsequent options conflict then emit warning diagnostic.
      if (HonorINFs && HonorNaNs && !AssociativeMath && !ReciprocalMath &&
          SignedZeros && TrappingMath && RoundingFPMath && !ApproxFunc &&
          FPContract == "off")
        // OK: Current Arg doesn't conflict with -ffp-model=strict
        ;
      else {
        StrictFPModel = false;
        FPModel = "";
        // The warning for -ffp-contract would have been reported by the
        // OPT_ffp_contract_EQ handler above. A special check here is needed
        // to avoid duplicating the warning.
        auto RHS = (A->getNumValues() == 0)
                       ? A->getSpelling()
                       : Args.MakeArgString(A->getSpelling() + A->getValue());
        if (A->getSpelling() != "-ffp-contract=") {
          if (RHS != "-ffp-model=strict")
            D.Diag(clang::diag::warn_drv_overriding_option)
                << "-ffp-model=strict" << RHS;
        }
      }
    }

    // If we handled this option claim it
    A->claim();
  }

  if (!HonorINFs)
    CmdArgs.push_back("-menable-no-infs");

  if (!HonorNaNs)
    CmdArgs.push_back("-menable-no-nans");

  if (ApproxFunc)
    CmdArgs.push_back("-fapprox-func");

  if (MathErrno) {
    CmdArgs.push_back("-fmath-errno");
    if (NoMathErrnoWasImpliedByVecLib)
      D.Diag(clang::diag::warn_drv_math_errno_enabled_after_veclib)
          << ArgThatEnabledMathErrnoAfterVecLib->getAsString(Args)
          << VecLibArg->getAsString(Args);
  }

 if (AssociativeMath && ReciprocalMath && !SignedZeros && ApproxFunc &&
     !TrappingMath)
    CmdArgs.push_back("-funsafe-math-optimizations");

  if (!SignedZeros)
    CmdArgs.push_back("-fno-signed-zeros");

  if (AssociativeMath && !SignedZeros && !TrappingMath)
    CmdArgs.push_back("-mreassociate");

  if (ReciprocalMath)
    CmdArgs.push_back("-freciprocal-math");

  if (TrappingMath) {
    // FP Exception Behavior is also set to strict
    assert(FPExceptionBehavior == "strict");
  }

  // The default is IEEE.
  if (DenormalFPMath != llvm::DenormalMode::getIEEE()) {
    llvm::SmallString<64> DenormFlag;
    llvm::raw_svector_ostream ArgStr(DenormFlag);
    ArgStr << "-fdenormal-fp-math=" << DenormalFPMath;
    CmdArgs.push_back(Args.MakeArgString(ArgStr.str()));
  }

  // Add f32 specific denormal mode flag if it's different.
  if (DenormalFP32Math != DenormalFPMath) {
    llvm::SmallString<64> DenormFlag;
    llvm::raw_svector_ostream ArgStr(DenormFlag);
    ArgStr << "-fdenormal-fp-math-f32=" << DenormalFP32Math;
    CmdArgs.push_back(Args.MakeArgString(ArgStr.str()));
  }

  if (!FPContract.empty())
    CmdArgs.push_back(Args.MakeArgString("-ffp-contract=" + FPContract));

  if (RoundingFPMath)
    CmdArgs.push_back(Args.MakeArgString("-frounding-math"));
  else
    CmdArgs.push_back(Args.MakeArgString("-fno-rounding-math"));

  if (!FPExceptionBehavior.empty())
    CmdArgs.push_back(Args.MakeArgString("-ffp-exception-behavior=" +
                      FPExceptionBehavior));

  if (!FPEvalMethod.empty())
    CmdArgs.push_back(Args.MakeArgString("-ffp-eval-method=" + FPEvalMethod));

  if (!Float16ExcessPrecision.empty())
    CmdArgs.push_back(Args.MakeArgString("-ffloat16-excess-precision=" +
                                         Float16ExcessPrecision));
  if (!BFloat16ExcessPrecision.empty())
    CmdArgs.push_back(Args.MakeArgString("-fbfloat16-excess-precision=" +
                                         BFloat16ExcessPrecision));

  ParseMRecip(D, Args, CmdArgs);

  // -ffast-math enables the __FAST_MATH__ preprocessor macro, but check for the
  // individual features enabled by -ffast-math instead of the option itself as
  // that's consistent with gcc's behaviour.
  if (!HonorINFs && !HonorNaNs && !MathErrno && AssociativeMath && ApproxFunc &&
      ReciprocalMath && !SignedZeros && !TrappingMath && !RoundingFPMath)
    CmdArgs.push_back("-ffast-math");

  // Handle __FINITE_MATH_ONLY__ similarly.
  // The -ffinite-math-only is added to CmdArgs when !HonorINFs && !HonorNaNs.
  // Otherwise process the Xclang arguments to determine if -menable-no-infs and
  // -menable-no-nans are set by the user.
  bool shouldAddFiniteMathOnly = false;
  if (!HonorINFs && !HonorNaNs) {
    shouldAddFiniteMathOnly = true;
  } else {
    bool InfValues = true;
    bool NanValues = true;
    for (const auto *Arg : Args.filtered(options::OPT_Xclang)) {
      StringRef ArgValue = Arg->getValue();
      if (ArgValue == "-menable-no-nans")
        NanValues = false;
      else if (ArgValue == "-menable-no-infs")
        InfValues = false;
    }
    if (!NanValues && !InfValues)
      shouldAddFiniteMathOnly = true;
  }
  if (shouldAddFiniteMathOnly) {
    CmdArgs.push_back("-ffinite-math-only");
  }
  if (const Arg *A = Args.getLastArg(options::OPT_mfpmath_EQ)) {
    CmdArgs.push_back("-mfpmath");
    CmdArgs.push_back(A->getValue());
  }

  // Disable a codegen optimization for floating-point casts.
  if (Args.hasFlag(options::OPT_fno_strict_float_cast_overflow,
                   options::OPT_fstrict_float_cast_overflow, false))
    CmdArgs.push_back("-fno-strict-float-cast-overflow");

  if (Range != LangOptions::ComplexRangeKind::CX_None)
    ComplexRangeStr = RenderComplexRangeOption(Range);
  if (!ComplexRangeStr.empty()) {
    CmdArgs.push_back(Args.MakeArgString(ComplexRangeStr));
    if (Args.hasArg(options::OPT_fcomplex_arithmetic_EQ))
      CmdArgs.push_back(Args.MakeArgString("-fcomplex-arithmetic=" +
                                           ComplexRangeKindToStr(Range)));
  }
  if (Args.hasArg(options::OPT_fcx_limited_range))
    CmdArgs.push_back("-fcx-limited-range");
  if (Args.hasArg(options::OPT_fcx_fortran_rules))
    CmdArgs.push_back("-fcx-fortran-rules");
  if (Args.hasArg(options::OPT_fno_cx_limited_range))
    CmdArgs.push_back("-fno-cx-limited-range");
  if (Args.hasArg(options::OPT_fno_cx_fortran_rules))
    CmdArgs.push_back("-fno-cx-fortran-rules");
}

static void RenderAnalyzerOptions(const ArgList &Args, ArgStringList &CmdArgs,
                                  const llvm::Triple &Triple,
                                  const InputInfo &Input) {
  // Add default argument set.
  if (!Args.hasArg(options::OPT__analyzer_no_default_checks)) {
    CmdArgs.push_back("-analyzer-checker=core");
    CmdArgs.push_back("-analyzer-checker=apiModeling");

    if (!Triple.isWindowsMSVCEnvironment()) {
      CmdArgs.push_back("-analyzer-checker=unix");
    } else {
      // Enable "unix" checkers that also work on Windows.
      CmdArgs.push_back("-analyzer-checker=unix.API");
      CmdArgs.push_back("-analyzer-checker=unix.Malloc");
      CmdArgs.push_back("-analyzer-checker=unix.MallocSizeof");
      CmdArgs.push_back("-analyzer-checker=unix.MismatchedDeallocator");
      CmdArgs.push_back("-analyzer-checker=unix.cstring.BadSizeArg");
      CmdArgs.push_back("-analyzer-checker=unix.cstring.NullArg");
    }

    // Disable some unix checkers for PS4/PS5.
    if (Triple.isPS()) {
      CmdArgs.push_back("-analyzer-disable-checker=unix.API");
      CmdArgs.push_back("-analyzer-disable-checker=unix.Vfork");
    }

    if (Triple.isOSDarwin()) {
      CmdArgs.push_back("-analyzer-checker=osx");
      CmdArgs.push_back(
          "-analyzer-checker=security.insecureAPI.decodeValueOfObjCType");
    }
    else if (Triple.isOSFuchsia())
      CmdArgs.push_back("-analyzer-checker=fuchsia");

    CmdArgs.push_back("-analyzer-checker=deadcode");

    if (types::isCXX(Input.getType()))
      CmdArgs.push_back("-analyzer-checker=cplusplus");

    if (!Triple.isPS()) {
      CmdArgs.push_back("-analyzer-checker=security.insecureAPI.UncheckedReturn");
      CmdArgs.push_back("-analyzer-checker=security.insecureAPI.getpw");
      CmdArgs.push_back("-analyzer-checker=security.insecureAPI.gets");
      CmdArgs.push_back("-analyzer-checker=security.insecureAPI.mktemp");
      CmdArgs.push_back("-analyzer-checker=security.insecureAPI.mkstemp");
      CmdArgs.push_back("-analyzer-checker=security.insecureAPI.vfork");
    }

    // Default nullability checks.
    CmdArgs.push_back("-analyzer-checker=nullability.NullPassedToNonnull");
    CmdArgs.push_back("-analyzer-checker=nullability.NullReturnedFromNonnull");
  }

  // Set the output format. The default is plist, for (lame) historical reasons.
  CmdArgs.push_back("-analyzer-output");
  if (Arg *A = Args.getLastArg(options::OPT__analyzer_output))
    CmdArgs.push_back(A->getValue());
  else
    CmdArgs.push_back("plist");

  // Disable the presentation of standard compiler warnings when using
  // --analyze.  We only want to show static analyzer diagnostics or frontend
  // errors.
  CmdArgs.push_back("-w");

  // Add -Xanalyzer arguments when running as analyzer.
  Args.AddAllArgValues(CmdArgs, options::OPT_Xanalyzer);
}

static bool isValidSymbolName(StringRef S) {
  if (S.empty())
    return false;

  if (std::isdigit(S[0]))
    return false;

  return llvm::all_of(S, [](char C) { return std::isalnum(C) || C == '_'; });
}

static void RenderSSPOptions(const Driver &D, const ToolChain &TC,
                             const ArgList &Args, ArgStringList &CmdArgs,
                             bool KernelOrKext) {
  const llvm::Triple &EffectiveTriple = TC.getEffectiveTriple();

  // NVPTX doesn't support stack protectors; from the compiler's perspective, it
  // doesn't even have a stack!
  if (EffectiveTriple.isNVPTX())
    return;

  // -stack-protector=0 is default.
  LangOptions::StackProtectorMode StackProtectorLevel = LangOptions::SSPOff;
  LangOptions::StackProtectorMode DefaultStackProtectorLevel =
      TC.GetDefaultStackProtectorLevel(KernelOrKext);

  if (Arg *A = Args.getLastArg(options::OPT_fno_stack_protector,
                               options::OPT_fstack_protector_all,
                               options::OPT_fstack_protector_strong,
                               options::OPT_fstack_protector)) {
    if (A->getOption().matches(options::OPT_fstack_protector))
      StackProtectorLevel =
          std::max<>(LangOptions::SSPOn, DefaultStackProtectorLevel);
    else if (A->getOption().matches(options::OPT_fstack_protector_strong))
      StackProtectorLevel = LangOptions::SSPStrong;
    else if (A->getOption().matches(options::OPT_fstack_protector_all))
      StackProtectorLevel = LangOptions::SSPReq;

    if (EffectiveTriple.isBPF() && StackProtectorLevel != LangOptions::SSPOff) {
      D.Diag(diag::warn_drv_unsupported_option_for_target)
          << A->getSpelling() << EffectiveTriple.getTriple();
      StackProtectorLevel = DefaultStackProtectorLevel;
    }
  } else {
    StackProtectorLevel = DefaultStackProtectorLevel;
  }

  if (StackProtectorLevel) {
    CmdArgs.push_back("-stack-protector");
    CmdArgs.push_back(Args.MakeArgString(Twine(StackProtectorLevel)));
  }

  // --param ssp-buffer-size=
  for (const Arg *A : Args.filtered(options::OPT__param)) {
    StringRef Str(A->getValue());
    if (Str.starts_with("ssp-buffer-size=")) {
      if (StackProtectorLevel) {
        CmdArgs.push_back("-stack-protector-buffer-size");
        // FIXME: Verify the argument is a valid integer.
        CmdArgs.push_back(Args.MakeArgString(Str.drop_front(16)));
      }
      A->claim();
    }
  }

  const std::string &TripleStr = EffectiveTriple.getTriple();
  if (Arg *A = Args.getLastArg(options::OPT_mstack_protector_guard_EQ)) {
    StringRef Value = A->getValue();
    if (!EffectiveTriple.isX86() && !EffectiveTriple.isAArch64() &&
        !EffectiveTriple.isARM() && !EffectiveTriple.isThumb() &&
        !EffectiveTriple.isRISCV() && !EffectiveTriple.isPPC())
      D.Diag(diag::err_drv_unsupported_opt_for_target)
          << A->getAsString(Args) << TripleStr;
    if ((EffectiveTriple.isX86() || EffectiveTriple.isARM() ||
         EffectiveTriple.isThumb()) &&
        Value != "tls" && Value != "global") {
      D.Diag(diag::err_drv_invalid_value_with_suggestion)
          << A->getOption().getName() << Value << "tls global";
      return;
    }
    if ((EffectiveTriple.isARM() || EffectiveTriple.isThumb()) &&
        Value == "tls") {
      if (!Args.hasArg(options::OPT_mstack_protector_guard_offset_EQ)) {
        D.Diag(diag::err_drv_ssp_missing_offset_argument)
            << A->getAsString(Args);
        return;
      }
      // Check whether the target subarch supports the hardware TLS register
      if (!arm::isHardTPSupported(EffectiveTriple)) {
        D.Diag(diag::err_target_unsupported_tp_hard)
            << EffectiveTriple.getArchName();
        return;
      }
      // Check whether the user asked for something other than -mtp=cp15
      if (Arg *A = Args.getLastArg(options::OPT_mtp_mode_EQ)) {
        StringRef Value = A->getValue();
        if (Value != "cp15") {
          D.Diag(diag::err_drv_argument_not_allowed_with)
              << A->getAsString(Args) << "-mstack-protector-guard=tls";
          return;
        }
      }
      CmdArgs.push_back("-target-feature");
      CmdArgs.push_back("+read-tp-tpidruro");
    }
    if (EffectiveTriple.isAArch64() && Value != "sysreg" && Value != "global") {
      D.Diag(diag::err_drv_invalid_value_with_suggestion)
          << A->getOption().getName() << Value << "sysreg global";
      return;
    }
    if (EffectiveTriple.isRISCV() || EffectiveTriple.isPPC()) {
      if (Value != "tls" && Value != "global") {
        D.Diag(diag::err_drv_invalid_value_with_suggestion)
            << A->getOption().getName() << Value << "tls global";
        return;
      }
      if (Value == "tls") {
        if (!Args.hasArg(options::OPT_mstack_protector_guard_offset_EQ)) {
          D.Diag(diag::err_drv_ssp_missing_offset_argument)
              << A->getAsString(Args);
          return;
        }
      }
    }
    A->render(Args, CmdArgs);
  }

  if (Arg *A = Args.getLastArg(options::OPT_mstack_protector_guard_offset_EQ)) {
    StringRef Value = A->getValue();
    if (!EffectiveTriple.isX86() && !EffectiveTriple.isAArch64() &&
        !EffectiveTriple.isARM() && !EffectiveTriple.isThumb() &&
        !EffectiveTriple.isRISCV() && !EffectiveTriple.isPPC())
      D.Diag(diag::err_drv_unsupported_opt_for_target)
          << A->getAsString(Args) << TripleStr;
    int Offset;
    if (Value.getAsInteger(10, Offset)) {
      D.Diag(diag::err_drv_invalid_value) << A->getOption().getName() << Value;
      return;
    }
    if ((EffectiveTriple.isARM() || EffectiveTriple.isThumb()) &&
        (Offset < 0 || Offset > 0xfffff)) {
      D.Diag(diag::err_drv_invalid_int_value)
          << A->getOption().getName() << Value;
      return;
    }
    A->render(Args, CmdArgs);
  }

  if (Arg *A = Args.getLastArg(options::OPT_mstack_protector_guard_reg_EQ)) {
    StringRef Value = A->getValue();
    if (!EffectiveTriple.isX86() && !EffectiveTriple.isAArch64() &&
        !EffectiveTriple.isRISCV() && !EffectiveTriple.isPPC())
      D.Diag(diag::err_drv_unsupported_opt_for_target)
          << A->getAsString(Args) << TripleStr;
    if (EffectiveTriple.isX86() && (Value != "fs" && Value != "gs")) {
      D.Diag(diag::err_drv_invalid_value_with_suggestion)
          << A->getOption().getName() << Value << "fs gs";
      return;
    }
    if (EffectiveTriple.isAArch64() && Value != "sp_el0") {
      D.Diag(diag::err_drv_invalid_value) << A->getOption().getName() << Value;
      return;
    }
    if (EffectiveTriple.isRISCV() && Value != "tp") {
      D.Diag(diag::err_drv_invalid_value_with_suggestion)
          << A->getOption().getName() << Value << "tp";
      return;
    }
    if (EffectiveTriple.isPPC64() && Value != "r13") {
      D.Diag(diag::err_drv_invalid_value_with_suggestion)
          << A->getOption().getName() << Value << "r13";
      return;
    }
    if (EffectiveTriple.isPPC32() && Value != "r2") {
      D.Diag(diag::err_drv_invalid_value_with_suggestion)
          << A->getOption().getName() << Value << "r2";
      return;
    }
    A->render(Args, CmdArgs);
  }

  if (Arg *A = Args.getLastArg(options::OPT_mstack_protector_guard_symbol_EQ)) {
    StringRef Value = A->getValue();
    if (!isValidSymbolName(Value)) {
      D.Diag(diag::err_drv_argument_only_allowed_with)
          << A->getOption().getName() << "legal symbol name";
      return;
    }
    A->render(Args, CmdArgs);
  }
}

static void RenderSCPOptions(const ToolChain &TC, const ArgList &Args,
                             ArgStringList &CmdArgs) {
  const llvm::Triple &EffectiveTriple = TC.getEffectiveTriple();

  if (!EffectiveTriple.isOSFreeBSD() && !EffectiveTriple.isOSLinux())
    return;

  if (!EffectiveTriple.isX86() && !EffectiveTriple.isSystemZ() &&
      !EffectiveTriple.isPPC64() && !EffectiveTriple.isAArch64())
    return;

  Args.addOptInFlag(CmdArgs, options::OPT_fstack_clash_protection,
                    options::OPT_fno_stack_clash_protection);
}

static void RenderTrivialAutoVarInitOptions(const Driver &D,
                                            const ToolChain &TC,
                                            const ArgList &Args,
                                            ArgStringList &CmdArgs) {
  auto DefaultTrivialAutoVarInit = TC.GetDefaultTrivialAutoVarInit();
  StringRef TrivialAutoVarInit = "";

  for (const Arg *A : Args) {
    switch (A->getOption().getID()) {
    default:
      continue;
    case options::OPT_ftrivial_auto_var_init: {
      A->claim();
      StringRef Val = A->getValue();
      if (Val == "uninitialized" || Val == "zero" || Val == "pattern")
        TrivialAutoVarInit = Val;
      else
        D.Diag(diag::err_drv_unsupported_option_argument)
            << A->getSpelling() << Val;
      break;
    }
    }
  }

  if (TrivialAutoVarInit.empty())
    switch (DefaultTrivialAutoVarInit) {
    case LangOptions::TrivialAutoVarInitKind::Uninitialized:
      break;
    case LangOptions::TrivialAutoVarInitKind::Pattern:
      TrivialAutoVarInit = "pattern";
      break;
    case LangOptions::TrivialAutoVarInitKind::Zero:
      TrivialAutoVarInit = "zero";
      break;
    }

  if (!TrivialAutoVarInit.empty()) {
    CmdArgs.push_back(
        Args.MakeArgString("-ftrivial-auto-var-init=" + TrivialAutoVarInit));
  }

  if (Arg *A =
          Args.getLastArg(options::OPT_ftrivial_auto_var_init_stop_after)) {
    if (!Args.hasArg(options::OPT_ftrivial_auto_var_init) ||
        StringRef(
            Args.getLastArg(options::OPT_ftrivial_auto_var_init)->getValue()) ==
            "uninitialized")
      D.Diag(diag::err_drv_trivial_auto_var_init_stop_after_missing_dependency);
    A->claim();
    StringRef Val = A->getValue();
    if (std::stoi(Val.str()) <= 0)
      D.Diag(diag::err_drv_trivial_auto_var_init_stop_after_invalid_value);
    CmdArgs.push_back(
        Args.MakeArgString("-ftrivial-auto-var-init-stop-after=" + Val));
  }

  if (Arg *A = Args.getLastArg(options::OPT_ftrivial_auto_var_init_max_size)) {
    if (!Args.hasArg(options::OPT_ftrivial_auto_var_init) ||
        StringRef(
            Args.getLastArg(options::OPT_ftrivial_auto_var_init)->getValue()) ==
            "uninitialized")
      D.Diag(diag::err_drv_trivial_auto_var_init_max_size_missing_dependency);
    A->claim();
    StringRef Val = A->getValue();
    if (std::stoi(Val.str()) <= 0)
      D.Diag(diag::err_drv_trivial_auto_var_init_max_size_invalid_value);
    CmdArgs.push_back(
        Args.MakeArgString("-ftrivial-auto-var-init-max-size=" + Val));
  }
}

static void RenderOpenCLOptions(const ArgList &Args, ArgStringList &CmdArgs,
                                types::ID InputType) {
  // cl-denorms-are-zero is not forwarded. It is translated into a generic flag
  // for denormal flushing handling based on the target.
  const unsigned ForwardedArguments[] = {
      options::OPT_cl_opt_disable,
      options::OPT_cl_strict_aliasing,
      options::OPT_cl_single_precision_constant,
      options::OPT_cl_finite_math_only,
      options::OPT_cl_kernel_arg_info,
      options::OPT_cl_unsafe_math_optimizations,
      options::OPT_cl_fast_relaxed_math,
      options::OPT_cl_mad_enable,
      options::OPT_cl_no_signed_zeros,
      options::OPT_cl_fp32_correctly_rounded_divide_sqrt,
      options::OPT_cl_uniform_work_group_size
  };

  if (Arg *A = Args.getLastArg(options::OPT_cl_std_EQ)) {
    std::string CLStdStr = std::string("-cl-std=") + A->getValue();
    CmdArgs.push_back(Args.MakeArgString(CLStdStr));
  } else if (Arg *A = Args.getLastArg(options::OPT_cl_ext_EQ)) {
    std::string CLExtStr = std::string("-cl-ext=") + A->getValue();
    CmdArgs.push_back(Args.MakeArgString(CLExtStr));
  }

  if (Args.hasArg(options::OPT_cl_finite_math_only)) {
    CmdArgs.push_back("-menable-no-infs");
    CmdArgs.push_back("-menable-no-nans");
  }

  for (const auto &Arg : ForwardedArguments)
    if (const auto *A = Args.getLastArg(Arg))
      CmdArgs.push_back(Args.MakeArgString(A->getOption().getPrefixedName()));

  // Only add the default headers if we are compiling OpenCL sources.
  if ((types::isOpenCL(InputType) ||
       (Args.hasArg(options::OPT_cl_std_EQ) && types::isSrcFile(InputType))) &&
      !Args.hasArg(options::OPT_cl_no_stdinc)) {
    CmdArgs.push_back("-finclude-default-header");
    CmdArgs.push_back("-fdeclare-opencl-builtins");
  }
}

static void RenderHLSLOptions(const ArgList &Args, ArgStringList &CmdArgs,
                              types::ID InputType) {
  const unsigned ForwardedArguments[] = {options::OPT_dxil_validator_version,
                                         options::OPT_D,
                                         options::OPT_I,
                                         options::OPT_O,
                                         options::OPT_emit_llvm,
                                         options::OPT_emit_obj,
                                         options::OPT_disable_llvm_passes,
                                         options::OPT_fnative_half_type,
                                         options::OPT_hlsl_entrypoint};
  if (!types::isHLSL(InputType))
    return;
  for (const auto &Arg : ForwardedArguments)
    if (const auto *A = Args.getLastArg(Arg))
      A->renderAsInput(Args, CmdArgs);
  // Add the default headers if dxc_no_stdinc is not set.
  if (!Args.hasArg(options::OPT_dxc_no_stdinc) &&
      !Args.hasArg(options::OPT_nostdinc))
    CmdArgs.push_back("-finclude-default-header");
}

static void RenderOpenACCOptions(const Driver &D, const ArgList &Args,
                                 ArgStringList &CmdArgs, types::ID InputType) {
  if (!Args.hasArg(options::OPT_fopenacc))
    return;

  CmdArgs.push_back("-fopenacc");

  if (Arg *A = Args.getLastArg(options::OPT_openacc_macro_override)) {
    StringRef Value = A->getValue();
    int Version;
    if (!Value.getAsInteger(10, Version))
      A->renderAsInput(Args, CmdArgs);
    else
      D.Diag(diag::err_drv_clang_unsupported) << Value;
  }
}

static void RenderARCMigrateToolOptions(const Driver &D, const ArgList &Args,
                                        ArgStringList &CmdArgs) {
  bool ARCMTEnabled = false;
  if (!Args.hasArg(options::OPT_fno_objc_arc, options::OPT_fobjc_arc)) {
    if (const Arg *A = Args.getLastArg(options::OPT_ccc_arcmt_check,
                                       options::OPT_ccc_arcmt_modify,
                                       options::OPT_ccc_arcmt_migrate)) {
      ARCMTEnabled = true;
      switch (A->getOption().getID()) {
      default: llvm_unreachable("missed a case");
      case options::OPT_ccc_arcmt_check:
        CmdArgs.push_back("-arcmt-action=check");
        break;
      case options::OPT_ccc_arcmt_modify:
        CmdArgs.push_back("-arcmt-action=modify");
        break;
      case options::OPT_ccc_arcmt_migrate:
        CmdArgs.push_back("-arcmt-action=migrate");
        CmdArgs.push_back("-mt-migrate-directory");
        CmdArgs.push_back(A->getValue());

        Args.AddLastArg(CmdArgs, options::OPT_arcmt_migrate_report_output);
        Args.AddLastArg(CmdArgs, options::OPT_arcmt_migrate_emit_arc_errors);
        break;
      }
    }
  } else {
    Args.ClaimAllArgs(options::OPT_ccc_arcmt_check);
    Args.ClaimAllArgs(options::OPT_ccc_arcmt_modify);
    Args.ClaimAllArgs(options::OPT_ccc_arcmt_migrate);
  }

  if (const Arg *A = Args.getLastArg(options::OPT_ccc_objcmt_migrate)) {
    if (ARCMTEnabled)
      D.Diag(diag::err_drv_argument_not_allowed_with)
          << A->getAsString(Args) << "-ccc-arcmt-migrate";

    CmdArgs.push_back("-mt-migrate-directory");
    CmdArgs.push_back(A->getValue());

    if (!Args.hasArg(options::OPT_objcmt_migrate_literals,
                     options::OPT_objcmt_migrate_subscripting,
                     options::OPT_objcmt_migrate_property)) {
      // std::nullopt specified, means enable them all.
      CmdArgs.push_back("-objcmt-migrate-literals");
      CmdArgs.push_back("-objcmt-migrate-subscripting");
      CmdArgs.push_back("-objcmt-migrate-property");
    } else {
      Args.AddLastArg(CmdArgs, options::OPT_objcmt_migrate_literals);
      Args.AddLastArg(CmdArgs, options::OPT_objcmt_migrate_subscripting);
      Args.AddLastArg(CmdArgs, options::OPT_objcmt_migrate_property);
    }
  } else {
    Args.AddLastArg(CmdArgs, options::OPT_objcmt_migrate_literals);
    Args.AddLastArg(CmdArgs, options::OPT_objcmt_migrate_subscripting);
    Args.AddLastArg(CmdArgs, options::OPT_objcmt_migrate_property);
    Args.AddLastArg(CmdArgs, options::OPT_objcmt_migrate_all);
    Args.AddLastArg(CmdArgs, options::OPT_objcmt_migrate_readonly_property);
    Args.AddLastArg(CmdArgs, options::OPT_objcmt_migrate_readwrite_property);
    Args.AddLastArg(CmdArgs, options::OPT_objcmt_migrate_property_dot_syntax);
    Args.AddLastArg(CmdArgs, options::OPT_objcmt_migrate_annotation);
    Args.AddLastArg(CmdArgs, options::OPT_objcmt_migrate_instancetype);
    Args.AddLastArg(CmdArgs, options::OPT_objcmt_migrate_nsmacros);
    Args.AddLastArg(CmdArgs, options::OPT_objcmt_migrate_protocol_conformance);
    Args.AddLastArg(CmdArgs, options::OPT_objcmt_atomic_property);
    Args.AddLastArg(CmdArgs, options::OPT_objcmt_returns_innerpointer_property);
    Args.AddLastArg(CmdArgs, options::OPT_objcmt_ns_nonatomic_iosonly);
    Args.AddLastArg(CmdArgs, options::OPT_objcmt_migrate_designated_init);
    Args.AddLastArg(CmdArgs, options::OPT_objcmt_allowlist_dir_path);
  }
}

static void RenderBuiltinOptions(const ToolChain &TC, const llvm::Triple &T,
                                 const ArgList &Args, ArgStringList &CmdArgs) {
  // -fbuiltin is default unless -mkernel is used.
  bool UseBuiltins =
      Args.hasFlag(options::OPT_fbuiltin, options::OPT_fno_builtin,
                   !Args.hasArg(options::OPT_mkernel));
  if (!UseBuiltins)
    CmdArgs.push_back("-fno-builtin");

  // -ffreestanding implies -fno-builtin.
  if (Args.hasArg(options::OPT_ffreestanding))
    UseBuiltins = false;

  // Process the -fno-builtin-* options.
  for (const Arg *A : Args.filtered(options::OPT_fno_builtin_)) {
    A->claim();

    // If -fno-builtin is specified, then there's no need to pass the option to
    // the frontend.
    if (UseBuiltins)
      A->render(Args, CmdArgs);
  }
}

bool Driver::getDefaultModuleCachePath(SmallVectorImpl<char> &Result) {
  if (const char *Str = std::getenv("CLANG_MODULE_CACHE_PATH")) {
    Twine Path{Str};
    Path.toVector(Result);
    return Path.getSingleStringRef() != "";
  }
  if (llvm::sys::path::cache_directory(Result)) {
    llvm::sys::path::append(Result, "clang");
    llvm::sys::path::append(Result, "ModuleCache");
    return true;
  }
  return false;
}

llvm::SmallString<256>
clang::driver::tools::getCXX20NamedModuleOutputPath(const ArgList &Args,
                                                    const char *BaseInput) {
  if (Arg *ModuleOutputEQ = Args.getLastArg(options::OPT_fmodule_output_EQ))
    return StringRef(ModuleOutputEQ->getValue());

  SmallString<256> OutputPath;
  if (Arg *FinalOutput = Args.getLastArg(options::OPT_o);
      FinalOutput && Args.hasArg(options::OPT_c))
    OutputPath = FinalOutput->getValue();
  else
    OutputPath = BaseInput;

  const char *Extension = types::getTypeTempSuffix(types::TY_ModuleFile);
  llvm::sys::path::replace_extension(OutputPath, Extension);
  return OutputPath;
}

static bool RenderModulesOptions(Compilation &C, const Driver &D,
                                 const ArgList &Args, const InputInfo &Input,
                                 const InputInfo &Output, bool HaveStd20,
                                 ArgStringList &CmdArgs) {
  bool IsCXX = types::isCXX(Input.getType());
  bool HaveStdCXXModules = IsCXX && HaveStd20;
  bool HaveModules = HaveStdCXXModules;

  // -fmodules enables the use of precompiled modules (off by default).
  // Users can pass -fno-cxx-modules to turn off modules support for
  // C++/Objective-C++ programs.
  bool HaveClangModules = false;
  if (Args.hasFlag(options::OPT_fmodules, options::OPT_fno_modules, false)) {
    bool AllowedInCXX = Args.hasFlag(options::OPT_fcxx_modules,
                                     options::OPT_fno_cxx_modules, true);
    if (AllowedInCXX || !IsCXX) {
      CmdArgs.push_back("-fmodules");
      HaveClangModules = true;
    }
  }

  HaveModules |= HaveClangModules;

  // -fmodule-maps enables implicit reading of module map files. By default,
  // this is enabled if we are using Clang's flavor of precompiled modules.
  if (Args.hasFlag(options::OPT_fimplicit_module_maps,
                   options::OPT_fno_implicit_module_maps, HaveClangModules))
    CmdArgs.push_back("-fimplicit-module-maps");

  // -fmodules-decluse checks that modules used are declared so (off by default)
  Args.addOptInFlag(CmdArgs, options::OPT_fmodules_decluse,
                    options::OPT_fno_modules_decluse);

  // -fmodules-strict-decluse is like -fmodule-decluse, but also checks that
  // all #included headers are part of modules.
  if (Args.hasFlag(options::OPT_fmodules_strict_decluse,
                   options::OPT_fno_modules_strict_decluse, false))
    CmdArgs.push_back("-fmodules-strict-decluse");

  Args.addOptOutFlag(CmdArgs, options::OPT_fmodulemap_allow_subdirectory_search,
                     options::OPT_fno_modulemap_allow_subdirectory_search);

  // -fno-implicit-modules turns off implicitly compiling modules on demand.
  bool ImplicitModules = false;
  if (!Args.hasFlag(options::OPT_fimplicit_modules,
                    options::OPT_fno_implicit_modules, HaveClangModules)) {
    if (HaveModules)
      CmdArgs.push_back("-fno-implicit-modules");
  } else if (HaveModules) {
    ImplicitModules = true;
    // -fmodule-cache-path specifies where our implicitly-built module files
    // should be written.
    SmallString<128> Path;
    if (Arg *A = Args.getLastArg(options::OPT_fmodules_cache_path))
      Path = A->getValue();

    bool HasPath = true;
    if (C.isForDiagnostics()) {
      // When generating crash reports, we want to emit the modules along with
      // the reproduction sources, so we ignore any provided module path.
      Path = Output.getFilename();
      llvm::sys::path::replace_extension(Path, ".cache");
      llvm::sys::path::append(Path, "modules");
    } else if (Path.empty()) {
      // No module path was provided: use the default.
      HasPath = Driver::getDefaultModuleCachePath(Path);
    }

    // `HasPath` will only be false if getDefaultModuleCachePath() fails.
    // That being said, that failure is unlikely and not caching is harmless.
    if (HasPath) {
      const char Arg[] = "-fmodules-cache-path=";
      Path.insert(Path.begin(), Arg, Arg + strlen(Arg));
      CmdArgs.push_back(Args.MakeArgString(Path));
    }
  }

  if (HaveModules) {
    if (Args.hasFlag(options::OPT_fprebuilt_implicit_modules,
                     options::OPT_fno_prebuilt_implicit_modules, false))
      CmdArgs.push_back("-fprebuilt-implicit-modules");
    if (Args.hasFlag(options::OPT_fmodules_validate_input_files_content,
                     options::OPT_fno_modules_validate_input_files_content,
                     false))
      CmdArgs.push_back("-fvalidate-ast-input-files-content");
  }

  // -fmodule-name specifies the module that is currently being built (or
  // used for header checking by -fmodule-maps).
  Args.AddLastArg(CmdArgs, options::OPT_fmodule_name_EQ);

  // -fmodule-map-file can be used to specify files containing module
  // definitions.
  Args.AddAllArgs(CmdArgs, options::OPT_fmodule_map_file);

  // -fbuiltin-module-map can be used to load the clang
  // builtin headers modulemap file.
  if (Args.hasArg(options::OPT_fbuiltin_module_map)) {
    SmallString<128> BuiltinModuleMap(D.ResourceDir);
    llvm::sys::path::append(BuiltinModuleMap, "include");
    llvm::sys::path::append(BuiltinModuleMap, "module.modulemap");
    if (llvm::sys::fs::exists(BuiltinModuleMap))
      CmdArgs.push_back(
          Args.MakeArgString("-fmodule-map-file=" + BuiltinModuleMap));
  }

  // The -fmodule-file=<name>=<file> form specifies the mapping of module
  // names to precompiled module files (the module is loaded only if used).
  // The -fmodule-file=<file> form can be used to unconditionally load
  // precompiled module files (whether used or not).
  if (HaveModules || Input.getType() == clang::driver::types::TY_ModuleFile) {
    Args.AddAllArgs(CmdArgs, options::OPT_fmodule_file);

    // -fprebuilt-module-path specifies where to load the prebuilt module files.
    for (const Arg *A : Args.filtered(options::OPT_fprebuilt_module_path)) {
      CmdArgs.push_back(Args.MakeArgString(
          std::string("-fprebuilt-module-path=") + A->getValue()));
      A->claim();
    }
  } else
    Args.ClaimAllArgs(options::OPT_fmodule_file);

  // When building modules and generating crashdumps, we need to dump a module
  // dependency VFS alongside the output.
  if (HaveClangModules && C.isForDiagnostics()) {
    SmallString<128> VFSDir(Output.getFilename());
    llvm::sys::path::replace_extension(VFSDir, ".cache");
    // Add the cache directory as a temp so the crash diagnostics pick it up.
    C.addTempFile(Args.MakeArgString(VFSDir));

    llvm::sys::path::append(VFSDir, "vfs");
    CmdArgs.push_back("-module-dependency-dir");
    CmdArgs.push_back(Args.MakeArgString(VFSDir));
  }

  if (HaveClangModules)
    Args.AddLastArg(CmdArgs, options::OPT_fmodules_user_build_path);

  // Pass through all -fmodules-ignore-macro arguments.
  Args.AddAllArgs(CmdArgs, options::OPT_fmodules_ignore_macro);
  Args.AddLastArg(CmdArgs, options::OPT_fmodules_prune_interval);
  Args.AddLastArg(CmdArgs, options::OPT_fmodules_prune_after);

  if (HaveClangModules) {
    Args.AddLastArg(CmdArgs, options::OPT_fbuild_session_timestamp);

    if (Arg *A = Args.getLastArg(options::OPT_fbuild_session_file)) {
      if (Args.hasArg(options::OPT_fbuild_session_timestamp))
        D.Diag(diag::err_drv_argument_not_allowed_with)
            << A->getAsString(Args) << "-fbuild-session-timestamp";

      llvm::sys::fs::file_status Status;
      if (llvm::sys::fs::status(A->getValue(), Status))
        D.Diag(diag::err_drv_no_such_file) << A->getValue();
      CmdArgs.push_back(Args.MakeArgString(
          "-fbuild-session-timestamp=" +
          Twine((uint64_t)std::chrono::duration_cast<std::chrono::seconds>(
                    Status.getLastModificationTime().time_since_epoch())
                    .count())));
    }

    if (Args.getLastArg(
            options::OPT_fmodules_validate_once_per_build_session)) {
      if (!Args.getLastArg(options::OPT_fbuild_session_timestamp,
                           options::OPT_fbuild_session_file))
        D.Diag(diag::err_drv_modules_validate_once_requires_timestamp);

      Args.AddLastArg(CmdArgs,
                      options::OPT_fmodules_validate_once_per_build_session);
    }

    if (Args.hasFlag(options::OPT_fmodules_validate_system_headers,
                     options::OPT_fno_modules_validate_system_headers,
                     ImplicitModules))
      CmdArgs.push_back("-fmodules-validate-system-headers");

    Args.AddLastArg(CmdArgs,
                    options::OPT_fmodules_disable_diagnostic_validation);
  } else {
    Args.ClaimAllArgs(options::OPT_fbuild_session_timestamp);
    Args.ClaimAllArgs(options::OPT_fbuild_session_file);
    Args.ClaimAllArgs(options::OPT_fmodules_validate_once_per_build_session);
    Args.ClaimAllArgs(options::OPT_fmodules_validate_system_headers);
    Args.ClaimAllArgs(options::OPT_fno_modules_validate_system_headers);
    Args.ClaimAllArgs(options::OPT_fmodules_disable_diagnostic_validation);
  }

  // FIXME: We provisionally don't check ODR violations for decls in the global
  // module fragment.
  CmdArgs.push_back("-fskip-odr-check-in-gmf");

  if (Args.hasArg(options::OPT_modules_reduced_bmi) &&
      (Input.getType() == driver::types::TY_CXXModule ||
       Input.getType() == driver::types::TY_PP_CXXModule)) {
    CmdArgs.push_back("-fexperimental-modules-reduced-bmi");

    if (Args.hasArg(options::OPT_fmodule_output_EQ))
      Args.AddLastArg(CmdArgs, options::OPT_fmodule_output_EQ);
    else
      CmdArgs.push_back(Args.MakeArgString(
          "-fmodule-output=" +
          getCXX20NamedModuleOutputPath(Args, Input.getBaseInput())));
  }

  // Noop if we see '-fexperimental-modules-reduced-bmi' with other translation
  // units than module units. This is more user friendly to allow end uers to
  // enable this feature without asking for help from build systems.
  Args.ClaimAllArgs(options::OPT_modules_reduced_bmi);

  // We need to include the case the input file is a module file here.
  // Since the default compilation model for C++ module interface unit will
  // create temporary module file and compile the temporary module file
  // to get the object file. Then the `-fmodule-output` flag will be
  // brought to the second compilation process. So we have to claim it for
  // the case too.
  if (Input.getType() == driver::types::TY_CXXModule ||
      Input.getType() == driver::types::TY_PP_CXXModule ||
      Input.getType() == driver::types::TY_ModuleFile) {
    Args.ClaimAllArgs(options::OPT_fmodule_output);
    Args.ClaimAllArgs(options::OPT_fmodule_output_EQ);
  }

  if (Args.hasArg(options::OPT_fmodules_embed_all_files))
    CmdArgs.push_back("-fmodules-embed-all-files");

  return HaveModules;
}

static void RenderCharacterOptions(const ArgList &Args, const llvm::Triple &T,
                                   ArgStringList &CmdArgs) {
  // -fsigned-char is default.
  if (const Arg *A = Args.getLastArg(options::OPT_fsigned_char,
                                     options::OPT_fno_signed_char,
                                     options::OPT_funsigned_char,
                                     options::OPT_fno_unsigned_char)) {
    if (A->getOption().matches(options::OPT_funsigned_char) ||
        A->getOption().matches(options::OPT_fno_signed_char)) {
      CmdArgs.push_back("-fno-signed-char");
    }
  } else if (!isSignedCharDefault(T)) {
    CmdArgs.push_back("-fno-signed-char");
  }

  // The default depends on the language standard.
  Args.AddLastArg(CmdArgs, options::OPT_fchar8__t, options::OPT_fno_char8__t);

  if (const Arg *A = Args.getLastArg(options::OPT_fshort_wchar,
                                     options::OPT_fno_short_wchar)) {
    if (A->getOption().matches(options::OPT_fshort_wchar)) {
      CmdArgs.push_back("-fwchar-type=short");
      CmdArgs.push_back("-fno-signed-wchar");
    } else {
      bool IsARM = T.isARM() || T.isThumb() || T.isAArch64();
      CmdArgs.push_back("-fwchar-type=int");
      if (T.isOSzOS() ||
          (IsARM && !(T.isOSWindows() || T.isOSNetBSD() || T.isOSOpenBSD())))
        CmdArgs.push_back("-fno-signed-wchar");
      else
        CmdArgs.push_back("-fsigned-wchar");
    }
  } else if (T.isOSzOS())
    CmdArgs.push_back("-fno-signed-wchar");
}

static void RenderObjCOptions(const ToolChain &TC, const Driver &D,
                              const llvm::Triple &T, const ArgList &Args,
                              ObjCRuntime &Runtime, bool InferCovariantReturns,
                              const InputInfo &Input, ArgStringList &CmdArgs) {
  const llvm::Triple::ArchType Arch = TC.getArch();

  // -fobjc-dispatch-method is only relevant with the nonfragile-abi, and legacy
  // is the default. Except for deployment target of 10.5, next runtime is
  // always legacy dispatch and -fno-objc-legacy-dispatch gets ignored silently.
  if (Runtime.isNonFragile()) {
    if (!Args.hasFlag(options::OPT_fobjc_legacy_dispatch,
                      options::OPT_fno_objc_legacy_dispatch,
                      Runtime.isLegacyDispatchDefaultForArch(Arch))) {
      if (TC.UseObjCMixedDispatch())
        CmdArgs.push_back("-fobjc-dispatch-method=mixed");
      else
        CmdArgs.push_back("-fobjc-dispatch-method=non-legacy");
    }
  }

  // When ObjectiveC legacy runtime is in effect on MacOSX, turn on the option
  // to do Array/Dictionary subscripting by default.
  if (Arch == llvm::Triple::x86 && T.isMacOSX() &&
      Runtime.getKind() == ObjCRuntime::FragileMacOSX && Runtime.isNeXTFamily())
    CmdArgs.push_back("-fobjc-subscripting-legacy-runtime");

  // Allow -fno-objc-arr to trump -fobjc-arr/-fobjc-arc.
  // NOTE: This logic is duplicated in ToolChains.cpp.
  if (isObjCAutoRefCount(Args)) {
    TC.CheckObjCARC();

    CmdArgs.push_back("-fobjc-arc");

    // FIXME: It seems like this entire block, and several around it should be
    // wrapped in isObjC, but for now we just use it here as this is where it
    // was being used previously.
    if (types::isCXX(Input.getType()) && types::isObjC(Input.getType())) {
      if (TC.GetCXXStdlibType(Args) == ToolChain::CST_Libcxx)
        CmdArgs.push_back("-fobjc-arc-cxxlib=libc++");
      else
        CmdArgs.push_back("-fobjc-arc-cxxlib=libstdc++");
    }

    // Allow the user to enable full exceptions code emission.
    // We default off for Objective-C, on for Objective-C++.
    if (Args.hasFlag(options::OPT_fobjc_arc_exceptions,
                     options::OPT_fno_objc_arc_exceptions,
                     /*Default=*/types::isCXX(Input.getType())))
      CmdArgs.push_back("-fobjc-arc-exceptions");
  }

  // Silence warning for full exception code emission options when explicitly
  // set to use no ARC.
  if (Args.hasArg(options::OPT_fno_objc_arc)) {
    Args.ClaimAllArgs(options::OPT_fobjc_arc_exceptions);
    Args.ClaimAllArgs(options::OPT_fno_objc_arc_exceptions);
  }

  // Allow the user to control whether messages can be converted to runtime
  // functions.
  if (types::isObjC(Input.getType())) {
    auto *Arg = Args.getLastArg(
        options::OPT_fobjc_convert_messages_to_runtime_calls,
        options::OPT_fno_objc_convert_messages_to_runtime_calls);
    if (Arg &&
        Arg->getOption().matches(
            options::OPT_fno_objc_convert_messages_to_runtime_calls))
      CmdArgs.push_back("-fno-objc-convert-messages-to-runtime-calls");
  }

  // -fobjc-infer-related-result-type is the default, except in the Objective-C
  // rewriter.
  if (InferCovariantReturns)
    CmdArgs.push_back("-fno-objc-infer-related-result-type");

  // Pass down -fobjc-weak or -fno-objc-weak if present.
  if (types::isObjC(Input.getType())) {
    auto WeakArg =
        Args.getLastArg(options::OPT_fobjc_weak, options::OPT_fno_objc_weak);
    if (!WeakArg) {
      // nothing to do
    } else if (!Runtime.allowsWeak()) {
      if (WeakArg->getOption().matches(options::OPT_fobjc_weak))
        D.Diag(diag::err_objc_weak_unsupported);
    } else {
      WeakArg->render(Args, CmdArgs);
    }
  }

  if (Args.hasArg(options::OPT_fobjc_disable_direct_methods_for_testing))
    CmdArgs.push_back("-fobjc-disable-direct-methods-for-testing");
}

static void RenderDiagnosticsOptions(const Driver &D, const ArgList &Args,
                                     ArgStringList &CmdArgs) {
  bool CaretDefault = true;
  bool ColumnDefault = true;

  if (const Arg *A = Args.getLastArg(options::OPT__SLASH_diagnostics_classic,
                                     options::OPT__SLASH_diagnostics_column,
                                     options::OPT__SLASH_diagnostics_caret)) {
    switch (A->getOption().getID()) {
    case options::OPT__SLASH_diagnostics_caret:
      CaretDefault = true;
      ColumnDefault = true;
      break;
    case options::OPT__SLASH_diagnostics_column:
      CaretDefault = false;
      ColumnDefault = true;
      break;
    case options::OPT__SLASH_diagnostics_classic:
      CaretDefault = false;
      ColumnDefault = false;
      break;
    }
  }

  // -fcaret-diagnostics is default.
  if (!Args.hasFlag(options::OPT_fcaret_diagnostics,
                    options::OPT_fno_caret_diagnostics, CaretDefault))
    CmdArgs.push_back("-fno-caret-diagnostics");

  Args.addOptOutFlag(CmdArgs, options::OPT_fdiagnostics_fixit_info,
                     options::OPT_fno_diagnostics_fixit_info);
  Args.addOptOutFlag(CmdArgs, options::OPT_fdiagnostics_show_option,
                     options::OPT_fno_diagnostics_show_option);

  if (const Arg *A =
          Args.getLastArg(options::OPT_fdiagnostics_show_category_EQ)) {
    CmdArgs.push_back("-fdiagnostics-show-category");
    CmdArgs.push_back(A->getValue());
  }

  Args.addOptInFlag(CmdArgs, options::OPT_fdiagnostics_show_hotness,
                    options::OPT_fno_diagnostics_show_hotness);

  if (const Arg *A =
          Args.getLastArg(options::OPT_fdiagnostics_hotness_threshold_EQ)) {
    std::string Opt =
        std::string("-fdiagnostics-hotness-threshold=") + A->getValue();
    CmdArgs.push_back(Args.MakeArgString(Opt));
  }

  if (const Arg *A =
          Args.getLastArg(options::OPT_fdiagnostics_misexpect_tolerance_EQ)) {
    std::string Opt =
        std::string("-fdiagnostics-misexpect-tolerance=") + A->getValue();
    CmdArgs.push_back(Args.MakeArgString(Opt));
  }

  if (const Arg *A = Args.getLastArg(options::OPT_fdiagnostics_format_EQ)) {
    CmdArgs.push_back("-fdiagnostics-format");
    CmdArgs.push_back(A->getValue());
    if (StringRef(A->getValue()) == "sarif" ||
        StringRef(A->getValue()) == "SARIF")
      D.Diag(diag::warn_drv_sarif_format_unstable);
  }

  if (const Arg *A = Args.getLastArg(
          options::OPT_fdiagnostics_show_note_include_stack,
          options::OPT_fno_diagnostics_show_note_include_stack)) {
    const Option &O = A->getOption();
    if (O.matches(options::OPT_fdiagnostics_show_note_include_stack))
      CmdArgs.push_back("-fdiagnostics-show-note-include-stack");
    else
      CmdArgs.push_back("-fno-diagnostics-show-note-include-stack");
  }

  handleColorDiagnosticsArgs(D, Args, CmdArgs);

  if (Args.hasArg(options::OPT_fansi_escape_codes))
    CmdArgs.push_back("-fansi-escape-codes");

  Args.addOptOutFlag(CmdArgs, options::OPT_fshow_source_location,
                     options::OPT_fno_show_source_location);

  Args.addOptOutFlag(CmdArgs, options::OPT_fdiagnostics_show_line_numbers,
                     options::OPT_fno_diagnostics_show_line_numbers);

  if (Args.hasArg(options::OPT_fdiagnostics_absolute_paths))
    CmdArgs.push_back("-fdiagnostics-absolute-paths");

  if (!Args.hasFlag(options::OPT_fshow_column, options::OPT_fno_show_column,
                    ColumnDefault))
    CmdArgs.push_back("-fno-show-column");

  Args.addOptOutFlag(CmdArgs, options::OPT_fspell_checking,
                     options::OPT_fno_spell_checking);
}

DwarfFissionKind tools::getDebugFissionKind(const Driver &D,
                                            const ArgList &Args, Arg *&Arg) {
  Arg = Args.getLastArg(options::OPT_gsplit_dwarf, options::OPT_gsplit_dwarf_EQ,
                        options::OPT_gno_split_dwarf);
  if (!Arg || Arg->getOption().matches(options::OPT_gno_split_dwarf))
    return DwarfFissionKind::None;

  if (Arg->getOption().matches(options::OPT_gsplit_dwarf))
    return DwarfFissionKind::Split;

  StringRef Value = Arg->getValue();
  if (Value == "split")
    return DwarfFissionKind::Split;
  if (Value == "single")
    return DwarfFissionKind::Single;

  D.Diag(diag::err_drv_unsupported_option_argument)
      << Arg->getSpelling() << Arg->getValue();
  return DwarfFissionKind::None;
}

static void renderDwarfFormat(const Driver &D, const llvm::Triple &T,
                              const ArgList &Args, ArgStringList &CmdArgs,
                              unsigned DwarfVersion) {
  auto *DwarfFormatArg =
      Args.getLastArg(options::OPT_gdwarf64, options::OPT_gdwarf32);
  if (!DwarfFormatArg)
    return;

  if (DwarfFormatArg->getOption().matches(options::OPT_gdwarf64)) {
    if (DwarfVersion < 3)
      D.Diag(diag::err_drv_argument_only_allowed_with)
          << DwarfFormatArg->getAsString(Args) << "DWARFv3 or greater";
    else if (!T.isArch64Bit())
      D.Diag(diag::err_drv_argument_only_allowed_with)
          << DwarfFormatArg->getAsString(Args) << "64 bit architecture";
    else if (!T.isOSBinFormatELF())
      D.Diag(diag::err_drv_argument_only_allowed_with)
          << DwarfFormatArg->getAsString(Args) << "ELF platforms";
  }

  DwarfFormatArg->render(Args, CmdArgs);
}

static void
renderDebugOptions(const ToolChain &TC, const Driver &D, const llvm::Triple &T,
                   const ArgList &Args, bool IRInput, ArgStringList &CmdArgs,
                   const InputInfo &Output,
                   llvm::codegenoptions::DebugInfoKind &DebugInfoKind,
                   DwarfFissionKind &DwarfFission) {
  if (Args.hasFlag(options::OPT_fdebug_info_for_profiling,
                   options::OPT_fno_debug_info_for_profiling, false) &&
      checkDebugInfoOption(
          Args.getLastArg(options::OPT_fdebug_info_for_profiling), Args, D, TC))
    CmdArgs.push_back("-fdebug-info-for-profiling");

  // The 'g' groups options involve a somewhat intricate sequence of decisions
  // about what to pass from the driver to the frontend, but by the time they
  // reach cc1 they've been factored into three well-defined orthogonal choices:
  //  * what level of debug info to generate
  //  * what dwarf version to write
  //  * what debugger tuning to use
  // This avoids having to monkey around further in cc1 other than to disable
  // codeview if not running in a Windows environment. Perhaps even that
  // decision should be made in the driver as well though.
  llvm::DebuggerKind DebuggerTuning = TC.getDefaultDebuggerTuning();

  bool SplitDWARFInlining =
      Args.hasFlag(options::OPT_fsplit_dwarf_inlining,
                   options::OPT_fno_split_dwarf_inlining, false);

  // Normally -gsplit-dwarf is only useful with -gN. For IR input, Clang does
  // object file generation and no IR generation, -gN should not be needed. So
  // allow -gsplit-dwarf with either -gN or IR input.
  if (IRInput || Args.hasArg(options::OPT_g_Group)) {
    Arg *SplitDWARFArg;
    DwarfFission = getDebugFissionKind(D, Args, SplitDWARFArg);
    if (DwarfFission != DwarfFissionKind::None &&
        !checkDebugInfoOption(SplitDWARFArg, Args, D, TC)) {
      DwarfFission = DwarfFissionKind::None;
      SplitDWARFInlining = false;
    }
  }
  if (const Arg *A = Args.getLastArg(options::OPT_g_Group)) {
    DebugInfoKind = llvm::codegenoptions::DebugInfoConstructor;

    // If the last option explicitly specified a debug-info level, use it.
    if (checkDebugInfoOption(A, Args, D, TC) &&
        A->getOption().matches(options::OPT_gN_Group)) {
      DebugInfoKind = debugLevelToInfoKind(*A);
      // For -g0 or -gline-tables-only, drop -gsplit-dwarf. This gets a bit more
      // complicated if you've disabled inline info in the skeleton CUs
      // (SplitDWARFInlining) - then there's value in composing split-dwarf and
      // line-tables-only, so let those compose naturally in that case.
      if (DebugInfoKind == llvm::codegenoptions::NoDebugInfo ||
          DebugInfoKind == llvm::codegenoptions::DebugDirectivesOnly ||
          (DebugInfoKind == llvm::codegenoptions::DebugLineTablesOnly &&
           SplitDWARFInlining))
        DwarfFission = DwarfFissionKind::None;
    }
  }

  // If a debugger tuning argument appeared, remember it.
  bool HasDebuggerTuning = false;
  if (const Arg *A =
          Args.getLastArg(options::OPT_gTune_Group, options::OPT_ggdbN_Group)) {
    HasDebuggerTuning = true;
    if (checkDebugInfoOption(A, Args, D, TC)) {
      if (A->getOption().matches(options::OPT_glldb))
        DebuggerTuning = llvm::DebuggerKind::LLDB;
      else if (A->getOption().matches(options::OPT_gsce))
        DebuggerTuning = llvm::DebuggerKind::SCE;
      else if (A->getOption().matches(options::OPT_gdbx))
        DebuggerTuning = llvm::DebuggerKind::DBX;
      else
        DebuggerTuning = llvm::DebuggerKind::GDB;
    }
  }

  // If a -gdwarf argument appeared, remember it.
  bool EmitDwarf = false;
  if (const Arg *A = getDwarfNArg(Args))
    EmitDwarf = checkDebugInfoOption(A, Args, D, TC);

  bool EmitCodeView = false;
  if (const Arg *A = Args.getLastArg(options::OPT_gcodeview))
    EmitCodeView = checkDebugInfoOption(A, Args, D, TC);

  // If the user asked for debug info but did not explicitly specify -gcodeview
  // or -gdwarf, ask the toolchain for the default format.
  if (!EmitCodeView && !EmitDwarf &&
      DebugInfoKind != llvm::codegenoptions::NoDebugInfo) {
    switch (TC.getDefaultDebugFormat()) {
    case llvm::codegenoptions::DIF_CodeView:
      EmitCodeView = true;
      break;
    case llvm::codegenoptions::DIF_DWARF:
      EmitDwarf = true;
      break;
    }
  }

  unsigned RequestedDWARFVersion = 0; // DWARF version requested by the user
  unsigned EffectiveDWARFVersion = 0; // DWARF version TC can generate. It may
                                      // be lower than what the user wanted.
  if (EmitDwarf) {
    RequestedDWARFVersion = getDwarfVersion(TC, Args);
    // Clamp effective DWARF version to the max supported by the toolchain.
    EffectiveDWARFVersion =
        std::min(RequestedDWARFVersion, TC.getMaxDwarfVersion());
  } else {
    Args.ClaimAllArgs(options::OPT_fdebug_default_version);
  }

  // -gline-directives-only supported only for the DWARF debug info.
  if (RequestedDWARFVersion == 0 &&
      DebugInfoKind == llvm::codegenoptions::DebugDirectivesOnly)
    DebugInfoKind = llvm::codegenoptions::NoDebugInfo;

  // strict DWARF is set to false by default. But for DBX, we need it to be set
  // as true by default.
  if (const Arg *A = Args.getLastArg(options::OPT_gstrict_dwarf))
    (void)checkDebugInfoOption(A, Args, D, TC);
  if (Args.hasFlag(options::OPT_gstrict_dwarf, options::OPT_gno_strict_dwarf,
                   DebuggerTuning == llvm::DebuggerKind::DBX))
    CmdArgs.push_back("-gstrict-dwarf");

  // And we handle flag -grecord-gcc-switches later with DWARFDebugFlags.
  Args.ClaimAllArgs(options::OPT_g_flags_Group);

  // Column info is included by default for everything except SCE and
  // CodeView. Clang doesn't track end columns, just starting columns, which,
  // in theory, is fine for CodeView (and PDB).  In practice, however, the
  // Microsoft debuggers don't handle missing end columns well, and the AIX
  // debugger DBX also doesn't handle the columns well, so it's better not to
  // include any column info.
  if (const Arg *A = Args.getLastArg(options::OPT_gcolumn_info))
    (void)checkDebugInfoOption(A, Args, D, TC);
  if (!Args.hasFlag(options::OPT_gcolumn_info, options::OPT_gno_column_info,
                    !EmitCodeView &&
                        (DebuggerTuning != llvm::DebuggerKind::SCE &&
                         DebuggerTuning != llvm::DebuggerKind::DBX)))
    CmdArgs.push_back("-gno-column-info");

  // FIXME: Move backend command line options to the module.
  if (Args.hasFlag(options::OPT_gmodules, options::OPT_gno_modules, false)) {
    // If -gline-tables-only or -gline-directives-only is the last option it
    // wins.
    if (checkDebugInfoOption(Args.getLastArg(options::OPT_gmodules), Args, D,
                             TC)) {
      if (DebugInfoKind != llvm::codegenoptions::DebugLineTablesOnly &&
          DebugInfoKind != llvm::codegenoptions::DebugDirectivesOnly) {
        DebugInfoKind = llvm::codegenoptions::DebugInfoConstructor;
        CmdArgs.push_back("-dwarf-ext-refs");
        CmdArgs.push_back("-fmodule-format=obj");
      }
    }
  }

  if (T.isOSBinFormatELF() && SplitDWARFInlining)
    CmdArgs.push_back("-fsplit-dwarf-inlining");

  // After we've dealt with all combinations of things that could
  // make DebugInfoKind be other than std::nullopt or DebugLineTablesOnly,
  // figure out if we need to "upgrade" it to standalone debug info.
  // We parse these two '-f' options whether or not they will be used,
  // to claim them even if you wrote "-fstandalone-debug -gline-tables-only"
  bool NeedFullDebug = Args.hasFlag(
      options::OPT_fstandalone_debug, options::OPT_fno_standalone_debug,
      DebuggerTuning == llvm::DebuggerKind::LLDB ||
          TC.GetDefaultStandaloneDebug());
  if (const Arg *A = Args.getLastArg(options::OPT_fstandalone_debug))
    (void)checkDebugInfoOption(A, Args, D, TC);

  if (DebugInfoKind == llvm::codegenoptions::LimitedDebugInfo ||
      DebugInfoKind == llvm::codegenoptions::DebugInfoConstructor) {
    if (Args.hasFlag(options::OPT_fno_eliminate_unused_debug_types,
                     options::OPT_feliminate_unused_debug_types, false))
      DebugInfoKind = llvm::codegenoptions::UnusedTypeInfo;
    else if (NeedFullDebug)
      DebugInfoKind = llvm::codegenoptions::FullDebugInfo;
  }

  if (Args.hasFlag(options::OPT_gembed_source, options::OPT_gno_embed_source,
                   false)) {
    // Source embedding is a vendor extension to DWARF v5. By now we have
    // checked if a DWARF version was stated explicitly, and have otherwise
    // fallen back to the target default, so if this is still not at least 5
    // we emit an error.
    const Arg *A = Args.getLastArg(options::OPT_gembed_source);
    if (RequestedDWARFVersion < 5)
      D.Diag(diag::err_drv_argument_only_allowed_with)
          << A->getAsString(Args) << "-gdwarf-5";
    else if (EffectiveDWARFVersion < 5)
      // The toolchain has reduced allowed dwarf version, so we can't enable
      // -gembed-source.
      D.Diag(diag::warn_drv_dwarf_version_limited_by_target)
          << A->getAsString(Args) << TC.getTripleString() << 5
          << EffectiveDWARFVersion;
    else if (checkDebugInfoOption(A, Args, D, TC))
      CmdArgs.push_back("-gembed-source");
  }

  if (EmitCodeView) {
    CmdArgs.push_back("-gcodeview");

    Args.addOptInFlag(CmdArgs, options::OPT_gcodeview_ghash,
                      options::OPT_gno_codeview_ghash);

    Args.addOptOutFlag(CmdArgs, options::OPT_gcodeview_command_line,
                       options::OPT_gno_codeview_command_line);
  }

  Args.addOptOutFlag(CmdArgs, options::OPT_ginline_line_tables,
                     options::OPT_gno_inline_line_tables);

  // When emitting remarks, we need at least debug lines in the output.
  if (willEmitRemarks(Args) &&
      DebugInfoKind <= llvm::codegenoptions::DebugDirectivesOnly)
    DebugInfoKind = llvm::codegenoptions::DebugLineTablesOnly;

  // Adjust the debug info kind for the given toolchain.
  TC.adjustDebugInfoKind(DebugInfoKind, Args);

  // On AIX, the debugger tuning option can be omitted if it is not explicitly
  // set.
  RenderDebugEnablingArgs(Args, CmdArgs, DebugInfoKind, EffectiveDWARFVersion,
                          T.isOSAIX() && !HasDebuggerTuning
                              ? llvm::DebuggerKind::Default
                              : DebuggerTuning);

  // -fdebug-macro turns on macro debug info generation.
  if (Args.hasFlag(options::OPT_fdebug_macro, options::OPT_fno_debug_macro,
                   false))
    if (checkDebugInfoOption(Args.getLastArg(options::OPT_fdebug_macro), Args,
                             D, TC))
      CmdArgs.push_back("-debug-info-macro");

  // -fno-system-debug turns off debug info generation for system headers
  if (!Args.hasFlag(options::OPT_fsystem_debug, options::OPT_fno_system_debug,
                    true))
    CmdArgs.push_back("-fno-system-debug");

  // -ggnu-pubnames turns on gnu style pubnames in the backend.
  const auto *PubnamesArg =
      Args.getLastArg(options::OPT_ggnu_pubnames, options::OPT_gno_gnu_pubnames,
                      options::OPT_gpubnames, options::OPT_gno_pubnames);
  if (DwarfFission != DwarfFissionKind::None ||
      (PubnamesArg && checkDebugInfoOption(PubnamesArg, Args, D, TC))) {
    const bool OptionSet =
        (PubnamesArg &&
         (PubnamesArg->getOption().matches(options::OPT_gpubnames) ||
          PubnamesArg->getOption().matches(options::OPT_ggnu_pubnames)));
    if ((DebuggerTuning != llvm::DebuggerKind::LLDB || OptionSet) &&
        (!PubnamesArg ||
         (!PubnamesArg->getOption().matches(options::OPT_gno_gnu_pubnames) &&
          !PubnamesArg->getOption().matches(options::OPT_gno_pubnames))))
      CmdArgs.push_back(PubnamesArg && PubnamesArg->getOption().matches(
                                           options::OPT_gpubnames)
                            ? "-gpubnames"
                            : "-ggnu-pubnames");
  }
  const auto *SimpleTemplateNamesArg =
      Args.getLastArg(options::OPT_gsimple_template_names,
                      options::OPT_gno_simple_template_names);
  bool ForwardTemplateParams = DebuggerTuning == llvm::DebuggerKind::SCE;
  if (SimpleTemplateNamesArg &&
      checkDebugInfoOption(SimpleTemplateNamesArg, Args, D, TC)) {
    const auto &Opt = SimpleTemplateNamesArg->getOption();
    if (Opt.matches(options::OPT_gsimple_template_names)) {
      ForwardTemplateParams = true;
      CmdArgs.push_back("-gsimple-template-names=simple");
    }
  }

  // Emit DW_TAG_template_alias for template aliases? True by default for SCE.
  bool UseDebugTemplateAlias =
      DebuggerTuning == llvm::DebuggerKind::SCE && RequestedDWARFVersion >= 4;
  if (const auto *DebugTemplateAlias = Args.getLastArg(
          options::OPT_gtemplate_alias, options::OPT_gno_template_alias)) {
    // DW_TAG_template_alias is only supported from DWARFv5 but if a user
    // asks for it we should let them have it (if the target supports it).
    if (checkDebugInfoOption(DebugTemplateAlias, Args, D, TC)) {
      const auto &Opt = DebugTemplateAlias->getOption();
      UseDebugTemplateAlias = Opt.matches(options::OPT_gtemplate_alias);
    }
  }
  if (UseDebugTemplateAlias)
    CmdArgs.push_back("-gtemplate-alias");

  if (const Arg *A = Args.getLastArg(options::OPT_gsrc_hash_EQ)) {
    StringRef v = A->getValue();
    CmdArgs.push_back(Args.MakeArgString("-gsrc-hash=" + v));
  }

  Args.addOptInFlag(CmdArgs, options::OPT_fdebug_ranges_base_address,
                    options::OPT_fno_debug_ranges_base_address);

  // -gdwarf-aranges turns on the emission of the aranges section in the
  // backend.
  if (const Arg *A = Args.getLastArg(options::OPT_gdwarf_aranges);
      A && checkDebugInfoOption(A, Args, D, TC)) {
    CmdArgs.push_back("-mllvm");
    CmdArgs.push_back("-generate-arange-section");
  }

  Args.addOptInFlag(CmdArgs, options::OPT_fforce_dwarf_frame,
                    options::OPT_fno_force_dwarf_frame);

  bool EnableTypeUnits = false;
  if (Args.hasFlag(options::OPT_fdebug_types_section,
                   options::OPT_fno_debug_types_section, false)) {
    if (!(T.isOSBinFormatELF() || T.isOSBinFormatWasm())) {
      D.Diag(diag::err_drv_unsupported_opt_for_target)
          << Args.getLastArg(options::OPT_fdebug_types_section)
                 ->getAsString(Args)
          << T.getTriple();
    } else if (checkDebugInfoOption(
                   Args.getLastArg(options::OPT_fdebug_types_section), Args, D,
                   TC)) {
      EnableTypeUnits = true;
      CmdArgs.push_back("-mllvm");
      CmdArgs.push_back("-generate-type-units");
    }
  }

  if (const Arg *A =
          Args.getLastArg(options::OPT_gomit_unreferenced_methods,
                          options::OPT_gno_omit_unreferenced_methods))
    (void)checkDebugInfoOption(A, Args, D, TC);
  if (Args.hasFlag(options::OPT_gomit_unreferenced_methods,
                   options::OPT_gno_omit_unreferenced_methods, false) &&
      (DebugInfoKind == llvm::codegenoptions::DebugInfoConstructor ||
       DebugInfoKind == llvm::codegenoptions::LimitedDebugInfo) &&
      !EnableTypeUnits) {
    CmdArgs.push_back("-gomit-unreferenced-methods");
  }

  // To avoid join/split of directory+filename, the integrated assembler prefers
  // the directory form of .file on all DWARF versions. GNU as doesn't allow the
  // form before DWARF v5.
  if (!Args.hasFlag(options::OPT_fdwarf_directory_asm,
                    options::OPT_fno_dwarf_directory_asm,
                    TC.useIntegratedAs() || EffectiveDWARFVersion >= 5))
    CmdArgs.push_back("-fno-dwarf-directory-asm");

  // Decide how to render forward declarations of template instantiations.
  // SCE wants full descriptions, others just get them in the name.
  if (ForwardTemplateParams)
    CmdArgs.push_back("-debug-forward-template-params");

  // Do we need to explicitly import anonymous namespaces into the parent
  // scope?
  if (DebuggerTuning == llvm::DebuggerKind::SCE)
    CmdArgs.push_back("-dwarf-explicit-import");

  renderDwarfFormat(D, T, Args, CmdArgs, EffectiveDWARFVersion);
  RenderDebugInfoCompressionArgs(Args, CmdArgs, D, TC);

  // This controls whether or not we perform JustMyCode instrumentation.
  if (Args.hasFlag(options::OPT_fjmc, options::OPT_fno_jmc, false)) {
    if (TC.getTriple().isOSBinFormatELF() ||
        TC.getTriple().isWindowsMSVCEnvironment()) {
      if (DebugInfoKind >= llvm::codegenoptions::DebugInfoConstructor)
        CmdArgs.push_back("-fjmc");
      else if (D.IsCLMode())
        D.Diag(clang::diag::warn_drv_jmc_requires_debuginfo) << "/JMC"
                                                             << "'/Zi', '/Z7'";
      else
        D.Diag(clang::diag::warn_drv_jmc_requires_debuginfo) << "-fjmc"
                                                             << "-g";
    } else {
      D.Diag(clang::diag::warn_drv_fjmc_for_elf_only);
    }
  }

  // Add in -fdebug-compilation-dir if necessary.
  const char *DebugCompilationDir =
      addDebugCompDirArg(Args, CmdArgs, D.getVFS());

  addDebugPrefixMapArg(D, TC, Args, CmdArgs);

  // Add the output path to the object file for CodeView debug infos.
  if (EmitCodeView && Output.isFilename())
    addDebugObjectName(Args, CmdArgs, DebugCompilationDir,
                       Output.getFilename());
}

/// Check whether the given input tree contains any wrapper actions
static bool ContainsWrapperAction(const Action *A) {
  if (isa<OffloadWrapperJobAction>(A))
    return true;
  for (const auto &AI : A->inputs())
    if (ContainsWrapperAction(AI))
      return true;

  return false;
}

// Put together an external compiler compilation call which is used instead
// of the clang invocation for the host compile of an offload compilation.
// Enabling command line:  clang++ -fsycl -fsycl-host-compiler=<HostExe>
//                         <ClangOpts> -fsycl-host-compiler-options=<HostOpts>
// Any <ClangOpts> used which are phase limiting (preprocessing, assembly,
// object generation) are specifically handled here by specifying the
// equivalent phase limiting option(s).
// It is expected that any user <HostOpts> options passed will be placed
// after any implied options set here.  This will have overriding behaviors
// for any options which are considered to be evaluated from left to right.
// Specifying any <HostOpts> option which conficts any of the implied options
// will result in undefined behavior.  Potential conflicting options:
//  * Output specification options (-o, -Fo, -Fa, etc)
//  * Phase limiting options (-E, -c, -P, etc)
void Clang::ConstructHostCompilerJob(Compilation &C, const JobAction &JA,
                                     const InputInfo &Output,
                                     const InputInfoList &Inputs,
                                     const llvm::opt::ArgList &TCArgs) const {

  // The Host compilation step that occurs here is constructed based on the
  // input from the user.  This consists of the compiler to call and the
  // options that will be used during the compilation.
  ArgStringList HostCompileArgs;
  const InputInfo &InputFile = Inputs.front();
  const ToolChain &TC = getToolChain();

  // Input file.
  HostCompileArgs.push_back(InputFile.getFilename());

  // When performing the host compilation, we are expecting to only be
  // creating intermediate files, namely preprocessor output, assembly or
  // object files.
  // We are making assumptions in regards to what options are used to
  // generate these intermediate files.
  //                gcc/g++/clang/clang++/default | cl
  //  Object:                   -c                | -c
  //  Preprocessed:             -E                | -P -Fi<file>
  //  Assembly:                 -S                | -c -Fa<file>
  //  Header Input:        -include <file>        | -FI <file>
  //
  // The options used are determined by the compiler name and target triple.
  Arg *HostCompilerDefArg =
      TCArgs.getLastArg(options::OPT_fsycl_host_compiler_EQ);
  assert(HostCompilerDefArg && "Expected host compiler designation.");

  bool OutputAdded = false;
  StringRef CompilerName =
      llvm::sys::path::stem(HostCompilerDefArg->getValue());
  if (CompilerName.empty())
    TC.getDriver().Diag(diag::err_drv_missing_arg_mtp)
        << HostCompilerDefArg->getAsString(TCArgs);
  // FIXME: Consider requiring user input to specify a compatibility class
  // to determine the type of host compiler being used.
  SmallVector<StringRef, 4> MSVCCompilers = {"cl", "clang-cl", "icl"};
  bool IsMSVCHostCompiler =
      std::find(MSVCCompilers.begin(), MSVCCompilers.end(), CompilerName) !=
      MSVCCompilers.end();

  auto addMSVCOutputFile = [&](StringRef Opt) {
    SmallString<128> OutOpt(Opt);
    OutOpt += Output.getFilename();
    HostCompileArgs.push_back(TCArgs.MakeArgString(OutOpt));
    OutputAdded = true;
  };
  // By default: pass /Zc:__cplusplus if we see a MSVC compiler.
  // Users can disable this through
  // -fsycl-host-compiler-options=/Zc:__cplusplus-
  // It overrides the default option.
  if (IsMSVCHostCompiler)
    HostCompileArgs.push_back("/Zc:__cplusplus");

  if (TCArgs.hasArg(options::OPT_fpreview_breaking_changes)) {
    HostCompileArgs.push_back(IsMSVCHostCompiler ? "/D" : "-D");
    HostCompileArgs.push_back("__INTEL_PREVIEW_BREAKING_CHANGES");
  }

  // FIXME: Reuse existing toolchains which are already supported to put
  // together the options.
  // FIXME: For any potential obscure host compilers that do not use the
  // 'standard' set of options, we should provide a user interface that allows
  // users to override the implied options.
  if (isa<PreprocessJobAction>(JA)) {
    if (IsMSVCHostCompiler) {
      // Check the output file, if it is 'stdout' we want to use -E.
      if (StringRef(Output.getFilename()) == "-") {
        HostCompileArgs.push_back("-E");
        OutputAdded = true;
      } else {
        HostCompileArgs.push_back("-P");
        addMSVCOutputFile("-Fi");
      }
    } else
      HostCompileArgs.push_back("-E");
  } else if (isa<AssembleJobAction>(JA)) {
    HostCompileArgs.push_back("-c");
    if (IsMSVCHostCompiler)
      addMSVCOutputFile("-Fo");
  } else {
    assert((isa<CompileJobAction, BackendJobAction>(JA)) &&
           "Invalid action for external host compilation tool.");
    if (JA.getType() == types::TY_PP_Asm) {
      if (IsMSVCHostCompiler) {
        HostCompileArgs.push_back("-c");
        addMSVCOutputFile("-Fa");
        // The MSVC Compiler does not have a way to just create the assembly
        // file so we create the assembly file and object file, and redirect
        // the object file to a temporary.
        std::string ObjTmpName = C.getDriver().GetTemporaryPath("host", "obj");
        StringRef WrapperFileName =
            C.addTempFile(C.getArgs().MakeArgString(ObjTmpName));
        SmallString<128> ObjOutOpt("-Fo");
        ObjOutOpt += WrapperFileName;
        HostCompileArgs.push_back(C.getArgs().MakeArgString(ObjOutOpt));
      } else
        HostCompileArgs.push_back("-S");
    } else {
      TC.getDriver().Diag(diag::err_drv_output_type_with_host_compiler);
    }
  }

  // Add the integration header.
  StringRef Header =
      TC.getDriver().getIntegrationHeader(InputFile.getBaseInput());
  if (types::getPreprocessedType(InputFile.getType()) != types::TY_INVALID &&
      !Header.empty()) {
    HostCompileArgs.push_back(IsMSVCHostCompiler ? "-FI" : "-include");
    HostCompileArgs.push_back(TCArgs.MakeArgString(Header));
  }

  // Add directory in which the original source file resides, as there could
  // be headers that need to be picked up from there.
  SmallString<128> SourcePath(InputFile.getBaseInput());
  llvm::sys::path::remove_filename(SourcePath);
  if (!SourcePath.empty()) {
    HostCompileArgs.push_back(IsMSVCHostCompiler ? "-I" : "-iquote");
    HostCompileArgs.push_back(TCArgs.MakeArgString(SourcePath));
  } else if (llvm::ErrorOr<std::string> CWD =
                 TC.getDriver().getVFS().getCurrentWorkingDirectory()) {
    HostCompileArgs.push_back(IsMSVCHostCompiler ? "-I" : "-iquote");
    HostCompileArgs.push_back(TCArgs.MakeArgString(*CWD));
  }

  // Add default header search directories.
  SmallString<128> BaseDir(C.getDriver().Dir);
  llvm::sys::path::append(BaseDir, "..", "include");
  SmallString<128> SYCLDir(BaseDir);
  llvm::sys::path::append(SYCLDir, "sycl");
  // This is used to provide our wrappers around STL headers that provide
  // additional functions/template specializations when the user includes those
  // STL headers in their programs (e.g., <complex>).
  SmallString<128> STLWrappersDir(SYCLDir);
  llvm::sys::path::append(STLWrappersDir, "stl_wrappers");
  HostCompileArgs.push_back("-I");
  HostCompileArgs.push_back(TCArgs.MakeArgString(SYCLDir));
  HostCompileArgs.push_back("-I");
  HostCompileArgs.push_back(TCArgs.MakeArgString(STLWrappersDir));
  HostCompileArgs.push_back("-I");
  HostCompileArgs.push_back(TCArgs.MakeArgString(BaseDir));

  if (!OutputAdded) {
    // Add output file to the command line.  This is assumed to be prefaced
    // with the '-o' option that is used to designate the output file.
    HostCompileArgs.push_back("-o");
    HostCompileArgs.push_back(Output.getFilename());
  }

  SmallString<128> ExecPath;
  if (HostCompilerDefArg) {
    ExecPath = HostCompilerDefArg->getValue();
    if (!ExecPath.empty() && ExecPath == llvm::sys::path::stem(ExecPath))
      // Use PATH to find executable passed in from -fsycl-host-compiler.
      if (llvm::ErrorOr<std::string> Prog =
              llvm::sys::findProgramByName(ExecPath))
        ExecPath = *Prog;
  }

  // Add any user-specified arguments.
  if (Arg *HostCompilerOptsArg =
          TCArgs.getLastArg(options::OPT_fsycl_host_compiler_options_EQ)) {
    SmallVector<const char *, 8> TargetArgs;
    llvm::BumpPtrAllocator BPA;
    llvm::StringSaver S(BPA);
    // Tokenize the string.
    llvm::cl::TokenizeGNUCommandLine(HostCompilerOptsArg->getValue(), S,
                                     TargetArgs);
    llvm::transform(TargetArgs, std::back_inserter(HostCompileArgs),
                    [&TCArgs](StringRef A) { return TCArgs.MakeArgString(A); });
  }
  const Tool *T = TC.SelectTool(JA);
  auto Cmd = std::make_unique<Command>(JA, *T, ResponseFileSupport::None(),
                                       TCArgs.MakeArgString(ExecPath),
                                       HostCompileArgs, std::nullopt);

  C.addCommand(std::move(Cmd));
}

static void ProcessVSRuntimeLibrary(const ToolChain &TC, const ArgList &Args,
                                    ArgStringList &CmdArgs) {
  unsigned RTOptionID = options::OPT__SLASH_MT;

  bool isSPIROrSPIRV = TC.getTriple().isSPIROrSPIRV();
  bool isSYCL = Args.hasArg(options::OPT_fsycl);
  // For SYCL Windows, /MD is the default.
  if (isSYCL)
    RTOptionID = options::OPT__SLASH_MD;

  if (Args.hasArg(options::OPT__SLASH_LDd))
    // The /LDd option implies /MTd (/MDd for SYCL). The dependent lib part
    // can be overridden, but defining _DEBUG is sticky.
    RTOptionID = isSYCL ? options::OPT__SLASH_MDd : options::OPT__SLASH_MTd;

  Arg *SetArg = nullptr;
  if (Arg *A = Args.getLastArg(options::OPT__SLASH_M_Group)) {
    RTOptionID = A->getOption().getID();
    SetArg = A;
  }

  if (Arg *A = Args.getLastArg(options::OPT_fms_runtime_lib_EQ)) {
    RTOptionID = llvm::StringSwitch<unsigned>(A->getValue())
                     .Case("static", options::OPT__SLASH_MT)
                     .Case("static_dbg", options::OPT__SLASH_MTd)
                     .Case("dll", options::OPT__SLASH_MD)
                     .Case("dll_dbg", options::OPT__SLASH_MDd)
                     .Default(options::OPT__SLASH_MT);
    SetArg = A;
  }
  if (isSYCL && !isSPIROrSPIRV && SetArg &&
      (RTOptionID == options::OPT__SLASH_MT ||
       RTOptionID == options::OPT__SLASH_MTd))
    // Use of /MT or /MTd is not supported for SYCL.
    TC.getDriver().Diag(clang::diag::err_drv_argument_not_allowed_with)
        << SetArg->getOption().getName() << "-fsycl";

  enum { addDEBUG = 0x1, addMT = 0x2, addDLL = 0x4 };
  auto addPreDefines = [&](unsigned Defines) {
    if (Defines & addDEBUG)
      CmdArgs.push_back("-D_DEBUG");
    if (Defines & addMT && !isSPIROrSPIRV)
      CmdArgs.push_back("-D_MT");
    if (Defines & addDLL && !isSPIROrSPIRV)
      CmdArgs.push_back("-D_DLL");
    // for /MDd with spir targets
    if ((Defines & addDLL) && (Defines & addDEBUG) && isSPIROrSPIRV) {
      CmdArgs.push_back("-D_CONTAINER_DEBUG_LEVEL=0");
      CmdArgs.push_back("-D_ITERATOR_DEBUG_LEVEL=0");
    }
  };
  StringRef FlagForCRT;
  switch (RTOptionID) {
  case options::OPT__SLASH_MD:
    addPreDefines((Args.hasArg(options::OPT__SLASH_LDd) ? addDEBUG : 0x0) |
                  addMT | addDLL);
    FlagForCRT = "--dependent-lib=msvcrt";
    break;
  case options::OPT__SLASH_MDd:
    addPreDefines(addDEBUG | addMT | addDLL);
    FlagForCRT = "--dependent-lib=msvcrtd";
    break;
  case options::OPT__SLASH_MT:
    addPreDefines((Args.hasArg(options::OPT__SLASH_LDd) ? addDEBUG : 0x0) |
                  addMT);
    CmdArgs.push_back("-flto-visibility-public-std");
    FlagForCRT = "--dependent-lib=libcmt";
    break;
  case options::OPT__SLASH_MTd:
    addPreDefines(addDEBUG | addMT);
    CmdArgs.push_back("-flto-visibility-public-std");
    FlagForCRT = "--dependent-lib=libcmtd";
    break;
  default:
    llvm_unreachable("Unexpected option ID.");
  }

  if (Args.hasArg(options::OPT_fms_omit_default_lib)) {
    CmdArgs.push_back("-D_VC_NODEFAULTLIB");
  } else {
    CmdArgs.push_back(FlagForCRT.data());

    // This provides POSIX compatibility (maps 'open' to '_open'), which most
    // users want.  The /Za flag to cl.exe turns this off, but it's not
    // implemented in clang.
    CmdArgs.push_back("--dependent-lib=oldnames");
    // Add SYCL dependent library
    if (Args.hasArg(options::OPT_fsycl) &&
        !Args.hasArg(options::OPT_nolibsycl)) {
      if (RTOptionID == options::OPT__SLASH_MDd) {
        if (Args.hasArg(options::OPT_fpreview_breaking_changes))
          CmdArgs.push_back("--dependent-lib=sycl" SYCL_MAJOR_VERSION
                            "-previewd");
        else
          CmdArgs.push_back("--dependent-lib=sycl" SYCL_MAJOR_VERSION "d");
      } else {
        if (Args.hasArg(options::OPT_fpreview_breaking_changes))
          CmdArgs.push_back("--dependent-lib=sycl" SYCL_MAJOR_VERSION
                            "-preview");
        else
          CmdArgs.push_back("--dependent-lib=sycl" SYCL_MAJOR_VERSION);
      }
      CmdArgs.push_back("--dependent-lib=sycl-devicelib-host");
    }
  }

  // All Arm64EC object files implicitly add softintrin.lib. This is necessary
  // even if the file doesn't actually refer to any of the routines because
  // the CRT itself has incomplete dependency markings.
  if (TC.getTriple().isWindowsArm64EC())
    CmdArgs.push_back("--dependent-lib=softintrin");
}

void Clang::ConstructJob(Compilation &C, const JobAction &JA,
                         const InputInfo &Output, const InputInfoList &Inputs,
                         const ArgList &Args, const char *LinkingOutput) const {
  const auto &TC = getToolChain();
  const llvm::Triple &RawTriple = TC.getTriple();
  const llvm::Triple &Triple = TC.getEffectiveTriple();
  const std::string &TripleStr = Triple.getTriple();

  bool KernelOrKext =
      Args.hasArg(options::OPT_mkernel, options::OPT_fapple_kext);
  const Driver &D = TC.getDriver();
  ArgStringList CmdArgs;

  assert(Inputs.size() >= 1 && "Must have at least one input.");
  // CUDA/HIP compilation may have multiple inputs (source file + results of
  // device-side compilations). OpenMP device jobs also take the host IR as a
  // second input. Module precompilation accepts a list of header files to
  // include as part of the module. API extraction accepts a list of header
  // files whose API information is emitted in the output. All other jobs are
  // expected to have exactly one input.
  // SYCL host jobs accept the integration header from the device-side
  // compilation as a second input.
  bool IsCuda = JA.isOffloading(Action::OFK_Cuda);
  bool IsCudaDevice = JA.isDeviceOffloading(Action::OFK_Cuda);
  bool IsHIP = JA.isOffloading(Action::OFK_HIP);
  bool IsHIPDevice = JA.isDeviceOffloading(Action::OFK_HIP);
  bool IsOpenMPDevice = JA.isDeviceOffloading(Action::OFK_OpenMP);
  bool IsSYCLDevice = JA.isDeviceOffloading(Action::OFK_SYCL);
  bool IsSYCL = JA.isOffloading(Action::OFK_SYCL);
  bool IsExtractAPI = isa<ExtractAPIJobAction>(JA);
  bool IsDeviceOffloadAction = !(JA.isDeviceOffloading(Action::OFK_None) ||
                                 JA.isDeviceOffloading(Action::OFK_Host));
  bool IsHostOffloadingAction =
      JA.isHostOffloading(Action::OFK_OpenMP) ||
      (JA.isHostOffloading(C.getActiveOffloadKinds()) &&
       Args.hasFlag(options::OPT_offload_new_driver,
                    options::OPT_no_offload_new_driver, false));

  bool IsRDCMode =
      Args.hasFlag(options::OPT_fgpu_rdc, options::OPT_fno_gpu_rdc, IsSYCL);
  auto LTOMode = IsDeviceOffloadAction ? D.getOffloadLTOMode() : D.getLTOMode();
  bool IsUsingLTO = LTOMode != LTOK_None;
  bool IsFPGASYCLOffloadDevice =
      IsSYCLDevice && Triple.getSubArch() == llvm::Triple::SPIRSubArch_fpga;
  const bool IsSYCLNativeCPU = isSYCLNativeCPU(TC);

  // Perform the SYCL host compilation using an external compiler if the user
  // requested.
  if (Args.hasArg(options::OPT_fsycl_host_compiler_EQ) && IsSYCL &&
      !IsSYCLDevice) {
    ConstructHostCompilerJob(C, JA, Output, Inputs, Args);
    return;
  }

  // Extract API doesn't have a main input file, so invent a fake one as a
  // placeholder.
  InputInfo ExtractAPIPlaceholderInput(Inputs[0].getType(), "extract-api",
                                       "extract-api");

  const InputInfo &Input =
      IsExtractAPI ? ExtractAPIPlaceholderInput : Inputs[0];

  InputInfoList ExtractAPIInputs;
  InputInfoList HostOffloadingInputs;
  const InputInfo *CudaDeviceInput = nullptr;
  const InputInfo *OpenMPDeviceInput = nullptr;
  const InputInfo *SYCLDeviceInput = nullptr;
  for (const InputInfo &I : Inputs) {
    if (&I == &Input || I.getType() == types::TY_Nothing) {
      // This is the primary input or contains nothing.
    } else if (IsExtractAPI) {
      auto ExpectedInputType = ExtractAPIPlaceholderInput.getType();
      if (I.getType() != ExpectedInputType) {
        D.Diag(diag::err_drv_extract_api_wrong_kind)
            << I.getFilename() << types::getTypeName(I.getType())
            << types::getTypeName(ExpectedInputType);
      }
      ExtractAPIInputs.push_back(I);
    } else if (IsHostOffloadingAction) {
      HostOffloadingInputs.push_back(I);
    } else if ((IsCuda || IsHIP) && !CudaDeviceInput) {
      CudaDeviceInput = &I;
    } else if (IsOpenMPDevice && !OpenMPDeviceInput) {
      OpenMPDeviceInput = &I;
    } else if (IsSYCL && !SYCLDeviceInput) {
      SYCLDeviceInput = &I;
    } else {
      llvm_unreachable("unexpectedly given multiple inputs");
    }
  }

  const llvm::Triple *AuxTriple =
      (IsSYCL || IsCuda || IsHIP) ? TC.getAuxTriple() : nullptr;
  bool IsWindowsMSVC = RawTriple.isWindowsMSVCEnvironment();
  bool IsIAMCU = RawTriple.isOSIAMCU();

  // Adjust IsWindowsXYZ for CUDA/HIP/SYCL compilations.  Even when compiling in
  // device mode (i.e., getToolchain().getTriple() is NVPTX/AMDGCN, not
  // Windows), we need to pass Windows-specific flags to cc1.
  if (IsCuda || IsHIP || IsSYCL)
    IsWindowsMSVC |= AuxTriple && AuxTriple->isWindowsMSVCEnvironment();

  // C++ is not supported for IAMCU.
  if (IsIAMCU && types::isCXX(Input.getType()))
    D.Diag(diag::err_drv_clang_unsupported) << "C++ for IAMCU";

  // Invoke ourselves in -cc1 mode.
  //
  // FIXME: Implement custom jobs for internal actions.
  CmdArgs.push_back("-cc1");

  // Add the "effective" target triple.
  CmdArgs.push_back("-triple");
  CmdArgs.push_back(Args.MakeArgString(TripleStr));

  if (const Arg *MJ = Args.getLastArg(options::OPT_MJ)) {
    DumpCompilationDatabase(C, MJ->getValue(), TripleStr, Output, Input, Args);
    Args.ClaimAllArgs(options::OPT_MJ);
  } else if (const Arg *GenCDBFragment =
                 Args.getLastArg(options::OPT_gen_cdb_fragment_path)) {
    DumpCompilationDatabaseFragmentToDir(GenCDBFragment->getValue(), C,
                                         TripleStr, Output, Input, Args);
    Args.ClaimAllArgs(options::OPT_gen_cdb_fragment_path);
  }

  if (IsCuda || IsHIP) {
    // We have to pass the triple of the host if compiling for a CUDA/HIP device
    // and vice-versa.
    std::string NormalizedTriple;
    if (JA.isDeviceOffloading(Action::OFK_Cuda) ||
        JA.isDeviceOffloading(Action::OFK_HIP))
      NormalizedTriple = C.getSingleOffloadToolChain<Action::OFK_Host>()
                             ->getTriple()
                             .normalize();
    else {
      // Host-side compilation.
      NormalizedTriple =
          (IsCuda ? C.getSingleOffloadToolChain<Action::OFK_Cuda>()
                  : C.getSingleOffloadToolChain<Action::OFK_HIP>())
              ->getTriple()
              .normalize();
      if (IsCuda) {
        // We need to figure out which CUDA version we're compiling for, as that
        // determines how we load and launch GPU kernels.
        auto *CTC = static_cast<const toolchains::CudaToolChain *>(
            C.getSingleOffloadToolChain<Action::OFK_Cuda>());
        assert(CTC && "Expected valid CUDA Toolchain.");
        if (CTC && CTC->CudaInstallation.version() != CudaVersion::UNKNOWN)
          CmdArgs.push_back(Args.MakeArgString(
              Twine("-target-sdk-version=") +
              CudaVersionToString(CTC->CudaInstallation.version())));
        // Unsized function arguments used for variadics were introduced in
        // CUDA-9.0. We still do not support generating code that actually uses
        // variadic arguments yet, but we do need to allow parsing them as
        // recent CUDA headers rely on that.
        // https://github.com/llvm/llvm-project/issues/58410
        if (CTC->CudaInstallation.version() >= CudaVersion::CUDA_90)
          CmdArgs.push_back("-fcuda-allow-variadic-functions");
      }
    }
    CmdArgs.push_back("-aux-triple");
    CmdArgs.push_back(Args.MakeArgString(NormalizedTriple));

    if (JA.isDeviceOffloading(Action::OFK_HIP) &&
        (getToolChain().getTriple().isAMDGPU() ||
         (getToolChain().getTriple().isSPIRV() &&
          getToolChain().getTriple().getVendor() == llvm::Triple::AMD))) {
      // Device side compilation printf
      if (Args.getLastArg(options::OPT_mprintf_kind_EQ)) {
        CmdArgs.push_back(Args.MakeArgString(
            "-mprintf-kind=" +
            Args.getLastArgValue(options::OPT_mprintf_kind_EQ)));
        // Force compiler error on invalid conversion specifiers
        CmdArgs.push_back(
            Args.MakeArgString("-Werror=format-invalid-specifier"));
      }
    }
  }

  // Unconditionally claim the printf option now to avoid unused diagnostic.
  if (const Arg *PF = Args.getLastArg(options::OPT_mprintf_kind_EQ))
    PF->claim();

  Arg *SYCLStdArg = Args.getLastArg(options::OPT_sycl_std_EQ);

  if (IsSYCL) {
    if (IsSYCLDevice) {
      if (Triple.isNVPTX()) {
        StringRef GPUArchName = JA.getOffloadingArch();
        // TODO: Once default arch is moved to at least SM_53, empty arch should
        // also result in the flag added.
        if (!GPUArchName.empty() &&
            StringToOffloadArch(GPUArchName) >= OffloadArch::SM_53)
          CmdArgs.push_back("-fnative-half-type");
      }
      // Pass the triple of host when doing SYCL
      llvm::Triple AuxT = C.getDefaultToolChain().getTriple();
      std::string NormalizedTriple = AuxT.normalize();
      CmdArgs.push_back("-aux-triple");
      CmdArgs.push_back(Args.MakeArgString(NormalizedTriple));

      // We want to compile sycl kernels.
      CmdArgs.push_back("-fsycl-is-device");
      CmdArgs.push_back("-fdeclare-spirv-builtins");

      // Default value for FPGA is false, for all other targets is true.
      if (!Args.hasFlag(options::OPT_fsycl_early_optimizations,
                        options::OPT_fno_sycl_early_optimizations,
                        !IsFPGASYCLOffloadDevice))
        CmdArgs.push_back("-fno-sycl-early-optimizations");
      else if (RawTriple.isSPIROrSPIRV()) {
        // Set `sycl-opt` option to configure LLVM passes for SPIR/SPIR-V target
        CmdArgs.push_back("-mllvm");
        CmdArgs.push_back("-sycl-opt");
      }
      if (IsSYCLNativeCPU) {
        CmdArgs.push_back("-fsycl-is-native-cpu");
        CmdArgs.push_back("-D");
        CmdArgs.push_back("__SYCL_NATIVE_CPU__");
        CmdArgs.push_back("-fno-autolink");
      }

      // Turn on Dead Parameter Elimination Optimization with early
      // optimizations
      // TODO: Enable DAE by default without the Optimization level check in the
      // driver.  The enabling can be done in CodeGenOpt, and we can pass an
      // option to explicitly disable/disable here.
      if (!(RawTriple.isAMDGCN()) &&
          Args.hasFlag(options::OPT_fsycl_dead_args_optimization,
                       options::OPT_fno_sycl_dead_args_optimization,
                       isSYCLOptimizationO2orHigher(Args)))
        CmdArgs.push_back("-fenable-sycl-dae");
      if (IsWindowsMSVC) {
        CmdArgs.push_back("-fms-extensions");
        CmdArgs.push_back("-fms-compatibility");
        CmdArgs.push_back("-fdelayed-template-parsing");
        VersionTuple MSVT =
            C.getDefaultToolChain().computeMSVCVersion(&D, Args);
        if (!MSVT.empty())
          CmdArgs.push_back(Args.MakeArgString("-fms-compatibility-version=" +
                                               MSVT.getAsString()));
        else {
          const char *LowestMSVCSupported = "19.16.27023"; // VS2017 v15.9
          CmdArgs.push_back(Args.MakeArgString(
              Twine("-fms-compatibility-version=") + LowestMSVCSupported));
        }
      }

      if (Args.hasFlag(options::OPT_fsycl_allow_func_ptr,
                       options::OPT_fno_sycl_allow_func_ptr, false)) {
        CmdArgs.push_back("-fsycl-allow-func-ptr");
      }

      Args.AddLastArg(CmdArgs, options::OPT_fsycl_decompose_functor,
                      options::OPT_fno_sycl_decompose_functor);

      Args.AddLastArg(CmdArgs, options::OPT_fsycl_rtc_mode,
                      options::OPT_fno_sycl_rtc_mode);

      // Forward -fsycl-instrument-device-code option to cc1. This option will
      // only be used for SPIR/SPIR-V based targets.
      if (Triple.isSPIROrSPIRV())
        if (Args.hasFlag(options::OPT_fsycl_instrument_device_code,
                         options::OPT_fno_sycl_instrument_device_code, false))
          CmdArgs.push_back("-fsycl-instrument-device-code");

      if (!SYCLStdArg) {
        // The user had not pass SYCL version, thus we'll employ no-sycl-strict
        // to allow address-space unqualified pointers in function params/return
        // along with marking the same function with explicit SYCL_EXTERNAL
        CmdArgs.push_back("-Wno-sycl-strict");
      }

      // Set O2 optimization level by default
      if (!Args.getLastArg(options::OPT_O_Group))
        CmdArgs.push_back("-O2");

      // Add the integration header option to generate the header.
      StringRef Header(D.getIntegrationHeader(Input.getBaseInput()));
      if (!Header.empty()) {
        SmallString<128> HeaderOpt("-fsycl-int-header=");
        HeaderOpt.append(Header);
        CmdArgs.push_back(Args.MakeArgString(HeaderOpt));
      }

      if (!Args.hasArg(options::OPT_fno_sycl_use_footer)) {
        // Add the integration footer option to generated the footer.
        StringRef Footer(D.getIntegrationFooter(Input.getBaseInput()));
        if (!Footer.empty()) {
          SmallString<128> FooterOpt("-fsycl-int-footer=");
          FooterOpt.append(Footer);
          CmdArgs.push_back(Args.MakeArgString(FooterOpt));
        }
      }

      // Forward -fsycl-default-sub-group-size if in SYCL mode.
      Args.AddLastArg(CmdArgs, options::OPT_fsycl_default_sub_group_size);
<<<<<<< HEAD

      if (Args.hasArg(options::OPT_fsycl_optimize_non_user_code)) {
        const Arg *OArg = Args.getLastArg(options::OPT_O_Group);
        if (!OArg || !OArg->getOption().matches(options::OPT_O0)) {
          bool isCLMode = C.getDriver().IsCLMode();
          // Linux and Windows have different debug options.
          const StringRef Option = isCLMode ? "-Od" : "-O0";
          D.Diag(diag::err_drv_fsycl_wrong_optimization_options) << Option;
        }

=======

      if (Args.hasArg(options::OPT_fsycl_optimize_non_user_code)) {
        const Arg *OArg = Args.getLastArg(options::OPT_O_Group);
        if (!OArg || !OArg->getOption().matches(options::OPT_O0)) {
          bool isCLMode = C.getDriver().IsCLMode();
          // Linux and Windows have different debug options.
          const StringRef Option = isCLMode ? "-Od" : "-O0";
          D.Diag(diag::err_drv_fsycl_wrong_optimization_options) << Option;
        }

>>>>>>> e95b34bb
        CmdArgs.push_back("-fsycl-optimize-non-user-code");
      }
      // Add any predefined macros associated with intel_gpu* type targets
      // passed in with -fsycl-targets
      // TODO: Macros are populated during device compilations and saved for
      // addition to the host compilation. There is no dependence connection
      // between device and host where we should be able to use the offloading
      // arch to add the macro to the host compile.
      auto addTargetMacros = [&](const llvm::Triple &Triple) {
        if (!Triple.isSPIR() && !Triple.isNVPTX() && !Triple.isAMDGCN())
          return;
        SmallString<64> Macro;
        if ((Triple.isSPIR() &&
             Triple.getSubArch() == llvm::Triple::SPIRSubArch_gen) ||
            Triple.isNVPTX() || Triple.isAMDGCN()) {
          StringRef Device = JA.getOffloadingArch();
          if (!Device.empty() &&
              !SYCL::gen::getGenDeviceMacro(Device).empty()) {
            Macro = "-D";
            Macro += SYCL::gen::getGenDeviceMacro(Device);
          }
        } else if (Triple.getSubArch() == llvm::Triple::SPIRSubArch_x86_64)
          Macro = "-D__SYCL_TARGET_INTEL_X86_64__";
        if (Macro.size()) {
          CmdArgs.push_back(Args.MakeArgString(Macro));
          D.addSYCLTargetMacroArg(Args, Macro);
        }
      };
      addTargetMacros(RawTriple);
    } else {
      // Add any options that are needed specific to SYCL offload while
      // performing the host side compilation.

      // Let the front-end host compilation flow know about SYCL offload
      // compilation
      CmdArgs.push_back("-fsycl-is-host");

      // Add the -include option to add the integration header
      StringRef Header = D.getIntegrationHeader(Input.getBaseInput());
      // Do not add the integration header if we are compiling after the
      // integration footer has been applied.  Check for the append job
      // action to determine this.
      if (types::getPreprocessedType(Input.getType()) != types::TY_INVALID &&
          !Header.empty()) {
        // Add the -include-internal-header option to add the integration header
        CmdArgs.push_back("-include-internal-header");
        CmdArgs.push_back(Args.MakeArgString(Header));
        // When creating dependency information, filter out the generated
        // header file.
        CmdArgs.push_back("-dependency-filter");
        CmdArgs.push_back(Args.MakeArgString(Header));

        // Since this is a host compilation and the integration header is
        // included, enable the integration header based diagnostics.
        CmdArgs.push_back("-fsycl-enable-int-header-diags");
      }

      StringRef Footer = D.getIntegrationFooter(Input.getBaseInput());
      if (types::getPreprocessedType(Input.getType()) != types::TY_INVALID &&
          !Args.hasArg(options::OPT_fno_sycl_use_footer) && !Footer.empty()) {
        // Add the -include-internal-footer option to add the integration footer
        CmdArgs.push_back("-include-internal-footer");
        CmdArgs.push_back(Args.MakeArgString(Footer));
        // When creating dependency information, filter out the generated
        // integration footer file.
        CmdArgs.push_back("-dependency-filter");
        CmdArgs.push_back(Args.MakeArgString(Footer));
      }
<<<<<<< HEAD

      if (!D.IsCLMode() && IsWindowsMSVC &&
          !Args.hasArg(options::OPT_fms_runtime_lib_EQ)) {
        // SYCL library is guaranteed to work correctly only with dynamic
        // MSVC runtime.
        CmdArgs.push_back("-D_MT");
        CmdArgs.push_back("-D_DLL");
      }
      // Add the SYCL target macro arguments that were generated during the
      // device compilation step.
      for (auto &Macro : D.getSYCLTargetMacroArgs())
        CmdArgs.push_back(Args.MakeArgString(Macro));
      if (Args.hasArg(options::OPT_fno_sycl_esimd_build_host_code))
        CmdArgs.push_back("-fno-sycl-esimd-build-host-code");
    }

=======

      if (!D.IsCLMode() && IsWindowsMSVC &&
          !Args.hasArg(options::OPT_fms_runtime_lib_EQ)) {
        // SYCL library is guaranteed to work correctly only with dynamic
        // MSVC runtime.
        CmdArgs.push_back("-D_MT");
        CmdArgs.push_back("-D_DLL");
      }
      // Add the SYCL target macro arguments that were generated during the
      // device compilation step.
      for (auto &Macro : D.getSYCLTargetMacroArgs())
        CmdArgs.push_back(Args.MakeArgString(Macro));
      if (Args.hasArg(options::OPT_fno_sycl_esimd_build_host_code))
        CmdArgs.push_back("-fno-sycl-esimd-build-host-code");
    }

>>>>>>> e95b34bb
    // Set options for both host and device
    if (SYCLStdArg) {
      SYCLStdArg->render(Args, CmdArgs);
      CmdArgs.push_back("-fsycl-std-layout-kernel-params");
    } else {
      // Ensure the default version in SYCL mode is 2020.
      CmdArgs.push_back("-sycl-std=2020");
    }

    if (Arg *A = Args.getLastArg(options::OPT_fsycl_id_queries_fit_in_int,
                                 options::OPT_fno_sycl_id_queries_fit_in_int))
      A->render(Args, CmdArgs);

    if (Args.hasArg(options::OPT_fpreview_breaking_changes))
      CmdArgs.push_back("-D__INTEL_PREVIEW_BREAKING_CHANGES");

    bool DisableSYCLForceInlineKernelLambda = false;
    if (Arg *A = Args.getLastArg(options::OPT_O_Group))
      DisableSYCLForceInlineKernelLambda =
          A->getOption().matches(options::OPT_O0);
    // At -O0, disable the inlining for debugging purposes.
    if (!Args.hasFlag(options::OPT_fsycl_force_inline_kernel_lambda,
                      options::OPT_fno_sycl_force_inline_kernel_lambda,
                      !DisableSYCLForceInlineKernelLambda &&
                          !IsFPGASYCLOffloadDevice))
      CmdArgs.push_back("-fno-sycl-force-inline-kernel-lambda");

    // Add -ffine-grained-bitfield-accesses option. This will be added
    // only for SPIR/SPIR-V based targets.
    if (Triple.isSPIROrSPIRV()) {
      // It cannot be enabled together with a sanitizer
      if (!Args.getLastArg(options::OPT_fsanitize_EQ))
        CmdArgs.push_back("-ffine-grained-bitfield-accesses");
    }

    if (!Args.hasFlag(options::OPT_fsycl_unnamed_lambda,
                      options::OPT_fno_sycl_unnamed_lambda, true))
      CmdArgs.push_back("-fno-sycl-unnamed-lambda");

    if (!Args.hasFlag(options::OPT_fsycl_esimd_force_stateless_mem,
                      options::OPT_fno_sycl_esimd_force_stateless_mem, true))
      CmdArgs.push_back("-fno-sycl-esimd-force-stateless-mem");

    if (Arg *A = Args.getLastArg(options::OPT_fsycl_range_rounding_EQ))
      A->render(Args, CmdArgs);

    if (Arg *A = Args.getLastArg(options::OPT_fsycl_exp_range_rounding))
      A->render(Args, CmdArgs);

    if (Arg *A = Args.getLastArg(options::OPT_fsycl_fp64_conv_emu)) {
      if (Triple.isSPIRAOT() &&
          Triple.getSubArch() == llvm::Triple::SPIRSubArch_gen)
        A->render(Args, CmdArgs);
    }

    // Add the Unique ID prefix
    StringRef UniqueID = D.getSYCLUniqueID(Input.getBaseInput());
    if (!UniqueID.empty())
      CmdArgs.push_back(
          Args.MakeArgString(Twine("-fsycl-unique-prefix=") + UniqueID));

    // Disable parallel for range-rounding for anything involving FPGA
    auto SYCLTCRange = C.getOffloadToolChains<Action::OFK_SYCL>();
    bool HasFPGA = false;
    for (auto TI = SYCLTCRange.first, TE = SYCLTCRange.second; TI != TE; ++TI) {
      llvm::Triple SYCLTriple = TI->second->getTriple();
      if (SYCLTriple.getSubArch() == llvm::Triple::SPIRSubArch_fpga) {
        HasFPGA = true;
        if (!IsSYCLDevice) {
          CmdArgs.push_back("-aux-triple");
          CmdArgs.push_back(Args.MakeArgString(SYCLTriple.getTriple()));
        }
        break;
      }
    }
    // At -O0, imply -fsycl-disable-range-rounding.
    bool DisableRangeRounding = false;
    if (Arg *A = Args.getLastArg(options::OPT_O_Group)) {
      if (A->getOption().matches(options::OPT_O0))
        // If the user has set some range rounding preference then let that
        // override not range rounding at -O0
        if (!Args.getLastArg(options::OPT_fsycl_range_rounding_EQ))
          DisableRangeRounding = true;
    }
    if (DisableRangeRounding || HasFPGA)
      CmdArgs.push_back("-fsycl-range-rounding=disable");

    if (HasFPGA) {
      // Pass -fintelfpga to both the host and device SYCL compilations if set.
      CmdArgs.push_back("-fintelfpga");
    }

    const auto DeviceTraitsMacrosArgs = D.getDeviceTraitsMacrosArgs();
    for (const auto &Arg : DeviceTraitsMacrosArgs) {
      CmdArgs.push_back(Arg);
    }
  }

  if (Args.hasArg(options::OPT_fclangir))
    CmdArgs.push_back("-fclangir");

  if (IsOpenMPDevice) {
    // We have to pass the triple of the host if compiling for an OpenMP device.
    std::string NormalizedTriple =
        C.getSingleOffloadToolChain<Action::OFK_Host>()
            ->getTriple()
            .normalize();
    CmdArgs.push_back("-aux-triple");
    CmdArgs.push_back(Args.MakeArgString(NormalizedTriple));
  }

  if (Triple.isOSWindows() && (Triple.getArch() == llvm::Triple::arm ||
                               Triple.getArch() == llvm::Triple::thumb)) {
    unsigned Offset = Triple.getArch() == llvm::Triple::arm ? 4 : 6;
    unsigned Version = 0;
    bool Failure =
        Triple.getArchName().substr(Offset).consumeInteger(10, Version);
    if (Failure || Version < 7)
      D.Diag(diag::err_target_unsupported_arch) << Triple.getArchName()
                                                << TripleStr;
  }

  // Push all default warning arguments that are specific to
  // the given target.  These come before user provided warning options
  // are provided.
  TC.addClangWarningOptions(CmdArgs);

  // FIXME: Subclass ToolChain for SPIR/SPIR-V and move this to
  // addClangWarningOptions.
  if (Triple.isSPIROrSPIRV())
    CmdArgs.push_back("-Wspir-compat");

  // Select the appropriate action.
  RewriteKind rewriteKind = RK_None;

  bool UnifiedLTO = false;
  if (IsUsingLTO) {
    UnifiedLTO = Args.hasFlag(options::OPT_funified_lto,
                              options::OPT_fno_unified_lto, Triple.isPS());
    if (UnifiedLTO)
      CmdArgs.push_back("-funified-lto");
  }

  // If CollectArgsForIntegratedAssembler() isn't called below, claim the args
  // it claims when not running an assembler. Otherwise, clang would emit
  // "argument unused" warnings for assembler flags when e.g. adding "-E" to
  // flags while debugging something. That'd be somewhat inconvenient, and it's
  // also inconsistent with most other flags -- we don't warn on
  // -ffunction-sections not being used in -E mode either for example, even
  // though it's not really used either.
  if (!isa<AssembleJobAction>(JA)) {
    // The args claimed here should match the args used in
    // CollectArgsForIntegratedAssembler().
    if (TC.useIntegratedAs()) {
      Args.ClaimAllArgs(options::OPT_mrelax_all);
      Args.ClaimAllArgs(options::OPT_mno_relax_all);
      Args.ClaimAllArgs(options::OPT_mincremental_linker_compatible);
      Args.ClaimAllArgs(options::OPT_mno_incremental_linker_compatible);
      switch (C.getDefaultToolChain().getArch()) {
      case llvm::Triple::arm:
      case llvm::Triple::armeb:
      case llvm::Triple::thumb:
      case llvm::Triple::thumbeb:
        Args.ClaimAllArgs(options::OPT_mimplicit_it_EQ);
        break;
      default:
        break;
      }
    }
    Args.ClaimAllArgs(options::OPT_Wa_COMMA);
    Args.ClaimAllArgs(options::OPT_Xassembler);
    Args.ClaimAllArgs(options::OPT_femit_dwarf_unwind_EQ);
  }

  if (isa<AnalyzeJobAction>(JA)) {
    assert(JA.getType() == types::TY_Plist && "Invalid output type.");
    CmdArgs.push_back("-analyze");
  } else if (isa<MigrateJobAction>(JA)) {
    CmdArgs.push_back("-migrate");
  } else if (isa<PreprocessJobAction>(JA)) {
    if (Output.getType() == types::TY_Dependencies)
      CmdArgs.push_back("-Eonly");
    else {
      CmdArgs.push_back("-E");
      if (Args.hasArg(options::OPT_rewrite_objc) &&
          !Args.hasArg(options::OPT_g_Group))
        CmdArgs.push_back("-P");
      else if (JA.getType() == types::TY_PP_CXXHeaderUnit)
        CmdArgs.push_back("-fdirectives-only");
    }
  } else if (isa<AssembleJobAction>(JA)) {
    if (IsSYCLDevice && !IsSYCLNativeCPU) {
      CmdArgs.push_back("-emit-llvm-bc");
    } else {
      CmdArgs.push_back("-emit-obj");
      CollectArgsForIntegratedAssembler(C, Args, CmdArgs, D);
    }
    if (IsSYCLDevice && IsSYCLNativeCPU) {
      CmdArgs.push_back("-mllvm");
      CmdArgs.push_back("-sycl-native-cpu-backend");
    }

    // Also ignore explicit -force_cpusubtype_ALL option.
    (void)Args.hasArg(options::OPT_force__cpusubtype__ALL);
  } else if (isa<PrecompileJobAction>(JA)) {
    if (JA.getType() == types::TY_Nothing)
      CmdArgs.push_back("-fsyntax-only");
    else if (JA.getType() == types::TY_ModuleFile)
      CmdArgs.push_back("-emit-module-interface");
    else if (JA.getType() == types::TY_HeaderUnit)
      CmdArgs.push_back("-emit-header-unit");
    else
      CmdArgs.push_back("-emit-pch");
  } else if (isa<VerifyPCHJobAction>(JA)) {
    CmdArgs.push_back("-verify-pch");
  } else if (isa<ExtractAPIJobAction>(JA)) {
    assert(JA.getType() == types::TY_API_INFO &&
           "Extract API actions must generate a API information.");
    CmdArgs.push_back("-extract-api");

    if (Arg *PrettySGFArg = Args.getLastArg(options::OPT_emit_pretty_sgf))
      PrettySGFArg->render(Args, CmdArgs);

    Arg *SymbolGraphDirArg = Args.getLastArg(options::OPT_symbol_graph_dir_EQ);

    if (Arg *ProductNameArg = Args.getLastArg(options::OPT_product_name_EQ))
      ProductNameArg->render(Args, CmdArgs);
    if (Arg *ExtractAPIIgnoresFileArg =
            Args.getLastArg(options::OPT_extract_api_ignores_EQ))
      ExtractAPIIgnoresFileArg->render(Args, CmdArgs);
    if (Arg *EmitExtensionSymbolGraphs =
            Args.getLastArg(options::OPT_emit_extension_symbol_graphs)) {
      if (!SymbolGraphDirArg)
        D.Diag(diag::err_drv_missing_symbol_graph_dir);

      EmitExtensionSymbolGraphs->render(Args, CmdArgs);
    }
    if (SymbolGraphDirArg)
      SymbolGraphDirArg->render(Args, CmdArgs);
  } else {
    assert((isa<CompileJobAction>(JA) || isa<BackendJobAction>(JA)) &&
           "Invalid action for clang tool.");
    if (JA.getType() == types::TY_Nothing) {
      CmdArgs.push_back("-fsyntax-only");
    } else if (JA.getType() == types::TY_LLVM_IR ||
               JA.getType() == types::TY_LTO_IR) {
      CmdArgs.push_back("-emit-llvm");
    } else if (JA.getType() == types::TY_LLVM_BC ||
               JA.getType() == types::TY_LTO_BC) {
      // Emit textual llvm IR for AMDGPU offloading for -emit-llvm -S
      if (Triple.isAMDGCN() && IsOpenMPDevice && Args.hasArg(options::OPT_S) &&
          Args.hasArg(options::OPT_emit_llvm)) {
        CmdArgs.push_back("-emit-llvm");
      } else {
        CmdArgs.push_back("-emit-llvm-bc");
      }
    } else if (JA.getType() == types::TY_IFS ||
               JA.getType() == types::TY_IFS_CPP) {
      StringRef ArgStr =
          Args.hasArg(options::OPT_interface_stub_version_EQ)
              ? Args.getLastArgValue(options::OPT_interface_stub_version_EQ)
              : "ifs-v1";
      CmdArgs.push_back("-emit-interface-stubs");
      CmdArgs.push_back(
          Args.MakeArgString(Twine("-interface-stub-version=") + ArgStr.str()));
    } else if (JA.getType() == types::TY_PP_Asm) {
      CmdArgs.push_back("-S");
    } else if (JA.getType() == types::TY_AST) {
      CmdArgs.push_back("-emit-pch");
    } else if (JA.getType() == types::TY_ModuleFile) {
      CmdArgs.push_back("-module-file-info");
    } else if (JA.getType() == types::TY_RewrittenObjC) {
      CmdArgs.push_back("-rewrite-objc");
      rewriteKind = RK_NonFragile;
    } else if (JA.getType() == types::TY_RewrittenLegacyObjC) {
      CmdArgs.push_back("-rewrite-objc");
      rewriteKind = RK_Fragile;
    } else if (JA.getType() == types::TY_CIR) {
      CmdArgs.push_back("-emit-cir");
    } else {
      assert(JA.getType() == types::TY_PP_Asm && "Unexpected output type!");
    }

    // Preserve use-list order by default when emitting bitcode, so that
    // loading the bitcode up in 'opt' or 'llc' and running passes gives the
    // same result as running passes here.  For LTO, we don't need to preserve
    // the use-list order, since serialization to bitcode is part of the flow.
    if (JA.getType() == types::TY_LLVM_BC)
      CmdArgs.push_back("-emit-llvm-uselists");

    if (IsUsingLTO) {
      bool IsUsingOffloadNewDriver =
          Args.hasFlag(options::OPT_offload_new_driver,
                       options::OPT_no_offload_new_driver, false);
      Arg *SYCLSplitMode =
          Args.getLastArg(options::OPT_fsycl_device_code_split_EQ);
      bool IsDeviceCodeSplitDisabled =
          SYCLSplitMode && StringRef(SYCLSplitMode->getValue()) == "off";
      bool IsSYCLLTOSupported =
          JA.isDeviceOffloading(Action::OFK_SYCL) && IsUsingOffloadNewDriver;
      if ((IsDeviceOffloadAction &&
           !JA.isDeviceOffloading(Action::OFK_OpenMP) && !Triple.isAMDGPU() &&
           !IsUsingOffloadNewDriver) ||
          (JA.isDeviceOffloading(Action::OFK_SYCL) && !IsSYCLLTOSupported)) {
        D.Diag(diag::err_drv_unsupported_opt_for_target)
            << Args.getLastArg(options::OPT_foffload_lto,
                               options::OPT_foffload_lto_EQ)
                   ->getAsString(Args)
            << Triple.getTriple();
      } else if (Triple.isNVPTX() && !IsRDCMode &&
                 JA.isDeviceOffloading(Action::OFK_Cuda)) {
        D.Diag(diag::err_drv_unsupported_opt_for_language_mode)
            << Args.getLastArg(options::OPT_foffload_lto,
                               options::OPT_foffload_lto_EQ)
                   ->getAsString(Args)
            << "-fno-gpu-rdc";
      } else if (JA.isDeviceOffloading(Action::OFK_SYCL) &&
                 IsDeviceCodeSplitDisabled && LTOMode == LTOK_Thin) {
        D.Diag(diag::err_drv_sycl_thinlto_split_off)
            << SYCLSplitMode->getAsString(Args)
            << Args.getLastArg(options::OPT_foffload_lto,
                               options::OPT_foffload_lto_EQ)
                   ->getAsString(Args);
      } else {
        assert(LTOMode == LTOK_Full || LTOMode == LTOK_Thin);
        CmdArgs.push_back(Args.MakeArgString(
            Twine("-flto=") + (LTOMode == LTOK_Thin ? "thin" : "full")));
        // PS4 uses the legacy LTO API, which does not support some of the
        // features enabled by -flto-unit.
        if (!RawTriple.isPS4() ||
            (D.getLTOMode() == LTOK_Full) || !UnifiedLTO)
          CmdArgs.push_back("-flto-unit");
      }
    }
  }

  Args.AddLastArg(CmdArgs, options::OPT_dumpdir);

  if (const Arg *A = Args.getLastArg(options::OPT_fthinlto_index_EQ)) {
    if (!types::isLLVMIR(Input.getType()))
      D.Diag(diag::err_drv_arg_requires_bitcode_input) << A->getAsString(Args);
    Args.AddLastArg(CmdArgs, options::OPT_fthinlto_index_EQ);
  }

  if (Triple.isPPC())
    Args.addOptInFlag(CmdArgs, options::OPT_mregnames,
                      options::OPT_mno_regnames);

  if (Args.getLastArg(options::OPT_fthin_link_bitcode_EQ))
    Args.AddLastArg(CmdArgs, options::OPT_fthin_link_bitcode_EQ);

  if (Args.getLastArg(options::OPT_save_temps_EQ))
    Args.AddLastArg(CmdArgs, options::OPT_save_temps_EQ);

  auto *MemProfArg = Args.getLastArg(options::OPT_fmemory_profile,
                                     options::OPT_fmemory_profile_EQ,
                                     options::OPT_fno_memory_profile);
  if (MemProfArg &&
      !MemProfArg->getOption().matches(options::OPT_fno_memory_profile))
    MemProfArg->render(Args, CmdArgs);

  if (auto *MemProfUseArg =
          Args.getLastArg(options::OPT_fmemory_profile_use_EQ)) {
    if (MemProfArg)
      D.Diag(diag::err_drv_argument_not_allowed_with)
          << MemProfUseArg->getAsString(Args) << MemProfArg->getAsString(Args);
    if (auto *PGOInstrArg = Args.getLastArg(options::OPT_fprofile_generate,
                                            options::OPT_fprofile_generate_EQ))
      D.Diag(diag::err_drv_argument_not_allowed_with)
          << MemProfUseArg->getAsString(Args) << PGOInstrArg->getAsString(Args);
    MemProfUseArg->render(Args, CmdArgs);
  }

  // Embed-bitcode option.
  // Only white-listed flags below are allowed to be embedded.
  if (C.getDriver().embedBitcodeInObject() && !IsUsingLTO &&
      (isa<BackendJobAction>(JA) || isa<AssembleJobAction>(JA))) {
    // Add flags implied by -fembed-bitcode.
    Args.AddLastArg(CmdArgs, options::OPT_fembed_bitcode_EQ);
    // Disable all llvm IR level optimizations.
    CmdArgs.push_back("-disable-llvm-passes");

    // Render target options.
    TC.addClangTargetOptions(Args, CmdArgs, JA.getOffloadingDeviceKind());

    // reject options that shouldn't be supported in bitcode
    // also reject kernel/kext
    static const constexpr unsigned kBitcodeOptionIgnorelist[] = {
        options::OPT_mkernel,
        options::OPT_fapple_kext,
        options::OPT_ffunction_sections,
        options::OPT_fno_function_sections,
        options::OPT_fdata_sections,
        options::OPT_fno_data_sections,
        options::OPT_fbasic_block_sections_EQ,
        options::OPT_funique_internal_linkage_names,
        options::OPT_fno_unique_internal_linkage_names,
        options::OPT_funique_section_names,
        options::OPT_fno_unique_section_names,
        options::OPT_funique_basic_block_section_names,
        options::OPT_fno_unique_basic_block_section_names,
        options::OPT_mrestrict_it,
        options::OPT_mno_restrict_it,
        options::OPT_mstackrealign,
        options::OPT_mno_stackrealign,
        options::OPT_mstack_alignment,
        options::OPT_mcmodel_EQ,
        options::OPT_mlong_calls,
        options::OPT_mno_long_calls,
        options::OPT_ggnu_pubnames,
        options::OPT_gdwarf_aranges,
        options::OPT_fdebug_types_section,
        options::OPT_fno_debug_types_section,
        options::OPT_fdwarf_directory_asm,
        options::OPT_fno_dwarf_directory_asm,
        options::OPT_mrelax_all,
        options::OPT_mno_relax_all,
        options::OPT_ftrap_function_EQ,
        options::OPT_ffixed_r9,
        options::OPT_mfix_cortex_a53_835769,
        options::OPT_mno_fix_cortex_a53_835769,
        options::OPT_ffixed_x18,
        options::OPT_mglobal_merge,
        options::OPT_mno_global_merge,
        options::OPT_mred_zone,
        options::OPT_mno_red_zone,
        options::OPT_Wa_COMMA,
        options::OPT_Xassembler,
        options::OPT_mllvm,
    };
    for (const auto &A : Args)
      if (llvm::is_contained(kBitcodeOptionIgnorelist, A->getOption().getID()))
        D.Diag(diag::err_drv_unsupported_embed_bitcode) << A->getSpelling();

    // Render the CodeGen options that need to be passed.
    Args.addOptOutFlag(CmdArgs, options::OPT_foptimize_sibling_calls,
                       options::OPT_fno_optimize_sibling_calls);

    RenderFloatingPointOptions(TC, D, isOptimizationLevelFast(Args), Args,
                               CmdArgs, JA);

    // Render ABI arguments
    switch (TC.getArch()) {
    default: break;
    case llvm::Triple::arm:
    case llvm::Triple::armeb:
    case llvm::Triple::thumbeb:
      RenderARMABI(D, Triple, Args, CmdArgs);
      break;
    case llvm::Triple::aarch64:
    case llvm::Triple::aarch64_32:
    case llvm::Triple::aarch64_be:
      RenderAArch64ABI(Triple, Args, CmdArgs);
      break;
    }

    // Optimization level for CodeGen.
    if (const Arg *A = Args.getLastArg(options::OPT_O_Group)) {
      if (A->getOption().matches(options::OPT_O4)) {
        CmdArgs.push_back("-O3");
        D.Diag(diag::warn_O4_is_O3);
      } else {
        A->render(Args, CmdArgs);
      }
    }

    // Input/Output file.
    if (Output.getType() == types::TY_Dependencies) {
      // Handled with other dependency code.
    } else if (Output.isFilename()) {
      CmdArgs.push_back("-o");
      CmdArgs.push_back(Output.getFilename());
    } else {
      assert(Output.isNothing() && "Input output.");
    }

    for (const auto &II : Inputs) {
      addDashXForInput(Args, II, CmdArgs);
      if (II.isFilename())
        CmdArgs.push_back(II.getFilename());
      else
        II.getInputArg().renderAsInput(Args, CmdArgs);
    }

    C.addCommand(std::make_unique<Command>(
        JA, *this, ResponseFileSupport::AtFileUTF8(), D.getClangProgramPath(),
        CmdArgs, Inputs, Output, D.getPrependArg()));
    return;
  }

  if (C.getDriver().embedBitcodeMarkerOnly() && !IsUsingLTO)
    CmdArgs.push_back("-fembed-bitcode=marker");

  // We normally speed up the clang process a bit by skipping destructors at
  // exit, but when we're generating diagnostics we can rely on some of the
  // cleanup.
  if (!C.isForDiagnostics())
    CmdArgs.push_back("-disable-free");
  CmdArgs.push_back("-clear-ast-before-backend");

#ifdef NDEBUG
  const bool IsAssertBuild = false;
#else
  const bool IsAssertBuild = true;
#endif

  // Disable the verification pass in asserts builds unless otherwise specified.
  if (Args.hasFlag(options::OPT_fno_verify_intermediate_code,
                   options::OPT_fverify_intermediate_code, !IsAssertBuild)) {
    CmdArgs.push_back("-disable-llvm-verifier");
  }

  // Discard value names in assert builds unless otherwise specified.
  if (Args.hasFlag(options::OPT_fdiscard_value_names,
                   options::OPT_fno_discard_value_names,
                   !IsAssertBuild && !IsFPGASYCLOffloadDevice)) {
    if (Args.hasArg(options::OPT_fdiscard_value_names) &&
        llvm::any_of(Inputs, [](const clang::driver::InputInfo &II) {
          return types::isLLVMIR(II.getType());
        })) {
      D.Diag(diag::warn_ignoring_fdiscard_for_bitcode);
    }
    CmdArgs.push_back("-discard-value-names");
  }

  // Set the main file name, so that debug info works even with
  // -save-temps.
  CmdArgs.push_back("-main-file-name");
  CmdArgs.push_back(getBaseInputName(Args, Input));

  // Some flags which affect the language (via preprocessor
  // defines).
  if (Args.hasArg(options::OPT_static))
    CmdArgs.push_back("-static-define");

  if (Args.hasArg(options::OPT_municode))
    CmdArgs.push_back("-DUNICODE");

  if (isa<AnalyzeJobAction>(JA))
    RenderAnalyzerOptions(Args, CmdArgs, Triple, Input);

  if (isa<AnalyzeJobAction>(JA) ||
      (isa<PreprocessJobAction>(JA) && Args.hasArg(options::OPT__analyze)))
    CmdArgs.push_back("-setup-static-analyzer");

  // Enable compatilibily mode to avoid analyzer-config related errors.
  // Since we can't access frontend flags through hasArg, let's manually iterate
  // through them.
  bool FoundAnalyzerConfig = false;
  for (auto *Arg : Args.filtered(options::OPT_Xclang))
    if (StringRef(Arg->getValue()) == "-analyzer-config") {
      FoundAnalyzerConfig = true;
      break;
    }
  if (!FoundAnalyzerConfig)
    for (auto *Arg : Args.filtered(options::OPT_Xanalyzer))
      if (StringRef(Arg->getValue()) == "-analyzer-config") {
        FoundAnalyzerConfig = true;
        break;
      }
  if (FoundAnalyzerConfig)
    CmdArgs.push_back("-analyzer-config-compatibility-mode=true");

  CheckCodeGenerationOptions(D, Args);

  unsigned FunctionAlignment = ParseFunctionAlignment(TC, Args);
  assert(FunctionAlignment <= 31 && "function alignment will be truncated!");
  if (FunctionAlignment) {
    CmdArgs.push_back("-function-alignment");
    CmdArgs.push_back(Args.MakeArgString(std::to_string(FunctionAlignment)));
  }

  // We support -falign-loops=N where N is a power of 2. GCC supports more
  // forms.
  if (const Arg *A = Args.getLastArg(options::OPT_falign_loops_EQ)) {
    unsigned Value = 0;
    if (StringRef(A->getValue()).getAsInteger(10, Value) || Value > 65536)
      TC.getDriver().Diag(diag::err_drv_invalid_int_value)
          << A->getAsString(Args) << A->getValue();
    else if (Value & (Value - 1))
      TC.getDriver().Diag(diag::err_drv_alignment_not_power_of_two)
          << A->getAsString(Args) << A->getValue();
    // Treat =0 as unspecified (use the target preference).
    if (Value)
      CmdArgs.push_back(Args.MakeArgString("-falign-loops=" +
                                           Twine(std::min(Value, 65536u))));
  }

  if (Triple.isOSzOS()) {
    // On z/OS some of the system header feature macros need to
    // be defined to enable most cross platform projects to build
    // successfully.  Ths include the libc++ library.  A
    // complicating factor is that users can define these
    // macros to the same or different values.  We need to add
    // the definition for these macros to the compilation command
    // if the user hasn't already defined them.

    auto findMacroDefinition = [&](const std::string &Macro) {
      auto MacroDefs = Args.getAllArgValues(options::OPT_D);
      return llvm::any_of(MacroDefs, [&](const std::string &M) {
        return M == Macro || M.find(Macro + '=') != std::string::npos;
      });
    };

    // _UNIX03_WITHDRAWN is required for libcxx & porting.
    if (!findMacroDefinition("_UNIX03_WITHDRAWN"))
      CmdArgs.push_back("-D_UNIX03_WITHDRAWN");
    // _OPEN_DEFAULT is required for XL compat
    if (!findMacroDefinition("_OPEN_DEFAULT"))
      CmdArgs.push_back("-D_OPEN_DEFAULT");
    if (D.CCCIsCXX() || types::isCXX(Input.getType())) {
      // _XOPEN_SOURCE=600 is required for libcxx.
      if (!findMacroDefinition("_XOPEN_SOURCE"))
        CmdArgs.push_back("-D_XOPEN_SOURCE=600");
    }
  }

  llvm::Reloc::Model RelocationModel;
  unsigned PICLevel;
  bool IsPIE;
  std::tie(RelocationModel, PICLevel, IsPIE) = ParsePICArgs(TC, Args);
  Arg *LastPICDataRelArg =
      Args.getLastArg(options::OPT_mno_pic_data_is_text_relative,
                      options::OPT_mpic_data_is_text_relative);
  bool NoPICDataIsTextRelative = false;
  if (LastPICDataRelArg) {
    if (LastPICDataRelArg->getOption().matches(
            options::OPT_mno_pic_data_is_text_relative)) {
      NoPICDataIsTextRelative = true;
      if (!PICLevel)
        D.Diag(diag::err_drv_argument_only_allowed_with)
            << "-mno-pic-data-is-text-relative"
            << "-fpic/-fpie";
    }
    if (!Triple.isSystemZ())
      D.Diag(diag::err_drv_unsupported_opt_for_target)
          << (NoPICDataIsTextRelative ? "-mno-pic-data-is-text-relative"
                                      : "-mpic-data-is-text-relative")
          << RawTriple.str();
  }

  bool IsROPI = RelocationModel == llvm::Reloc::ROPI ||
                RelocationModel == llvm::Reloc::ROPI_RWPI;
  bool IsRWPI = RelocationModel == llvm::Reloc::RWPI ||
                RelocationModel == llvm::Reloc::ROPI_RWPI;

  if (Args.hasArg(options::OPT_mcmse) &&
      !Args.hasArg(options::OPT_fallow_unsupported)) {
    if (IsROPI)
      D.Diag(diag::err_cmse_pi_are_incompatible) << IsROPI;
    if (IsRWPI)
      D.Diag(diag::err_cmse_pi_are_incompatible) << !IsRWPI;
  }

  if (IsROPI && types::isCXX(Input.getType()) &&
      !Args.hasArg(options::OPT_fallow_unsupported))
    D.Diag(diag::err_drv_ropi_incompatible_with_cxx);

  const char *RMName = RelocationModelName(RelocationModel);
  if (RMName) {
    CmdArgs.push_back("-mrelocation-model");
    CmdArgs.push_back(RMName);
  }
  if (PICLevel > 0) {
    CmdArgs.push_back("-pic-level");
    CmdArgs.push_back(PICLevel == 1 ? "1" : "2");
    if (IsPIE)
      CmdArgs.push_back("-pic-is-pie");
    if (NoPICDataIsTextRelative)
      CmdArgs.push_back("-mcmodel=medium");
  }

  if (RelocationModel == llvm::Reloc::ROPI ||
      RelocationModel == llvm::Reloc::ROPI_RWPI)
    CmdArgs.push_back("-fropi");
  if (RelocationModel == llvm::Reloc::RWPI ||
      RelocationModel == llvm::Reloc::ROPI_RWPI)
    CmdArgs.push_back("-frwpi");

  if (Arg *A = Args.getLastArg(options::OPT_meabi)) {
    CmdArgs.push_back("-meabi");
    CmdArgs.push_back(A->getValue());
  }

  // -fsemantic-interposition is forwarded to CC1: set the
  // "SemanticInterposition" metadata to 1 (make some linkages interposable) and
  // make default visibility external linkage definitions dso_preemptable.
  //
  // -fno-semantic-interposition: if the target supports .Lfoo$local local
  // aliases (make default visibility external linkage definitions dso_local).
  // This is the CC1 default for ELF to match COFF/Mach-O.
  //
  // Otherwise use Clang's traditional behavior: like
  // -fno-semantic-interposition but local aliases are not used. So references
  // can be interposed if not optimized out.
  if (Triple.isOSBinFormatELF()) {
    Arg *A = Args.getLastArg(options::OPT_fsemantic_interposition,
                             options::OPT_fno_semantic_interposition);
    if (RelocationModel != llvm::Reloc::Static && !IsPIE) {
      // The supported targets need to call AsmPrinter::getSymbolPreferLocal.
      bool SupportsLocalAlias =
          Triple.isAArch64() || Triple.isRISCV() || Triple.isX86();
      if (!A)
        CmdArgs.push_back("-fhalf-no-semantic-interposition");
      else if (A->getOption().matches(options::OPT_fsemantic_interposition))
        A->render(Args, CmdArgs);
      else if (!SupportsLocalAlias)
        CmdArgs.push_back("-fhalf-no-semantic-interposition");
    }
  }

  {
    std::string Model;
    if (Arg *A = Args.getLastArg(options::OPT_mthread_model)) {
      if (!TC.isThreadModelSupported(A->getValue()))
        D.Diag(diag::err_drv_invalid_thread_model_for_target)
            << A->getValue() << A->getAsString(Args);
      Model = A->getValue();
    } else
      Model = TC.getThreadModel();
    if (Model != "posix") {
      CmdArgs.push_back("-mthread-model");
      CmdArgs.push_back(Args.MakeArgString(Model));
    }
  }

  if (Arg *A = Args.getLastArg(options::OPT_fveclib)) {
    StringRef Name = A->getValue();
    if (Name == "SVML") {
      if (Triple.getArch() != llvm::Triple::x86 &&
          Triple.getArch() != llvm::Triple::x86_64)
        D.Diag(diag::err_drv_unsupported_opt_for_target)
            << Name << Triple.getArchName();
    } else if (Name == "LIBMVEC-X86") {
      if (Triple.getArch() != llvm::Triple::x86 &&
          Triple.getArch() != llvm::Triple::x86_64)
        D.Diag(diag::err_drv_unsupported_opt_for_target)
            << Name << Triple.getArchName();
    } else if (Name == "SLEEF" || Name == "ArmPL") {
      if (Triple.getArch() != llvm::Triple::aarch64 &&
          Triple.getArch() != llvm::Triple::aarch64_be)
        D.Diag(diag::err_drv_unsupported_opt_for_target)
            << Name << Triple.getArchName();
    }
    A->render(Args, CmdArgs);
  }

  if (Arg *A = Args.getLastArg(options::OPT_faltmathlib_EQ))
    A->render(Args, CmdArgs);

  if (Args.hasFlag(options::OPT_fmerge_all_constants,
                   options::OPT_fno_merge_all_constants, false))
    CmdArgs.push_back("-fmerge-all-constants");

  Args.addOptOutFlag(CmdArgs, options::OPT_fdelete_null_pointer_checks,
                     options::OPT_fno_delete_null_pointer_checks);

  // LLVM Code Generator Options.

  if (Arg *A = Args.getLastArg(options::OPT_mabi_EQ_quadword_atomics)) {
    if (!Triple.isOSAIX() || Triple.isPPC32())
      D.Diag(diag::err_drv_unsupported_opt_for_target)
        << A->getSpelling() << RawTriple.str();
    CmdArgs.push_back("-mabi=quadword-atomics");
  }

  if (Arg *A = Args.getLastArg(options::OPT_mlong_double_128)) {
    // Emit the unsupported option error until the Clang's library integration
    // support for 128-bit long double is available for AIX.
    if (Triple.isOSAIX())
      D.Diag(diag::err_drv_unsupported_opt_for_target)
          << A->getSpelling() << RawTriple.str();
  }

  if (Arg *A = Args.getLastArg(options::OPT_Wframe_larger_than_EQ)) {
    StringRef V = A->getValue(), V1 = V;
    unsigned Size;
    if (V1.consumeInteger(10, Size) || !V1.empty())
      D.Diag(diag::err_drv_invalid_argument_to_option)
          << V << A->getOption().getName();
    else
      CmdArgs.push_back(Args.MakeArgString("-fwarn-stack-size=" + V));
  }

  Args.addOptOutFlag(CmdArgs, options::OPT_fjump_tables,
                     options::OPT_fno_jump_tables);
  Args.addOptInFlag(CmdArgs, options::OPT_fprofile_sample_accurate,
                    options::OPT_fno_profile_sample_accurate);
  Args.addOptOutFlag(CmdArgs, options::OPT_fpreserve_as_comments,
                     options::OPT_fno_preserve_as_comments);

  if (Arg *A = Args.getLastArg(options::OPT_mregparm_EQ)) {
    CmdArgs.push_back("-mregparm");
    CmdArgs.push_back(A->getValue());
  }

  if (Arg *A = Args.getLastArg(options::OPT_maix_struct_return,
                               options::OPT_msvr4_struct_return)) {
    if (!TC.getTriple().isPPC32()) {
      D.Diag(diag::err_drv_unsupported_opt_for_target)
          << A->getSpelling() << RawTriple.str();
    } else if (A->getOption().matches(options::OPT_maix_struct_return)) {
      CmdArgs.push_back("-maix-struct-return");
    } else {
      assert(A->getOption().matches(options::OPT_msvr4_struct_return));
      CmdArgs.push_back("-msvr4-struct-return");
    }
  }

  if (Arg *A = Args.getLastArg(options::OPT_fpcc_struct_return,
                               options::OPT_freg_struct_return)) {
    if (TC.getArch() != llvm::Triple::x86) {
      D.Diag(diag::err_drv_unsupported_opt_for_target)
          << A->getSpelling() << RawTriple.str();
    } else if (A->getOption().matches(options::OPT_fpcc_struct_return)) {
      CmdArgs.push_back("-fpcc-struct-return");
    } else {
      assert(A->getOption().matches(options::OPT_freg_struct_return));
      CmdArgs.push_back("-freg-struct-return");
    }
  }

  if (Args.hasFlag(options::OPT_mrtd, options::OPT_mno_rtd, false)) {
    if (Triple.getArch() == llvm::Triple::m68k)
      CmdArgs.push_back("-fdefault-calling-conv=rtdcall");
    else
      CmdArgs.push_back("-fdefault-calling-conv=stdcall");
  }

  if (Args.hasArg(options::OPT_fenable_matrix)) {
    // enable-matrix is needed by both the LangOpts and by LLVM.
    CmdArgs.push_back("-fenable-matrix");
    CmdArgs.push_back("-mllvm");
    CmdArgs.push_back("-enable-matrix");
  }

  CodeGenOptions::FramePointerKind FPKeepKind =
                  getFramePointerKind(Args, RawTriple);
  const char *FPKeepKindStr = nullptr;
  switch (FPKeepKind) {
  case CodeGenOptions::FramePointerKind::None:
    FPKeepKindStr = "-mframe-pointer=none";
    break;
  case CodeGenOptions::FramePointerKind::Reserved:
    FPKeepKindStr = "-mframe-pointer=reserved";
    break;
  case CodeGenOptions::FramePointerKind::NonLeaf:
    FPKeepKindStr = "-mframe-pointer=non-leaf";
    break;
  case CodeGenOptions::FramePointerKind::All:
    FPKeepKindStr = "-mframe-pointer=all";
    break;
  }
  assert(FPKeepKindStr && "unknown FramePointerKind");
  CmdArgs.push_back(FPKeepKindStr);

  Args.addOptOutFlag(CmdArgs, options::OPT_fzero_initialized_in_bss,
                     options::OPT_fno_zero_initialized_in_bss);

  bool OFastEnabled = isOptimizationLevelFast(Args);
  if (OFastEnabled)
    D.Diag(diag::warn_drv_deprecated_arg_ofast);
  // If -Ofast is the optimization level, then -fstrict-aliasing should be
  // enabled.  This alias option is being used to simplify the hasFlag logic.
  OptSpecifier StrictAliasingAliasOption =
      OFastEnabled ? options::OPT_Ofast : options::OPT_fstrict_aliasing;
  // We turn strict aliasing off by default if we're Windows MSVC since MSVC
  // doesn't do any TBAA.
  if (!Args.hasFlag(options::OPT_fstrict_aliasing, StrictAliasingAliasOption,
                    options::OPT_fno_strict_aliasing, !IsWindowsMSVC))
    CmdArgs.push_back("-relaxed-aliasing");
  if (Args.hasFlag(options::OPT_fpointer_tbaa, options::OPT_fno_pointer_tbaa,
                   false))
    CmdArgs.push_back("-pointer-tbaa");
  if (!Args.hasFlag(options::OPT_fstruct_path_tbaa,
                    options::OPT_fno_struct_path_tbaa, true))
    CmdArgs.push_back("-no-struct-path-tbaa");
  Args.addOptInFlag(CmdArgs, options::OPT_fstrict_enums,
                    options::OPT_fno_strict_enums);
  Args.addOptOutFlag(CmdArgs, options::OPT_fstrict_return,
                     options::OPT_fno_strict_return);
  Args.addOptInFlag(CmdArgs, options::OPT_fallow_editor_placeholders,
                    options::OPT_fno_allow_editor_placeholders);
  Args.addOptInFlag(CmdArgs, options::OPT_fstrict_vtable_pointers,
                    options::OPT_fno_strict_vtable_pointers);
  Args.addOptInFlag(CmdArgs, options::OPT_fforce_emit_vtables,
                    options::OPT_fno_force_emit_vtables);
  Args.addOptOutFlag(CmdArgs, options::OPT_foptimize_sibling_calls,
                     options::OPT_fno_optimize_sibling_calls);
  Args.addOptOutFlag(CmdArgs, options::OPT_fescaping_block_tail_calls,
                     options::OPT_fno_escaping_block_tail_calls);

  Args.AddLastArg(CmdArgs, options::OPT_ffine_grained_bitfield_accesses,
                  options::OPT_fno_fine_grained_bitfield_accesses);

  Args.AddLastArg(CmdArgs, options::OPT_fexperimental_relative_cxx_abi_vtables,
                  options::OPT_fno_experimental_relative_cxx_abi_vtables);

  Args.AddLastArg(CmdArgs, options::OPT_fexperimental_omit_vtable_rtti,
                  options::OPT_fno_experimental_omit_vtable_rtti);

  Args.AddLastArg(CmdArgs, options::OPT_fdisable_block_signature_string,
                  options::OPT_fno_disable_block_signature_string);

  // Handle segmented stacks.
  Args.addOptInFlag(CmdArgs, options::OPT_fsplit_stack,
                    options::OPT_fno_split_stack);

  // -fprotect-parens=0 is default.
  if (Args.hasFlag(options::OPT_fprotect_parens,
                   options::OPT_fno_protect_parens, false))
    CmdArgs.push_back("-fprotect-parens");

  RenderFloatingPointOptions(TC, D, OFastEnabled, Args, CmdArgs, JA);

  if (Arg *A = Args.getLastArg(options::OPT_fextend_args_EQ)) {
    const llvm::Triple::ArchType Arch = TC.getArch();
    if (Arch == llvm::Triple::x86 || Arch == llvm::Triple::x86_64) {
      StringRef V = A->getValue();
      if (V == "64")
        CmdArgs.push_back("-fextend-arguments=64");
      else if (V != "32")
        D.Diag(diag::err_drv_invalid_argument_to_option)
            << A->getValue() << A->getOption().getName();
    } else
      D.Diag(diag::err_drv_unsupported_opt_for_target)
          << A->getOption().getName() << TripleStr;
  }

  if (Arg *A = Args.getLastArg(options::OPT_mdouble_EQ)) {
    if (TC.getArch() == llvm::Triple::avr)
      A->render(Args, CmdArgs);
    else
      D.Diag(diag::err_drv_unsupported_opt_for_target)
          << A->getAsString(Args) << TripleStr;
  }

  if (Arg *A = Args.getLastArg(options::OPT_LongDouble_Group)) {
    if (TC.getTriple().isX86())
      A->render(Args, CmdArgs);
    else if (TC.getTriple().isSPIROrSPIRV() &&
             (A->getOption().getID() == options::OPT_mlong_double_64))
      // Only allow for -mlong-double-64 for SPIR/SPIR-V
      A->render(Args, CmdArgs);
    else if (TC.getTriple().isPPC() &&
             (A->getOption().getID() != options::OPT_mlong_double_80))
      A->render(Args, CmdArgs);
    else
      D.Diag(diag::err_drv_unsupported_opt_for_target)
          << A->getAsString(Args) << TripleStr;
  }

  std::string FpAccuracyAttr;
  auto RenderFPAccuracyOptions = [&FpAccuracyAttr](const Twine &OptStr) {
    // In case the value is 'default' don't add the -ffp-builtin-accuracy
    // attribute.
    if (OptStr.str() != "default") {
      if (FpAccuracyAttr.empty())
        FpAccuracyAttr = "-ffp-builtin-accuracy=";
      else
        FpAccuracyAttr += " ";
      FpAccuracyAttr += OptStr.str();
    }
  };
  for (StringRef A : Args.getAllArgValues(options::OPT_ffp_accuracy_EQ))
    RenderFPAccuracyOptions(A);
  if (!FpAccuracyAttr.empty())
    CmdArgs.push_back(Args.MakeArgString(FpAccuracyAttr));

  // Decide whether to use verbose asm. Verbose assembly is the default on
  // toolchains which have the integrated assembler on by default.
  bool IsIntegratedAssemblerDefault = TC.IsIntegratedAssemblerDefault();
  if (!Args.hasFlag(options::OPT_fverbose_asm, options::OPT_fno_verbose_asm,
                    IsIntegratedAssemblerDefault))
    CmdArgs.push_back("-fno-verbose-asm");

  // Parse 'none' or '$major.$minor'. Disallow -fbinutils-version=0 because we
  // use that to indicate the MC default in the backend.
  if (Arg *A = Args.getLastArg(options::OPT_fbinutils_version_EQ)) {
    StringRef V = A->getValue();
    unsigned Num;
    if (V == "none")
      A->render(Args, CmdArgs);
    else if (!V.consumeInteger(10, Num) && Num > 0 &&
             (V.empty() || (V.consume_front(".") &&
                            !V.consumeInteger(10, Num) && V.empty())))
      A->render(Args, CmdArgs);
    else
      D.Diag(diag::err_drv_invalid_argument_to_option)
          << A->getValue() << A->getOption().getName();
  }

  // If toolchain choose to use MCAsmParser for inline asm don't pass the
  // option to disable integrated-as explicitly.
  if (!TC.useIntegratedAs() && !TC.parseInlineAsmUsingAsmParser())
    CmdArgs.push_back("-no-integrated-as");

  if (Args.hasArg(options::OPT_fdebug_pass_structure)) {
    CmdArgs.push_back("-mdebug-pass");
    CmdArgs.push_back("Structure");
  }
  if (Args.hasArg(options::OPT_fdebug_pass_arguments)) {
    CmdArgs.push_back("-mdebug-pass");
    CmdArgs.push_back("Arguments");
  }

  // Enable -mconstructor-aliases except on darwin, where we have to work around
  // a linker bug (see https://openradar.appspot.com/7198997), and CUDA device
  // code, where aliases aren't supported.
  if (!RawTriple.isOSDarwin() && !RawTriple.isNVPTX())
    CmdArgs.push_back("-mconstructor-aliases");

  // Darwin's kernel doesn't support guard variables; just die if we
  // try to use them.
  if (KernelOrKext && RawTriple.isOSDarwin())
    CmdArgs.push_back("-fforbid-guard-variables");

  if (Args.hasFlag(options::OPT_mms_bitfields, options::OPT_mno_ms_bitfields,
                   Triple.isWindowsGNUEnvironment())) {
    CmdArgs.push_back("-mms-bitfields");
  }

  if (Triple.isWindowsGNUEnvironment()) {
    Args.addOptOutFlag(CmdArgs, options::OPT_fauto_import,
                       options::OPT_fno_auto_import);
  }

  if (Args.hasFlag(options::OPT_fms_volatile, options::OPT_fno_ms_volatile,
                   Triple.isX86() && IsWindowsMSVC))
    CmdArgs.push_back("-fms-volatile");

  // Non-PIC code defaults to -fdirect-access-external-data while PIC code
  // defaults to -fno-direct-access-external-data. Pass the option if different
  // from the default.
  if (Arg *A = Args.getLastArg(options::OPT_fdirect_access_external_data,
                               options::OPT_fno_direct_access_external_data)) {
    if (A->getOption().matches(options::OPT_fdirect_access_external_data) !=
        (PICLevel == 0))
      A->render(Args, CmdArgs);
  } else if (PICLevel == 0 && Triple.isLoongArch()) {
    // Some targets default to -fno-direct-access-external-data even for
    // -fno-pic.
    CmdArgs.push_back("-fno-direct-access-external-data");
  }

  if (Args.hasFlag(options::OPT_fno_plt, options::OPT_fplt, false)) {
    CmdArgs.push_back("-fno-plt");
  }

  // -fhosted is default.
  // TODO: Audit uses of KernelOrKext and see where it'd be more appropriate to
  // use Freestanding.
  bool Freestanding =
      Args.hasFlag(options::OPT_ffreestanding, options::OPT_fhosted, false) ||
      KernelOrKext;
  if (Freestanding)
    CmdArgs.push_back("-ffreestanding");

  Args.AddLastArg(CmdArgs, options::OPT_fno_knr_functions);

  // This is a coarse approximation of what llvm-gcc actually does, both
  // -fasynchronous-unwind-tables and -fnon-call-exceptions interact in more
  // complicated ways.
  auto SanitizeArgs = TC.getSanitizerArgs(Args);

  bool IsAsyncUnwindTablesDefault =
      TC.getDefaultUnwindTableLevel(Args) == ToolChain::UnwindTableLevel::Asynchronous;
  bool IsSyncUnwindTablesDefault =
      TC.getDefaultUnwindTableLevel(Args) == ToolChain::UnwindTableLevel::Synchronous;

  bool AsyncUnwindTables = Args.hasFlag(
      options::OPT_fasynchronous_unwind_tables,
      options::OPT_fno_asynchronous_unwind_tables,
      (IsAsyncUnwindTablesDefault || SanitizeArgs.needsUnwindTables()) &&
          !Freestanding);
  bool UnwindTables =
      Args.hasFlag(options::OPT_funwind_tables, options::OPT_fno_unwind_tables,
                   IsSyncUnwindTablesDefault && !Freestanding);
  if (AsyncUnwindTables)
    CmdArgs.push_back("-funwind-tables=2");
  else if (UnwindTables)
     CmdArgs.push_back("-funwind-tables=1");

  // Prepare `-aux-target-cpu` and `-aux-target-feature` unless
  // `--gpu-use-aux-triple-only` is specified.
  if (!Args.getLastArg(options::OPT_gpu_use_aux_triple_only) &&
      (IsCudaDevice || (IsSYCL && IsSYCLDevice) || IsHIPDevice)) {
    const ArgList &HostArgs =
        C.getArgsForToolChain(nullptr, StringRef(), Action::OFK_None);
    std::string HostCPU =
        getCPUName(D, HostArgs, *TC.getAuxTriple(), /*FromAs*/ false);
    if (!HostCPU.empty()) {
      CmdArgs.push_back("-aux-target-cpu");
      CmdArgs.push_back(Args.MakeArgString(HostCPU));
    }
    getTargetFeatures(D, *TC.getAuxTriple(), HostArgs, CmdArgs,
                      /*ForAS*/ false, /*IsAux*/ true);
  }

  TC.addClangTargetOptions(Args, CmdArgs, JA.getOffloadingDeviceKind());

  addMCModel(D, Args, Triple, RelocationModel, CmdArgs);

  if (Arg *A = Args.getLastArg(options::OPT_mtls_size_EQ)) {
    StringRef Value = A->getValue();
    unsigned TLSSize = 0;
    Value.getAsInteger(10, TLSSize);
    if (!Triple.isAArch64() || !Triple.isOSBinFormatELF())
      D.Diag(diag::err_drv_unsupported_opt_for_target)
          << A->getOption().getName() << TripleStr;
    if (TLSSize != 12 && TLSSize != 24 && TLSSize != 32 && TLSSize != 48)
      D.Diag(diag::err_drv_invalid_int_value)
          << A->getOption().getName() << Value;
    Args.AddLastArg(CmdArgs, options::OPT_mtls_size_EQ);
  }

  if (isTLSDESCEnabled(TC, Args))
    CmdArgs.push_back("-enable-tlsdesc");

  // Add the target cpu
  std::string CPU = getCPUName(D, Args, Triple, /*FromAs*/ false);
  if (!CPU.empty()) {
    CmdArgs.push_back("-target-cpu");
    CmdArgs.push_back(Args.MakeArgString(CPU));
  }

  RenderTargetOptions(Triple, Args, KernelOrKext, CmdArgs);

  // Add clang-cl arguments.
  types::ID InputType = Input.getType();
  if (D.IsCLMode())
    AddClangCLArgs(Args, InputType, CmdArgs);

  // Add the sycld debug library when --dependent-lib=msvcrtd is used from
  // the command line.  This is to allow for CMake based builds using the
  // Linux based driver on Windows to correctly pull in the expected debug
  // library.
  if (Args.hasArg(options::OPT_fsycl) && !Args.hasArg(options::OPT_nolibsycl) &&
      !D.IsCLMode()) {
    if (TC.getTriple().isWindowsMSVCEnvironment()) {
      if (isDependentLibAdded(Args, "msvcrtd")) {
        if (Args.hasArg(options::OPT_fpreview_breaking_changes))
          CmdArgs.push_back("--dependent-lib=sycl" SYCL_MAJOR_VERSION
                            "-previewd");
        else
          CmdArgs.push_back("--dependent-lib=sycl" SYCL_MAJOR_VERSION "d");
      }
    } else if (TC.getTriple().isWindowsGNUEnvironment()) {
      if (Args.hasArg(options::OPT_fpreview_breaking_changes))
        CmdArgs.push_back("--dependent-lib=sycl" SYCL_MAJOR_VERSION
                          "-preview.dll");
      else
        CmdArgs.push_back("--dependent-lib=sycl" SYCL_MAJOR_VERSION ".dll");
    }
    CmdArgs.push_back("--dependent-lib=sycl-devicelib-host");
  }

  llvm::codegenoptions::DebugInfoKind DebugInfoKind =
      llvm::codegenoptions::NoDebugInfo;
  DwarfFissionKind DwarfFission = DwarfFissionKind::None;
  renderDebugOptions(TC, D, RawTriple, Args, types::isLLVMIR(InputType),
                     CmdArgs, Output, DebugInfoKind, DwarfFission);

  // Add the split debug info name to the command lines here so we
  // can propagate it to the backend.
  bool SplitDWARF = (DwarfFission != DwarfFissionKind::None) &&
                    (TC.getTriple().isOSBinFormatELF() ||
                     TC.getTriple().isOSBinFormatWasm() ||
                     TC.getTriple().isOSBinFormatCOFF()) &&
                    (isa<AssembleJobAction>(JA) || isa<CompileJobAction>(JA) ||
                     isa<BackendJobAction>(JA));
  if (SplitDWARF) {
    const char *SplitDWARFOut = SplitDebugName(JA, Args, Input, Output);
    CmdArgs.push_back("-split-dwarf-file");
    CmdArgs.push_back(SplitDWARFOut);
    if (DwarfFission == DwarfFissionKind::Split) {
      CmdArgs.push_back("-split-dwarf-output");
      CmdArgs.push_back(SplitDWARFOut);
    }
  }

  // Pass the linker version in use.
  if (Arg *A = Args.getLastArg(options::OPT_mlinker_version_EQ)) {
    CmdArgs.push_back("-target-linker-version");
    CmdArgs.push_back(A->getValue());
  }

  // Explicitly error on some things we know we don't support and can't just
  // ignore.
  if (!Args.hasArg(options::OPT_fallow_unsupported)) {
    Arg *Unsupported;
    if (types::isCXX(InputType) && RawTriple.isOSDarwin() &&
        TC.getArch() == llvm::Triple::x86) {
      if ((Unsupported = Args.getLastArg(options::OPT_fapple_kext)) ||
          (Unsupported = Args.getLastArg(options::OPT_mkernel)))
        D.Diag(diag::err_drv_clang_unsupported_opt_cxx_darwin_i386)
            << Unsupported->getOption().getName();
    }
    // The faltivec option has been superseded by the maltivec option.
    if ((Unsupported = Args.getLastArg(options::OPT_faltivec)))
      D.Diag(diag::err_drv_clang_unsupported_opt_faltivec)
          << Unsupported->getOption().getName()
          << "please use -maltivec and include altivec.h explicitly";
    if ((Unsupported = Args.getLastArg(options::OPT_fno_altivec)))
      D.Diag(diag::err_drv_clang_unsupported_opt_faltivec)
          << Unsupported->getOption().getName() << "please use -mno-altivec";
  }

  Args.AddAllArgs(CmdArgs, options::OPT_v);

  if (Args.getLastArg(options::OPT_H)) {
    CmdArgs.push_back("-H");
    CmdArgs.push_back("-sys-header-deps");
  }
  Args.AddAllArgs(CmdArgs, options::OPT_fshow_skipped_includes);

  if (D.CCPrintHeadersFormat && !D.CCGenDiagnostics) {
    CmdArgs.push_back("-header-include-file");
    CmdArgs.push_back(!D.CCPrintHeadersFilename.empty()
                          ? D.CCPrintHeadersFilename.c_str()
                          : "-");
    CmdArgs.push_back("-sys-header-deps");
    CmdArgs.push_back(Args.MakeArgString(
        "-header-include-format=" +
        std::string(headerIncludeFormatKindToString(D.CCPrintHeadersFormat))));
    CmdArgs.push_back(
        Args.MakeArgString("-header-include-filtering=" +
                           std::string(headerIncludeFilteringKindToString(
                               D.CCPrintHeadersFiltering))));
  }
  Args.AddLastArg(CmdArgs, options::OPT_P);
  Args.AddLastArg(CmdArgs, options::OPT_print_ivar_layout);

  if (D.CCLogDiagnostics && !D.CCGenDiagnostics) {
    CmdArgs.push_back("-diagnostic-log-file");
    CmdArgs.push_back(!D.CCLogDiagnosticsFilename.empty()
                          ? D.CCLogDiagnosticsFilename.c_str()
                          : "-");
  }

  // Give the gen diagnostics more chances to succeed, by avoiding intentional
  // crashes.
  if (D.CCGenDiagnostics)
    CmdArgs.push_back("-disable-pragma-debug-crash");

  // Allow backend to put its diagnostic files in the same place as frontend
  // crash diagnostics files.
  if (Args.hasArg(options::OPT_fcrash_diagnostics_dir)) {
    StringRef Dir = Args.getLastArgValue(options::OPT_fcrash_diagnostics_dir);
    CmdArgs.push_back("-mllvm");
    CmdArgs.push_back(Args.MakeArgString("-crash-diagnostics-dir=" + Dir));
  }

  bool UseSeparateSections = isUseSeparateSections(Triple);

  if (Args.hasFlag(options::OPT_ffunction_sections,
                   options::OPT_fno_function_sections, UseSeparateSections)) {
    CmdArgs.push_back("-ffunction-sections");
  }

  if (Arg *A = Args.getLastArg(options::OPT_fbasic_block_address_map,
                               options::OPT_fno_basic_block_address_map)) {
    if ((Triple.isX86() || Triple.isAArch64()) && Triple.isOSBinFormatELF()) {
      if (A->getOption().matches(options::OPT_fbasic_block_address_map))
        A->render(Args, CmdArgs);
    } else {
      D.Diag(diag::err_drv_unsupported_opt_for_target)
          << A->getAsString(Args) << TripleStr;
    }
  }

  if (Arg *A = Args.getLastArg(options::OPT_fbasic_block_sections_EQ)) {
    StringRef Val = A->getValue();
    if (Val == "labels") {
      D.Diag(diag::warn_drv_deprecated_arg)
          << A->getAsString(Args) << /*hasReplacement=*/true
          << "-fbasic-block-address-map";
      CmdArgs.push_back("-fbasic-block-address-map");
    } else if (Triple.isX86() && Triple.isOSBinFormatELF()) {
      if (Val != "all" && Val != "none" && !Val.starts_with("list="))
        D.Diag(diag::err_drv_invalid_value)
            << A->getAsString(Args) << A->getValue();
      else
        A->render(Args, CmdArgs);
    } else if (Triple.isAArch64() && Triple.isOSBinFormatELF()) {
      // "all" is not supported on AArch64 since branch relaxation creates new
      // basic blocks for some cross-section branches.
      if (Val != "labels" && Val != "none" && !Val.starts_with("list="))
        D.Diag(diag::err_drv_invalid_value)
            << A->getAsString(Args) << A->getValue();
      else
        A->render(Args, CmdArgs);
    } else if (Triple.isNVPTX()) {
      // Do not pass the option to the GPU compilation. We still want it enabled
      // for the host-side compilation, so seeing it here is not an error.
    } else if (Val != "none") {
      // =none is allowed everywhere. It's useful for overriding the option
      // and is the same as not specifying the option.
      D.Diag(diag::err_drv_unsupported_opt_for_target)
          << A->getAsString(Args) << TripleStr;
    }
  }

  bool HasDefaultDataSections = Triple.isOSBinFormatXCOFF();
  if (Args.hasFlag(options::OPT_fdata_sections, options::OPT_fno_data_sections,
                   UseSeparateSections || HasDefaultDataSections)) {
    CmdArgs.push_back("-fdata-sections");
  }

  Args.addOptOutFlag(CmdArgs, options::OPT_funique_section_names,
                     options::OPT_fno_unique_section_names);
  Args.addOptInFlag(CmdArgs, options::OPT_fseparate_named_sections,
                    options::OPT_fno_separate_named_sections);
  Args.addOptInFlag(CmdArgs, options::OPT_funique_internal_linkage_names,
                    options::OPT_fno_unique_internal_linkage_names);
  Args.addOptInFlag(CmdArgs, options::OPT_funique_basic_block_section_names,
                    options::OPT_fno_unique_basic_block_section_names);

  if (Arg *A = Args.getLastArg(options::OPT_fsplit_machine_functions,
                               options::OPT_fno_split_machine_functions)) {
    if (!A->getOption().matches(options::OPT_fno_split_machine_functions)) {
      // This codegen pass is only available on x86 and AArch64 ELF targets.
      if ((Triple.isX86() || Triple.isAArch64()) && Triple.isOSBinFormatELF())
        A->render(Args, CmdArgs);
      else
        D.Diag(diag::err_drv_unsupported_opt_for_target)
            << A->getAsString(Args) << TripleStr;
    }
  }

  Args.AddLastArg(CmdArgs, options::OPT_finstrument_functions,
                  options::OPT_finstrument_functions_after_inlining,
                  options::OPT_finstrument_function_entry_bare);
  Args.AddLastArg(CmdArgs, options::OPT_fconvergent_functions,
                  options::OPT_fno_convergent_functions);

  // NVPTX/AMDGCN doesn't support PGO or coverage. There's no runtime support
  // for sampling, overhead of call arc collection is way too high and there's
  // no way to collect the output.
  if (!Triple.isNVPTX() && !Triple.isAMDGCN())
    addPGOAndCoverageFlags(TC, C, JA, Output, Args, SanitizeArgs, CmdArgs);

  Args.AddLastArg(CmdArgs, options::OPT_fclang_abi_compat_EQ);

  if (getLastProfileSampleUseArg(Args) &&
      Args.hasArg(options::OPT_fsample_profile_use_profi)) {
    CmdArgs.push_back("-mllvm");
    CmdArgs.push_back("-sample-profile-use-profi");
  }

  // Add runtime flag for PS4/PS5 when PGO, coverage, or sanitizers are enabled.
  if (RawTriple.isPS() &&
      !Args.hasArg(options::OPT_nostdlib, options::OPT_nodefaultlibs)) {
    PScpu::addProfileRTArgs(TC, Args, CmdArgs);
    PScpu::addSanitizerArgs(TC, Args, CmdArgs);
  }

  // Pass options for controlling the default header search paths.
  if (Args.hasArg(options::OPT_nostdinc)) {
    CmdArgs.push_back("-nostdsysteminc");
    CmdArgs.push_back("-nobuiltininc");
  } else {
    if (Args.hasArg(options::OPT_nostdlibinc))
      CmdArgs.push_back("-nostdsysteminc");
    Args.AddLastArg(CmdArgs, options::OPT_nostdincxx);
    Args.AddLastArg(CmdArgs, options::OPT_nobuiltininc);
  }

  // Pass the path to compiler resource files.
  CmdArgs.push_back("-resource-dir");
  CmdArgs.push_back(D.ResourceDir.c_str());

  Args.AddLastArg(CmdArgs, options::OPT_working_directory);

  RenderARCMigrateToolOptions(D, Args, CmdArgs);

  // Add preprocessing options like -I, -D, etc. if we are using the
  // preprocessor.
  //
  // FIXME: Support -fpreprocessed
  if (types::getPreprocessedType(InputType) != types::TY_INVALID)
    AddPreprocessingOptions(C, JA, D, Args, CmdArgs, Output, Inputs);

  // Don't warn about "clang -c -DPIC -fPIC test.i" because libtool.m4 assumes
  // that "The compiler can only warn and ignore the option if not recognized".
  // When building with ccache, it will pass -D options to clang even on
  // preprocessed inputs and configure concludes that -fPIC is not supported.
  Args.ClaimAllArgs(options::OPT_D);

  bool SkipO =
      Args.hasArg(options::OPT_fsycl_link_EQ) && ContainsWrapperAction(&JA);
  const Arg *OArg = Args.getLastArg(options::OPT_O_Group);
  // Manually translate -O4 to -O3; let clang reject others.
  // When compiling a wrapped binary, do not optimize.
  if (!SkipO && OArg) {
    if (OArg->getOption().matches(options::OPT_O4)) {
      CmdArgs.push_back("-O3");
      D.Diag(diag::warn_O4_is_O3);
    } else {
      OArg->render(Args, CmdArgs);
    }
  }

  // Warn about ignored options to clang.
  for (const Arg *A :
       Args.filtered(options::OPT_clang_ignored_gcc_optimization_f_Group)) {
    D.Diag(diag::warn_ignored_gcc_optimization) << A->getAsString(Args);
    A->claim();
  }

  for (const Arg *A :
       Args.filtered(options::OPT_clang_ignored_legacy_options_Group)) {
    D.Diag(diag::warn_ignored_clang_option) << A->getAsString(Args);
    A->claim();
  }

  claimNoWarnArgs(Args);

  Args.AddAllArgs(CmdArgs, options::OPT_R_Group);

  for (const Arg *A :
       Args.filtered(options::OPT_W_Group, options::OPT__SLASH_wd)) {
    A->claim();
    if (A->getOption().getID() == options::OPT__SLASH_wd) {
      unsigned WarningNumber;
      if (StringRef(A->getValue()).getAsInteger(10, WarningNumber)) {
        D.Diag(diag::err_drv_invalid_int_value)
            << A->getAsString(Args) << A->getValue();
        continue;
      }

      if (auto Group = diagGroupFromCLWarningID(WarningNumber)) {
        CmdArgs.push_back(Args.MakeArgString(
            "-Wno-" + DiagnosticIDs::getWarningOptionForGroup(*Group)));
      }
      continue;
    }
    A->render(Args, CmdArgs);
  }

  Args.AddAllArgs(CmdArgs, options::OPT_Wsystem_headers_in_module_EQ);

  if (Args.hasFlag(options::OPT_pedantic, options::OPT_no_pedantic, false))
    CmdArgs.push_back("-pedantic");
  Args.AddLastArg(CmdArgs, options::OPT_pedantic_errors);
  Args.AddLastArg(CmdArgs, options::OPT_w);

  Args.addOptInFlag(CmdArgs, options::OPT_ffixed_point,
                    options::OPT_fno_fixed_point);

  if (Arg *A = Args.getLastArg(options::OPT_fcxx_abi_EQ))
    A->render(Args, CmdArgs);

  Args.AddLastArg(CmdArgs, options::OPT_fexperimental_relative_cxx_abi_vtables,
                  options::OPT_fno_experimental_relative_cxx_abi_vtables);

  Args.AddLastArg(CmdArgs, options::OPT_fexperimental_omit_vtable_rtti,
                  options::OPT_fno_experimental_omit_vtable_rtti);

  if (Arg *A = Args.getLastArg(options::OPT_ffuchsia_api_level_EQ))
    A->render(Args, CmdArgs);

  // Handle -{std, ansi, trigraphs} -- take the last of -{std, ansi}
  // (-ansi is equivalent to -std=c89 or -std=c++98).
  //
  // If a std is supplied, only add -trigraphs if it follows the
  // option.
  bool ImplyVCPPCVer = false;
  bool ImplyVCPPCXXVer = false;
  const Arg *Std = Args.getLastArg(options::OPT_std_EQ, options::OPT_ansi);
  if (Std) {
    if (Std->getOption().matches(options::OPT_ansi))
      if (types::isCXX(InputType))
        CmdArgs.push_back("-std=c++98");
      else
        CmdArgs.push_back("-std=c89");
    else {
      if (Args.hasArg(options::OPT_fsycl)) {
        // Use of -std= with 'C' is not supported for SYCL.
        const LangStandard *LangStd =
            LangStandard::getLangStandardForName(Std->getValue());
        if (LangStd && LangStd->getLanguage() == Language::C)
          D.Diag(diag::err_drv_argument_not_allowed_with)
              << Std->getAsString(Args) << "-fsycl";
      }
      Std->render(Args, CmdArgs);
    }

    // If -f(no-)trigraphs appears after the language standard flag, honor it.
    if (Arg *A = Args.getLastArg(options::OPT_std_EQ, options::OPT_ansi,
                                 options::OPT_ftrigraphs,
                                 options::OPT_fno_trigraphs))
      if (A != Std)
        A->render(Args, CmdArgs);
  } else {
    // Honor -std-default.
    //
    // FIXME: Clang doesn't correctly handle -std= when the input language
    // doesn't match. For the time being just ignore this for C++ inputs;
    // eventually we want to do all the standard defaulting here instead of
    // splitting it between the driver and clang -cc1.
    if (!types::isCXX(InputType)) {
      if (!Args.hasArg(options::OPT__SLASH_std)) {
        Args.AddAllArgsTranslated(CmdArgs, options::OPT_std_default_EQ, "-std=",
                                  /*Joined=*/true);
      } else
        ImplyVCPPCVer = true;
    }
    else if (IsWindowsMSVC)
      ImplyVCPPCXXVer = true;

    if (IsSYCL && types::isCXX(InputType) &&
        !Args.hasArg(options::OPT__SLASH_std))
      // For DPC++, we default to -std=c++17 for all compilations.  Use of -std
      // on the command line will override.
      CmdArgs.push_back("-std=c++17");

    Args.AddLastArg(CmdArgs, options::OPT_ftrigraphs,
                    options::OPT_fno_trigraphs);
  }

  // GCC's behavior for -Wwrite-strings is a bit strange:
  //  * In C, this "warning flag" changes the types of string literals from
  //    'char[N]' to 'const char[N]', and thus triggers an unrelated warning
  //    for the discarded qualifier.
  //  * In C++, this is just a normal warning flag.
  //
  // Implementing this warning correctly in C is hard, so we follow GCC's
  // behavior for now. FIXME: Directly diagnose uses of a string literal as
  // a non-const char* in C, rather than using this crude hack.
  if (!types::isCXX(InputType)) {
    // FIXME: This should behave just like a warning flag, and thus should also
    // respect -Weverything, -Wno-everything, -Werror=write-strings, and so on.
    Arg *WriteStrings =
        Args.getLastArg(options::OPT_Wwrite_strings,
                        options::OPT_Wno_write_strings, options::OPT_w);
    if (WriteStrings &&
        WriteStrings->getOption().matches(options::OPT_Wwrite_strings))
      CmdArgs.push_back("-fconst-strings");
  }

  // GCC provides a macro definition '__DEPRECATED' when -Wdeprecated is active
  // during C++ compilation, which it is by default. GCC keeps this define even
  // in the presence of '-w', match this behavior bug-for-bug.
  if (types::isCXX(InputType) &&
      Args.hasFlag(options::OPT_Wdeprecated, options::OPT_Wno_deprecated,
                   true)) {
    CmdArgs.push_back("-fdeprecated-macro");
  }

  // Translate GCC's misnamer '-fasm' arguments to '-fgnu-keywords'.
  if (Arg *Asm = Args.getLastArg(options::OPT_fasm, options::OPT_fno_asm)) {
    if (Asm->getOption().matches(options::OPT_fasm))
      CmdArgs.push_back("-fgnu-keywords");
    else
      CmdArgs.push_back("-fno-gnu-keywords");
  }

  if (!ShouldEnableAutolink(Args, TC, JA))
    CmdArgs.push_back("-fno-autolink");

  Args.AddLastArg(CmdArgs, options::OPT_ftemplate_depth_EQ);
  Args.AddLastArg(CmdArgs, options::OPT_foperator_arrow_depth_EQ);
  Args.AddLastArg(CmdArgs, options::OPT_fconstexpr_depth_EQ);
  Args.AddLastArg(CmdArgs, options::OPT_fconstexpr_steps_EQ);

  Args.AddLastArg(CmdArgs, options::OPT_fexperimental_library);

  if (Args.hasArg(options::OPT_fexperimental_new_constant_interpreter))
    CmdArgs.push_back("-fexperimental-new-constant-interpreter");

  if (Arg *A = Args.getLastArg(options::OPT_fbracket_depth_EQ)) {
    CmdArgs.push_back("-fbracket-depth");
    CmdArgs.push_back(A->getValue());
  }

  if (Arg *A = Args.getLastArg(options::OPT_Wlarge_by_value_copy_EQ,
                               options::OPT_Wlarge_by_value_copy_def)) {
    if (A->getNumValues()) {
      StringRef bytes = A->getValue();
      CmdArgs.push_back(Args.MakeArgString("-Wlarge-by-value-copy=" + bytes));
    } else
      CmdArgs.push_back("-Wlarge-by-value-copy=64"); // default value
  }

  if (Args.hasArg(options::OPT_relocatable_pch))
    CmdArgs.push_back("-relocatable-pch");

  if (const Arg *A = Args.getLastArg(options::OPT_fcf_runtime_abi_EQ)) {
    static const char *kCFABIs[] = {
      "standalone", "objc", "swift", "swift-5.0", "swift-4.2", "swift-4.1",
    };

    if (!llvm::is_contained(kCFABIs, StringRef(A->getValue())))
      D.Diag(diag::err_drv_invalid_cf_runtime_abi) << A->getValue();
    else
      A->render(Args, CmdArgs);
  }

  if (Arg *A = Args.getLastArg(options::OPT_fconstant_string_class_EQ)) {
    CmdArgs.push_back("-fconstant-string-class");
    CmdArgs.push_back(A->getValue());
  }

  if (Arg *A = Args.getLastArg(options::OPT_ftabstop_EQ)) {
    CmdArgs.push_back("-ftabstop");
    CmdArgs.push_back(A->getValue());
  }

  Args.addOptInFlag(CmdArgs, options::OPT_fstack_size_section,
                    options::OPT_fno_stack_size_section);

  if (Args.hasArg(options::OPT_fstack_usage)) {
    CmdArgs.push_back("-stack-usage-file");

    if (Arg *OutputOpt = Args.getLastArg(options::OPT_o)) {
      SmallString<128> OutputFilename(OutputOpt->getValue());
      llvm::sys::path::replace_extension(OutputFilename, "su");
      CmdArgs.push_back(Args.MakeArgString(OutputFilename));
    } else
      CmdArgs.push_back(
          Args.MakeArgString(Twine(getBaseInputStem(Args, Inputs)) + ".su"));
  }

  CmdArgs.push_back("-ferror-limit");
  if (Arg *A = Args.getLastArg(options::OPT_ferror_limit_EQ))
    CmdArgs.push_back(A->getValue());
  else
    CmdArgs.push_back("19");

  Args.AddLastArg(CmdArgs, options::OPT_fconstexpr_backtrace_limit_EQ);
  Args.AddLastArg(CmdArgs, options::OPT_fmacro_backtrace_limit_EQ);
  Args.AddLastArg(CmdArgs, options::OPT_ftemplate_backtrace_limit_EQ);
  Args.AddLastArg(CmdArgs, options::OPT_fspell_checking_limit_EQ);
  Args.AddLastArg(CmdArgs, options::OPT_fcaret_diagnostics_max_lines_EQ);

  // Pass -fmessage-length=.
  unsigned MessageLength = 0;
  if (Arg *A = Args.getLastArg(options::OPT_fmessage_length_EQ)) {
    StringRef V(A->getValue());
    if (V.getAsInteger(0, MessageLength))
      D.Diag(diag::err_drv_invalid_argument_to_option)
          << V << A->getOption().getName();
  } else {
    // If -fmessage-length=N was not specified, determine whether this is a
    // terminal and, if so, implicitly define -fmessage-length appropriately.
    MessageLength = llvm::sys::Process::StandardErrColumns();
  }
  if (MessageLength != 0)
    CmdArgs.push_back(
        Args.MakeArgString("-fmessage-length=" + Twine(MessageLength)));

  if (Arg *A = Args.getLastArg(options::OPT_frandomize_layout_seed_EQ))
    CmdArgs.push_back(
        Args.MakeArgString("-frandomize-layout-seed=" + Twine(A->getValue(0))));

  if (Arg *A = Args.getLastArg(options::OPT_frandomize_layout_seed_file_EQ))
    CmdArgs.push_back(Args.MakeArgString("-frandomize-layout-seed-file=" +
                                         Twine(A->getValue(0))));

  // -fvisibility= and -fvisibility-ms-compat are of a piece.
  if (const Arg *A = Args.getLastArg(options::OPT_fvisibility_EQ,
                                     options::OPT_fvisibility_ms_compat)) {
    if (A->getOption().matches(options::OPT_fvisibility_EQ)) {
      A->render(Args, CmdArgs);
    } else {
      assert(A->getOption().matches(options::OPT_fvisibility_ms_compat));
      CmdArgs.push_back("-fvisibility=hidden");
      CmdArgs.push_back("-ftype-visibility=default");
    }
  } else if (IsOpenMPDevice) {
    // When compiling for the OpenMP device we want protected visibility by
    // default. This prevents the device from accidentally preempting code on
    // the host, makes the system more robust, and improves performance.
    CmdArgs.push_back("-fvisibility=protected");
  }

  // PS4/PS5 process these options in addClangTargetOptions.
  if (!RawTriple.isPS()) {
    if (const Arg *A =
            Args.getLastArg(options::OPT_fvisibility_from_dllstorageclass,
                            options::OPT_fno_visibility_from_dllstorageclass)) {
      if (A->getOption().matches(
              options::OPT_fvisibility_from_dllstorageclass)) {
        CmdArgs.push_back("-fvisibility-from-dllstorageclass");
        Args.AddLastArg(CmdArgs, options::OPT_fvisibility_dllexport_EQ);
        Args.AddLastArg(CmdArgs, options::OPT_fvisibility_nodllstorageclass_EQ);
        Args.AddLastArg(CmdArgs, options::OPT_fvisibility_externs_dllimport_EQ);
        Args.AddLastArg(CmdArgs,
                        options::OPT_fvisibility_externs_nodllstorageclass_EQ);
      }
    }
  }

  if (Args.hasFlag(options::OPT_fvisibility_inlines_hidden,
                    options::OPT_fno_visibility_inlines_hidden, false))
    CmdArgs.push_back("-fvisibility-inlines-hidden");

  Args.AddLastArg(CmdArgs, options::OPT_fvisibility_inlines_hidden_static_local_var,
                           options::OPT_fno_visibility_inlines_hidden_static_local_var);

  // -fvisibility-global-new-delete-hidden is a deprecated spelling of
  // -fvisibility-global-new-delete=force-hidden.
  if (const Arg *A =
          Args.getLastArg(options::OPT_fvisibility_global_new_delete_hidden)) {
    D.Diag(diag::warn_drv_deprecated_arg)
        << A->getAsString(Args) << /*hasReplacement=*/true
        << "-fvisibility-global-new-delete=force-hidden";
  }

  if (const Arg *A =
          Args.getLastArg(options::OPT_fvisibility_global_new_delete_EQ,
                          options::OPT_fvisibility_global_new_delete_hidden)) {
    if (A->getOption().matches(options::OPT_fvisibility_global_new_delete_EQ)) {
      A->render(Args, CmdArgs);
    } else {
      assert(A->getOption().matches(
          options::OPT_fvisibility_global_new_delete_hidden));
      CmdArgs.push_back("-fvisibility-global-new-delete=force-hidden");
    }
  }

  Args.AddLastArg(CmdArgs, options::OPT_ftlsmodel_EQ);

  if (Args.hasFlag(options::OPT_fnew_infallible,
                   options::OPT_fno_new_infallible, false))
    CmdArgs.push_back("-fnew-infallible");

  if (Args.hasFlag(options::OPT_fno_operator_names,
                   options::OPT_foperator_names, false))
    CmdArgs.push_back("-fno-operator-names");

  // Forward -f (flag) options which we can pass directly.
  Args.AddLastArg(CmdArgs, options::OPT_femit_all_decls);
  Args.AddLastArg(CmdArgs, options::OPT_fheinous_gnu_extensions);
  Args.AddLastArg(CmdArgs, options::OPT_fdigraphs, options::OPT_fno_digraphs);
  Args.AddLastArg(CmdArgs, options::OPT_fzero_call_used_regs_EQ);
  Args.AddLastArg(CmdArgs, options::OPT_fraw_string_literals,
                  options::OPT_fno_raw_string_literals);

  if (Args.hasFlag(options::OPT_femulated_tls, options::OPT_fno_emulated_tls,
                   Triple.hasDefaultEmulatedTLS()))
    CmdArgs.push_back("-femulated-tls");

  Args.addOptInFlag(CmdArgs, options::OPT_fcheck_new,
                    options::OPT_fno_check_new);

  if (Arg *A = Args.getLastArg(options::OPT_fzero_call_used_regs_EQ)) {
    // FIXME: There's no reason for this to be restricted to X86. The backend
    // code needs to be changed to include the appropriate function calls
    // automatically.
    if (!Triple.isX86() && !Triple.isAArch64())
      D.Diag(diag::err_drv_unsupported_opt_for_target)
          << A->getAsString(Args) << TripleStr;
  }

  // AltiVec-like language extensions aren't relevant for assembling.
  if (!isa<PreprocessJobAction>(JA) || Output.getType() != types::TY_PP_Asm)
    Args.AddLastArg(CmdArgs, options::OPT_fzvector);

  Args.AddLastArg(CmdArgs, options::OPT_fdiagnostics_show_template_tree);
  Args.AddLastArg(CmdArgs, options::OPT_fno_elide_type);

  // Forward flags for OpenMP. We don't do this if the current action is an
  // device offloading action other than OpenMP.
  if (Args.hasFlag(options::OPT_fopenmp, options::OPT_fopenmp_EQ,
                   options::OPT_fno_openmp, false) &&
      !Args.hasFlag(options::OPT_foffload_via_llvm,
                    options::OPT_fno_offload_via_llvm, false) &&
      (JA.isDeviceOffloading(Action::OFK_None) ||
       JA.isDeviceOffloading(Action::OFK_OpenMP))) {
    switch (D.getOpenMPRuntime(Args)) {
    case Driver::OMPRT_OMP:
    case Driver::OMPRT_IOMP5:
      // Clang can generate useful OpenMP code for these two runtime libraries.
      CmdArgs.push_back("-fopenmp");

      // If no option regarding the use of TLS in OpenMP codegeneration is
      // given, decide a default based on the target. Otherwise rely on the
      // options and pass the right information to the frontend.
      if (!Args.hasFlag(options::OPT_fopenmp_use_tls,
                        options::OPT_fnoopenmp_use_tls, /*Default=*/true))
        CmdArgs.push_back("-fnoopenmp-use-tls");
      Args.AddLastArg(CmdArgs, options::OPT_fopenmp_simd,
                      options::OPT_fno_openmp_simd);
      Args.AddAllArgs(CmdArgs, options::OPT_fopenmp_enable_irbuilder);
      Args.AddAllArgs(CmdArgs, options::OPT_fopenmp_version_EQ);
      if (!Args.hasFlag(options::OPT_fopenmp_extensions,
                        options::OPT_fno_openmp_extensions, /*Default=*/true))
        CmdArgs.push_back("-fno-openmp-extensions");
      Args.AddAllArgs(CmdArgs, options::OPT_fopenmp_cuda_number_of_sm_EQ);
      Args.AddAllArgs(CmdArgs, options::OPT_fopenmp_cuda_blocks_per_sm_EQ);
      Args.AddAllArgs(CmdArgs,
                      options::OPT_fopenmp_cuda_teams_reduction_recs_num_EQ);
      if (Args.hasFlag(options::OPT_fopenmp_optimistic_collapse,
                       options::OPT_fno_openmp_optimistic_collapse,
                       /*Default=*/false))
        CmdArgs.push_back("-fopenmp-optimistic-collapse");

      // When in OpenMP offloading mode with NVPTX target, forward
      // cuda-mode flag
      if (Args.hasFlag(options::OPT_fopenmp_cuda_mode,
                       options::OPT_fno_openmp_cuda_mode, /*Default=*/false))
        CmdArgs.push_back("-fopenmp-cuda-mode");

      // When in OpenMP offloading mode, enable debugging on the device.
      Args.AddAllArgs(CmdArgs, options::OPT_fopenmp_target_debug_EQ);
      if (Args.hasFlag(options::OPT_fopenmp_target_debug,
                       options::OPT_fno_openmp_target_debug, /*Default=*/false))
        CmdArgs.push_back("-fopenmp-target-debug");

      // When in OpenMP offloading mode, forward assumptions information about
      // thread and team counts in the device.
      if (Args.hasFlag(options::OPT_fopenmp_assume_teams_oversubscription,
                       options::OPT_fno_openmp_assume_teams_oversubscription,
                       /*Default=*/false))
        CmdArgs.push_back("-fopenmp-assume-teams-oversubscription");
      if (Args.hasFlag(options::OPT_fopenmp_assume_threads_oversubscription,
                       options::OPT_fno_openmp_assume_threads_oversubscription,
                       /*Default=*/false))
        CmdArgs.push_back("-fopenmp-assume-threads-oversubscription");
      if (Args.hasArg(options::OPT_fopenmp_assume_no_thread_state))
        CmdArgs.push_back("-fopenmp-assume-no-thread-state");
      if (Args.hasArg(options::OPT_fopenmp_assume_no_nested_parallelism))
        CmdArgs.push_back("-fopenmp-assume-no-nested-parallelism");
      if (Args.hasArg(options::OPT_fopenmp_offload_mandatory))
        CmdArgs.push_back("-fopenmp-offload-mandatory");
      if (Args.hasArg(options::OPT_fopenmp_force_usm))
        CmdArgs.push_back("-fopenmp-force-usm");
      break;
    default:
      // By default, if Clang doesn't know how to generate useful OpenMP code
      // for a specific runtime library, we just don't pass the '-fopenmp' flag
      // down to the actual compilation.
      // FIXME: It would be better to have a mode which *only* omits IR
      // generation based on the OpenMP support so that we get consistent
      // semantic analysis, etc.
      break;
    }
  } else {
    if (!JA.isDeviceOffloading(Action::OFK_SYCL))
      Args.AddLastArg(CmdArgs, options::OPT_fopenmp_simd,
                      options::OPT_fno_openmp_simd);
    Args.AddAllArgs(CmdArgs, options::OPT_fopenmp_version_EQ);
    Args.addOptOutFlag(CmdArgs, options::OPT_fopenmp_extensions,
                       options::OPT_fno_openmp_extensions);
  }
  // Forward the offload runtime change to code generation, liboffload implies
  // new driver. Otherwise, check if we should forward the new driver to change
  // offloading code generation.
  if (Args.hasFlag(options::OPT_foffload_via_llvm,
                   options::OPT_fno_offload_via_llvm, false)) {
    CmdArgs.append({"--offload-new-driver", "-foffload-via-llvm"});
  } else if (Args.hasFlag(options::OPT_offload_new_driver,
                          options::OPT_no_offload_new_driver, false)) {
    CmdArgs.push_back("--offload-new-driver");
  }

  const XRayArgs &XRay = TC.getXRayArgs();
  XRay.addArgs(TC, Args, CmdArgs, InputType);

  for (const auto &Filename :
       Args.getAllArgValues(options::OPT_fprofile_list_EQ)) {
    if (D.getVFS().exists(Filename))
      CmdArgs.push_back(Args.MakeArgString("-fprofile-list=" + Filename));
    else
      D.Diag(clang::diag::err_drv_no_such_file) << Filename;
  }

  if (Arg *A = Args.getLastArg(options::OPT_fpatchable_function_entry_EQ)) {
    StringRef S0 = A->getValue(), S = S0;
    unsigned Size, Offset = 0;
    if (!Triple.isAArch64() && !Triple.isLoongArch() && !Triple.isRISCV() &&
        !Triple.isX86() &&
        !(!Triple.isOSAIX() && (Triple.getArch() == llvm::Triple::ppc ||
                                Triple.getArch() == llvm::Triple::ppc64)))
      D.Diag(diag::err_drv_unsupported_opt_for_target)
          << A->getAsString(Args) << TripleStr;
    else if (S.consumeInteger(10, Size) ||
             (!S.empty() && (!S.consume_front(",") ||
                             S.consumeInteger(10, Offset) || !S.empty())))
      D.Diag(diag::err_drv_invalid_argument_to_option)
          << S0 << A->getOption().getName();
    else if (Size < Offset)
      D.Diag(diag::err_drv_unsupported_fpatchable_function_entry_argument);
    else {
      CmdArgs.push_back(Args.MakeArgString(A->getSpelling() + Twine(Size)));
      CmdArgs.push_back(Args.MakeArgString(
          "-fpatchable-function-entry-offset=" + Twine(Offset)));
    }
  }

  Args.AddLastArg(CmdArgs, options::OPT_fms_hotpatch);

  if (TC.SupportsProfiling()) {
    Args.AddLastArg(CmdArgs, options::OPT_pg);

    llvm::Triple::ArchType Arch = TC.getArch();
    if (Arg *A = Args.getLastArg(options::OPT_mfentry)) {
      if (Arch == llvm::Triple::systemz || TC.getTriple().isX86())
        A->render(Args, CmdArgs);
      else
        D.Diag(diag::err_drv_unsupported_opt_for_target)
            << A->getAsString(Args) << TripleStr;
    }
    if (Arg *A = Args.getLastArg(options::OPT_mnop_mcount)) {
      if (Arch == llvm::Triple::systemz)
        A->render(Args, CmdArgs);
      else
        D.Diag(diag::err_drv_unsupported_opt_for_target)
            << A->getAsString(Args) << TripleStr;
    }
    if (Arg *A = Args.getLastArg(options::OPT_mrecord_mcount)) {
      if (Arch == llvm::Triple::systemz)
        A->render(Args, CmdArgs);
      else
        D.Diag(diag::err_drv_unsupported_opt_for_target)
            << A->getAsString(Args) << TripleStr;
    }
  }

  if (Arg *A = Args.getLastArgNoClaim(options::OPT_pg)) {
    if (TC.getTriple().isOSzOS()) {
      D.Diag(diag::err_drv_unsupported_opt_for_target)
          << A->getAsString(Args) << TripleStr;
    }
  }
  if (Arg *A = Args.getLastArgNoClaim(options::OPT_p)) {
    if (!(TC.getTriple().isOSAIX() || TC.getTriple().isOSOpenBSD())) {
      D.Diag(diag::err_drv_unsupported_opt_for_target)
          << A->getAsString(Args) << TripleStr;
    }
  }
  if (Arg *A = Args.getLastArgNoClaim(options::OPT_p, options::OPT_pg)) {
    if (A->getOption().matches(options::OPT_p)) {
      A->claim();
      if (TC.getTriple().isOSAIX() && !Args.hasArgNoClaim(options::OPT_pg))
        CmdArgs.push_back("-pg");
    }
  }

  // Reject AIX-specific link options on other targets.
  if (!TC.getTriple().isOSAIX()) {
    for (const Arg *A : Args.filtered(options::OPT_b, options::OPT_K,
                                      options::OPT_mxcoff_build_id_EQ)) {
      D.Diag(diag::err_drv_unsupported_opt_for_target)
          << A->getSpelling() << TripleStr;
    }
  }

  if (Args.getLastArg(options::OPT_fapple_kext) ||
      (Args.hasArg(options::OPT_mkernel) && types::isCXX(InputType)))
    CmdArgs.push_back("-fapple-kext");

  Args.AddLastArg(CmdArgs, options::OPT_altivec_src_compat);
  Args.AddLastArg(CmdArgs, options::OPT_flax_vector_conversions_EQ);
  Args.AddLastArg(CmdArgs, options::OPT_fobjc_sender_dependent_dispatch);
  Args.AddLastArg(CmdArgs, options::OPT_fdiagnostics_print_source_range_info);
  Args.AddLastArg(CmdArgs, options::OPT_fdiagnostics_parseable_fixits);
  Args.AddLastArg(CmdArgs, options::OPT_ftime_report);
  Args.AddLastArg(CmdArgs, options::OPT_ftime_report_EQ);
  Args.AddLastArg(CmdArgs, options::OPT_ftrapv);
  Args.AddLastArg(CmdArgs, options::OPT_malign_double);
  Args.AddLastArg(CmdArgs, options::OPT_fno_temp_file);

  if (const char *Name = C.getTimeTraceFile(&JA)) {
    CmdArgs.push_back(Args.MakeArgString("-ftime-trace=" + Twine(Name)));
    Args.AddLastArg(CmdArgs, options::OPT_ftime_trace_granularity_EQ);
    Args.AddLastArg(CmdArgs, options::OPT_ftime_trace_verbose);
  }

  if (Arg *A = Args.getLastArg(options::OPT_ftrapv_handler_EQ)) {
    CmdArgs.push_back("-ftrapv-handler");
    CmdArgs.push_back(A->getValue());
  }

  Args.AddLastArg(CmdArgs, options::OPT_ftrap_function_EQ);

  // Handle -f[no-]wrapv and -f[no-]strict-overflow, which are used by both
  // clang and flang.
  renderCommonIntegerOverflowOptions(Args, CmdArgs);

  Args.AddLastArg(CmdArgs, options::OPT_ffinite_loops,
                  options::OPT_fno_finite_loops);

  Args.AddLastArg(CmdArgs, options::OPT_fwritable_strings);
  Args.AddLastArg(CmdArgs, options::OPT_funroll_loops,
                  options::OPT_fno_unroll_loops);

  Args.AddLastArg(CmdArgs, options::OPT_fstrict_flex_arrays_EQ);

  Args.AddLastArg(CmdArgs, options::OPT_pthread);

  Args.addOptInFlag(CmdArgs, options::OPT_mspeculative_load_hardening,
                    options::OPT_mno_speculative_load_hardening);

  RenderSSPOptions(D, TC, Args, CmdArgs, KernelOrKext);
  RenderSCPOptions(TC, Args, CmdArgs);
  RenderTrivialAutoVarInitOptions(D, TC, Args, CmdArgs);

  Args.AddLastArg(CmdArgs, options::OPT_fswift_async_fp_EQ);

  Args.addOptInFlag(CmdArgs, options::OPT_mstackrealign,
                    options::OPT_mno_stackrealign);

  if (Args.hasArg(options::OPT_mstack_alignment)) {
    StringRef alignment = Args.getLastArgValue(options::OPT_mstack_alignment);
    CmdArgs.push_back(Args.MakeArgString("-mstack-alignment=" + alignment));
  }

  if (Args.hasArg(options::OPT_mstack_probe_size)) {
    StringRef Size = Args.getLastArgValue(options::OPT_mstack_probe_size);

    if (!Size.empty())
      CmdArgs.push_back(Args.MakeArgString("-mstack-probe-size=" + Size));
    else
      CmdArgs.push_back("-mstack-probe-size=0");
  }

  Args.addOptOutFlag(CmdArgs, options::OPT_mstack_arg_probe,
                     options::OPT_mno_stack_arg_probe);

  if (Arg *A = Args.getLastArg(options::OPT_mrestrict_it,
                               options::OPT_mno_restrict_it)) {
    if (A->getOption().matches(options::OPT_mrestrict_it)) {
      CmdArgs.push_back("-mllvm");
      CmdArgs.push_back("-arm-restrict-it");
    } else {
      CmdArgs.push_back("-mllvm");
      CmdArgs.push_back("-arm-default-it");
    }
  }

  // Forward -cl options to -cc1
  RenderOpenCLOptions(Args, CmdArgs, InputType);

  // Forward hlsl options to -cc1
  RenderHLSLOptions(Args, CmdArgs, InputType);

  // Forward OpenACC options to -cc1
  RenderOpenACCOptions(D, Args, CmdArgs, InputType);

  if (IsHIP) {
    if (Args.hasFlag(options::OPT_fhip_new_launch_api,
                     options::OPT_fno_hip_new_launch_api, true))
      CmdArgs.push_back("-fhip-new-launch-api");
    Args.addOptInFlag(CmdArgs, options::OPT_fgpu_allow_device_init,
                      options::OPT_fno_gpu_allow_device_init);
    Args.AddLastArg(CmdArgs, options::OPT_hipstdpar);
    Args.AddLastArg(CmdArgs, options::OPT_hipstdpar_interpose_alloc);
    Args.addOptInFlag(CmdArgs, options::OPT_fhip_kernel_arg_name,
                      options::OPT_fno_hip_kernel_arg_name);
  }

  if (IsCuda || IsHIP || IsSYCL) {
    if (IsRDCMode)
      CmdArgs.push_back("-fgpu-rdc");
    else
      CmdArgs.push_back("-fno-gpu-rdc");
  }
  if (IsCuda || IsHIP) {
    Args.addOptInFlag(CmdArgs, options::OPT_fgpu_defer_diag,
                      options::OPT_fno_gpu_defer_diag);
    if (Args.hasFlag(options::OPT_fgpu_exclude_wrong_side_overloads,
                     options::OPT_fno_gpu_exclude_wrong_side_overloads,
                     false)) {
      CmdArgs.push_back("-fgpu-exclude-wrong-side-overloads");
      CmdArgs.push_back("-fgpu-defer-diag");
    }
  }

  // Forward -nogpulib to -cc1.
  if (Args.hasArg(options::OPT_nogpulib))
    CmdArgs.push_back("-nogpulib");

  if (Arg *A = Args.getLastArg(options::OPT_fcf_protection_EQ)) {
    CmdArgs.push_back(
        Args.MakeArgString(Twine("-fcf-protection=") + A->getValue()));

    if (Arg *SA = Args.getLastArg(options::OPT_mcf_branch_label_scheme_EQ))
      CmdArgs.push_back(Args.MakeArgString(Twine("-mcf-branch-label-scheme=") +
                                           SA->getValue()));
  }

  if (Arg *A = Args.getLastArg(options::OPT_mfunction_return_EQ))
    CmdArgs.push_back(
        Args.MakeArgString(Twine("-mfunction-return=") + A->getValue()));

  Args.AddLastArg(CmdArgs, options::OPT_mindirect_branch_cs_prefix);

  // Forward -f options with positive and negative forms; we translate these by
  // hand.  Do not propagate PGO options to the GPU-side compilations as the
  // profile info is for the host-side compilation only.
  if (!(IsCudaDevice || IsHIPDevice)) {
    if (Arg *A = getLastProfileSampleUseArg(Args)) {
      auto *PGOArg = Args.getLastArg(
          options::OPT_fprofile_generate, options::OPT_fprofile_generate_EQ,
          options::OPT_fcs_profile_generate,
          options::OPT_fcs_profile_generate_EQ, options::OPT_fprofile_use,
          options::OPT_fprofile_use_EQ);
      if (PGOArg)
        D.Diag(diag::err_drv_argument_not_allowed_with)
            << "SampleUse with PGO options";

      StringRef fname = A->getValue();
      if (!llvm::sys::fs::exists(fname))
        D.Diag(diag::err_drv_no_such_file) << fname;
      else
        A->render(Args, CmdArgs);
    }
    Args.AddLastArg(CmdArgs, options::OPT_fprofile_remapping_file_EQ);

    if (Args.hasFlag(options::OPT_fpseudo_probe_for_profiling,
                     options::OPT_fno_pseudo_probe_for_profiling, false)) {
      CmdArgs.push_back("-fpseudo-probe-for-profiling");
      // Enforce -funique-internal-linkage-names if it's not explicitly turned
      // off.
      if (Args.hasFlag(options::OPT_funique_internal_linkage_names,
                       options::OPT_fno_unique_internal_linkage_names, true))
        CmdArgs.push_back("-funique-internal-linkage-names");
    }
  }
  RenderBuiltinOptions(TC, RawTriple, Args, CmdArgs);

  Args.addOptOutFlag(CmdArgs, options::OPT_fassume_sane_operator_new,
                     options::OPT_fno_assume_sane_operator_new);

  if (Args.hasFlag(options::OPT_fapinotes, options::OPT_fno_apinotes, false))
    CmdArgs.push_back("-fapinotes");
  if (Args.hasFlag(options::OPT_fapinotes_modules,
                   options::OPT_fno_apinotes_modules, false))
    CmdArgs.push_back("-fapinotes-modules");
  Args.AddLastArg(CmdArgs, options::OPT_fapinotes_swift_version);

  // -fblocks=0 is default.
  if (Args.hasFlag(options::OPT_fblocks, options::OPT_fno_blocks,
                   TC.IsBlocksDefault()) ||
      (Args.hasArg(options::OPT_fgnu_runtime) &&
       Args.hasArg(options::OPT_fobjc_nonfragile_abi) &&
       !Args.hasArg(options::OPT_fno_blocks))) {
    CmdArgs.push_back("-fblocks");

    if (!Args.hasArg(options::OPT_fgnu_runtime) && !TC.hasBlocksRuntime())
      CmdArgs.push_back("-fblocks-runtime-optional");
  }

  // -fencode-extended-block-signature=1 is default.
  if (TC.IsEncodeExtendedBlockSignatureDefault())
    CmdArgs.push_back("-fencode-extended-block-signature");

  if (Args.hasFlag(options::OPT_fcoro_aligned_allocation,
                   options::OPT_fno_coro_aligned_allocation, false) &&
      types::isCXX(InputType))
    CmdArgs.push_back("-fcoro-aligned-allocation");

  Args.AddLastArg(CmdArgs, options::OPT_fdouble_square_bracket_attributes,
                  options::OPT_fno_double_square_bracket_attributes);

  Args.addOptOutFlag(CmdArgs, options::OPT_faccess_control,
                     options::OPT_fno_access_control);
  Args.addOptOutFlag(CmdArgs, options::OPT_felide_constructors,
                     options::OPT_fno_elide_constructors);

  ToolChain::RTTIMode RTTIMode = TC.getRTTIMode();

  if (KernelOrKext || (types::isCXX(InputType) &&
                       (RTTIMode == ToolChain::RM_Disabled)))
    CmdArgs.push_back("-fno-rtti");

  // -fshort-enums=0 is default for all architectures except Hexagon and z/OS.
  if (Args.hasFlag(options::OPT_fshort_enums, options::OPT_fno_short_enums,
                   TC.getArch() == llvm::Triple::hexagon || Triple.isOSzOS()))
    CmdArgs.push_back("-fshort-enums");

  RenderCharacterOptions(Args, AuxTriple ? *AuxTriple : RawTriple, CmdArgs);

  // -fuse-cxa-atexit is default.
  if (!Args.hasFlag(
          options::OPT_fuse_cxa_atexit, options::OPT_fno_use_cxa_atexit,
          !RawTriple.isOSAIX() && !RawTriple.isOSWindows() &&
              ((RawTriple.getVendor() != llvm::Triple::MipsTechnologies) ||
               RawTriple.hasEnvironment())) ||
      KernelOrKext)
    CmdArgs.push_back("-fno-use-cxa-atexit");

  if (Args.hasFlag(options::OPT_fregister_global_dtors_with_atexit,
                   options::OPT_fno_register_global_dtors_with_atexit,
                   RawTriple.isOSDarwin() && !KernelOrKext))
    CmdArgs.push_back("-fregister-global-dtors-with-atexit");

  Args.addOptInFlag(CmdArgs, options::OPT_fuse_line_directives,
                    options::OPT_fno_use_line_directives);

  // -fno-minimize-whitespace is default.
  if (Args.hasFlag(options::OPT_fminimize_whitespace,
                   options::OPT_fno_minimize_whitespace, false)) {
    types::ID InputType = Inputs[0].getType();
    if (!isDerivedFromC(InputType))
      D.Diag(diag::err_drv_opt_unsupported_input_type)
          << "-fminimize-whitespace" << types::getTypeName(InputType);
    CmdArgs.push_back("-fminimize-whitespace");
  }

  // -fno-keep-system-includes is default.
  if (Args.hasFlag(options::OPT_fkeep_system_includes,
                   options::OPT_fno_keep_system_includes, false)) {
    types::ID InputType = Inputs[0].getType();
    if (!isDerivedFromC(InputType))
      D.Diag(diag::err_drv_opt_unsupported_input_type)
          << "-fkeep-system-includes" << types::getTypeName(InputType);
    CmdArgs.push_back("-fkeep-system-includes");
  }

  // -fms-extensions=0 is default.
  if (Args.hasFlag(options::OPT_fms_extensions, options::OPT_fno_ms_extensions,
                   IsWindowsMSVC))
    CmdArgs.push_back("-fms-extensions");

  // -fms-compatibility=0 is default.
  bool IsMSVCCompat = Args.hasFlag(
      options::OPT_fms_compatibility, options::OPT_fno_ms_compatibility,
      (IsWindowsMSVC && Args.hasFlag(options::OPT_fms_extensions,
                                     options::OPT_fno_ms_extensions, true)));
  if (IsMSVCCompat) {
    CmdArgs.push_back("-fms-compatibility");
    if (!types::isCXX(Input.getType()) &&
        Args.hasArg(options::OPT_fms_define_stdc))
      CmdArgs.push_back("-fms-define-stdc");
  }

  if (Triple.isWindowsMSVCEnvironment() && !D.IsCLMode() &&
      Args.hasArg(options::OPT_fms_runtime_lib_EQ))
    ProcessVSRuntimeLibrary(getToolChain(), Args, CmdArgs);

  // Handle -fgcc-version, if present.
  VersionTuple GNUCVer;
  if (Arg *A = Args.getLastArg(options::OPT_fgnuc_version_EQ)) {
    // Check that the version has 1 to 3 components and the minor and patch
    // versions fit in two decimal digits.
    StringRef Val = A->getValue();
    Val = Val.empty() ? "0" : Val; // Treat "" as 0 or disable.
    bool Invalid = GNUCVer.tryParse(Val);
    unsigned Minor = GNUCVer.getMinor().value_or(0);
    unsigned Patch = GNUCVer.getSubminor().value_or(0);
    if (Invalid || GNUCVer.getBuild() || Minor >= 100 || Patch >= 100) {
      D.Diag(diag::err_drv_invalid_value)
          << A->getAsString(Args) << A->getValue();
    }
  } else if (!IsMSVCCompat) {
    // Imitate GCC 4.2.1 by default if -fms-compatibility is not in effect.
    GNUCVer = VersionTuple(4, 2, 1);
  }
  if (!GNUCVer.empty()) {
    CmdArgs.push_back(
        Args.MakeArgString("-fgnuc-version=" + GNUCVer.getAsString()));
  }

  VersionTuple MSVT = TC.computeMSVCVersion(&D, Args);
  if (!MSVT.empty())
    CmdArgs.push_back(
        Args.MakeArgString("-fms-compatibility-version=" + MSVT.getAsString()));

  bool IsMSVC2015Compatible = MSVT.getMajor() >= 19;
  if (ImplyVCPPCVer) {
    StringRef LanguageStandard;
    if (const Arg *StdArg = Args.getLastArg(options::OPT__SLASH_std)) {
      Std = StdArg;
      LanguageStandard = llvm::StringSwitch<StringRef>(StdArg->getValue())
                             .Case("c11", "-std=c11")
                             .Case("c17", "-std=c17")
                             .Default("");
      if (LanguageStandard.empty())
        D.Diag(clang::diag::warn_drv_unused_argument)
            << StdArg->getAsString(Args);
    }
    CmdArgs.push_back(LanguageStandard.data());
  }
  if (ImplyVCPPCXXVer) {
    StringRef LanguageStandard;
    if (const Arg *StdArg = Args.getLastArg(options::OPT__SLASH_std)) {
      Std = StdArg;
      LanguageStandard = llvm::StringSwitch<StringRef>(StdArg->getValue())
                             .Case("c++14", "-std=c++14")
                             .Case("c++17", "-std=c++17")
                             .Case("c++20", "-std=c++20")
                             // TODO add c++23 and c++26 when MSVC supports it.
                             .Case("c++23preview", "-std=c++23")
                             .Case("c++latest", "-std=c++26")
                             .Default("");
      if (LanguageStandard.empty())
        D.Diag(clang::diag::warn_drv_unused_argument)
            << StdArg->getAsString(Args);
    }

    if (LanguageStandard.empty()) {
      if (IsSYCL)
        // For DPC++, C++17 is the default.
        LanguageStandard = "-std=c++17";
      else if (IsMSVC2015Compatible)
        LanguageStandard = "-std=c++14";
      else
        LanguageStandard = "-std=c++11";
    }

    CmdArgs.push_back(LanguageStandard.data());
  }

  Args.addOptInFlag(CmdArgs, options::OPT_fborland_extensions,
                    options::OPT_fno_borland_extensions);

  // -fno-declspec is default, except for PS4/PS5.
  if (Args.hasFlag(options::OPT_fdeclspec, options::OPT_fno_declspec,
                   RawTriple.isPS()))
    CmdArgs.push_back("-fdeclspec");
  else if (Args.hasArg(options::OPT_fno_declspec))
    CmdArgs.push_back("-fno-declspec"); // Explicitly disabling __declspec.

  // -fthreadsafe-static is default, except for MSVC compatibility versions less
  // than 19.
  if (!Args.hasFlag(options::OPT_fthreadsafe_statics,
                    options::OPT_fno_threadsafe_statics,
                    !types::isOpenCL(InputType) &&
                        (!IsWindowsMSVC || IsMSVC2015Compatible)))
    CmdArgs.push_back("-fno-threadsafe-statics");

  // Add -fno-assumptions, if it was specified.
  if (!Args.hasFlag(options::OPT_fassumptions, options::OPT_fno_assumptions,
                    true))
    CmdArgs.push_back("-fno-assumptions");

  // -fgnu-keywords default varies depending on language; only pass if
  // specified.
  Args.AddLastArg(CmdArgs, options::OPT_fgnu_keywords,
                  options::OPT_fno_gnu_keywords);

  Args.addOptInFlag(CmdArgs, options::OPT_fgnu89_inline,
                    options::OPT_fno_gnu89_inline);

  const Arg *InlineArg = Args.getLastArg(options::OPT_finline_functions,
                                         options::OPT_finline_hint_functions,
                                         options::OPT_fno_inline_functions);
  if (Arg *A = Args.getLastArg(options::OPT_finline, options::OPT_fno_inline)) {
    if (A->getOption().matches(options::OPT_fno_inline))
      A->render(Args, CmdArgs);
  } else if (InlineArg) {
    InlineArg->render(Args, CmdArgs);
  }

  Args.AddLastArg(CmdArgs, options::OPT_finline_max_stacksize_EQ);

  // FIXME: Find a better way to determine whether we are in C++20.
  bool HaveCxx20 =
      Std &&
      (Std->containsValue("c++2a") || Std->containsValue("gnu++2a") ||
       Std->containsValue("c++20") || Std->containsValue("gnu++20") ||
       Std->containsValue("c++2b") || Std->containsValue("gnu++2b") ||
       Std->containsValue("c++23") || Std->containsValue("gnu++23") ||
       Std->containsValue("c++2c") || Std->containsValue("gnu++2c") ||
       Std->containsValue("c++26") || Std->containsValue("gnu++26") ||
       Std->containsValue("c++latest") || Std->containsValue("gnu++latest"));
  bool HaveModules =
      RenderModulesOptions(C, D, Args, Input, Output, HaveCxx20, CmdArgs);

  // -fdelayed-template-parsing is default when targeting MSVC.
  // Many old Windows SDK versions require this to parse.
  //
  // According to
  // https://learn.microsoft.com/en-us/cpp/build/reference/permissive-standards-conformance?view=msvc-170,
  // MSVC actually defaults to -fno-delayed-template-parsing (/Zc:twoPhase-
  // with MSVC CLI) if using C++20. So we match the behavior with MSVC here to
  // not enable -fdelayed-template-parsing by default after C++20.
  //
  // FIXME: Given -fdelayed-template-parsing is a source of bugs, we should be
  // able to disable this by default at some point.
  if (Args.hasFlag(options::OPT_fdelayed_template_parsing,
                   options::OPT_fno_delayed_template_parsing,
                   IsWindowsMSVC && !HaveCxx20)) {
    if (HaveCxx20)
      D.Diag(clang::diag::warn_drv_delayed_template_parsing_after_cxx20);

    CmdArgs.push_back("-fdelayed-template-parsing");
  }

  if (Args.hasFlag(options::OPT_fpch_validate_input_files_content,
                   options::OPT_fno_pch_validate_input_files_content, false))
    CmdArgs.push_back("-fvalidate-ast-input-files-content");
  if (Args.hasFlag(options::OPT_fpch_instantiate_templates,
                   options::OPT_fno_pch_instantiate_templates, false))
    CmdArgs.push_back("-fpch-instantiate-templates");
  if (Args.hasFlag(options::OPT_fpch_codegen, options::OPT_fno_pch_codegen,
                   false))
    CmdArgs.push_back("-fmodules-codegen");
  if (Args.hasFlag(options::OPT_fpch_debuginfo, options::OPT_fno_pch_debuginfo,
                   false))
    CmdArgs.push_back("-fmodules-debuginfo");

  ObjCRuntime Runtime = AddObjCRuntimeArgs(Args, Inputs, CmdArgs, rewriteKind);
  RenderObjCOptions(TC, D, RawTriple, Args, Runtime, rewriteKind != RK_None,
                    Input, CmdArgs);

  if (types::isObjC(Input.getType()) &&
      Args.hasFlag(options::OPT_fobjc_encode_cxx_class_template_spec,
                   options::OPT_fno_objc_encode_cxx_class_template_spec,
                   !Runtime.isNeXTFamily()))
    CmdArgs.push_back("-fobjc-encode-cxx-class-template-spec");

  if (Args.hasFlag(options::OPT_fapplication_extension,
                   options::OPT_fno_application_extension, false))
    CmdArgs.push_back("-fapplication-extension");

  // Handle GCC-style exception args.
  bool EH = false;
  if (!C.getDriver().IsCLMode())
    EH = addExceptionArgs(Args, InputType, TC, KernelOrKext, Runtime, CmdArgs);

  // Handle exception personalities
  Arg *A = Args.getLastArg(
      options::OPT_fsjlj_exceptions, options::OPT_fseh_exceptions,
      options::OPT_fdwarf_exceptions, options::OPT_fwasm_exceptions);
  if (A) {
    const Option &Opt = A->getOption();
    if (Opt.matches(options::OPT_fsjlj_exceptions))
      CmdArgs.push_back("-exception-model=sjlj");
    if (Opt.matches(options::OPT_fseh_exceptions))
      CmdArgs.push_back("-exception-model=seh");
    if (Opt.matches(options::OPT_fdwarf_exceptions))
      CmdArgs.push_back("-exception-model=dwarf");
    if (Opt.matches(options::OPT_fwasm_exceptions))
      CmdArgs.push_back("-exception-model=wasm");
  } else {
    switch (TC.GetExceptionModel(Args)) {
    default:
      break;
    case llvm::ExceptionHandling::DwarfCFI:
      CmdArgs.push_back("-exception-model=dwarf");
      break;
    case llvm::ExceptionHandling::SjLj:
      CmdArgs.push_back("-exception-model=sjlj");
      break;
    case llvm::ExceptionHandling::WinEH:
      CmdArgs.push_back("-exception-model=seh");
      break;
    }
  }

  // C++ "sane" operator new.
  Args.addOptOutFlag(CmdArgs, options::OPT_fassume_sane_operator_new,
                     options::OPT_fno_assume_sane_operator_new);

  // -fassume-unique-vtables is on by default.
  Args.addOptOutFlag(CmdArgs, options::OPT_fassume_unique_vtables,
                     options::OPT_fno_assume_unique_vtables);

  // -frelaxed-template-template-args is deprecated.
  if (Arg *A =
          Args.getLastArg(options::OPT_frelaxed_template_template_args,
                          options::OPT_fno_relaxed_template_template_args)) {
    if (A->getOption().matches(
            options::OPT_fno_relaxed_template_template_args)) {
      D.Diag(diag::warn_drv_deprecated_arg_no_relaxed_template_template_args);
      CmdArgs.push_back("-fno-relaxed-template-template-args");
    } else {
      D.Diag(diag::warn_drv_deprecated_arg)
          << A->getAsString(Args) << /*hasReplacement=*/false;
    }
  }

  // -fsized-deallocation is on by default in C++14 onwards and otherwise off
  // by default.
  Args.addLastArg(CmdArgs, options::OPT_fsized_deallocation,
                  options::OPT_fno_sized_deallocation);

  // -faligned-allocation is on by default in C++17 onwards and otherwise off
  // by default.
  if (Arg *A = Args.getLastArg(options::OPT_faligned_allocation,
                               options::OPT_fno_aligned_allocation,
                               options::OPT_faligned_new_EQ)) {
    if (A->getOption().matches(options::OPT_fno_aligned_allocation))
      CmdArgs.push_back("-fno-aligned-allocation");
    else
      CmdArgs.push_back("-faligned-allocation");
  }

  // The default new alignment can be specified using a dedicated option or via
  // a GCC-compatible option that also turns on aligned allocation.
  if (Arg *A = Args.getLastArg(options::OPT_fnew_alignment_EQ,
                               options::OPT_faligned_new_EQ))
    CmdArgs.push_back(
        Args.MakeArgString(Twine("-fnew-alignment=") + A->getValue()));

  // -fconstant-cfstrings is default, and may be subject to argument translation
  // on Darwin.
  if (!Args.hasFlag(options::OPT_fconstant_cfstrings,
                    options::OPT_fno_constant_cfstrings, true) ||
      !Args.hasFlag(options::OPT_mconstant_cfstrings,
                    options::OPT_mno_constant_cfstrings, true))
    CmdArgs.push_back("-fno-constant-cfstrings");

  Args.addOptInFlag(CmdArgs, options::OPT_fpascal_strings,
                    options::OPT_fno_pascal_strings);

  // Honor -fpack-struct= and -fpack-struct, if given. Note that
  // -fno-pack-struct doesn't apply to -fpack-struct=.
  if (Arg *A = Args.getLastArg(options::OPT_fpack_struct_EQ)) {
    std::string PackStructStr = "-fpack-struct=";
    PackStructStr += A->getValue();
    CmdArgs.push_back(Args.MakeArgString(PackStructStr));
  } else if (Args.hasFlag(options::OPT_fpack_struct,
                          options::OPT_fno_pack_struct, false)) {
    CmdArgs.push_back("-fpack-struct=1");
  }

  // Handle -fmax-type-align=N and -fno-type-align
  bool SkipMaxTypeAlign = Args.hasArg(options::OPT_fno_max_type_align);
  if (Arg *A = Args.getLastArg(options::OPT_fmax_type_align_EQ)) {
    if (!SkipMaxTypeAlign) {
      std::string MaxTypeAlignStr = "-fmax-type-align=";
      MaxTypeAlignStr += A->getValue();
      CmdArgs.push_back(Args.MakeArgString(MaxTypeAlignStr));
    }
  } else if (RawTriple.isOSDarwin()) {
    if (!SkipMaxTypeAlign) {
      std::string MaxTypeAlignStr = "-fmax-type-align=16";
      CmdArgs.push_back(Args.MakeArgString(MaxTypeAlignStr));
    }
  }

  if (!Args.hasFlag(options::OPT_Qy, options::OPT_Qn, true))
    CmdArgs.push_back("-Qn");

  // -fno-common is the default, set -fcommon only when that flag is set.
  Args.addOptInFlag(CmdArgs, options::OPT_fcommon, options::OPT_fno_common);

  // -fsigned-bitfields is default, and clang doesn't yet support
  // -funsigned-bitfields.
  if (!Args.hasFlag(options::OPT_fsigned_bitfields,
                    options::OPT_funsigned_bitfields, true))
    D.Diag(diag::warn_drv_clang_unsupported)
        << Args.getLastArg(options::OPT_funsigned_bitfields)->getAsString(Args);

  // -fsigned-bitfields is default, and clang doesn't support -fno-for-scope.
  if (!Args.hasFlag(options::OPT_ffor_scope, options::OPT_fno_for_scope, true))
    D.Diag(diag::err_drv_clang_unsupported)
        << Args.getLastArg(options::OPT_fno_for_scope)->getAsString(Args);

  // -finput_charset=UTF-8 is default. Reject others
  if (Arg *inputCharset = Args.getLastArg(options::OPT_finput_charset_EQ)) {
    StringRef value = inputCharset->getValue();
    if (!value.equals_insensitive("utf-8"))
      D.Diag(diag::err_drv_invalid_value) << inputCharset->getAsString(Args)
                                          << value;
  }

  // -fexec_charset=UTF-8 is default. Reject others
  if (Arg *execCharset = Args.getLastArg(options::OPT_fexec_charset_EQ)) {
    StringRef value = execCharset->getValue();
    if (!value.equals_insensitive("utf-8"))
      D.Diag(diag::err_drv_invalid_value) << execCharset->getAsString(Args)
                                          << value;
  }

  RenderDiagnosticsOptions(D, Args, CmdArgs);

  Args.addOptInFlag(CmdArgs, options::OPT_fasm_blocks,
                    options::OPT_fno_asm_blocks);

  Args.addOptOutFlag(CmdArgs, options::OPT_fgnu_inline_asm,
                     options::OPT_fno_gnu_inline_asm);

  // Enable vectorization per default according to the optimization level
  // selected. For optimization levels that want vectorization we use the alias
  // option to simplify the hasFlag logic.
  bool EnableVec = shouldEnableVectorizerAtOLevel(Args, false);
  OptSpecifier VectorizeAliasOption =
      EnableVec ? options::OPT_O_Group : options::OPT_fvectorize;
  if (Args.hasFlag(options::OPT_fvectorize, VectorizeAliasOption,
                   options::OPT_fno_vectorize, EnableVec))
    CmdArgs.push_back("-vectorize-loops");

  // -fslp-vectorize is enabled based on the optimization level selected.
  bool EnableSLPVec = shouldEnableVectorizerAtOLevel(Args, true);
  OptSpecifier SLPVectAliasOption =
      EnableSLPVec ? options::OPT_O_Group : options::OPT_fslp_vectorize;
  if (Args.hasFlag(options::OPT_fslp_vectorize, SLPVectAliasOption,
                   options::OPT_fno_slp_vectorize, EnableSLPVec))
    CmdArgs.push_back("-vectorize-slp");

  ParseMPreferVectorWidth(D, Args, CmdArgs);

  Args.AddLastArg(CmdArgs, options::OPT_fshow_overloads_EQ);
  Args.AddLastArg(CmdArgs,
                  options::OPT_fsanitize_undefined_strip_path_components_EQ);

  // -fdollars-in-identifiers default varies depending on platform and
  // language; only pass if specified.
  if (Arg *A = Args.getLastArg(options::OPT_fdollars_in_identifiers,
                               options::OPT_fno_dollars_in_identifiers)) {
    if (A->getOption().matches(options::OPT_fdollars_in_identifiers))
      CmdArgs.push_back("-fdollars-in-identifiers");
    else
      CmdArgs.push_back("-fno-dollars-in-identifiers");
  }

  Args.addOptInFlag(CmdArgs, options::OPT_fapple_pragma_pack,
                    options::OPT_fno_apple_pragma_pack);

  // Remarks can be enabled with any of the `-f.*optimization-record.*` flags.
  if (willEmitRemarks(Args) && checkRemarksOptions(D, Args, Triple))
    renderRemarksOptions(Args, CmdArgs, Triple, Input, Output, JA);

  bool RewriteImports = Args.hasFlag(options::OPT_frewrite_imports,
                                     options::OPT_fno_rewrite_imports, false);
  if (RewriteImports)
    CmdArgs.push_back("-frewrite-imports");

  Args.addOptInFlag(CmdArgs, options::OPT_fdirectives_only,
                    options::OPT_fno_directives_only);

  // Enable rewrite includes if the user's asked for it or if we're generating
  // diagnostics.
  // TODO: Once -module-dependency-dir works with -frewrite-includes it'd be
  // nice to enable this when doing a crashdump for modules as well.
  if (Args.hasFlag(options::OPT_frewrite_includes,
                   options::OPT_fno_rewrite_includes, false) ||
      (C.isForDiagnostics() && !HaveModules))
    CmdArgs.push_back("-frewrite-includes");

  if (Args.hasFlag(options::OPT_fzos_extensions,
                   options::OPT_fno_zos_extensions, false))
    CmdArgs.push_back("-fzos-extensions");
  else if (Args.hasArg(options::OPT_fno_zos_extensions))
    CmdArgs.push_back("-fno-zos-extensions");

  // Only allow -traditional or -traditional-cpp outside in preprocessing modes.
  if (Arg *A = Args.getLastArg(options::OPT_traditional,
                               options::OPT_traditional_cpp)) {
    if (isa<PreprocessJobAction>(JA))
      CmdArgs.push_back("-traditional-cpp");
    else
      D.Diag(diag::err_drv_clang_unsupported) << A->getAsString(Args);
  }

  Args.AddLastArg(CmdArgs, options::OPT_dM);
  Args.AddLastArg(CmdArgs, options::OPT_dD);
  Args.AddLastArg(CmdArgs, options::OPT_dI);

  Args.AddLastArg(CmdArgs, options::OPT_fmax_tokens_EQ);

  // Handle serialized diagnostics.
  if (Arg *A = Args.getLastArg(options::OPT__serialize_diags)) {
    CmdArgs.push_back("-serialize-diagnostic-file");
    CmdArgs.push_back(Args.MakeArgString(A->getValue()));
  }

  if (Args.hasArg(options::OPT_fretain_comments_from_system_headers))
    CmdArgs.push_back("-fretain-comments-from-system-headers");

  // Forward -fcomment-block-commands to -cc1.
  Args.AddAllArgs(CmdArgs, options::OPT_fcomment_block_commands);
  // Forward -fparse-all-comments to -cc1.
  Args.AddAllArgs(CmdArgs, options::OPT_fparse_all_comments);

  // Turn -fplugin=name.so into -load name.so
  for (const Arg *A : Args.filtered(options::OPT_fplugin_EQ)) {
    CmdArgs.push_back("-load");
    CmdArgs.push_back(A->getValue());
    A->claim();
  }

  // Turn -fplugin-arg-pluginname-key=value into
  // -plugin-arg-pluginname key=value
  // GCC has an actual plugin_argument struct with key/value pairs that it
  // passes to its plugins, but we don't, so just pass it on as-is.
  //
  // The syntax for -fplugin-arg- is ambiguous if both plugin name and
  // argument key are allowed to contain dashes. GCC therefore only
  // allows dashes in the key. We do the same.
  for (const Arg *A : Args.filtered(options::OPT_fplugin_arg)) {
    auto ArgValue = StringRef(A->getValue());
    auto FirstDashIndex = ArgValue.find('-');
    StringRef PluginName = ArgValue.substr(0, FirstDashIndex);
    StringRef Arg = ArgValue.substr(FirstDashIndex + 1);

    A->claim();
    if (FirstDashIndex == StringRef::npos || Arg.empty()) {
      if (PluginName.empty()) {
        D.Diag(diag::warn_drv_missing_plugin_name) << A->getAsString(Args);
      } else {
        D.Diag(diag::warn_drv_missing_plugin_arg)
            << PluginName << A->getAsString(Args);
      }
      continue;
    }

    CmdArgs.push_back(Args.MakeArgString(Twine("-plugin-arg-") + PluginName));
    CmdArgs.push_back(Args.MakeArgString(Arg));
  }

  // Forward -fpass-plugin=name.so to -cc1.
  for (const Arg *A : Args.filtered(options::OPT_fpass_plugin_EQ)) {
    CmdArgs.push_back(
        Args.MakeArgString(Twine("-fpass-plugin=") + A->getValue()));
    A->claim();
  }

  // Forward --vfsoverlay to -cc1.
  for (const Arg *A : Args.filtered(options::OPT_vfsoverlay)) {
    CmdArgs.push_back("--vfsoverlay");
    CmdArgs.push_back(A->getValue());
    A->claim();
  }

  Args.addOptInFlag(CmdArgs, options::OPT_fsafe_buffer_usage_suggestions,
                    options::OPT_fno_safe_buffer_usage_suggestions);

  Args.addOptInFlag(CmdArgs, options::OPT_fexperimental_late_parse_attributes,
                    options::OPT_fno_experimental_late_parse_attributes);

  // Setup statistics file output.
  SmallString<128> StatsFile = getStatsFileName(Args, Output, Input, D);
  if (!StatsFile.empty()) {
    CmdArgs.push_back(Args.MakeArgString(Twine("-stats-file=") + StatsFile));
    if (D.CCPrintInternalStats)
      CmdArgs.push_back("-stats-file-append");
  }

  // Forward -Xclang arguments to -cc1, and -mllvm arguments to the LLVM option
  // parser.
  for (auto Arg : Args.filtered(options::OPT_Xclang)) {
    Arg->claim();
    // -finclude-default-header flag is for preprocessor,
    // do not pass it to other cc1 commands when save-temps is enabled
    if (C.getDriver().isSaveTempsEnabled() &&
        !isa<PreprocessJobAction>(JA)) {
      if (StringRef(Arg->getValue()) == "-finclude-default-header")
        continue;
    }
    CmdArgs.push_back(Arg->getValue());
  }
  for (const Arg *A : Args.filtered(options::OPT_mllvm)) {
    A->claim();

    // We translate this by hand to the -cc1 argument, since nightly test uses
    // it and developers have been trained to spell it with -mllvm. Both
    // spellings are now deprecated and should be removed.
    if (StringRef(A->getValue(0)) == "-disable-llvm-optzns") {
      CmdArgs.push_back("-disable-llvm-optzns");
    } else {
      A->render(Args, CmdArgs);
    }
  }

  // This needs to run after -Xclang argument forwarding to pick up the target
  // features enabled through -Xclang -target-feature flags.
  SanitizeArgs.addArgs(TC, Args, CmdArgs, InputType);

  // With -save-temps, we want to save the unoptimized bitcode output from the
  // CompileJobAction, use -disable-llvm-passes to get pristine IR generated
  // by the frontend.
  // When -fembed-bitcode is enabled, optimized bitcode is emitted because it
  // has slightly different breakdown between stages.
  // When generating IR for -fsycl device compilations, optimized bitcode is
  // emitted as we want the -save-temps values to match regular compilation.
  // FIXME: -fembed-bitcode -save-temps will save optimized bitcode instead of
  // pristine IR generated by the frontend. Ideally, a new compile action should
  // be added so both IR can be captured.
  if ((C.getDriver().isSaveTempsEnabled() ||
       JA.isHostOffloading(Action::OFK_OpenMP)) &&
      !(C.getDriver().embedBitcodeInObject() && !IsUsingLTO) && !IsSYCLDevice &&
      isa<CompileJobAction>(JA))
    CmdArgs.push_back("-disable-llvm-passes");

  Args.AddAllArgs(CmdArgs, options::OPT_undef);

  const char *Exec = D.getClangProgramPath();

  // Optionally embed the -cc1 level arguments into the debug info or a
  // section, for build analysis.
  // Also record command line arguments into the debug info if
  // -grecord-gcc-switches options is set on.
  // By default, -gno-record-gcc-switches is set on and no recording.
  auto GRecordSwitches = false;
  auto FRecordSwitches = false;
  if (shouldRecordCommandLine(TC, Args, FRecordSwitches, GRecordSwitches)) {
    auto FlagsArgString = renderEscapedCommandLine(TC, Args);
    if (TC.UseDwarfDebugFlags() || GRecordSwitches) {
      CmdArgs.push_back("-dwarf-debug-flags");
      CmdArgs.push_back(FlagsArgString);
    }
    if (FRecordSwitches) {
      CmdArgs.push_back("-record-command-line");
      CmdArgs.push_back(FlagsArgString);
    }
  }

  // Host-side offloading compilation receives all device-side outputs. Include
  // them in the host compilation depending on the target. If the host inputs
  // are not empty we use the new-driver scheme, otherwise use the old scheme.
  if ((IsCuda || IsHIP) && CudaDeviceInput) {
    CmdArgs.push_back("-fcuda-include-gpubinary");
    CmdArgs.push_back(CudaDeviceInput->getFilename());
  } else if (!HostOffloadingInputs.empty()) {
    if ((IsCuda || IsHIP) && !IsRDCMode) {
      assert(HostOffloadingInputs.size() == 1 && "Only one input expected");
      CmdArgs.push_back("-fcuda-include-gpubinary");
      CmdArgs.push_back(HostOffloadingInputs.front().getFilename());
    } else {
      for (const InputInfo Input : HostOffloadingInputs)
        CmdArgs.push_back(Args.MakeArgString("-fembed-offload-object=" +
                                             TC.getInputFilename(Input)));
    }
  }

  if (IsCuda) {
    if (Args.hasFlag(options::OPT_fcuda_short_ptr,
                     options::OPT_fno_cuda_short_ptr, false))
      CmdArgs.push_back("-fcuda-short-ptr");
  }

  if (IsCuda || IsHIP) {
    // Determine the original source input.
    const Action *SourceAction = &JA;
    while (SourceAction->getKind() != Action::InputClass) {
      assert(!SourceAction->getInputs().empty() && "unexpected root action!");
      SourceAction = SourceAction->getInputs()[0];
    }
    auto CUID = cast<InputAction>(SourceAction)->getId();
    if (!CUID.empty())
      CmdArgs.push_back(Args.MakeArgString(Twine("-cuid=") + Twine(CUID)));

    // -ffast-math turns on -fgpu-approx-transcendentals implicitly, but will
    // be overriden by -fno-gpu-approx-transcendentals.
    bool UseApproxTranscendentals = Args.hasFlag(
        options::OPT_ffast_math, options::OPT_fno_fast_math, false);
    if (Args.hasFlag(options::OPT_fgpu_approx_transcendentals,
                     options::OPT_fno_gpu_approx_transcendentals,
                     UseApproxTranscendentals))
      CmdArgs.push_back("-fgpu-approx-transcendentals");
  } else {
    Args.claimAllArgs(options::OPT_fgpu_approx_transcendentals,
                      options::OPT_fno_gpu_approx_transcendentals);
  }

  if (IsHIP) {
    CmdArgs.push_back("-fcuda-allow-variadic-functions");
    Args.AddLastArg(CmdArgs, options::OPT_fgpu_default_stream_EQ);
  }

  Args.AddAllArgs(CmdArgs,
                  options::OPT_fsanitize_undefined_ignore_overflow_pattern_EQ);

  Args.AddLastArg(CmdArgs, options::OPT_foffload_uniform_block,
                  options::OPT_fno_offload_uniform_block);

  Args.AddLastArg(CmdArgs, options::OPT_foffload_implicit_host_device_templates,
                  options::OPT_fno_offload_implicit_host_device_templates);

  if (IsCudaDevice || IsHIPDevice || IsSYCLDevice) {
    StringRef InlineThresh =
        Args.getLastArgValue(options::OPT_fgpu_inline_threshold_EQ);
    if (!InlineThresh.empty()) {
      std::string ArgStr =
          std::string("-inline-threshold=") + InlineThresh.str();
      CmdArgs.append({"-mllvm", Args.MakeArgStringRef(ArgStr)});
    }
  }

  if (IsHIPDevice)
    Args.addOptOutFlag(CmdArgs,
                       options::OPT_fhip_fp32_correctly_rounded_divide_sqrt,
                       options::OPT_fno_hip_fp32_correctly_rounded_divide_sqrt);

  // OpenMP offloading device jobs take the argument -fopenmp-host-ir-file-path
  // to specify the result of the compile phase on the host, so the meaningful
  // device declarations can be identified. Also, -fopenmp-is-target-device is
  // passed along to tell the frontend that it is generating code for a device,
  // so that only the relevant declarations are emitted.
  if (IsOpenMPDevice) {
    CmdArgs.push_back("-fopenmp-is-target-device");
    // If we are offloading cuda/hip via llvm, it's also "cuda device code".
    if (Args.hasArg(options::OPT_foffload_via_llvm))
      CmdArgs.push_back("-fcuda-is-device");

    if (OpenMPDeviceInput) {
      CmdArgs.push_back("-fopenmp-host-ir-file-path");
      CmdArgs.push_back(Args.MakeArgString(OpenMPDeviceInput->getFilename()));
    }
  }

  if (Triple.isAMDGPU()) {
    handleAMDGPUCodeObjectVersionOptions(D, Args, CmdArgs);

    Args.addOptInFlag(CmdArgs, options::OPT_munsafe_fp_atomics,
                      options::OPT_mno_unsafe_fp_atomics);
    Args.addOptOutFlag(CmdArgs, options::OPT_mamdgpu_ieee,
                       options::OPT_mno_amdgpu_ieee);
  }

  addOpenMPHostOffloadingArgs(C, JA, Args, CmdArgs);

  // For all the host SYCL offloading compile jobs we need to pass the targets
  // information using -fsycl-targets= option.
  if (isa<CompileJobAction>(JA) && JA.isHostOffloading(Action::OFK_SYCL)) {
    SmallString<128> TargetInfo("-fsycl-targets=");

    if (Arg *Tgts = Args.getLastArg(options::OPT_fsycl_targets_EQ)) {
      for (unsigned i = 0; i < Tgts->getNumValues(); ++i) {
        if (i)
          TargetInfo += ',';
        // We need to get the string from the triple because it may be not
        // exactly the same as the one we get directly from the arguments.
        llvm::Triple T(Tgts->getValue(i));
        TargetInfo += T.getTriple();
      }
    } else
      // Use the default.
      TargetInfo += C.getDriver().getSYCLDeviceTriple().normalize();
    CmdArgs.push_back(Args.MakeArgString(TargetInfo.str()));
  }

  bool VirtualFunctionElimination =
      Args.hasFlag(options::OPT_fvirtual_function_elimination,
                   options::OPT_fno_virtual_function_elimination, false);
  if (VirtualFunctionElimination) {
    // VFE requires full LTO (currently, this might be relaxed to allow ThinLTO
    // in the future).
    if (LTOMode != LTOK_Full)
      D.Diag(diag::err_drv_argument_only_allowed_with)
          << "-fvirtual-function-elimination"
          << "-flto=full";

    CmdArgs.push_back("-fvirtual-function-elimination");
  }

  // VFE requires whole-program-vtables, and enables it by default.
  bool WholeProgramVTables = Args.hasFlag(
      options::OPT_fwhole_program_vtables,
      options::OPT_fno_whole_program_vtables, VirtualFunctionElimination);
  if (VirtualFunctionElimination && !WholeProgramVTables) {
    D.Diag(diag::err_drv_argument_not_allowed_with)
        << "-fno-whole-program-vtables"
        << "-fvirtual-function-elimination";
  }

  if (WholeProgramVTables) {
    // PS4 uses the legacy LTO API, which does not support this feature in
    // ThinLTO mode.
    bool IsPS4 = getToolChain().getTriple().isPS4();

    // Check if we passed LTO options but they were suppressed because this is a
    // device offloading action, or we passed device offload LTO options which
    // were suppressed because this is not the device offload action.
    // Check if we are using PS4 in regular LTO mode.
    // Otherwise, issue an error.

    auto OtherLTOMode =
        IsDeviceOffloadAction ? D.getLTOMode() : D.getOffloadLTOMode();
    auto OtherIsUsingLTO = OtherLTOMode != LTOK_None;

    if ((!IsUsingLTO && !OtherIsUsingLTO) ||
        (IsPS4 && !UnifiedLTO && (D.getLTOMode() != LTOK_Full)))
      D.Diag(diag::err_drv_argument_only_allowed_with)
          << "-fwhole-program-vtables"
          << ((IsPS4 && !UnifiedLTO) ? "-flto=full" : "-flto");

    // Propagate -fwhole-program-vtables if this is an LTO compile.
    if (IsUsingLTO)
      CmdArgs.push_back("-fwhole-program-vtables");
  }

  bool DefaultsSplitLTOUnit =
      ((WholeProgramVTables || SanitizeArgs.needsLTO()) &&
          (LTOMode == LTOK_Full || TC.canSplitThinLTOUnit())) ||
      (!Triple.isPS4() && UnifiedLTO);
  bool SplitLTOUnit =
      Args.hasFlag(options::OPT_fsplit_lto_unit,
                   options::OPT_fno_split_lto_unit, DefaultsSplitLTOUnit);
  if (SanitizeArgs.needsLTO() && !SplitLTOUnit)
    D.Diag(diag::err_drv_argument_not_allowed_with) << "-fno-split-lto-unit"
                                                    << "-fsanitize=cfi";
  if (SplitLTOUnit)
    CmdArgs.push_back("-fsplit-lto-unit");

  if (Arg *A = Args.getLastArg(options::OPT_ffat_lto_objects,
                               options::OPT_fno_fat_lto_objects)) {
    if (IsUsingLTO && A->getOption().matches(options::OPT_ffat_lto_objects)) {
      assert(LTOMode == LTOK_Full || LTOMode == LTOK_Thin);
      if (!Triple.isOSBinFormatELF()) {
        D.Diag(diag::err_drv_unsupported_opt_for_target)
            << A->getAsString(Args) << TC.getTripleString();
      }
      CmdArgs.push_back(Args.MakeArgString(
          Twine("-flto=") + (LTOMode == LTOK_Thin ? "thin" : "full")));
      CmdArgs.push_back("-flto-unit");
      CmdArgs.push_back("-ffat-lto-objects");
      A->render(Args, CmdArgs);
    }
  }

  if (Arg *A = Args.getLastArg(options::OPT_fglobal_isel,
                               options::OPT_fno_global_isel)) {
    CmdArgs.push_back("-mllvm");
    if (A->getOption().matches(options::OPT_fglobal_isel)) {
      CmdArgs.push_back("-global-isel=1");

      // GISel is on by default on AArch64 -O0, so don't bother adding
      // the fallback remarks for it. Other combinations will add a warning of
      // some kind.
      bool IsArchSupported = Triple.getArch() == llvm::Triple::aarch64;
      bool IsOptLevelSupported = false;

      Arg *A = Args.getLastArg(options::OPT_O_Group);
      if (Triple.getArch() == llvm::Triple::aarch64) {
        if (!A || A->getOption().matches(options::OPT_O0))
          IsOptLevelSupported = true;
      }
      if (!IsArchSupported || !IsOptLevelSupported) {
        CmdArgs.push_back("-mllvm");
        CmdArgs.push_back("-global-isel-abort=2");

        if (!IsArchSupported)
          D.Diag(diag::warn_drv_global_isel_incomplete) << Triple.getArchName();
        else
          D.Diag(diag::warn_drv_global_isel_incomplete_opt);
      }
    } else {
      CmdArgs.push_back("-global-isel=0");
    }
  }

  if (Args.hasArg(options::OPT_forder_file_instrumentation)) {
     CmdArgs.push_back("-forder-file-instrumentation");
     // Enable order file instrumentation when ThinLTO is not on. When ThinLTO is
     // on, we need to pass these flags as linker flags and that will be handled
     // outside of the compiler.
     if (!IsUsingLTO) {
       CmdArgs.push_back("-mllvm");
       CmdArgs.push_back("-enable-order-file-instrumentation");
     }
  }

  if (Arg *A = Args.getLastArg(options::OPT_fforce_enable_int128,
                               options::OPT_fno_force_enable_int128)) {
    if (A->getOption().matches(options::OPT_fforce_enable_int128))
      CmdArgs.push_back("-fforce-enable-int128");
  }

  Args.addOptInFlag(CmdArgs, options::OPT_fkeep_static_consts,
                    options::OPT_fno_keep_static_consts);
  Args.addOptInFlag(CmdArgs, options::OPT_fkeep_persistent_storage_variables,
                    options::OPT_fno_keep_persistent_storage_variables);
  Args.addOptInFlag(CmdArgs, options::OPT_fcomplete_member_pointers,
                    options::OPT_fno_complete_member_pointers);
  if (Arg *A = Args.getLastArg(options::OPT_cxx_static_destructors_EQ))
    A->render(Args, CmdArgs);

  addMachineOutlinerArgs(D, Args, CmdArgs, Triple, /*IsLTO=*/false);

  addOutlineAtomicsArgs(D, getToolChain(), Args, CmdArgs, Triple);

  if (Triple.isAArch64() &&
      (Args.hasArg(options::OPT_mno_fmv) ||
       (Triple.isAndroid() && Triple.isAndroidVersionLT(23)) ||
       getToolChain().GetRuntimeLibType(Args) != ToolChain::RLT_CompilerRT)) {
    // Disable Function Multiversioning on AArch64 target.
    CmdArgs.push_back("-target-feature");
    CmdArgs.push_back("-fmv");
  }

  if (Args.hasFlag(options::OPT_faddrsig, options::OPT_fno_addrsig,
                   (TC.getTriple().isOSBinFormatELF() ||
                    TC.getTriple().isOSBinFormatCOFF()) &&
                       !TC.getTriple().isPS4() && !TC.getTriple().isVE() &&
                       !TC.getTriple().isOSNetBSD() &&
                       !Distro(D.getVFS(), TC.getTriple()).IsGentoo() &&
                       !TC.getTriple().isAndroid() && TC.useIntegratedAs()))
    CmdArgs.push_back("-faddrsig");

  if ((Triple.isOSBinFormatELF() || Triple.isOSBinFormatMachO()) &&
      (EH || UnwindTables || AsyncUnwindTables ||
       DebugInfoKind != llvm::codegenoptions::NoDebugInfo))
    CmdArgs.push_back("-D__GCC_HAVE_DWARF2_CFI_ASM=1");

  if (Arg *A = Args.getLastArg(options::OPT_fsymbol_partition_EQ)) {
    std::string Str = A->getAsString(Args);
    if (!TC.getTriple().isOSBinFormatELF())
      D.Diag(diag::err_drv_unsupported_opt_for_target)
          << Str << TC.getTripleString();
    CmdArgs.push_back(Args.MakeArgString(Str));
  }

  // Add the "-o out -x type src.c" flags last. This is done primarily to make
  // the -cc1 command easier to edit when reproducing compiler crashes.
  if (Output.getType() == types::TY_Dependencies) {
    // Handled with other dependency code.
  } else if (Output.isFilename()) {
    if (Output.getType() == clang::driver::types::TY_IFS_CPP ||
        Output.getType() == clang::driver::types::TY_IFS) {
      SmallString<128> OutputFilename(Output.getFilename());
      llvm::sys::path::replace_extension(OutputFilename, "ifs");
      CmdArgs.push_back("-o");
      CmdArgs.push_back(Args.MakeArgString(OutputFilename));
    } else {
      CmdArgs.push_back("-o");
      CmdArgs.push_back(Output.getFilename());
    }
  } else {
    assert(Output.isNothing() && "Invalid output.");
  }

  addDashXForInput(Args, Input, CmdArgs);

  ArrayRef<InputInfo> FrontendInputs = Input;
  if (IsExtractAPI)
    FrontendInputs = ExtractAPIInputs;
  else if (Input.isNothing())
    FrontendInputs = {};

  for (const InputInfo &Input : FrontendInputs) {
    if (Input.isFilename())
      CmdArgs.push_back(Input.getFilename());
    else
      Input.getInputArg().renderAsInput(Args, CmdArgs);
  }

  if (D.CC1Main && !D.CCGenDiagnostics) {
    // Invoke the CC1 directly in this process
    C.addCommand(std::make_unique<CC1Command>(
        JA, *this, ResponseFileSupport::AtFileUTF8(), Exec, CmdArgs, Inputs,
        Output, D.getPrependArg()));
  } else {
    C.addCommand(std::make_unique<Command>(
        JA, *this, ResponseFileSupport::AtFileUTF8(), Exec, CmdArgs, Inputs,
        Output, D.getPrependArg()));
  }

  // Make the compile command echo its inputs for /showFilenames.
  if (Output.getType() == types::TY_Object &&
      Args.hasFlag(options::OPT__SLASH_showFilenames,
                   options::OPT__SLASH_showFilenames_, false)) {
    C.getJobs().getJobs().back()->PrintInputFilenames = true;
  }

  if (Arg *A = Args.getLastArg(options::OPT_pg))
    if (FPKeepKind == CodeGenOptions::FramePointerKind::None &&
        !Args.hasArg(options::OPT_mfentry))
      D.Diag(diag::err_drv_argument_not_allowed_with) << "-fomit-frame-pointer"
                                                      << A->getAsString(Args);

  // Claim some arguments which clang supports automatically.

  // -fpch-preprocess is used with gcc to add a special marker in the output to
  // include the PCH file.
  Args.ClaimAllArgs(options::OPT_fpch_preprocess);

  // Claim some arguments which clang doesn't support, but we don't
  // care to warn the user about.
  Args.ClaimAllArgs(options::OPT_clang_ignored_f_Group);
  Args.ClaimAllArgs(options::OPT_clang_ignored_m_Group);

  // Disable warnings for clang -E -emit-llvm foo.c
  Args.ClaimAllArgs(options::OPT_emit_llvm);
}

Clang::Clang(const ToolChain &TC, bool HasIntegratedBackend)
    // CAUTION! The first constructor argument ("clang") is not arbitrary,
    // as it is for other tools. Some operations on a Tool actually test
    // whether that tool is Clang based on the Tool's Name as a string.
    : Tool("clang", "clang frontend", TC), HasBackend(HasIntegratedBackend) {}

Clang::~Clang() {}

/// Add options related to the Objective-C runtime/ABI.
///
/// Returns true if the runtime is non-fragile.
ObjCRuntime Clang::AddObjCRuntimeArgs(const ArgList &args,
                                      const InputInfoList &inputs,
                                      ArgStringList &cmdArgs,
                                      RewriteKind rewriteKind) const {
  // Look for the controlling runtime option.
  Arg *runtimeArg =
      args.getLastArg(options::OPT_fnext_runtime, options::OPT_fgnu_runtime,
                      options::OPT_fobjc_runtime_EQ);

  // Just forward -fobjc-runtime= to the frontend.  This supercedes
  // options about fragility.
  if (runtimeArg &&
      runtimeArg->getOption().matches(options::OPT_fobjc_runtime_EQ)) {
    ObjCRuntime runtime;
    StringRef value = runtimeArg->getValue();
    if (runtime.tryParse(value)) {
      getToolChain().getDriver().Diag(diag::err_drv_unknown_objc_runtime)
          << value;
    }
    if ((runtime.getKind() == ObjCRuntime::GNUstep) &&
        (runtime.getVersion() >= VersionTuple(2, 0)))
      if (!getToolChain().getTriple().isOSBinFormatELF() &&
          !getToolChain().getTriple().isOSBinFormatCOFF()) {
        getToolChain().getDriver().Diag(
            diag::err_drv_gnustep_objc_runtime_incompatible_binary)
          << runtime.getVersion().getMajor();
      }

    runtimeArg->render(args, cmdArgs);
    return runtime;
  }

  // Otherwise, we'll need the ABI "version".  Version numbers are
  // slightly confusing for historical reasons:
  //   1 - Traditional "fragile" ABI
  //   2 - Non-fragile ABI, version 1
  //   3 - Non-fragile ABI, version 2
  unsigned objcABIVersion = 1;
  // If -fobjc-abi-version= is present, use that to set the version.
  if (Arg *abiArg = args.getLastArg(options::OPT_fobjc_abi_version_EQ)) {
    StringRef value = abiArg->getValue();
    if (value == "1")
      objcABIVersion = 1;
    else if (value == "2")
      objcABIVersion = 2;
    else if (value == "3")
      objcABIVersion = 3;
    else
      getToolChain().getDriver().Diag(diag::err_drv_clang_unsupported) << value;
  } else {
    // Otherwise, determine if we are using the non-fragile ABI.
    bool nonFragileABIIsDefault =
        (rewriteKind == RK_NonFragile ||
         (rewriteKind == RK_None &&
          getToolChain().IsObjCNonFragileABIDefault()));
    if (args.hasFlag(options::OPT_fobjc_nonfragile_abi,
                     options::OPT_fno_objc_nonfragile_abi,
                     nonFragileABIIsDefault)) {
// Determine the non-fragile ABI version to use.
#ifdef DISABLE_DEFAULT_NONFRAGILEABI_TWO
      unsigned nonFragileABIVersion = 1;
#else
      unsigned nonFragileABIVersion = 2;
#endif

      if (Arg *abiArg =
              args.getLastArg(options::OPT_fobjc_nonfragile_abi_version_EQ)) {
        StringRef value = abiArg->getValue();
        if (value == "1")
          nonFragileABIVersion = 1;
        else if (value == "2")
          nonFragileABIVersion = 2;
        else
          getToolChain().getDriver().Diag(diag::err_drv_clang_unsupported)
              << value;
      }

      objcABIVersion = 1 + nonFragileABIVersion;
    } else {
      objcABIVersion = 1;
    }
  }

  // We don't actually care about the ABI version other than whether
  // it's non-fragile.
  bool isNonFragile = objcABIVersion != 1;

  // If we have no runtime argument, ask the toolchain for its default runtime.
  // However, the rewriter only really supports the Mac runtime, so assume that.
  ObjCRuntime runtime;
  if (!runtimeArg) {
    switch (rewriteKind) {
    case RK_None:
      runtime = getToolChain().getDefaultObjCRuntime(isNonFragile);
      break;
    case RK_Fragile:
      runtime = ObjCRuntime(ObjCRuntime::FragileMacOSX, VersionTuple());
      break;
    case RK_NonFragile:
      runtime = ObjCRuntime(ObjCRuntime::MacOSX, VersionTuple());
      break;
    }

    // -fnext-runtime
  } else if (runtimeArg->getOption().matches(options::OPT_fnext_runtime)) {
    // On Darwin, make this use the default behavior for the toolchain.
    if (getToolChain().getTriple().isOSDarwin()) {
      runtime = getToolChain().getDefaultObjCRuntime(isNonFragile);

      // Otherwise, build for a generic macosx port.
    } else {
      runtime = ObjCRuntime(ObjCRuntime::MacOSX, VersionTuple());
    }

    // -fgnu-runtime
  } else {
    assert(runtimeArg->getOption().matches(options::OPT_fgnu_runtime));
    // Legacy behaviour is to target the gnustep runtime if we are in
    // non-fragile mode or the GCC runtime in fragile mode.
    if (isNonFragile)
      runtime = ObjCRuntime(ObjCRuntime::GNUstep, VersionTuple(2, 0));
    else
      runtime = ObjCRuntime(ObjCRuntime::GCC, VersionTuple());
  }

  if (llvm::any_of(inputs, [](const InputInfo &input) {
        return types::isObjC(input.getType());
      }))
    cmdArgs.push_back(
        args.MakeArgString("-fobjc-runtime=" + runtime.getAsString()));
  return runtime;
}

static bool maybeConsumeDash(const std::string &EH, size_t &I) {
  bool HaveDash = (I + 1 < EH.size() && EH[I + 1] == '-');
  I += HaveDash;
  return !HaveDash;
}

namespace {
struct EHFlags {
  bool Synch = false;
  bool Asynch = false;
  bool NoUnwindC = false;
};
} // end anonymous namespace

/// /EH controls whether to run destructor cleanups when exceptions are
/// thrown.  There are three modifiers:
/// - s: Cleanup after "synchronous" exceptions, aka C++ exceptions.
/// - a: Cleanup after "asynchronous" exceptions, aka structured exceptions.
///      The 'a' modifier is unimplemented and fundamentally hard in LLVM IR.
/// - c: Assume that extern "C" functions are implicitly nounwind.
/// The default is /EHs-c-, meaning cleanups are disabled.
static EHFlags parseClangCLEHFlags(const Driver &D, const ArgList &Args,
                                   bool isWindowsMSVC) {
  EHFlags EH;

  std::vector<std::string> EHArgs =
      Args.getAllArgValues(options::OPT__SLASH_EH);
  for (const auto &EHVal : EHArgs) {
    for (size_t I = 0, E = EHVal.size(); I != E; ++I) {
      switch (EHVal[I]) {
      case 'a':
        EH.Asynch = maybeConsumeDash(EHVal, I);
        if (EH.Asynch) {
          // Async exceptions are Windows MSVC only.
          if (!isWindowsMSVC) {
            EH.Asynch = false;
            D.Diag(clang::diag::warn_drv_unused_argument) << "/EHa" << EHVal;
            continue;
          }
          EH.Synch = false;
        }
        continue;
      case 'c':
        EH.NoUnwindC = maybeConsumeDash(EHVal, I);
        continue;
      case 's':
        EH.Synch = maybeConsumeDash(EHVal, I);
        if (EH.Synch)
          EH.Asynch = false;
        continue;
      default:
        break;
      }
      D.Diag(clang::diag::err_drv_invalid_value) << "/EH" << EHVal;
      break;
    }
  }
  // The /GX, /GX- flags are only processed if there are not /EH flags.
  // The default is that /GX is not specified.
  if (EHArgs.empty() &&
      Args.hasFlag(options::OPT__SLASH_GX, options::OPT__SLASH_GX_,
                   /*Default=*/false)) {
    EH.Synch = true;
    EH.NoUnwindC = true;
  }

  if (Args.hasArg(options::OPT__SLASH_kernel)) {
    EH.Synch = false;
    EH.NoUnwindC = false;
    EH.Asynch = false;
  }

  return EH;
}

void Clang::AddClangCLArgs(const ArgList &Args, types::ID InputType,
                           ArgStringList &CmdArgs) const {
  bool isNVPTX = getToolChain().getTriple().isNVPTX();

  ProcessVSRuntimeLibrary(getToolChain(), Args, CmdArgs);

  if (Arg *ShowIncludes =
          Args.getLastArg(options::OPT__SLASH_showIncludes,
                          options::OPT__SLASH_showIncludes_user)) {
    CmdArgs.push_back("--show-includes");
    if (ShowIncludes->getOption().matches(options::OPT__SLASH_showIncludes))
      CmdArgs.push_back("-sys-header-deps");
  }

  // This controls whether or not we emit RTTI data for polymorphic types.
  if (Args.hasFlag(options::OPT__SLASH_GR_, options::OPT__SLASH_GR,
                   /*Default=*/false))
    CmdArgs.push_back("-fno-rtti-data");

  // This controls whether or not we emit stack-protector instrumentation.
  // In MSVC, Buffer Security Check (/GS) is on by default.
  if (!isNVPTX && Args.hasFlag(options::OPT__SLASH_GS, options::OPT__SLASH_GS_,
                               /*Default=*/true)) {
    CmdArgs.push_back("-stack-protector");
    CmdArgs.push_back(Args.MakeArgString(Twine(LangOptions::SSPStrong)));
  }

  const Driver &D = getToolChain().getDriver();

  bool IsWindowsMSVC = getToolChain().getTriple().isWindowsMSVCEnvironment();
  EHFlags EH = parseClangCLEHFlags(D, Args, IsWindowsMSVC);
  if (!isNVPTX && (EH.Synch || EH.Asynch)) {
    if (types::isCXX(InputType))
      CmdArgs.push_back("-fcxx-exceptions");
    CmdArgs.push_back("-fexceptions");
    if (EH.Asynch)
      CmdArgs.push_back("-fasync-exceptions");
  }
  if (types::isCXX(InputType) && EH.Synch && EH.NoUnwindC)
    CmdArgs.push_back("-fexternc-nounwind");

  // /EP should expand to -E -P.
  if (Args.hasArg(options::OPT__SLASH_EP)) {
    CmdArgs.push_back("-E");
    CmdArgs.push_back("-P");
  }

 if (Args.hasFlag(options::OPT__SLASH_Zc_dllexportInlines_,
                  options::OPT__SLASH_Zc_dllexportInlines,
                  false)) {
  CmdArgs.push_back("-fno-dllexport-inlines");
 }

 if (Args.hasFlag(options::OPT__SLASH_Zc_wchar_t_,
                  options::OPT__SLASH_Zc_wchar_t, false)) {
   CmdArgs.push_back("-fno-wchar");
 }

 if (Args.hasArg(options::OPT__SLASH_kernel)) {
   llvm::Triple::ArchType Arch = getToolChain().getArch();
   std::vector<std::string> Values =
       Args.getAllArgValues(options::OPT__SLASH_arch);
   if (!Values.empty()) {
     llvm::SmallSet<std::string, 4> SupportedArches;
     if (Arch == llvm::Triple::x86)
       SupportedArches.insert("IA32");

     for (auto &V : Values)
       if (!SupportedArches.contains(V))
         D.Diag(diag::err_drv_argument_not_allowed_with)
             << std::string("/arch:").append(V) << "/kernel";
   }

   CmdArgs.push_back("-fno-rtti");
   if (Args.hasFlag(options::OPT__SLASH_GR, options::OPT__SLASH_GR_, false))
     D.Diag(diag::err_drv_argument_not_allowed_with) << "/GR"
                                                     << "/kernel";
 }

  Arg *MostGeneralArg = Args.getLastArg(options::OPT__SLASH_vmg);
  Arg *BestCaseArg = Args.getLastArg(options::OPT__SLASH_vmb);
  if (MostGeneralArg && BestCaseArg)
    D.Diag(clang::diag::err_drv_argument_not_allowed_with)
        << MostGeneralArg->getAsString(Args) << BestCaseArg->getAsString(Args);

  if (MostGeneralArg) {
    Arg *SingleArg = Args.getLastArg(options::OPT__SLASH_vms);
    Arg *MultipleArg = Args.getLastArg(options::OPT__SLASH_vmm);
    Arg *VirtualArg = Args.getLastArg(options::OPT__SLASH_vmv);

    Arg *FirstConflict = SingleArg ? SingleArg : MultipleArg;
    Arg *SecondConflict = VirtualArg ? VirtualArg : MultipleArg;
    if (FirstConflict && SecondConflict && FirstConflict != SecondConflict)
      D.Diag(clang::diag::err_drv_argument_not_allowed_with)
          << FirstConflict->getAsString(Args)
          << SecondConflict->getAsString(Args);

    if (SingleArg)
      CmdArgs.push_back("-fms-memptr-rep=single");
    else if (MultipleArg)
      CmdArgs.push_back("-fms-memptr-rep=multiple");
    else
      CmdArgs.push_back("-fms-memptr-rep=virtual");
  }

  if (Args.hasArg(options::OPT_regcall4))
    CmdArgs.push_back("-regcall4");

  // Parse the default calling convention options.
  if (Arg *CCArg =
          Args.getLastArg(options::OPT__SLASH_Gd, options::OPT__SLASH_Gr,
                          options::OPT__SLASH_Gz, options::OPT__SLASH_Gv,
                          options::OPT__SLASH_Gregcall)) {
    unsigned DCCOptId = CCArg->getOption().getID();
    const char *DCCFlag = nullptr;
    bool ArchSupported = !isNVPTX;
    llvm::Triple::ArchType Arch = getToolChain().getArch();
    switch (DCCOptId) {
    case options::OPT__SLASH_Gd:
      DCCFlag = "-fdefault-calling-conv=cdecl";
      break;
    case options::OPT__SLASH_Gr:
      ArchSupported = Arch == llvm::Triple::x86;
      DCCFlag = "-fdefault-calling-conv=fastcall";
      break;
    case options::OPT__SLASH_Gz:
      ArchSupported = Arch == llvm::Triple::x86;
      DCCFlag = "-fdefault-calling-conv=stdcall";
      break;
    case options::OPT__SLASH_Gv:
      ArchSupported = Arch == llvm::Triple::x86 || Arch == llvm::Triple::x86_64;
      DCCFlag = "-fdefault-calling-conv=vectorcall";
      break;
    case options::OPT__SLASH_Gregcall:
      ArchSupported = Arch == llvm::Triple::x86 || Arch == llvm::Triple::x86_64;
      DCCFlag = "-fdefault-calling-conv=regcall";
      break;
    }

    // MSVC doesn't warn if /Gr or /Gz is used on x64, so we don't either.
    if (ArchSupported && DCCFlag)
      CmdArgs.push_back(DCCFlag);
  }

  if (Args.hasArg(options::OPT__SLASH_Gregcall4))
    CmdArgs.push_back("-regcall4");

  Args.AddLastArg(CmdArgs, options::OPT_vtordisp_mode_EQ);

  if (!Args.hasArg(options::OPT_fdiagnostics_format_EQ)) {
    CmdArgs.push_back("-fdiagnostics-format");
    CmdArgs.push_back("msvc");
  }

  if (Args.hasArg(options::OPT__SLASH_kernel))
    CmdArgs.push_back("-fms-kernel");

  for (const Arg *A : Args.filtered(options::OPT__SLASH_guard)) {
    StringRef GuardArgs = A->getValue();
    // The only valid options are "cf", "cf,nochecks", "cf-", "ehcont" and
    // "ehcont-".
    if (GuardArgs.equals_insensitive("cf")) {
      // Emit CFG instrumentation and the table of address-taken functions.
      CmdArgs.push_back("-cfguard");
    } else if (GuardArgs.equals_insensitive("cf,nochecks")) {
      // Emit only the table of address-taken functions.
      CmdArgs.push_back("-cfguard-no-checks");
    } else if (GuardArgs.equals_insensitive("ehcont")) {
      // Emit EH continuation table.
      CmdArgs.push_back("-ehcontguard");
    } else if (GuardArgs.equals_insensitive("cf-") ||
               GuardArgs.equals_insensitive("ehcont-")) {
      // Do nothing, but we might want to emit a security warning in future.
    } else {
      D.Diag(diag::err_drv_invalid_value) << A->getSpelling() << GuardArgs;
    }
    A->claim();
  }
}

const char *Clang::getBaseInputName(const ArgList &Args,
                                    const InputInfo &Input) {
  return Args.MakeArgString(llvm::sys::path::filename(Input.getBaseInput()));
}

const char *Clang::getBaseInputStem(const ArgList &Args,
                                    const InputInfoList &Inputs) {
  const char *Str = getBaseInputName(Args, Inputs[0]);

  if (const char *End = strrchr(Str, '.'))
    return Args.MakeArgString(std::string(Str, End));

  return Str;
}

const char *Clang::getDependencyFileName(const ArgList &Args,
                                         const InputInfoList &Inputs) {
  // FIXME: Think about this more.

  if (Arg *OutputOpt =
          Args.getLastArg(options::OPT_o, options::OPT__SLASH_Fo)) {
    SmallString<128> OutputArgument(OutputOpt->getValue());
    if (llvm::sys::path::is_separator(OutputArgument.back()))
      // If the argument is a directory, output to BaseName in that dir.
      llvm::sys::path::append(OutputArgument, getBaseInputStem(Args, Inputs));
    llvm::sys::path::replace_extension(OutputArgument, llvm::Twine('d'));
    return Args.MakeArgString(OutputArgument);
  }

  return Args.MakeArgString(Twine(getBaseInputStem(Args, Inputs)) + ".d");
}

// Begin ClangAs

void ClangAs::AddMIPSTargetArgs(const ArgList &Args,
                                ArgStringList &CmdArgs) const {
  StringRef CPUName;
  StringRef ABIName;
  const llvm::Triple &Triple = getToolChain().getTriple();
  mips::getMipsCPUAndABI(Args, Triple, CPUName, ABIName);

  CmdArgs.push_back("-target-abi");
  CmdArgs.push_back(ABIName.data());
}

void ClangAs::AddX86TargetArgs(const ArgList &Args,
                               ArgStringList &CmdArgs) const {
  addX86AlignBranchArgs(getToolChain().getDriver(), Args, CmdArgs,
                        /*IsLTO=*/false);

  if (Arg *A = Args.getLastArg(options::OPT_masm_EQ)) {
    StringRef Value = A->getValue();
    if (Value == "intel" || Value == "att") {
      CmdArgs.push_back("-mllvm");
      CmdArgs.push_back(Args.MakeArgString("-x86-asm-syntax=" + Value));
    } else {
      getToolChain().getDriver().Diag(diag::err_drv_unsupported_option_argument)
          << A->getSpelling() << Value;
    }
  }
}

void ClangAs::AddLoongArchTargetArgs(const ArgList &Args,
                                     ArgStringList &CmdArgs) const {
  CmdArgs.push_back("-target-abi");
  CmdArgs.push_back(loongarch::getLoongArchABI(getToolChain().getDriver(), Args,
                                               getToolChain().getTriple())
                        .data());
}

void ClangAs::AddRISCVTargetArgs(const ArgList &Args,
                               ArgStringList &CmdArgs) const {
  const llvm::Triple &Triple = getToolChain().getTriple();
  StringRef ABIName = riscv::getRISCVABI(Args, Triple);

  CmdArgs.push_back("-target-abi");
  CmdArgs.push_back(ABIName.data());

  if (Args.hasFlag(options::OPT_mdefault_build_attributes,
                   options::OPT_mno_default_build_attributes, true)) {
      CmdArgs.push_back("-mllvm");
      CmdArgs.push_back("-riscv-add-build-attributes");
  }
}

void ClangAs::ConstructJob(Compilation &C, const JobAction &JA,
                           const InputInfo &Output, const InputInfoList &Inputs,
                           const ArgList &Args,
                           const char *LinkingOutput) const {
  ArgStringList CmdArgs;

  assert(Inputs.size() == 1 && "Unexpected number of inputs.");
  const InputInfo &Input = Inputs[0];

  const llvm::Triple &Triple = getToolChain().getEffectiveTriple();
  const std::string &TripleStr = Triple.getTriple();
  const auto &D = getToolChain().getDriver();

  // Don't warn about "clang -w -c foo.s"
  Args.ClaimAllArgs(options::OPT_w);
  // and "clang -emit-llvm -c foo.s"
  Args.ClaimAllArgs(options::OPT_emit_llvm);

  claimNoWarnArgs(Args);

  // Invoke ourselves in -cc1as mode.
  //
  // FIXME: Implement custom jobs for internal actions.
  CmdArgs.push_back("-cc1as");

  // Add the "effective" target triple.
  CmdArgs.push_back("-triple");
  CmdArgs.push_back(Args.MakeArgString(TripleStr));

  getToolChain().addClangCC1ASTargetOptions(Args, CmdArgs);

  // Set the output mode, we currently only expect to be used as a real
  // assembler.
  CmdArgs.push_back("-filetype");
  CmdArgs.push_back("obj");

  // Set the main file name, so that debug info works even with
  // -save-temps or preprocessed assembly.
  CmdArgs.push_back("-main-file-name");
  CmdArgs.push_back(Clang::getBaseInputName(Args, Input));

  // Add the target cpu
  std::string CPU = getCPUName(D, Args, Triple, /*FromAs*/ true);
  if (!CPU.empty()) {
    CmdArgs.push_back("-target-cpu");
    CmdArgs.push_back(Args.MakeArgString(CPU));
  }

  // Add the target features
  getTargetFeatures(D, Triple, Args, CmdArgs, true);

  // Ignore explicit -force_cpusubtype_ALL option.
  (void)Args.hasArg(options::OPT_force__cpusubtype__ALL);

  // Pass along any -I options so we get proper .include search paths.
  Args.AddAllArgs(CmdArgs, options::OPT_I_Group);

  // Pass along any --embed-dir or similar options so we get proper embed paths.
  Args.AddAllArgs(CmdArgs, options::OPT_embed_dir_EQ);

  // Determine the original source input.
  auto FindSource = [](const Action *S) -> const Action * {
    while (S->getKind() != Action::InputClass) {
      assert(!S->getInputs().empty() && "unexpected root action!");
      S = S->getInputs()[0];
    }
    return S;
  };
  const Action *SourceAction = FindSource(&JA);

  // Forward -g and handle debug info related flags, assuming we are dealing
  // with an actual assembly file.
  bool WantDebug = false;
  Args.ClaimAllArgs(options::OPT_g_Group);
  if (Arg *A = Args.getLastArg(options::OPT_g_Group))
    WantDebug = !A->getOption().matches(options::OPT_g0) &&
                !A->getOption().matches(options::OPT_ggdb0);

  // If a -gdwarf argument appeared, remember it.
  bool EmitDwarf = false;
  if (const Arg *A = getDwarfNArg(Args))
    EmitDwarf = checkDebugInfoOption(A, Args, D, getToolChain());

  bool EmitCodeView = false;
  if (const Arg *A = Args.getLastArg(options::OPT_gcodeview))
    EmitCodeView = checkDebugInfoOption(A, Args, D, getToolChain());

  // If the user asked for debug info but did not explicitly specify -gcodeview
  // or -gdwarf, ask the toolchain for the default format.
  if (!EmitCodeView && !EmitDwarf && WantDebug) {
    switch (getToolChain().getDefaultDebugFormat()) {
    case llvm::codegenoptions::DIF_CodeView:
      EmitCodeView = true;
      break;
    case llvm::codegenoptions::DIF_DWARF:
      EmitDwarf = true;
      break;
    }
  }

  // If the arguments don't imply DWARF, don't emit any debug info here.
  if (!EmitDwarf)
    WantDebug = false;

  llvm::codegenoptions::DebugInfoKind DebugInfoKind =
      llvm::codegenoptions::NoDebugInfo;

  // Add the -fdebug-compilation-dir flag if needed.
  const char *DebugCompilationDir =
      addDebugCompDirArg(Args, CmdArgs, C.getDriver().getVFS());

  if (SourceAction->getType() == types::TY_Asm ||
      SourceAction->getType() == types::TY_PP_Asm) {
    // You might think that it would be ok to set DebugInfoKind outside of
    // the guard for source type, however there is a test which asserts
    // that some assembler invocation receives no -debug-info-kind,
    // and it's not clear whether that test is just overly restrictive.
    DebugInfoKind = (WantDebug ? llvm::codegenoptions::DebugInfoConstructor
                               : llvm::codegenoptions::NoDebugInfo);

    addDebugPrefixMapArg(getToolChain().getDriver(), getToolChain(), Args,
                         CmdArgs);

    // Set the AT_producer to the clang version when using the integrated
    // assembler on assembly source files.
    CmdArgs.push_back("-dwarf-debug-producer");
    CmdArgs.push_back(Args.MakeArgString(getClangFullVersion()));

    // And pass along -I options
    Args.AddAllArgs(CmdArgs, options::OPT_I);
  }
  const unsigned DwarfVersion = getDwarfVersion(getToolChain(), Args);
  RenderDebugEnablingArgs(Args, CmdArgs, DebugInfoKind, DwarfVersion,
                          llvm::DebuggerKind::Default);
  renderDwarfFormat(D, Triple, Args, CmdArgs, DwarfVersion);
  RenderDebugInfoCompressionArgs(Args, CmdArgs, D, getToolChain());

  // Handle -fPIC et al -- the relocation-model affects the assembler
  // for some targets.
  llvm::Reloc::Model RelocationModel;
  unsigned PICLevel;
  bool IsPIE;
  std::tie(RelocationModel, PICLevel, IsPIE) =
      ParsePICArgs(getToolChain(), Args);

  const char *RMName = RelocationModelName(RelocationModel);
  if (RMName) {
    CmdArgs.push_back("-mrelocation-model");
    CmdArgs.push_back(RMName);
  }

  // Optionally embed the -cc1as level arguments into the debug info, for build
  // analysis.
  if (getToolChain().UseDwarfDebugFlags()) {
    ArgStringList OriginalArgs;
    for (const auto &Arg : Args)
      Arg->render(Args, OriginalArgs);

    SmallString<256> Flags;
    const char *Exec = getToolChain().getDriver().getClangProgramPath();
    escapeSpacesAndBackslashes(Exec, Flags);
    for (const char *OriginalArg : OriginalArgs) {
      SmallString<128> EscapedArg;
      escapeSpacesAndBackslashes(OriginalArg, EscapedArg);
      Flags += " ";
      Flags += EscapedArg;
    }
    CmdArgs.push_back("-dwarf-debug-flags");
    CmdArgs.push_back(Args.MakeArgString(Flags));
  }

  // FIXME: Add -static support, once we have it.

  // Add target specific flags.
  switch (getToolChain().getArch()) {
  default:
    break;

  case llvm::Triple::mips:
  case llvm::Triple::mipsel:
  case llvm::Triple::mips64:
  case llvm::Triple::mips64el:
    AddMIPSTargetArgs(Args, CmdArgs);
    break;

  case llvm::Triple::x86:
  case llvm::Triple::x86_64:
    AddX86TargetArgs(Args, CmdArgs);
    break;

  case llvm::Triple::arm:
  case llvm::Triple::armeb:
  case llvm::Triple::thumb:
  case llvm::Triple::thumbeb:
    // This isn't in AddARMTargetArgs because we want to do this for assembly
    // only, not C/C++.
    if (Args.hasFlag(options::OPT_mdefault_build_attributes,
                     options::OPT_mno_default_build_attributes, true)) {
        CmdArgs.push_back("-mllvm");
        CmdArgs.push_back("-arm-add-build-attributes");
    }
    break;

  case llvm::Triple::aarch64:
  case llvm::Triple::aarch64_32:
  case llvm::Triple::aarch64_be:
    if (Args.hasArg(options::OPT_mmark_bti_property)) {
      CmdArgs.push_back("-mllvm");
      CmdArgs.push_back("-aarch64-mark-bti-property");
    }
    break;

  case llvm::Triple::loongarch32:
  case llvm::Triple::loongarch64:
    AddLoongArchTargetArgs(Args, CmdArgs);
    break;

  case llvm::Triple::riscv32:
  case llvm::Triple::riscv64:
    AddRISCVTargetArgs(Args, CmdArgs);
    break;

  case llvm::Triple::hexagon:
    if (Args.hasFlag(options::OPT_mdefault_build_attributes,
                     options::OPT_mno_default_build_attributes, true)) {
      CmdArgs.push_back("-mllvm");
      CmdArgs.push_back("-hexagon-add-build-attributes");
    }
    break;
  }

  // Consume all the warning flags. Usually this would be handled more
  // gracefully by -cc1 (warning about unknown warning flags, etc) but -cc1as
  // doesn't handle that so rather than warning about unused flags that are
  // actually used, we'll lie by omission instead.
  // FIXME: Stop lying and consume only the appropriate driver flags
  Args.ClaimAllArgs(options::OPT_W_Group);

  CollectArgsForIntegratedAssembler(C, Args, CmdArgs,
                                    getToolChain().getDriver());

  Args.AddAllArgs(CmdArgs, options::OPT_mllvm);

  if (DebugInfoKind > llvm::codegenoptions::NoDebugInfo && Output.isFilename())
    addDebugObjectName(Args, CmdArgs, DebugCompilationDir,
                       Output.getFilename());

  // Fixup any previous commands that use -object-file-name because when we
  // generated them, the final .obj name wasn't yet known.
  for (Command &J : C.getJobs()) {
    if (SourceAction != FindSource(&J.getSource()))
      continue;
    auto &JArgs = J.getArguments();
    for (unsigned I = 0; I < JArgs.size(); ++I) {
      if (StringRef(JArgs[I]).starts_with("-object-file-name=") &&
          Output.isFilename()) {
       ArgStringList NewArgs(JArgs.begin(), JArgs.begin() + I);
       addDebugObjectName(Args, NewArgs, DebugCompilationDir,
                          Output.getFilename());
       NewArgs.append(JArgs.begin() + I + 1, JArgs.end());
       J.replaceArguments(NewArgs);
       break;
      }
    }
  }

  assert(Output.isFilename() && "Unexpected lipo output.");
  CmdArgs.push_back("-o");
  CmdArgs.push_back(Output.getFilename());

  const llvm::Triple &T = getToolChain().getTriple();
  Arg *A;
  if (getDebugFissionKind(D, Args, A) == DwarfFissionKind::Split &&
      T.isOSBinFormatELF()) {
    CmdArgs.push_back("-split-dwarf-output");
    CmdArgs.push_back(SplitDebugName(JA, Args, Input, Output));
  }

  if (Triple.isAMDGPU())
    handleAMDGPUCodeObjectVersionOptions(D, Args, CmdArgs, /*IsCC1As=*/true);

  assert(Input.isFilename() && "Invalid input.");
  CmdArgs.push_back(Input.getFilename());

  const char *Exec = getToolChain().getDriver().getClangProgramPath();
  if (D.CC1Main && !D.CCGenDiagnostics) {
    // Invoke cc1as directly in this process.
    C.addCommand(std::make_unique<CC1Command>(
        JA, *this, ResponseFileSupport::AtFileUTF8(), Exec, CmdArgs, Inputs,
        Output, D.getPrependArg()));
  } else {
    C.addCommand(std::make_unique<Command>(
        JA, *this, ResponseFileSupport::AtFileUTF8(), Exec, CmdArgs, Inputs,
        Output, D.getPrependArg()));
  }
}

// Begin OffloadBundler
void OffloadBundler::ConstructJob(Compilation &C, const JobAction &JA,
                                  const InputInfo &Output,
                                  const InputInfoList &Inputs,
                                  const llvm::opt::ArgList &TCArgs,
                                  const char *LinkingOutput) const {
  // The version with only one output is expected to refer to a bundling job.
  assert(isa<OffloadBundlingJobAction>(JA) && "Expecting bundling job!");

  // The bundling command looks like this:
  // clang-offload-bundler -type=bc
  //   -targets=host-triple,openmp-triple1,openmp-triple2
  //   -output=output_file
  //   -input=unbundle_file_host
  //   -input=unbundle_file_tgt1
  //   -input=unbundle_file_tgt2

  ArgStringList CmdArgs;

  // Get the type.
  CmdArgs.push_back(TCArgs.MakeArgString(
      Twine("-type=") + types::getTypeTempSuffix(Output.getType())));

  assert(JA.getInputs().size() == Inputs.size() &&
         "Not have inputs for all dependence actions??");

  // Get the targets.
  SmallString<128> Triples;
  Triples += "-targets=";
  for (unsigned I = 0; I < Inputs.size(); ++I) {
    if (I)
      Triples += ',';

    // Find ToolChain for this input.
    Action::OffloadKind CurKind = Action::OFK_Host;
    const ToolChain *CurTC = &getToolChain();
    const Action *CurDep = JA.getInputs()[I];

    // Special handling for FPGA AOC[RX] binaries that are bundled prior to
    // being added to the generated archive.
    llvm::Triple Triple = CurTC->getTriple();
    bool IsFPGA = Triple.isSPIR() &&
                  Triple.getSubArch() == llvm::Triple::SPIRSubArch_fpga;
    Arg *A = TCArgs.getLastArg(options::OPT_fsycl_link_EQ);
    if (A && IsFPGA) {
      bool IsFPGAImage = false;
      IsFPGAImage = A->getValue() == StringRef("image");
      if (Inputs.size() == 1) {
        Triples += Action::GetOffloadKindName(CurKind);
        Triples += "-fpga_";
        Triples += IsFPGAImage ? "aocx" : "aocr";
        if (!IsFPGAImage && !C.getDriver().IsFPGAHWMode())
          Triples += "_emu";
        Triples += "-intel-unknown";
        continue;
      }
    }

    if (const auto *OA = dyn_cast<OffloadAction>(CurDep)) {
      CurTC = nullptr;
      OA->doOnEachDependence([&](Action *A, const ToolChain *TC, const char *) {
        assert(CurTC == nullptr && "Expected one dependence!");
        CurKind = A->getOffloadingDeviceKind();
        CurTC = TC;
      });
    }

    bool IsSYCL =
        TCArgs.hasFlag(options::OPT_fsycl, options::OPT_fno_sycl, false);
    Triples += (IsSYCL && (CurKind == Action::OFK_Cuda))
                   ? Action::GetOffloadKindName(Action::OFK_SYCL)
                   : Action::GetOffloadKindName(CurKind);
    Triples += '-';
    // Incoming DeviceArch is set, break down the Current triple and add the
    // device arch value to it.
    // This is done for AOT targets only.
    std::string DeviceArch;
    llvm::Triple TargetTriple(CurTC->getTriple());
    if (CurKind == Action::OFK_SYCL && TargetTriple.isSPIRAOT() &&
        tools::SYCL::shouldDoPerObjectFileLinking(C))
      DeviceArch = std::string("image");
    if (CurKind != Action::OFK_Host && !DeviceArch.empty()) {
      llvm::Triple T(CurTC->getTriple());
      SmallString<128> ArchName(CurTC->getArchName());
      ArchName += "_";
      ArchName += DeviceArch.data();
      T.setArchName(ArchName);
      Triples += T.normalize();
    } else {
      Triples += CurTC->getTriple().normalize();
    }
    if ((CurKind == Action::OFK_HIP || CurKind == Action::OFK_OpenMP ||
         CurKind == Action::OFK_Cuda || CurKind == Action::OFK_SYCL) &&
        !StringRef(CurDep->getOffloadingArch()).empty() &&
        !TCArgs.hasArg(options::OPT_fno_bundle_offload_arch)) {
      Triples += '-';
      Triples += CurDep->getOffloadingArch();
    }

    // TODO: Replace parsing of -march flag. Can be done by storing GPUArch
    //       with each toolchain.
    StringRef GPUArchName;
    if (CurKind == Action::OFK_OpenMP) {
      // Extract GPUArch from -march argument in TC argument list.
      for (unsigned ArgIndex = 0; ArgIndex < TCArgs.size(); ArgIndex++) {
        auto ArchStr = StringRef(TCArgs.getArgString(ArgIndex));
        auto Arch = ArchStr.starts_with_insensitive("-march=");
        if (Arch) {
          GPUArchName = ArchStr.substr(7);
          Triples += "-";
          break;
        }
      }
      Triples += GPUArchName.str();
    }
  }
  // If we see we are bundling for FPGA using -fintelfpga, add the
  // dependency bundle
  bool IsFPGADepBundle = TCArgs.hasArg(options::OPT_fintelfpga) &&
                         Output.getType() == types::TY_Object &&
                         !TCArgs.hasArg(options::OPT_fsycl_link_EQ);

  // For spir64_fpga target, when bundling objects we also want to bundle up the
  // named dependency file.
  // TODO - We are currently using the target triple inputs to slot a location
  // of the dependency information into the bundle.  It would be good to
  // separate this out to an explicit option in the bundler for the dependency
  // file as it does not match the type being bundled.
  if (IsFPGADepBundle) {
    Triples += ',';
    Triples += Action::GetOffloadKindName(Action::OFK_SYCL);
    Triples += '-';
    Triples += types::getTypeName(types::TY_FPGA_Dependencies);
  }
  CmdArgs.push_back(TCArgs.MakeArgString(Triples));

  // Get bundled file command.
  CmdArgs.push_back(
      TCArgs.MakeArgString(Twine("-output=") + Output.getFilename()));

  // Get unbundled files command.
  for (unsigned I = 0; I < Inputs.size(); ++I) {
    SmallString<128> UB;
    UB += "-input=";

    // Find ToolChain for this input.
    const ToolChain *CurTC = &getToolChain();
    if (const auto *OA = dyn_cast<OffloadAction>(JA.getInputs()[I])) {
      CurTC = nullptr;
      OA->doOnEachDependence([&](Action *, const ToolChain *TC, const char *) {
        assert(CurTC == nullptr && "Expected one dependence!");
        CurTC = TC;
      });
      UB += C.addTempFile(
          C.getArgs().MakeArgString(CurTC->getInputFilename(Inputs[I])));
    } else {
      UB += CurTC->getInputFilename(Inputs[I]);
    }
    CmdArgs.push_back(TCArgs.MakeArgString(UB));
  }
  // For -fintelfpga, when bundling objects we also want to bundle up the
  // named dependency file.
  if (IsFPGADepBundle) {
    const char *BaseName = Clang::getBaseInputName(TCArgs, Inputs[0]);
    SmallString<128> DepFile(C.getDriver().getFPGATempDepFile(BaseName));
    if (!DepFile.empty())
      CmdArgs.push_back(TCArgs.MakeArgString("-input=" + DepFile));
  }
  addOffloadCompressArgs(TCArgs, CmdArgs);
  // All the inputs are encoded as commands.
  C.addCommand(std::make_unique<Command>(
      JA, *this, ResponseFileSupport::None(),
      TCArgs.MakeArgString(getToolChain().GetProgramPath(getShortName())),
      CmdArgs, std::nullopt, Output));
}

void OffloadBundler::ConstructJobMultipleOutputs(
    Compilation &C, const JobAction &JA, const InputInfoList &Outputs,
    const InputInfoList &Inputs, const llvm::opt::ArgList &TCArgs,
    const char *LinkingOutput) const {
  // The version with multiple outputs is expected to refer to a unbundling job.
  auto &UA = cast<OffloadUnbundlingJobAction>(JA);

  // The unbundling command looks like this:
  // clang-offload-bundler -type=bc
  //   -targets=host-triple,openmp-triple1,openmp-triple2
  //   -input=input_file
  //   -output=unbundle_file_host
  //   -output=unbundle_file_tgt1
  //   -output=unbundle_file_tgt2
  //   -unbundle

  ArgStringList CmdArgs;
  InputInfo Input = Inputs.front();
  const char *TypeArg = types::getTypeTempSuffix(Input.getType());
  const char *InputFileName = Input.getFilename();
  types::ID InputType(Input.getType());
  bool IsFPGADepUnbundle = JA.getType() == types::TY_FPGA_Dependencies;
  bool IsFPGADepLibUnbundle = JA.getType() == types::TY_FPGA_Dependencies_List;
  InputInfoList ForeachInputs;
  if (InputType == types::TY_Tempfilelist)
    ForeachInputs.push_back(Input);

  if (InputType == types::TY_FPGA_AOCX || InputType == types::TY_FPGA_AOCR ||
      InputType == types::TY_FPGA_AOCR_EMU) {
    // Override type with AOCX/AOCR which will unbundle to a list containing
    // binaries with the appropriate extension (.aocx/.aocr)
    // TODO - representation of the output file from the unbundle for these
    // types (aocx/aocr) are always list files.  We should represent this
    // better in the output extension and type for improved understanding
    // of file contents and debuggability.
    TypeArg = (InputType == types::TY_FPGA_AOCX) ? "aocx" : "aocr";
    // When the output is a Tempfilelist, we know we are unbundling
    // the .bc files from the archive.
    if (!getToolChain().getTriple().isSPIROrSPIRV() ||
        JA.getType() == types::TY_Tempfilelist)
      TypeArg = "aoo";
  }
  if (InputType == types::TY_FPGA_AOCO || IsFPGADepLibUnbundle)
    TypeArg = "aoo";
  if (IsFPGADepUnbundle)
    TypeArg = "o";

  bool HasSPIRTarget = false;
  bool HasFPGATarget = false;
  auto SYCLTCRange = C.getOffloadToolChains<Action::OFK_SYCL>();
  for (auto TI = SYCLTCRange.first, TE = SYCLTCRange.second; TI != TE; ++TI) {
    llvm::Triple TT(TI->second->getTriple());
    if (TT.isSPIROrSPIRV()) {
      HasSPIRTarget = true;
      if (TT.getSubArch() == llvm::Triple::SPIRSubArch_fpga)
        HasFPGATarget = true;
    }
  }
  if (InputType == types::TY_Archive && HasSPIRTarget)
    TypeArg = "aoo";

  // Get the type.
  CmdArgs.push_back(TCArgs.MakeArgString(Twine("-type=") + TypeArg));

  // For FPGA Archives that contain AOCO in them, we only want to unbundle
  // the objects from the archive that do not have AOCO associated in that
  // specific object.  Only do this when in hardware mode.
  if (InputType == types::TY_Archive && HasFPGATarget && !IsFPGADepUnbundle &&
      !IsFPGADepLibUnbundle && C.getDriver().IsFPGAHWMode()) {
    llvm::Triple TT;
    TT.setArchName(types::getTypeName(types::TY_FPGA_AOCO));
    TT.setVendorName("intel");
    TT.setOS(getToolChain().getTriple().getOS());
    SmallString<128> ExcludedTargets("-excluded-targets=");
    ExcludedTargets += "sycl-";
    ExcludedTargets += TT.normalize();
    CmdArgs.push_back(TCArgs.MakeArgString(ExcludedTargets));
  }

  // Get the targets.
  SmallString<128> Triples;
  Triples += "-targets=";
  auto DepInfo = UA.getDependentActionsInfo();
  for (unsigned I = 0, J = 0; I < DepInfo.size(); ++I) {
    auto &Dep = DepInfo[I];
    // FPGA device triples are 'transformed' for the bundler when creating
    // aocx or aocr type bundles.  Also, we only do a specific target
    // unbundling, skipping the host side or device side.
    if (types::isFPGA(InputType) || InputType == types::TY_Tempfilelist) {
      if (getToolChain().getTriple().isSPIROrSPIRV()) {
        if (Dep.DependentToolChain->getTriple().getSubArch() ==
            llvm::Triple::SPIRSubArch_fpga) {
          StringRef TypeName(types::getTypeName(InputType));
          types::ID Type = UA.getDependentType();
          if (InputType == types::TY_Tempfilelist && Type != types::TY_Nothing)
            TypeName = types::getTypeName(Type);
          if (J++)
            Triples += ',';
          llvm::Triple TT;
          TT.setArchName(TypeName);
          TT.setVendorName("intel");
          TT.setOS(getToolChain().getTriple().getOS());
          if ((InputType == types::TY_FPGA_AOCX ||
               InputType == types::TY_FPGA_AOCR ||
               InputType == types::TY_FPGA_AOCR_EMU) &&
              JA.getType() == types::TY_Tempfilelist)
            // AOCX device and AOCR bc info is bundled in the host kind
            Triples += "host-";
          else
            // AOCR device is bundled in the sycl kind
            Triples += "sycl-";
          Triples += TT.normalize();
          continue;
        } else if (Dep.DependentOffloadKind == Action::OFK_Host) {
          // No host unbundle for FPGA binaries.
          continue;
        }
      } else if (Dep.DependentOffloadKind == Action::OFK_SYCL)
        continue;
    } else if (InputType == types::TY_Archive ||
               (getToolChain().getTriple().getSubArch() ==
                    llvm::Triple::SPIRSubArch_fpga &&
                TCArgs.hasArg(options::OPT_fsycl_link_EQ))) {
      // Do not extract host part if we are unbundling archive on Windows
      // because it is not needed. Static offload libraries are added to the
      // host link command just as normal libraries.  Do not extract the host
      // part from FPGA -fsycl-link unbundles either, as the full obj
      // is used in the final link
      if (Dep.DependentOffloadKind == Action::OFK_Host)
        continue;
    }
    if (J++)
      Triples += ',';
    Triples += Action::GetOffloadKindName(Dep.DependentOffloadKind);
    Triples += '-';
    // When -fsycl-force-target is used, this value overrides the expected
    // output type we are unbundling.
    if (Dep.DependentOffloadKind == Action::OFK_SYCL &&
        TCArgs.hasArg(options::OPT_fsycl_force_target_EQ)) {
      StringRef Val(
          TCArgs.getLastArg(options::OPT_fsycl_force_target_EQ)->getValue());
      llvm::Triple TT(C.getDriver().getSYCLDeviceTriple(Val));
      Triples += TT.normalize();
    } else
      Triples += Dep.DependentToolChain->getTriple().normalize();
    if ((Dep.DependentOffloadKind == Action::OFK_HIP ||
         Dep.DependentOffloadKind == Action::OFK_OpenMP ||
         Dep.DependentOffloadKind == Action::OFK_Cuda ||
         Dep.DependentOffloadKind == Action::OFK_SYCL) &&
        !Dep.DependentBoundArch.empty() &&
        !TCArgs.hasArg(options::OPT_fno_bundle_offload_arch)) {
      Triples += '-';
      Triples += Dep.DependentBoundArch;
    }
    // TODO: Replace parsing of -march flag. Can be done by storing GPUArch
    //       with each toolchain.
    StringRef GPUArchName;
    if (Dep.DependentOffloadKind == Action::OFK_OpenMP) {
      // Extract GPUArch from -march argument in TC argument list.
      for (unsigned ArgIndex = 0; ArgIndex < TCArgs.size(); ArgIndex++) {
        StringRef ArchStr = StringRef(TCArgs.getArgString(ArgIndex));
        auto Arch = ArchStr.starts_with_insensitive("-march=");
        if (Arch) {
          GPUArchName = ArchStr.substr(7);
          Triples += "-";
          break;
        }
      }
      Triples += GPUArchName.str();
    }
  }
  if (IsFPGADepUnbundle || IsFPGADepLibUnbundle) {
    // TODO - We are currently using the target triple inputs to slot a location
    // of the dependency information into the bundle.  It would be good to
    // separate this out to an explicit option in the bundler for the dependency
    // file as it does not match the type being bundled.
    Triples += Action::GetOffloadKindName(Action::OFK_SYCL);
    Triples += '-';
    Triples += types::getTypeName(types::TY_FPGA_Dependencies);
  }
  std::string TargetString(UA.getTargetString());
  if (!TargetString.empty()) {
    // The target string was provided, we will override the defaults and use
    // the string provided.
    SmallString<128> TSTriple("-targets=");
    TSTriple += TargetString;
    CmdArgs.push_back(TCArgs.MakeArgString(TSTriple));
  } else {
    CmdArgs.push_back(TCArgs.MakeArgString(Triples));
  }

  // Get bundled file command.
  CmdArgs.push_back(
      TCArgs.MakeArgString(Twine("-input=") + InputFileName));

  // Get unbundled files command.
  // When dealing with -fintelfpga, there is an additional unbundle step
  // that occurs for the dependency file.  In that case, do not use the
  // dependent information, but just the output file.
  if (IsFPGADepUnbundle || IsFPGADepLibUnbundle) {
    SmallString<128> UB;
    UB += "-output=";
    UB += Outputs[0].getFilename();
    CmdArgs.push_back(TCArgs.MakeArgString(UB));
  } else {
    for (unsigned I = 0; I < Outputs.size(); ++I) {
      SmallString<128> UB;
      UB += "-output=";
      UB += DepInfo[I].DependentToolChain->getInputFilename(Outputs[I]);
      CmdArgs.push_back(TCArgs.MakeArgString(UB));
    }
  }
  CmdArgs.push_back("-unbundle");
  CmdArgs.push_back("-allow-missing-bundles");
  if (TCArgs.hasArg(options::OPT_v))
    CmdArgs.push_back("-verbose");

  // Input is a list, we need to work on each individually and create a new
  // list file.
  // All the inputs are encoded as commands.
  auto Cmd = std::make_unique<Command>(
      JA, *this, ResponseFileSupport::None(),
      TCArgs.MakeArgString(getToolChain().GetProgramPath(getShortName())),
      CmdArgs, std::nullopt, Outputs);
  if (!ForeachInputs.empty() && Outputs.size() == 1) {
    StringRef ParallelJobs =
        TCArgs.getLastArgValue(options::OPT_fsycl_max_parallel_jobs_EQ);
    tools::SYCL::constructLLVMForeachCommand(
        C, JA, std::move(Cmd), ForeachInputs, Outputs[0], this, "",
        types::getTypeTempSuffix(types::TY_Tempfilelist), ParallelJobs);
  } else
    C.addCommand(std::move(Cmd));
}

// Begin OffloadWrapper

static void addRunTimeWrapperOpts(Compilation &C,
                                  Action::OffloadKind DeviceOffloadKind,
                                  const llvm::opt::ArgList &TCArgs,
                                  ArgStringList &CmdArgs,
                                  const ToolChain &TC,
                                  const JobAction &JA) {
  // Grab any Target specific options that need to be added to the wrapper
  // information.
  ArgStringList BuildArgs;
  auto createArgString = [&](const char *Opt) {
    if (BuildArgs.empty())
      return;
    SmallString<128> AL;
    for (const char *A : BuildArgs) {
      if (AL.empty()) {
        AL = A;
        continue;
      }
      AL += " ";
      AL += A;
    }
    CmdArgs.push_back(C.getArgs().MakeArgString(Twine(Opt) + AL));
  };
  const toolchains::SYCLToolChain &SYCLTC =
            static_cast<const toolchains::SYCLToolChain &>(TC);
  llvm::Triple TT = SYCLTC.getTriple();
  // TODO: Consider separating the mechanisms for:
  // - passing standard-defined options to AOT/JIT compilation steps;
  // - passing AOT-compiler specific options.
  // This would allow retaining standard language options in the
  // image descriptor, while excluding tool-specific options that
  // have been known to confuse RT implementations.
  if (TT.getSubArch() == llvm::Triple::NoSubArch) {
    // Only store compile/link opts in the image descriptor for the SPIR-V
    // target; AOT compilation has already been performed otherwise.
    const ArgList &Args = C.getArgsForToolChain(nullptr, StringRef(),
                                                DeviceOffloadKind);
    const ToolChain *HostTC = C.getSingleOffloadToolChain<Action::OFK_Host>();
    SYCLTC.AddImpliedTargetArgs(TT, Args, BuildArgs, JA, *HostTC);
    SYCLTC.TranslateBackendTargetArgs(TT, Args, BuildArgs);
    createArgString("-compile-opts=");
    BuildArgs.clear();
    SYCLTC.TranslateLinkerTargetArgs(TT, Args, BuildArgs);
    createArgString("-link-opts=");
  }
}

void OffloadWrapper::ConstructJob(Compilation &C, const JobAction &JA,
                                  const InputInfo &Output,
                                  const InputInfoList &Inputs,
                                  const llvm::opt::ArgList &TCArgs,
                                  const char *LinkingOutput) const {
  // Construct offload-wrapper command.  Also calls llc to generate the
  // object that is fed to the linker from the wrapper generated bc file
  assert(isa<OffloadWrapperJobAction>(JA) && "Expecting wrapping job!");

  Action::OffloadKind OffloadingKind = JA.getOffloadingDeviceKind();
  if (OffloadingKind == Action::OFK_SYCL) {
    // The wrapper command looks like this:
    // clang-offload-wrapper
    //   -o=<outputfile>.bc
    //   -host=x86_64-pc-linux-gnu -kind=sycl
    //   -format=spirv <inputfile1>.spv <manifest1>(optional)
    //   -format=spirv <inputfile2>.spv <manifest2>(optional)
    //  ...
    ArgStringList WrapperArgs;

    const auto &WrapperJob = *llvm::dyn_cast<OffloadWrapperJobAction>(&JA);
    bool WrapperCompileEnabled = WrapperJob.getCompileStep();
    SmallString<128> OutOpt("-o=");
    std::string OutTmpName = C.getDriver().GetTemporaryPath("wrapper", "bc");
    const char *WrapperFileName =
        C.addTempFile(C.getArgs().MakeArgString(OutTmpName));
    OutOpt += WrapperCompileEnabled ? WrapperFileName : Output.getFilename();
    WrapperArgs.push_back(C.getArgs().MakeArgString(OutOpt));

    SmallString<128> HostTripleOpt("-host=");
    HostTripleOpt += getToolChain().getAuxTriple()->str();
    WrapperArgs.push_back(C.getArgs().MakeArgString(HostTripleOpt));

    llvm::Triple TT = getToolChain().getTriple();
    SmallString<128> TargetTripleOpt = TT.getArchName();
    bool WrapFPGADevice = false;
    bool FPGAEarly = false;

    // Validate and propogate CLI options related to device image compression.
    // -offload-compress
    if (C.getInputArgs().getLastArg(options::OPT_offload_compress)) {
      WrapperArgs.push_back(
          C.getArgs().MakeArgString(Twine("-offload-compress")));
      // -offload-compression-level=<>
      if (Arg *A = C.getInputArgs().getLastArg(
              options::OPT_offload_compression_level_EQ))
        WrapperArgs.push_back(C.getArgs().MakeArgString(
            Twine("-offload-compression-level=") + A->getValue()));
    }

    if (Arg *A = C.getInputArgs().getLastArg(options::OPT_fsycl_link_EQ)) {
      WrapFPGADevice = true;
      FPGAEarly = (A->getValue() == StringRef("early"));
      // When wrapping an FPGA aocx binary to archive, do not emit registration
      // functions
      if (A->getValue() == StringRef("image"))
        WrapperArgs.push_back(C.getArgs().MakeArgString("--emit-reg-funcs=0"));
    }
    addRunTimeWrapperOpts(C, OffloadingKind, TCArgs, WrapperArgs,
                          getToolChain(), JA);

    // When wrapping an FPGA device binary, we need to be sure to apply the
    // appropriate triple that corresponds (fpga_aocr-intel-<os>)
    // to the target triple setting.
    if (TT.getSubArch() == llvm::Triple::SPIRSubArch_fpga && WrapFPGADevice) {
      SmallString<16> FPGAArch("fpga_");
      if (FPGAEarly) {
        FPGAArch += "aocr";
        if (C.getDriver().IsFPGAEmulationMode())
          FPGAArch += "_emu";
      } else
        FPGAArch += "aocx";
      TT.setArchName(FPGAArch);
      TT.setVendorName("intel");
      TargetTripleOpt = TT.str();
    }
    const toolchains::SYCLToolChain &TC =
              static_cast<const toolchains::SYCLToolChain &>(getToolChain());
    bool IsEmbeddedIR = cast<OffloadWrapperJobAction>(JA).isEmbeddedIR();
    if (IsEmbeddedIR) {
      // When the offload-wrapper is called to embed LLVM IR, add a prefix to
      // the target triple to distinguish the LLVM IR from the actual device
      // binary for that target.
      TargetTripleOpt = ("llvm_" + TargetTripleOpt).str();
    }

    const bool IsSYCLNativeCPU = isSYCLNativeCPU(TC);
    if (IsSYCLNativeCPU) {
      TargetTripleOpt = "native_cpu";
    }
    WrapperArgs.push_back(
        C.getArgs().MakeArgString(Twine("-target=") + TargetTripleOpt));

    // TODO forcing offload kind is a simplification which assumes wrapper used
    // only with SYCL. Device binary format (-format=xxx) option should also
    // come from the command line and/or the native compiler. Should be fixed
    // together with supporting AOT in the driver. If format is not set, the
    // default is "none" which means runtime must try to determine it
    // automatically.
    StringRef Kind = Action::GetOffloadKindName(OffloadingKind);
    Action::OffloadKind OK = WrapperJob.getOffloadKind();
    if (OK != Action::OFK_None)
      Kind = Action::GetOffloadKindName(OK);
    WrapperArgs.push_back(
        C.getArgs().MakeArgString(Twine("-kind=") + Twine(Kind)));

    // For FPGA toolchains, we can provide previously wrapped bc input files to
    // the wrapper step.  This is done for AOCR based files that will need the
    // Symbols and Properties from a previous compilation step.
    if (TC.getTriple().isSPIR() && Inputs.size() == 2 &&
        TC.getTriple().getSubArch() == llvm::Triple::SPIRSubArch_fpga) {
      // If there is an additional input argument passed in, that is considered
      // the .bc file to include in this wrapping job.
      const InputInfo &I = Inputs[1];
      WrapperArgs.push_back(C.getArgs().MakeArgString(
          Twine("--sym-prop-bc-files=") + I.getFilename()));
    }

    assert((Inputs.size() > 0) && "no inputs for clang-offload-wrapper");
    assert(((Inputs[0].getType() != types::TY_Tempfiletable) ||
            (Inputs.size() == 1)) &&
           "wrong usage of clang-offload-wrapper with SYCL");
    const InputInfo &I = Inputs[0];
    assert(I.isFilename() && "Invalid input.");

    // TODO: The embedded compilation step after the wrapping step restricts
    // the ability to control the 'for each' methodology used when performing
    // device code splitting.  We set the individual wrap behavior when we know
    // the wrapping and compile step should be done individually.  Ideally this
    // would be controlled at the JobAction creation, but we cannot do that
    // until the compilation of the wrap is it's own JobAction.
    bool IndividualWrapCompile = WrapperJob.getWrapIndividualFiles();
    const InputInfo TempOutput(types::TY_LLVM_BC, WrapperFileName,
                               WrapperFileName);
    if (!IndividualWrapCompile &&
        (I.getType() == types::TY_Tempfiletable ||
         I.getType() == types::TY_Tempfilelist || IsEmbeddedIR))
      // Input files are passed via the batch job file table.
      WrapperArgs.push_back(C.getArgs().MakeArgString("-batch"));
    WrapperArgs.push_back(C.getArgs().MakeArgString(I.getFilename()));

    auto Cmd = std::make_unique<Command>(
        JA, *this, ResponseFileSupport::None(),
        TCArgs.MakeArgString(getToolChain().GetProgramPath(getShortName())),
        WrapperArgs, std::nullopt);

    if (IndividualWrapCompile) {
      // When wrapping FPGA device binaries for FPGA archives, create individual
      // wrapped and compiled entries for the archive.
      StringRef ParallelJobs =
          C.getArgs().getLastArgValue(options::OPT_fsycl_max_parallel_jobs_EQ);
      clang::driver::tools::SYCL::constructLLVMForeachCommand(
          C, JA, std::move(Cmd), Inputs, TempOutput, this, "", "bc",
          ParallelJobs);
    } else
      C.addCommand(std::move(Cmd));

    if (WrapperCompileEnabled) {
      // TODO Use TC.SelectTool().
      ArgStringList ClangArgs{
          TCArgs.MakeArgString("--target=" + TC.getAuxTriple()->str()), "-c",
          "-o", Output.getFilename(), WrapperFileName};
      llvm::Reloc::Model RelocationModel;
      unsigned PICLevel;
      bool IsPIE;
      std::tie(RelocationModel, PICLevel, IsPIE) =
          ParsePICArgs(getToolChain(), TCArgs);
      if (PICLevel > 0 || TCArgs.hasArg(options::OPT_shared)) {
        if (!TC.getAuxTriple()->isOSWindows())
          ClangArgs.push_back("-fPIC");
      }
      if (Arg *A = C.getArgs().getLastArg(options::OPT_mcmodel_EQ))
        ClangArgs.push_back(
            TCArgs.MakeArgString(Twine("-mcmodel=") + A->getValue()));

      SmallString<128> ClangPath(C.getDriver().Dir);
      llvm::sys::path::append(ClangPath, "clang");
      const char *Clang = C.getArgs().MakeArgString(ClangPath);
      auto PostWrapCompileCmd =
          std::make_unique<Command>(JA, *this, ResponseFileSupport::None(),
                                    Clang, ClangArgs, std::nullopt);
      if (IndividualWrapCompile) {
        StringRef ParallelJobs = C.getArgs().getLastArgValue(
            options::OPT_fsycl_max_parallel_jobs_EQ);
        InputInfoList Inputs;
        Inputs.push_back(TempOutput);
        clang::driver::tools::SYCL::constructLLVMForeachCommand(
            C, JA, std::move(PostWrapCompileCmd), Inputs, Output, this, "",
            "bc", ParallelJobs);
      } else
        C.addCommand(std::move(PostWrapCompileCmd));
    }
    return;
  } // end of SYCL flavor of offload wrapper command creation

  ArgStringList CmdArgs;

  const llvm::Triple &Triple = getToolChain().getEffectiveTriple();

  // Add the "effective" target triple.
  CmdArgs.push_back("-host");
  CmdArgs.push_back(TCArgs.MakeArgString(Triple.getTriple()));

  // Add the output file name.
  assert(Output.isFilename() && "Invalid output.");
  CmdArgs.push_back("-o");
  CmdArgs.push_back(TCArgs.MakeArgString(Output.getFilename()));

  assert(JA.getInputs().size() == Inputs.size() &&
         "Not have inputs for all dependence actions??");

  if (OffloadingKind == Action::OFK_None &&
      C.getArgs().hasArg(options::OPT_fsycl_link_EQ)) {

    // For FPGA, we wrap the host objects before archiving them when using
    // -fsycl-link.  This allows for better extraction control from the
    // archive when we need the host objects for subsequent compilations.
    if (C.getArgs().hasArg(options::OPT_fintelfpga)) {

      // Add offload targets and inputs.
      CmdArgs.push_back(C.getArgs().MakeArgString(
          Twine("-kind=") + Action::GetOffloadKindName(OffloadingKind)));
      CmdArgs.push_back(
          TCArgs.MakeArgString(Twine("-target=") + Triple.getTriple()));

      if (Inputs[0].getType() == types::TY_Tempfiletable ||
          Inputs[0].getType() == types::TY_Tempfilelist)
        // Input files are passed via the batch job file table.
        CmdArgs.push_back(C.getArgs().MakeArgString("-batch"));

      // Add input.
      assert(Inputs[0].isFilename() && "Invalid input.");
      CmdArgs.push_back(TCArgs.MakeArgString(Inputs[0].getFilename()));

      C.addCommand(std::make_unique<Command>(
          JA, *this, ResponseFileSupport::None(),
          TCArgs.MakeArgString(getToolChain().GetProgramPath(getShortName())),
          CmdArgs, Inputs));
      return;
    } else {
      // When compiling and linking separately, we need to propagate the
      // compression related CLI options to offload-wrapper. Don't propagate
      // these options when wrapping objects for FPGA.
      if (C.getInputArgs().getLastArg(options::OPT_offload_compress)) {
        CmdArgs.push_back(
            C.getArgs().MakeArgString(Twine("-offload-compress")));
        // -offload-compression-level=<>
        if (Arg *A = C.getInputArgs().getLastArg(
                options::OPT_offload_compression_level_EQ))
          CmdArgs.push_back(C.getArgs().MakeArgString(
              Twine("-offload-compression-level=") + A->getValue()));
      }
    }
  }

  // Add offload targets and inputs.
  for (unsigned I = 0; I < Inputs.size(); ++I) {
    // Get input's Offload Kind and ToolChain.
    const auto *OA = cast<OffloadAction>(JA.getInputs()[I]);
    assert(OA->hasSingleDeviceDependence(/*DoNotConsiderHostActions=*/true) &&
           "Expected one device dependence!");
    Action::OffloadKind DeviceKind = Action::OFK_None;
    const ToolChain *DeviceTC = nullptr;
    OA->doOnEachDependence([&](Action *A, const ToolChain *TC, const char *) {
      DeviceKind = A->getOffloadingDeviceKind();
      DeviceTC = TC;
    });

    // And add it to the offload targets.
    CmdArgs.push_back(C.getArgs().MakeArgString(
        Twine("-kind=") + Action::GetOffloadKindName(DeviceKind)));
    std::string TargetTripleOpt = DeviceTC->getTriple().normalize();
    // SYCL toolchain target only uses the arch name.
    if (DeviceKind == Action::OFK_SYCL)
      TargetTripleOpt = DeviceTC->getTriple().getArchName();
    CmdArgs.push_back(
        TCArgs.MakeArgString(Twine("-target=") + TargetTripleOpt));
    addRunTimeWrapperOpts(C, DeviceKind, TCArgs, CmdArgs, *DeviceTC, JA);

    if (Inputs[I].getType() == types::TY_Tempfiletable ||
        Inputs[I].getType() == types::TY_Tempfilelist)
      // Input files are passed via the batch job file table.
      CmdArgs.push_back(C.getArgs().MakeArgString("-batch"));

    // Add input.
    assert(Inputs[I].isFilename() && "Invalid input.");
    CmdArgs.push_back(TCArgs.MakeArgString(Inputs[I].getFilename()));
  }

  C.addCommand(std::make_unique<Command>(
      JA, *this, ResponseFileSupport::None(),
      TCArgs.MakeArgString(getToolChain().GetProgramPath(getShortName())),
      CmdArgs, Inputs));
}

void OffloadPackager::ConstructJob(Compilation &C, const JobAction &JA,
                                   const InputInfo &Output,
                                   const InputInfoList &Inputs,
                                   const llvm::opt::ArgList &Args,
                                   const char *LinkingOutput) const {
  ArgStringList CmdArgs;

  // Add the output file name.
  assert(Output.isFilename() && "Invalid output.");
  CmdArgs.push_back("-o");
  CmdArgs.push_back(Output.getFilename());

  // Create the inputs to bundle the needed metadata.
  for (const InputInfo &Input : Inputs) {
    const Action *OffloadAction = Input.getAction();
    const ToolChain *TC = OffloadAction->getOffloadingToolChain();
    const ArgList &TCArgs =
        C.getArgsForToolChain(TC, OffloadAction->getOffloadingArch(),
                              OffloadAction->getOffloadingDeviceKind());
    StringRef File = C.getArgs().MakeArgString(TC->getInputFilename(Input));

    // If the input is a Tempfilelist, it is a response file
    // which internally contains a list of files to be processed.
    // Add an '@' so the tool knows to expand the response file.
    if (Input.getType() == types::TY_Tempfilelist)
      File = C.getArgs().MakeArgString("@" + File);

    StringRef Arch = OffloadAction->getOffloadingArch()
                         ? OffloadAction->getOffloadingArch()
                         : TCArgs.getLastArgValue(options::OPT_march_EQ);
    StringRef Kind =
      Action::GetOffloadKindName(OffloadAction->getOffloadingDeviceKind());

    ArgStringList Features;
    SmallVector<StringRef> FeatureArgs;
    getTargetFeatures(TC->getDriver(), TC->getTriple(), TCArgs, Features,
                      false);
    llvm::copy_if(Features, std::back_inserter(FeatureArgs),
                  [](StringRef Arg) { return !Arg.starts_with("-target"); });

    // TODO: We need to pass in the full target-id and handle it properly in the
    // linker wrapper.
    SmallVector<std::string> Parts{
        "file=" + File.str(),
        "triple=" + TC->getTripleString(),
        "arch=" + Arch.str(),
        "kind=" + Kind.str(),
    };

    if (TC->getDriver().isUsingOffloadLTO())
      for (StringRef Feature : FeatureArgs)
        Parts.emplace_back("feature=" + Feature.str());

    // Now that the standard parts are added to the packager string, add any
    // additional supplemental options that cover compile and link opts that
    // are used for SYCL based offloading.
    // Here, we add the compile and link options that are required by backend
    // compilers and the clang-offload-wrapper in the case of SYCL offloading.
    if (OffloadAction->getOffloadingDeviceKind() == Action::OFK_SYCL) {
      ArgStringList BuildArgs;
      auto createArgString = [&](const char *Opt) {
        if (BuildArgs.empty())
          return;
        SmallString<128> AL;
        for (const char *A : BuildArgs) {
          if (AL.empty()) {
            AL = A;
            continue;
          }
          AL += " ";
          AL += A;
        }
        Parts.emplace_back(C.getArgs().MakeArgString(Twine(Opt) + AL));
      };
      const ArgList &Args =
          C.getArgsForToolChain(nullptr, StringRef(), Action::OFK_SYCL);
      const ToolChain *HostTC = C.getSingleOffloadToolChain<Action::OFK_Host>();
      const toolchains::SYCLToolChain &SYCLTC =
          static_cast<const toolchains::SYCLToolChain &>(*TC);
      SYCLTC.AddImpliedTargetArgs(TC->getTriple(), Args, BuildArgs, JA, *HostTC,
                                  Arch);
      SYCLTC.TranslateBackendTargetArgs(TC->getTriple(), Args, BuildArgs, Arch);
      createArgString("compile-opts=");
      BuildArgs.clear();
      SYCLTC.TranslateLinkerTargetArgs(TC->getTriple(), Args, BuildArgs, Arch);
      createArgString("link-opts=");
    }

    CmdArgs.push_back(Args.MakeArgString("--image=" + llvm::join(Parts, ",")));
  }

  C.addCommand(std::make_unique<Command>(
      JA, *this, ResponseFileSupport::None(),
      Args.MakeArgString(getToolChain().GetProgramPath(getShortName())),
      CmdArgs, Inputs, Output));
}

// Begin OffloadDeps

void OffloadDeps::constructJob(Compilation &C, const JobAction &JA,
                               ArrayRef<InputInfo> Outputs,
                               ArrayRef<InputInfo> Inputs,
                               const llvm::opt::ArgList &TCArgs,
                               const char *LinkingOutput) const {
  auto &DA = cast<OffloadDepsJobAction>(JA);

  ArgStringList CmdArgs;

  // Get the targets.
  SmallString<128> Targets{"-targets="};
  auto DepInfo = DA.getDependentActionsInfo();
  for (unsigned I = 0; I < DepInfo.size(); ++I) {
    auto &Dep = DepInfo[I];
    if (I)
      Targets += ',';
    Targets += Action::GetOffloadKindName(Dep.DependentOffloadKind);
    Targets += '-';
    // When -fsycl-force-target is used, this value overrides the expected
    // output type we are creating deps for.
    if (Dep.DependentOffloadKind == Action::OFK_SYCL &&
        TCArgs.hasArg(options::OPT_fsycl_force_target_EQ)) {
      StringRef Val(
          TCArgs.getLastArg(options::OPT_fsycl_force_target_EQ)->getValue());
      llvm::Triple TT(C.getDriver().getSYCLDeviceTriple(Val));
      Targets += TT.normalize();
    } else {
      std::string NormalizedTriple =
          Dep.DependentToolChain->getTriple().normalize();
      Targets += NormalizedTriple;
    }
    if ((Dep.DependentOffloadKind == Action::OFK_HIP ||
         Dep.DependentOffloadKind == Action::OFK_SYCL) &&
        !Dep.DependentBoundArch.empty()) {
      Targets += '-';
      Targets += Dep.DependentBoundArch;
    }
  }
  CmdArgs.push_back(TCArgs.MakeArgString(Targets));

  // Prepare outputs.
  SmallString<128> Outs{"-outputs="};
  for (unsigned I = 0; I < Outputs.size(); ++I) {
    if (I)
      Outs += ',';
    Outs += DepInfo[I].DependentToolChain->getInputFilename(Outputs[I]);
  }
  CmdArgs.push_back(TCArgs.MakeArgString(Outs));

  // Add input file.
  CmdArgs.push_back(Inputs.front().getFilename());

  // All the inputs are encoded as commands.
  C.addCommand(std::make_unique<Command>(
      JA, *this, ResponseFileSupport::None(),
      TCArgs.MakeArgString(getToolChain().GetProgramPath(getShortName())),
      CmdArgs, std::nullopt, Outputs));
}

void OffloadDeps::ConstructJob(Compilation &C, const JobAction &JA,
                               const InputInfo &Output,
                               const InputInfoList &Inputs,
                               const llvm::opt::ArgList &TCArgs,
                               const char *LinkingOutput) const {
  constructJob(C, JA, Output, Inputs, TCArgs, LinkingOutput);
}

void OffloadDeps::ConstructJobMultipleOutputs(Compilation &C,
                                              const JobAction &JA,
                                              const InputInfoList &Outputs,
                                              const InputInfoList &Inputs,
                                              const llvm::opt::ArgList &TCArgs,
                                              const char *LinkingOutput) const {
  constructJob(C, JA, Outputs, Inputs, TCArgs, LinkingOutput);
}

// Utility function to gather all arguments for SPIR-V generation using the
// SPIR-V backend. This set of arguments is expected to get updated as we add
// more features/extensions to the SPIR-V backend.
static void getSPIRVBackendOpts(const llvm::opt::ArgList &TCArgs,
                                ArgStringList &BackendArgs) {
  BackendArgs.push_back(TCArgs.MakeArgString("-filetype=obj"));
  BackendArgs.push_back(
      TCArgs.MakeArgString("-mtriple=spirv64-unknown-unknown"));
  // TODO: Optimization level is currently forced to -O0 due to some testing
  // issues. Update optimization level after testing issues are resolved.
  BackendArgs.push_back(TCArgs.MakeArgString("-O0"));
  BackendArgs.push_back(
      TCArgs.MakeArgString("--avoid-spirv-capabilities=Shader"));
  BackendArgs.push_back(
      TCArgs.MakeArgString("--translator-compatibility-mode"));

  // TODO: There is some overlap between the lists of extensions in SPIR-V
  // backend and SPIR-V Trnaslator). We will try to combine them when SPIR-V
  // backdn is ready.
  std::string ExtArg("--spirv-ext=");
  std::string DefaultExtArg =
      "+SPV_EXT_shader_atomic_float_add,+SPV_EXT_shader_atomic_float_min_max"
      ",+SPV_KHR_no_integer_wrap_decoration,+SPV_KHR_float_controls"
      ",+SPV_KHR_expect_assume,+SPV_KHR_linkonce_odr";
  std::string INTELExtArg = ",+SPV_INTEL_subgroups,+SPV_INTEL_function_pointers"
                            ",+SPV_INTEL_arbitrary_precision_integers"
                            ",+SPV_INTEL_variable_length_array";
  ExtArg = ExtArg + DefaultExtArg + INTELExtArg;

  // Other args
  ExtArg += ",+SPV_INTEL_bfloat16_conversion"
            ",+SPV_KHR_uniform_group_instructions"
            ",+SPV_INTEL_optnone"
            ",+SPV_KHR_subgroup_rotate"
            ",+SPV_INTEL_usm_storage_classes"
            ",+SPV_EXT_shader_atomic_float16_add"
            ",+SPV_KHR_bit_instructions";

  BackendArgs.push_back(TCArgs.MakeArgString(ExtArg));
}

// Utility function to gather all llvm-spirv options.
// Not dependent on target triple.
static void getNonTripleBasedSPIRVTransOpts(Compilation &C,
                                            const llvm::opt::ArgList &TCArgs,
                                            ArgStringList &TranslatorArgs) {
  TranslatorArgs.push_back("-spirv-max-version=1.4");
  bool CreatingSyclSPIRVFatObj =
      C.getDriver().getFinalPhase(C.getArgs()) != phases::Link &&
      TCArgs.getLastArgValue(options::OPT_fsycl_device_obj_EQ)
          .equals_insensitive("spirv") &&
      !C.getDriver().offloadDeviceOnly();
  bool ShouldPreserveMetadataInFinalImage =
      TCArgs.hasArg(options::OPT_fsycl_preserve_device_nonsemantic_metadata);
  bool ShouldPreserveMetadata =
      CreatingSyclSPIRVFatObj || ShouldPreserveMetadataInFinalImage;
  if (ShouldPreserveMetadata)
    TranslatorArgs.push_back("--spirv-preserve-auxdata");
}

// Add any llvm-spirv option that relies on a specific Triple in addition
// to user supplied options.
// NOTE: Any changes made here should be reflected in the similarly named
// function in clang/tools/clang-linker-wrapper/ClangLinkerWrapper.cpp.
static void getTripleBasedSPIRVTransOpts(Compilation &C,
                                         const llvm::opt::ArgList &TCArgs,
                                         llvm::Triple Triple,
                                         ArgStringList &TranslatorArgs) {
  bool IsCPU = Triple.isSPIR() &&
               Triple.getSubArch() == llvm::Triple::SPIRSubArch_x86_64;
  // Enable NonSemanticShaderDebugInfo.200 for non-FPGA targets.
  const bool EnableNonSemanticDebug = !C.getDriver().IsFPGAHWMode();
  if (EnableNonSemanticDebug) {
    TranslatorArgs.push_back(
        "-spirv-debug-info-version=nonsemantic-shader-200");
  } else {
    TranslatorArgs.push_back("-spirv-debug-info-version=ocl-100");
    // Prevent crash in the translator if input IR contains DIExpression
    // operations which don't have mapping to OpenCL.DebugInfo.100 spec.
    TranslatorArgs.push_back("-spirv-allow-extra-diexpressions");
  }
  std::string UnknownIntrinsics("-spirv-allow-unknown-intrinsics=llvm.genx.");
  if (IsCPU)
    UnknownIntrinsics += ",llvm.fpbuiltin";
  TranslatorArgs.push_back(TCArgs.MakeArgString(UnknownIntrinsics));

  // Disable all the extensions by default
  std::string ExtArg("-spirv-ext=-all");
  std::string DefaultExtArg =
      ",+SPV_EXT_shader_atomic_float_add,+SPV_EXT_shader_atomic_float_min_max"
      ",+SPV_KHR_no_integer_wrap_decoration,+SPV_KHR_float_controls"
      ",+SPV_KHR_expect_assume,+SPV_KHR_linkonce_odr";
  std::string INTELExtArg =
      ",+SPV_INTEL_subgroups,+SPV_INTEL_media_block_io"
      ",+SPV_INTEL_device_side_avc_motion_estimation"
      ",+SPV_INTEL_fpga_loop_controls,+SPV_INTEL_unstructured_loop_controls"
      ",+SPV_INTEL_fpga_reg,+SPV_INTEL_blocking_pipes"
      ",+SPV_INTEL_function_pointers,+SPV_INTEL_kernel_attributes"
      ",+SPV_INTEL_io_pipes,+SPV_INTEL_inline_assembly"
      ",+SPV_INTEL_arbitrary_precision_integers"
      ",+SPV_INTEL_float_controls2,+SPV_INTEL_vector_compute"
      ",+SPV_INTEL_fast_composite"
      ",+SPV_INTEL_arbitrary_precision_fixed_point"
      ",+SPV_INTEL_arbitrary_precision_floating_point"
      ",+SPV_INTEL_variable_length_array,+SPV_INTEL_fp_fast_math_mode"
      ",+SPV_INTEL_long_constant_composite"
      ",+SPV_INTEL_arithmetic_fence"
      ",+SPV_INTEL_global_variable_decorations"
      ",+SPV_INTEL_cache_controls"
      ",+SPV_INTEL_fpga_buffer_location"
      ",+SPV_INTEL_fpga_argument_interfaces"
      ",+SPV_INTEL_fpga_invocation_pipelining_attributes"
      ",+SPV_INTEL_fpga_latency_control"
      ",+SPV_KHR_shader_clock"
      ",+SPV_INTEL_bindless_images"
      ",+SPV_INTEL_task_sequence";
  ExtArg = ExtArg + DefaultExtArg + INTELExtArg;
  if (C.getDriver().IsFPGAHWMode())
    // Enable several extensions on FPGA H/W exclusively
    ExtArg += ",+SPV_INTEL_usm_storage_classes,+SPV_INTEL_runtime_aligned"
              ",+SPV_INTEL_fpga_cluster_attributes,+SPV_INTEL_loop_fuse"
              ",+SPV_INTEL_fpga_dsp_control,+SPV_INTEL_fpga_memory_accesses"
              ",+SPV_INTEL_fpga_memory_attributes";
  else
    // Don't enable several freshly added extensions on FPGA H/W
    ExtArg += ",+SPV_INTEL_bfloat16_conversion"
              ",+SPV_INTEL_joint_matrix"
              ",+SPV_INTEL_hw_thread_queries"
              ",+SPV_KHR_uniform_group_instructions"
              ",+SPV_INTEL_masked_gather_scatter"
              ",+SPV_INTEL_tensor_float32_conversion"
              ",+SPV_INTEL_optnone"
              ",+SPV_KHR_non_semantic_info"
              ",+SPV_KHR_cooperative_matrix"
              ",+SPV_EXT_shader_atomic_float16_add";
  if (IsCPU)
    ExtArg += ",+SPV_INTEL_fp_max_error";

  TranslatorArgs.push_back(TCArgs.MakeArgString(ExtArg));
}

// Begin SPIRVTranslator
// TODO: Add a unique 'llc' JobAction for SPIR-V backends.
void SPIRVTranslator::ConstructJob(Compilation &C, const JobAction &JA,
                                  const InputInfo &Output,
                                  const InputInfoList &Inputs,
                                  const llvm::opt::ArgList &TCArgs,
                                  const char *LinkingOutput) const {
  // Construct llvm-spirv command.
  assert(isa<SPIRVTranslatorJobAction>(JA) && "Expecting Translator job!");

  // The translator command looks like this:
  // llvm-spirv -o <file>.spv <file>.bc
  ArgStringList ForeachArgs;
  ArgStringList TranslatorArgs;

  TranslatorArgs.push_back("-o");
  TranslatorArgs.push_back(Output.getFilename());
  bool UseSPIRVBackend =
      TCArgs.hasArg(options::OPT_fsycl_use_spirv_backend_for_spirv_gen);
  if (JA.isDeviceOffloading(Action::OFK_SYCL)) {
    const toolchains::SYCLToolChain &TC =
        static_cast<const toolchains::SYCLToolChain &>(getToolChain());
    if (UseSPIRVBackend) {
      getSPIRVBackendOpts(TCArgs, TranslatorArgs);
    } else {
      getNonTripleBasedSPIRVTransOpts(C, TCArgs, TranslatorArgs);
      llvm::Triple Triple = TC.getTriple();
      getTripleBasedSPIRVTransOpts(C, TCArgs, Triple, TranslatorArgs);
      // Handle -Xspirv-translator
      TC.TranslateTargetOpt(
          Triple, TCArgs, TranslatorArgs, options::OPT_Xspirv_translator,
          options::OPT_Xspirv_translator_EQ, JA.getOffloadingArch());
    }
  }
  for (auto I : Inputs) {
    std::string Filename(I.getFilename());
    if (I.getType() == types::TY_Tempfilelist) {
      ForeachArgs.push_back(
          C.getArgs().MakeArgString("--in-file-list=" + Filename));
      ForeachArgs.push_back(
          C.getArgs().MakeArgString("--in-replace=" + Filename));
      ForeachArgs.push_back(
          C.getArgs().MakeArgString("--out-ext=spv"));
    }
    TranslatorArgs.push_back(C.getArgs().MakeArgString(Filename));
  }

  auto ToolName = UseSPIRVBackend ? "llc" : getShortName();
  auto Cmd = std::make_unique<Command>(
      JA, *this, ResponseFileSupport::None(),
      TCArgs.MakeArgString(getToolChain().GetProgramPath(ToolName)),
      TranslatorArgs, std::nullopt);

  if (!ForeachArgs.empty()) {
    // Construct llvm-foreach command.
    // The llvm-foreach command looks like this:
    // llvm-foreach a.list --out-replace=out "cp {} out"
    // --out-file-list=list
    std::string OutputFileName(Output.getFilename());
    ForeachArgs.push_back(
        TCArgs.MakeArgString("--out-file-list=" + OutputFileName));
    ForeachArgs.push_back(
        TCArgs.MakeArgString("--out-replace=" + OutputFileName));
    // If fsycl-dump-device-code is passed, put the output files from llvm-spirv
    // into the path provided in fsycl-dump-device-code.
    if (C.getDriver().isDumpDeviceCodeEnabled()) {
      SmallString<128> OutputDir;

      Arg *DumpDeviceCodeArg =
          C.getArgs().getLastArg(options::OPT_fsycl_dump_device_code_EQ);

      OutputDir = (DumpDeviceCodeArg ? DumpDeviceCodeArg->getValue() : "");

      // If the output directory path is empty, put the llvm-spirv output in the
      // current directory.
      if (OutputDir.empty())
        llvm::sys::path::native(OutputDir = "./");
      else
        OutputDir.append(llvm::sys::path::get_separator());
      ForeachArgs.push_back(
          C.getArgs().MakeArgString("--out-dir=" + OutputDir));
    }

    StringRef ParallelJobs =
        TCArgs.getLastArgValue(options::OPT_fsycl_max_parallel_jobs_EQ);
    if (!ParallelJobs.empty())
      ForeachArgs.push_back(TCArgs.MakeArgString("--jobs=" + ParallelJobs));

    ForeachArgs.push_back(TCArgs.MakeArgString("--"));
    ForeachArgs.push_back(TCArgs.MakeArgString(Cmd->getExecutable()));

    for (auto &Arg : Cmd->getArguments())
      ForeachArgs.push_back(Arg);

    SmallString<128> ForeachPath(C.getDriver().Dir);
    llvm::sys::path::append(ForeachPath, "llvm-foreach");
    const char *Foreach = C.getArgs().MakeArgString(ForeachPath);
    C.addCommand(std::make_unique<Command>(
        JA, *this, ResponseFileSupport::None(), Foreach, ForeachArgs, std::nullopt));
  } else
    C.addCommand(std::move(Cmd));
}

// Partially copied from clang/lib/Frontend/CompilerInvocation.cpp
static std::string getSYCLPostLinkOptimizationLevel(const ArgList &Args) {
  if (Arg *A = Args.getLastArg(options::OPT_O_Group)) {
    // Pass -O2 when the user passes -O0 due to IGC
    // debugging limitation. Note this only effects
    // ESIMD code.
    if (A->getOption().matches(options::OPT_O0))
      return "-O2";

    if (A->getOption().matches(options::OPT_Ofast))
      return "-O3";

    assert(A->getOption().matches(options::OPT_O));

    StringRef S(A->getValue());
    if (S == "g")
      return "-O1";

    // Options -O[1|2|3|s|z] are passed as they are. '-O0' is handled earlier.
    std::array<char, 5> AcceptedOptions = {'1', '2', '3', 's', 'z'};
    if (std::any_of(AcceptedOptions.begin(), AcceptedOptions.end(),
                    [=](char c) { return c == S[0]; }))
      return std::string("-O") + S[0];
  }

  // The default for SYCL device code optimization
  return "-O2";
}

static void addArgs(ArgStringList &DstArgs, const llvm::opt::ArgList &Alloc,
                    ArrayRef<StringRef> SrcArgs) {
  for (const auto Arg : SrcArgs) {
    DstArgs.push_back(Alloc.MakeArgString(Arg));
  }
}

static bool allowDeviceImageDependencies(const llvm::opt::ArgList &TCArgs) {
  // deprecated
  if (TCArgs.hasFlag(options::OPT_fsycl_allow_device_dependencies,
                     options::OPT_fno_sycl_allow_device_dependencies, false))
    return true;

  // preferred
  if (TCArgs.hasFlag(options::OPT_fsycl_allow_device_image_dependencies,
                     options::OPT_fno_sycl_allow_device_image_dependencies, false))
    return true;

  return false;
}

static void getNonTripleBasedSYCLPostLinkOpts(const ToolChain &TC,
                                              const JobAction &JA,
                                              const llvm::opt::ArgList &TCArgs,
                                              ArgStringList &PostLinkArgs) {
  // See if device code splitting is requested
  if (Arg *A = TCArgs.getLastArg(options::OPT_fsycl_device_code_split_EQ)) {
    auto CodeSplitValue = StringRef(A->getValue());
    if (CodeSplitValue == "per_kernel")
      addArgs(PostLinkArgs, TCArgs, {"-split=kernel"});
    else if (CodeSplitValue == "per_source")
      addArgs(PostLinkArgs, TCArgs, {"-split=source"});
    else if (CodeSplitValue == "auto")
      addArgs(PostLinkArgs, TCArgs, {"-split=auto"});
    else { // Device code split is off
    }
  }
  addArgs(PostLinkArgs, TCArgs,
          {StringRef(getSYCLPostLinkOptimizationLevel(TCArgs))});

  // Process device-globals.
  addArgs(PostLinkArgs, TCArgs, {"-device-globals"});

  // Make ESIMD accessors use stateless memory accesses.
  if (TCArgs.hasFlag(options::OPT_fno_sycl_esimd_force_stateless_mem,
                     options::OPT_fsycl_esimd_force_stateless_mem, false))
    addArgs(PostLinkArgs, TCArgs, {"-lower-esimd-force-stateless-mem=false"});

  if (allowDeviceImageDependencies(TCArgs))
    addArgs(PostLinkArgs, TCArgs, {"-allow-device-image-dependencies"});
}

// On Intel targets we don't need non-kernel functions as entry points,
// because it only increases amount of code for device compiler to handle,
// without any actual benefits.
// TODO: Try to extend this feature for non-Intel GPUs.
static bool shouldEmitOnlyKernelsAsEntryPoints(const ToolChain &TC,
                                               const llvm::opt::ArgList &TCArgs,
                                               llvm::Triple Triple) {
  if (TCArgs.hasFlag(options::OPT_fno_sycl_remove_unused_external_funcs,
                     options::OPT_fsycl_remove_unused_external_funcs, false))
    return false;
  if (isSYCLNativeCPU(TC))
    return true;
  // When supporting dynamic linking, non-kernels in a device image can be
  // called.
  if (allowDeviceImageDependencies(TCArgs))
    return false;
  if (Triple.isNVPTX() || Triple.isAMDGPU())
    return false;
  bool IsUsingLTO = TC.getDriver().isUsingOffloadLTO();
  auto LTOMode = TC.getDriver().getOffloadLTOMode();
  // With thinLTO, final entry point handing is done in clang-linker-wrapper
  if (IsUsingLTO && LTOMode == LTOK_Thin)
    return false;
  return true;
}

// Add any sycl-post-link options that rely on a specific Triple in addition
// to user supplied options. This function is invoked only for the old
// offloading model. For the new offloading model, a slightly modified version
// of this function is called inside clang-linker-wrapper.
// NOTE: Any changes made here should be reflected in the similarly named
// function in clang/tools/clang-linker-wrapper/ClangLinkerWrapper.cpp.
static void getTripleBasedSYCLPostLinkOpts(const ToolChain &TC,
                                           const llvm::opt::ArgList &TCArgs,
                                           ArgStringList &PostLinkArgs,
                                           llvm::Triple Triple,
                                           bool SpecConstsSupported,
                                           types::ID OutputType) {

  bool IsUsingLTO = TC.getDriver().isUsingOffloadLTO();
  auto LTOMode = TC.getDriver().getOffloadLTOMode();
  if (OutputType == types::TY_LLVM_BC) {
    // single file output requested - this means only perform necessary IR
    // transformations (like specialization constant intrinsic lowering) and
    // output LLVMIR
    addArgs(PostLinkArgs, TCArgs, {"-ir-output-only"});
  } else if (!IsUsingLTO || LTOMode != LTOK_Thin) {
    // Only create a properties file if we are not
    // only outputting IR.
    addArgs(PostLinkArgs, TCArgs, {"-properties"});
  }
  if (SpecConstsSupported)
    addArgs(PostLinkArgs, TCArgs, {"-spec-const=native"});
  else
    addArgs(PostLinkArgs, TCArgs, {"-spec-const=emulation"});

  // See if device code splitting is requested.  The logic here works along side
  // the behavior in getNonTripleBasedSYCLPostLinkOpts, where the option is
  // added based on the user setting of -fsycl-device-code-split.
  if (!TCArgs.hasArg(options::OPT_fsycl_device_code_split_EQ) &&
      (Triple.getArchName() != "spir64_fpga"))
    addArgs(PostLinkArgs, TCArgs, {"-split=auto"});

  if (shouldEmitOnlyKernelsAsEntryPoints(TC, TCArgs, Triple))
    addArgs(PostLinkArgs, TCArgs, {"-emit-only-kernels-as-entry-points"});

  if (!Triple.isAMDGCN())
    addArgs(PostLinkArgs, TCArgs, {"-emit-param-info"});
  // Enable program metadata
  if (Triple.isNVPTX() || Triple.isAMDGCN() || isSYCLNativeCPU(TC))
    addArgs(PostLinkArgs, TCArgs, {"-emit-program-metadata"});
  if (OutputType != types::TY_LLVM_BC) {
    assert(OutputType == types::TY_Tempfiletable);
    bool SplitEsimdByDefault = Triple.isSPIROrSPIRV();
    bool SplitEsimd = TCArgs.hasFlag(
        options::OPT_fsycl_device_code_split_esimd,
        options::OPT_fno_sycl_device_code_split_esimd, SplitEsimdByDefault);
    bool IsUsingLTO = TC.getDriver().isUsingOffloadLTO();
    auto LTOMode = TC.getDriver().getOffloadLTOMode();
    if (!IsUsingLTO || LTOMode != LTOK_Thin)
      addArgs(PostLinkArgs, TCArgs, {"-symbols"});
    // Specialization constant info generation is mandatory -
    // add options unconditionally
    addArgs(PostLinkArgs, TCArgs, {"-emit-exported-symbols"});
    addArgs(PostLinkArgs, TCArgs, {"-emit-imported-symbols"});
    if (SplitEsimd)
      addArgs(PostLinkArgs, TCArgs, {"-split-esimd"});
    addArgs(PostLinkArgs, TCArgs, {"-lower-esimd"});
  }
  bool IsAOT = Triple.isNVPTX() || Triple.isAMDGCN() ||
               Triple.getSubArch() == llvm::Triple::SPIRSubArch_fpga ||
               Triple.getSubArch() == llvm::Triple::SPIRSubArch_gen ||
               Triple.getSubArch() == llvm::Triple::SPIRSubArch_x86_64;
  if (TCArgs.hasFlag(options::OPT_fsycl_add_default_spec_consts_image,
                     options::OPT_fno_sycl_add_default_spec_consts_image,
                     false) &&
      IsAOT)
    addArgs(PostLinkArgs, TCArgs,
            {"-generate-device-image-default-spec-consts"});
}

// sycl-post-link tool normally outputs a file table (see the tool sources for
// format description) which lists all the other output files associated with
// the device LLVMIR bitcode. This is basically a triple of bitcode, symbols
// and specialization constant files. Single LLVM IR output can be generated as
// well under an option.
//
void SYCLPostLink::ConstructJob(Compilation &C, const JobAction &JA,
                                const InputInfo &Output,
                                const InputInfoList &Inputs,
                                const llvm::opt::ArgList &TCArgs,
                                const char *LinkingOutput) const {
  const SYCLPostLinkJobAction *SYCLPostLink =
      dyn_cast<SYCLPostLinkJobAction>(&JA);
  // Construct sycl-post-link command.
  assert(SYCLPostLink && "Expecting SYCL post link job!");
  ArgStringList CmdArgs;

  llvm::Triple T = getToolChain().getTriple();
  getNonTripleBasedSYCLPostLinkOpts(getToolChain(), JA, TCArgs, CmdArgs);
  getTripleBasedSYCLPostLinkOpts(getToolChain(), TCArgs, CmdArgs, T,
                                 SYCLPostLink->getRTSetsSpecConstants(),
                                 SYCLPostLink->getTrueType());

  // Add output file table file option
  assert(Output.isFilename() && "output must be a filename");
  StringRef Device = JA.getOffloadingArch();
  std::string OutputArg = Output.getFilename();
  if (T.getSubArch() == llvm::Triple::SPIRSubArch_gen && Device.data())
    OutputArg = ("intel_gpu_" + Device + "," + OutputArg).str();
  else if (T.getSubArch() == llvm::Triple::SPIRSubArch_x86_64)
    OutputArg = "spir64_x86_64," + OutputArg;

  const toolchains::SYCLToolChain &TC =
      static_cast<const toolchains::SYCLToolChain &>(getToolChain());

  // Handle -Xdevice-post-link
  TC.TranslateTargetOpt(T, TCArgs, CmdArgs, options::OPT_Xdevice_post_link,
                        options::OPT_Xdevice_post_link_EQ,
                        JA.getOffloadingArch());

  addArgs(CmdArgs, TCArgs, {"-o", OutputArg});

  // Add input file
  assert(Inputs.size() == 1 && Inputs.front().isFilename() &&
         "single input file expected");
  addArgs(CmdArgs, TCArgs, {Inputs.front().getFilename()});
  std::string OutputFileName(Output.getFilename());

  // All the inputs are encoded as commands.
  C.addCommand(std::make_unique<Command>(
      JA, *this, ResponseFileSupport::None(),
      TCArgs.MakeArgString(getToolChain().GetProgramPath(getShortName())),
      CmdArgs, Inputs, Output));
}

// Transforms the abstract representation (JA + Inputs + Outputs) of a file
// table transformation action to concrete command line (job) with actual
// inputs/outputs/options, and adds it to given compilation object.
void FileTableTform::ConstructJob(Compilation &C, const JobAction &JA,
                                  const InputInfo &Output,
                                  const InputInfoList &Inputs,
                                  const llvm::opt::ArgList &TCArgs,
                                  const char *LinkingOutput) const {

  const auto &TformJob = *llvm::dyn_cast<FileTableTformJobAction>(&JA);
  ArgStringList CmdArgs;

  // don't try to assert here whether the number of inputs is OK, argumnets are
  // OK, etc. - better invoke the tool and see good error diagnostics

  // 1) add transformations
  for (const auto &Tf : TformJob.getTforms()) {
    switch (Tf.TheKind) {
    case FileTableTformJobAction::Tform::EXTRACT:
    case FileTableTformJobAction::Tform::EXTRACT_DROP_TITLE: {
      SmallString<128> Arg("-extract=");
      Arg += Tf.TheArgs[0];

      for (unsigned I = 1; I < Tf.TheArgs.size(); ++I) {
        Arg += ",";
        Arg += Tf.TheArgs[I];
      }
      addArgs(CmdArgs, TCArgs, {Arg});

      if (Tf.TheKind == FileTableTformJobAction::Tform::EXTRACT_DROP_TITLE)
        addArgs(CmdArgs, TCArgs, {"-drop_titles"});
      break;
    }
    case FileTableTformJobAction::Tform::REPLACE: {
      assert(Tf.TheArgs.size() == 2 && "from/to column names expected");
      SmallString<128> Arg("-replace=");
      Arg += Tf.TheArgs[0];
      Arg += ",";
      Arg += Tf.TheArgs[1];
      addArgs(CmdArgs, TCArgs, {Arg});
      break;
    }
    case FileTableTformJobAction::Tform::REPLACE_CELL: {
      assert(Tf.TheArgs.size() == 2 && "column name and row id expected");
      SmallString<128> Arg("-replace_cell=");
      Arg += Tf.TheArgs[0];
      Arg += ",";
      Arg += Tf.TheArgs[1];
      addArgs(CmdArgs, TCArgs, {Arg});
      break;
    }
    case FileTableTformJobAction::Tform::RENAME: {
      assert(Tf.TheArgs.size() == 2 && "from/to names expected");
      SmallString<128> Arg("-rename=");
      Arg += Tf.TheArgs[0];
      Arg += ",";
      Arg += Tf.TheArgs[1];
      addArgs(CmdArgs, TCArgs, {Arg});
      break;
    }
    case FileTableTformJobAction::Tform::COPY_SINGLE_FILE: {
      assert(Tf.TheArgs.size() == 2 && "column name and row id expected");
      SmallString<128> Arg("-copy_single_file=");
      Arg += Tf.TheArgs[0];
      Arg += ",";
      Arg += Tf.TheArgs[1];
      addArgs(CmdArgs, TCArgs, {Arg});
      break;
    }
    case FileTableTformJobAction::Tform::MERGE: {
      assert(Tf.TheArgs.size() == 1 && "column name expected");
      SmallString<128> Arg("-merge=");
      Arg += Tf.TheArgs[0];
      addArgs(CmdArgs, TCArgs, {Arg});
      break;
    }
    }
  }

  // 2) add output option
  assert(Output.isFilename() && "table tform output must be a file");
  addArgs(CmdArgs, TCArgs, {"-o", Output.getFilename()});

  // 3) add inputs
  for (const auto &Input : Inputs) {
    assert(Input.isFilename() && "table tform input must be a file");
    addArgs(CmdArgs, TCArgs, {Input.getFilename()});
  }
  // 4) finally construct and add a command to the compilation
  C.addCommand(std::make_unique<Command>(
      JA, *this, ResponseFileSupport::None(),
      TCArgs.MakeArgString(getToolChain().GetProgramPath(getShortName())),
      CmdArgs, Inputs));
}

void AppendFooter::ConstructJob(Compilation &C, const JobAction &JA,
                                const InputInfo &Output,
                                const InputInfoList &Inputs,
                                const llvm::opt::ArgList &TCArgs,
                                const char *LinkingOutput) const {
  ArgStringList CmdArgs;

  // Input File
  addArgs(CmdArgs, TCArgs, {Inputs[0].getFilename()});

  // Integration Footer
  StringRef Footer(
      C.getDriver().getIntegrationFooter(Inputs[0].getBaseInput()));
  if (!Footer.empty()) {
    SmallString<128> AppendOpt("--append=");
    AppendOpt.append(Footer);
    addArgs(CmdArgs, TCArgs, {AppendOpt});
  }

  // Name of original source file passed in to be prepended to the newly
  // modified file as a #line directive.
  SmallString<128> PrependOpt("--orig-filename=");
  PrependOpt.append(
      llvm::sys::path::convert_to_slash(Inputs[0].getBaseInput()));
  addArgs(CmdArgs, TCArgs, {PrependOpt});

  SmallString<128> OutputOpt("--output=");
  OutputOpt.append(Output.getFilename());
  addArgs(CmdArgs, TCArgs, {OutputOpt});

  // Use #include to pull in footer
  addArgs(CmdArgs, TCArgs, {"--use-include"});

  C.addCommand(std::make_unique<Command>(
      JA, *this, ResponseFileSupport::None(),
      TCArgs.MakeArgString(getToolChain().GetProgramPath(getShortName())),
      CmdArgs, std::nullopt));
}

void SpirvToIrWrapper::ConstructJob(Compilation &C, const JobAction &JA,
                                    const InputInfo &Output,
                                    const InputInfoList &Inputs,
                                    const llvm::opt::ArgList &TCArgs,
                                    const char *LinkingOutput) const {
  InputInfoList ForeachInputs;
  ArgStringList CmdArgs;

  assert(Inputs.size() == 1 &&
         "Only one input expected to spirv-to-ir-wrapper");

  // Input File
  for (const auto &I : Inputs) {
    if (I.getType() == types::TY_Tempfilelist)
      ForeachInputs.push_back(I);
    addArgs(CmdArgs, TCArgs, {I.getFilename()});
  }

  // Output File
  addArgs(CmdArgs, TCArgs, {"-o", Output.getFilename()});

  // Make sure we preserve any auxiliary data which may be present in the
  // SPIR-V object, use SPIR-V style IR as opposed to OpenCL, and represent
  // SPIR-V globals as global variables instead of functions, all of which we
  // need for SPIR-V-based fat objects.
  addArgs(CmdArgs, TCArgs,
          {"-llvm-spirv-opts",
           "--spirv-preserve-auxdata --spirv-target-env=SPV-IR "
           "--spirv-builtin-format=global"});

  const toolchains::SYCLToolChain &TC =
      static_cast<const toolchains::SYCLToolChain &>(getToolChain());

  // Handle -Xspirv-to-ir-wrapper
  TC.TranslateTargetOpt(getToolChain().getTriple(), TCArgs, CmdArgs,
                        options::OPT_Xspirv_to_ir_wrapper,
                        options::OPT_Xspirv_to_ir_wrapper_EQ,
                        JA.getOffloadingArch());

  auto Cmd = std::make_unique<Command>(
      JA, *this, ResponseFileSupport::None(),
      TCArgs.MakeArgString(getToolChain().GetProgramPath(getShortName())),
      CmdArgs, std::nullopt);
  if (!ForeachInputs.empty()) {
    StringRef ParallelJobs =
        TCArgs.getLastArgValue(options::OPT_fsycl_max_parallel_jobs_EQ);
    tools::SYCL::constructLLVMForeachCommand(
        C, JA, std::move(Cmd), ForeachInputs, Output, this, "",
        types::getTypeTempSuffix(types::TY_Tempfilelist), ParallelJobs);
  } else
    C.addCommand(std::move(Cmd));
}

void LinkerWrapper::ConstructJob(Compilation &C, const JobAction &JA,
                                 const InputInfo &Output,
                                 const InputInfoList &Inputs,
                                 const ArgList &Args,
                                 const char *LinkingOutput) const {
  const Driver &D = getToolChain().getDriver();
  const llvm::Triple TheTriple = getToolChain().getTriple();
  ArgStringList CmdArgs;

  // Pass the CUDA path to the linker wrapper tool.
  for (Action::OffloadKind Kind :
       {Action::OFK_Cuda, Action::OFK_OpenMP, Action::OFK_SYCL}) {
    auto TCRange = C.getOffloadToolChains(Kind);
    for (auto &I : llvm::make_range(TCRange)) {
      const ToolChain *TC = I.second;
      if (TC->getTriple().isNVPTX()) {
        CudaInstallationDetector CudaInstallation(D, TheTriple, Args);
        if (CudaInstallation.isValid())
          CmdArgs.push_back(Args.MakeArgString(
              "--cuda-path=" + CudaInstallation.getInstallPath()));
        break;
      }
    }
  }

  // Pass in the optimization level to use for LTO.
  if (const Arg *A = Args.getLastArg(options::OPT_O_Group)) {
    StringRef OOpt;
    if (A->getOption().matches(options::OPT_O4) ||
        A->getOption().matches(options::OPT_Ofast))
      OOpt = "3";
    else if (A->getOption().matches(options::OPT_O)) {
      OOpt = A->getValue();
      if (OOpt == "g")
        OOpt = "1";
      else if (OOpt == "s" || OOpt == "z")
        OOpt = "2";
    } else if (A->getOption().matches(options::OPT_O0))
      OOpt = "0";
    if (!OOpt.empty())
      CmdArgs.push_back(Args.MakeArgString(Twine("--opt-level=O") + OOpt));
  }

  CmdArgs.push_back(
      Args.MakeArgString("--host-triple=" + TheTriple.getTriple()));
  if (Args.hasArg(options::OPT_v))
    CmdArgs.push_back("--wrapper-verbose");

  if (const Arg *A = Args.getLastArg(options::OPT_g_Group)) {
    if (!A->getOption().matches(options::OPT_g0))
      CmdArgs.push_back("--device-debug");
  }

  // code-object-version=X needs to be passed to clang-linker-wrapper to ensure
  // that it is used by lld.
  if (const Arg *A = Args.getLastArg(options::OPT_mcode_object_version_EQ)) {
    CmdArgs.push_back(Args.MakeArgString("-mllvm"));
    CmdArgs.push_back(Args.MakeArgString(
        Twine("--amdhsa-code-object-version=") + A->getValue()));
  }

  for (const auto &A : Args.getAllArgValues(options::OPT_Xcuda_ptxas))
    CmdArgs.push_back(Args.MakeArgString("--ptxas-arg=" + A));

  // Forward remarks passes to the LLVM backend in the wrapper.
  if (const Arg *A = Args.getLastArg(options::OPT_Rpass_EQ))
    CmdArgs.push_back(Args.MakeArgString(Twine("--offload-opt=-pass-remarks=") +
                                         A->getValue()));
  if (const Arg *A = Args.getLastArg(options::OPT_Rpass_missed_EQ))
    CmdArgs.push_back(Args.MakeArgString(
        Twine("--offload-opt=-pass-remarks-missed=") + A->getValue()));
  if (const Arg *A = Args.getLastArg(options::OPT_Rpass_analysis_EQ))
    CmdArgs.push_back(Args.MakeArgString(
        Twine("--offload-opt=-pass-remarks-analysis=") + A->getValue()));
  if (Args.getLastArg(options::OPT_save_temps_EQ))
    CmdArgs.push_back("--save-temps");

  // Add any SYCL offloading specific options to the clang-linker-wrapper
  if (C.hasOffloadToolChain<Action::OFK_SYCL>()) {
    // -sycl-device-libraries=<comma separated list> contains all of the SYCL
    // device specific libraries that are needed. This generic list will be
    // populated with device binaries for all target triples in the current
    // compilation flow.

    // Create a comma separated list to pass along to the linker wrapper.
    SmallString<256> LibList;
    llvm::Triple TargetTriple;
    auto ToolChainRange = C.getOffloadToolChains<Action::OFK_SYCL>();
    for (auto &I :
         llvm::make_range(ToolChainRange.first, ToolChainRange.second)) {
      const ToolChain *TC = I.second;
      // Note: For AMD targets, we do not pass any SYCL device libraries.
      if (TC->getTriple().isSPIROrSPIRV() || TC->getTriple().isNVPTX()) {
        TargetTriple = TC->getTriple();
        SmallVector<std::string, 8> SYCLDeviceLibs;
        bool IsSPIR = TargetTriple.isSPIROrSPIRV();
        bool IsSpirvAOT = TargetTriple.isSPIRAOT();
        bool UseJitLink =
            IsSPIR &&
            Args.hasFlag(options::OPT_fsycl_device_lib_jit_link,
                         options::OPT_fno_sycl_device_lib_jit_link, false);
        bool UseAOTLink = IsSPIR && (IsSpirvAOT || !UseJitLink);
        SYCLDeviceLibs = SYCL::getDeviceLibraries(C, TargetTriple, UseAOTLink);
        for (const auto &AddLib : SYCLDeviceLibs) {
          if (LibList.size() > 0)
            LibList += ",";
          LibList += AddLib;
        }
      }
    }
    // -sycl-device-libraries=<libs> provides a comma separate list of
    // libraries to add to the device linking step.
    if (LibList.size())
      CmdArgs.push_back(
          Args.MakeArgString(Twine("-sycl-device-libraries=") + LibList));

    // -sycl-device-library-location=<dir> provides the location in which the
    // SYCL device libraries can be found.
    SmallString<128> DeviceLibDir(D.Dir);
    llvm::sys::path::append(DeviceLibDir, "..", "lib");
    // Check the library location candidates for the the libsycl-crt library
    // and use that location.  Base the location on relative to driver if this
    // is not resolved.
    SmallVector<SmallString<128>, 4> LibLocCandidates;
    SYCLInstallationDetector SYCLInstallation(D);
    SYCLInstallation.getSYCLDeviceLibPath(LibLocCandidates);
    SmallString<128> LibName("libsycl-crt");
    bool IsNewOffload = D.getUseNewOffloadingDriver();
    StringRef LibSuffix = TheTriple.isWindowsMSVCEnvironment()
                              ? (IsNewOffload ? ".new.obj" : ".obj")
                              : (IsNewOffload ? ".new.o" : ".o");
    llvm::sys::path::replace_extension(LibName, LibSuffix);
    for (const auto &LibLoc : LibLocCandidates) {
      SmallString<128> FullLibName(LibLoc);
      llvm::sys::path::append(FullLibName, LibName);
      if (llvm::sys::fs::exists(FullLibName)) {
        DeviceLibDir = LibLoc;
        break;
      }
    }
    CmdArgs.push_back(Args.MakeArgString(
        Twine("-sycl-device-library-location=") + DeviceLibDir));

    if (C.getDriver().isDumpDeviceCodeEnabled()) {
      SmallString<128> DumpDir;
      Arg *A = C.getArgs().getLastArg(options::OPT_fsycl_dump_device_code_EQ);
      DumpDir = A ? A->getValue() : "";
      CmdArgs.push_back(
          Args.MakeArgString(Twine("-sycl-dump-device-code=") + DumpDir));
    }

    auto appendOption = [](SmallString<128> &OptString, StringRef AddOpt) {
      if (!OptString.empty())
        OptString += " ";
      OptString += AddOpt.str();
    };
    // --sycl-post-link-options="options" provides a string of options to be
    // passed along to the sycl-post-link tool during device link.
    SmallString<128> PostLinkOptString;
    ArgStringList PostLinkArgs;
    getNonTripleBasedSYCLPostLinkOpts(getToolChain(), JA, Args, PostLinkArgs);
    for (const auto &A : PostLinkArgs)
      appendOption(PostLinkOptString, A);
    if (Args.hasArg(options::OPT_Xdevice_post_link)) {
      for (const auto &A : Args.getAllArgValues(options::OPT_Xdevice_post_link))
        appendOption(PostLinkOptString, A);
    }
    if (!PostLinkOptString.empty())
      CmdArgs.push_back(
          Args.MakeArgString("--sycl-post-link-options=" + PostLinkOptString));

    // --llvm-spirv-options="options" provides a string of options to be passed
    // along to the llvm-spirv (translation) step during device link.
    SmallString<128> OptString;
    if (Args.hasArg(options::OPT_Xspirv_translator)) {
      for (const auto &A : Args.getAllArgValues(options::OPT_Xspirv_translator))
        appendOption(OptString, A);
    }
    ArgStringList TranslatorArgs;
    getNonTripleBasedSPIRVTransOpts(C, Args, TranslatorArgs);
    for (const auto &A : TranslatorArgs)
      appendOption(OptString, A);
    CmdArgs.push_back(Args.MakeArgString("--llvm-spirv-options=" + OptString));

    if (C.getDefaultToolChain().getTriple().isWindowsMSVCEnvironment())
      CmdArgs.push_back("-sycl-is-windows-msvc-env");

    bool IsUsingLTO = D.isUsingOffloadLTO();
    auto LTOMode = D.getOffloadLTOMode();
    if (IsUsingLTO && LTOMode == LTOK_Thin)
      CmdArgs.push_back(Args.MakeArgString("-sycl-thin-lto"));

    if (Args.hasArg(options::OPT_fsycl_embed_ir))
      CmdArgs.push_back(Args.MakeArgString("-sycl-embed-ir"));

    if (Args.hasFlag(options::OPT_fsycl_allow_device_image_dependencies,
                     options::OPT_fno_sycl_allow_device_image_dependencies,
                     false))
      CmdArgs.push_back(
          Args.MakeArgString("-sycl-allow-device-image-dependencies"));

    // Formulate and add any offload-wrapper and AOT specific options. These
    // are additional options passed in via -Xsycl-target-linker and
    // -Xsycl-target-backend.
    const toolchains::SYCLToolChain &SYCLTC =
        static_cast<const toolchains::SYCLToolChain &>(getToolChain());
    // Only store compile/link opts in the image descriptor for the SPIR-V
    // target.  For AOT, pass along the addition options via GPU or CPU
    // specific clang-linker-wrapper options.
    const ArgList &Args =
        C.getArgsForToolChain(nullptr, StringRef(), Action::OFK_SYCL);
    for (auto &ToolChainMember :
         llvm::make_range(ToolChainRange.first, ToolChainRange.second)) {
      const ToolChain *TC = ToolChainMember.second;
      bool IsJIT = false;
      StringRef WrapperOption;
      StringRef WrapperLinkOption;
      if (TC->getTriple().isSPIROrSPIRV()) {
        if (TC->getTriple().getSubArch() == llvm::Triple::NoSubArch) {
          IsJIT = true;
          WrapperOption = "--sycl-backend-compile-options=";
        }
        if (TC->getTriple().getSubArch() == llvm::Triple::SPIRSubArch_gen)
          WrapperOption = "--gpu-tool-arg=";
        if (TC->getTriple().getSubArch() == llvm::Triple::SPIRSubArch_x86_64)
          WrapperOption = "--cpu-tool-arg=";
      } else
        continue;
      ArgStringList BuildArgs;
      SmallString<128> BackendOptString;
      SmallString<128> LinkOptString;
      SYCLTC.TranslateBackendTargetArgs(TC->getTriple(), Args, BuildArgs);
      for (const auto &A : BuildArgs)
        appendOption(BackendOptString, A);

      BuildArgs.clear();
      SYCLTC.TranslateLinkerTargetArgs(TC->getTriple(), Args, BuildArgs);
      for (const auto &A : BuildArgs) {
        if (IsJIT)
          appendOption(LinkOptString, A);
        else
          // For AOT, combine the Backend and Linker strings into one.
          appendOption(BackendOptString, A);
      }
      if (!BackendOptString.empty())
        CmdArgs.push_back(
            Args.MakeArgString(Twine(WrapperOption) + BackendOptString));
      if (!LinkOptString.empty())
        CmdArgs.push_back(
            Args.MakeArgString("--sycl-target-link-options=" + LinkOptString));
    }
  }

  // Construct the link job so we can wrap around it.
  Linker->ConstructJob(C, JA, Output, Inputs, Args, LinkingOutput);
  const auto &LinkCommand = C.getJobs().getJobs().back();

  // Forward -Xoffload-linker<-triple> arguments to the device link job.
  for (Arg *A : Args.filtered(options::OPT_Xoffload_linker)) {
    StringRef Val = A->getValue(0);
    if (Val.empty())
      CmdArgs.push_back(
          Args.MakeArgString(Twine("--device-linker=") + A->getValue(1)));
    else
      CmdArgs.push_back(Args.MakeArgString(
          "--device-linker=" +
          ToolChain::getOpenMPTriple(Val.drop_front()).getTriple() + "=" +
          A->getValue(1)));
  }
  Args.ClaimAllArgs(options::OPT_Xoffload_linker);

  // Embed bitcode instead of an object in JIT mode.
  if (Args.hasFlag(options::OPT_fopenmp_target_jit,
                   options::OPT_fno_openmp_target_jit, false))
    CmdArgs.push_back("--embed-bitcode");

  // Forward `-mllvm` arguments to the LLVM invocations if present.
  for (Arg *A : Args.filtered(options::OPT_mllvm)) {
    CmdArgs.push_back("-mllvm");
    CmdArgs.push_back(A->getValue());
    A->claim();
  }

  // Pass in the C library for GPUs if present and not disabled.
  if (!Args.hasArg(options::OPT_nostdlib, options::OPT_r, options::OPT_nogpulib,
                   options::OPT_nodefaultlibs, options::OPT_nolibc,
                   options::OPT_nogpulibc)) {
    forAllAssociatedToolChains(C, JA, getToolChain(), [&](const ToolChain &TC) {
      // The device C library is only available for NVPTX and AMDGPU targets
      // currently.
      if (!TC.getTriple().isNVPTX() && !TC.getTriple().isAMDGPU())
        return;
      bool HasLibC = TC.getStdlibIncludePath().has_value();
      if (HasLibC) {
        CmdArgs.push_back(Args.MakeArgString(
            "--device-linker=" + TC.getTripleString() + "=" + "-lc"));
        CmdArgs.push_back(Args.MakeArgString(
            "--device-linker=" + TC.getTripleString() + "=" + "-lm"));
      }
      auto HasCompilerRT = getToolChain().getVFS().exists(
          TC.getCompilerRT(Args, "builtins", ToolChain::FT_Static));
      if (HasCompilerRT)
        CmdArgs.push_back(
            Args.MakeArgString("--device-linker=" + TC.getTripleString() + "=" +
                               "-lclang_rt.builtins"));
    });
  }

  // If we disable the GPU C library support it needs to be forwarded to the
  // link job.
  if (!Args.hasFlag(options::OPT_gpulibc, options::OPT_nogpulibc, true))
    CmdArgs.push_back("--device-compiler=-nolibc");

  // Add the linker arguments to be forwarded by the wrapper.
  CmdArgs.push_back(Args.MakeArgString(Twine("--linker-path=") +
                                       LinkCommand->getExecutable()));
  for (const char *LinkArg : LinkCommand->getArguments())
    CmdArgs.push_back(LinkArg);

  addOffloadCompressArgs(Args, CmdArgs);

  const char *Exec =
      Args.MakeArgString(getToolChain().GetProgramPath("clang-linker-wrapper"));

  // Replace the executable and arguments of the link job with the
  // wrapper.
  LinkCommand->replaceExecutable(Exec);
  LinkCommand->replaceArguments(CmdArgs);
}<|MERGE_RESOLUTION|>--- conflicted
+++ resolved
@@ -5686,7 +5686,6 @@
 
       // Forward -fsycl-default-sub-group-size if in SYCL mode.
       Args.AddLastArg(CmdArgs, options::OPT_fsycl_default_sub_group_size);
-<<<<<<< HEAD
 
       if (Args.hasArg(options::OPT_fsycl_optimize_non_user_code)) {
         const Arg *OArg = Args.getLastArg(options::OPT_O_Group);
@@ -5697,18 +5696,6 @@
           D.Diag(diag::err_drv_fsycl_wrong_optimization_options) << Option;
         }
 
-=======
-
-      if (Args.hasArg(options::OPT_fsycl_optimize_non_user_code)) {
-        const Arg *OArg = Args.getLastArg(options::OPT_O_Group);
-        if (!OArg || !OArg->getOption().matches(options::OPT_O0)) {
-          bool isCLMode = C.getDriver().IsCLMode();
-          // Linux and Windows have different debug options.
-          const StringRef Option = isCLMode ? "-Od" : "-O0";
-          D.Diag(diag::err_drv_fsycl_wrong_optimization_options) << Option;
-        }
-
->>>>>>> e95b34bb
         CmdArgs.push_back("-fsycl-optimize-non-user-code");
       }
       // Add any predefined macros associated with intel_gpu* type targets
@@ -5777,7 +5764,6 @@
         CmdArgs.push_back("-dependency-filter");
         CmdArgs.push_back(Args.MakeArgString(Footer));
       }
-<<<<<<< HEAD
 
       if (!D.IsCLMode() && IsWindowsMSVC &&
           !Args.hasArg(options::OPT_fms_runtime_lib_EQ)) {
@@ -5794,24 +5780,6 @@
         CmdArgs.push_back("-fno-sycl-esimd-build-host-code");
     }
 
-=======
-
-      if (!D.IsCLMode() && IsWindowsMSVC &&
-          !Args.hasArg(options::OPT_fms_runtime_lib_EQ)) {
-        // SYCL library is guaranteed to work correctly only with dynamic
-        // MSVC runtime.
-        CmdArgs.push_back("-D_MT");
-        CmdArgs.push_back("-D_DLL");
-      }
-      // Add the SYCL target macro arguments that were generated during the
-      // device compilation step.
-      for (auto &Macro : D.getSYCLTargetMacroArgs())
-        CmdArgs.push_back(Args.MakeArgString(Macro));
-      if (Args.hasArg(options::OPT_fno_sycl_esimd_build_host_code))
-        CmdArgs.push_back("-fno-sycl-esimd-build-host-code");
-    }
-
->>>>>>> e95b34bb
     // Set options for both host and device
     if (SYCLStdArg) {
       SYCLStdArg->render(Args, CmdArgs);
