//===- Action.cpp - Abstract compilation steps ----------------------------===//
//
// Part of the LLVM Project, under the Apache License v2.0 with LLVM Exceptions.
// See https://llvm.org/LICENSE.txt for license information.
// SPDX-License-Identifier: Apache-2.0 WITH LLVM-exception
//
//===----------------------------------------------------------------------===//

#include "clang/Driver/Action.h"
#include "llvm/Support/ErrorHandling.h"
#include <cassert>
#include <string>

using namespace clang;
using namespace driver;
using namespace llvm::opt;

Action::~Action() = default;

const char *Action::getClassName(ActionClass AC) {
  switch (AC) {
  case InputClass: return "input";
  case BindArchClass: return "bind-arch";
  case OffloadClass:
    return "offload";
  case PreprocessJobClass: return "preprocessor";
  case PrecompileJobClass: return "precompiler";
  case ExtractAPIJobClass:
    return "api-extractor";
  case AnalyzeJobClass: return "analyzer";
  case MigrateJobClass: return "migrator";
  case CompileJobClass: return "compiler";
  case BackendJobClass: return "backend";
  case AssembleJobClass: return "assembler";
  case IfsMergeJobClass: return "interface-stub-merger";
  case LinkJobClass: return "linker";
  case LipoJobClass: return "lipo";
  case DsymutilJobClass: return "dsymutil";
  case VerifyDebugInfoJobClass: return "verify-debug-info";
  case VerifyPCHJobClass: return "verify-pch";
  case OffloadBundlingJobClass:
    return "clang-offload-bundler";
  case OffloadUnbundlingJobClass:
    return "clang-offload-unbundler";
  case OffloadWrapperJobClass:
    return "clang-offload-wrapper";
  case OffloadPackagerJobClass:
    return "clang-offload-packager";
  case OffloadDepsJobClass:
    return "clang-offload-deps";
  case SPIRVTranslatorJobClass:
    return "llvm-spirv";
  case SPIRCheckJobClass:
    return "llvm-no-spir-kernel";
  case SYCLPostLinkJobClass:
    return "sycl-post-link";
  case BackendCompileJobClass:
    return "backend-compiler";
  case FileTableTformJobClass:
    return "file-table-tform";
  case AppendFooterJobClass:
    return "append-footer";
  case LinkerWrapperJobClass:
    return "clang-linker-wrapper";
  case StaticLibJobClass:
    return "static-lib-linker";
<<<<<<< HEAD
  case ForEachWrappingClass:
    return "foreach";
  case SpirvToIrWrapperJobClass:
    return "spirv-to-ir-wrapper";
=======
  case BinaryAnalyzeJobClass:
    return "binary-analyzer";
>>>>>>> d5a7439e
  }

  llvm_unreachable("invalid class");
}

void Action::propagateDeviceOffloadInfo(OffloadKind OKind, const char *OArch,
                                        const ToolChain *OToolChain) {
  // Offload action set its own kinds on their dependences.
  if (Kind == OffloadClass)
    return;
  // Unbundling actions use the host kinds.
  if (Kind == OffloadUnbundlingJobClass)
    return;
  // Deps job uses the host kinds.
  if (Kind == OffloadDepsJobClass)
    return;

  assert((OffloadingDeviceKind == OKind || OffloadingDeviceKind == OFK_None) &&
         "Setting device kind to a different device??");
  assert(!ActiveOffloadKindMask && "Setting a device kind in a host action??");
  OffloadingDeviceKind = OKind;
  OffloadingArch = OArch;
  OffloadingToolChain = OToolChain;

  for (auto *A : Inputs)
    A->propagateDeviceOffloadInfo(OffloadingDeviceKind, OArch, OToolChain);
}

void Action::propagateHostOffloadInfo(unsigned OKinds, const char *OArch) {
  // Offload action set its own kinds on their dependences.
  if (Kind == OffloadClass)
    return;

  assert(OffloadingDeviceKind == OFK_None &&
         "Setting a host kind in a device action.");
  ActiveOffloadKindMask |= OKinds;
  OffloadingArch = OArch;

  for (auto *A : Inputs)
    A->propagateHostOffloadInfo(ActiveOffloadKindMask, OArch);
}

void Action::propagateOffloadInfo(const Action *A) {
  if (unsigned HK = A->getOffloadingHostActiveKinds())
    propagateHostOffloadInfo(HK, A->getOffloadingArch());
  else
    propagateDeviceOffloadInfo(A->getOffloadingDeviceKind(),
                               A->getOffloadingArch(),
                               A->getOffloadingToolChain());
}

std::string Action::getOffloadingKindPrefix() const {
  switch (OffloadingDeviceKind) {
  case OFK_None:
    break;
  case OFK_Host:
    llvm_unreachable("Host kind is not an offloading device kind.");
    break;
  case OFK_Cuda:
    return "device-cuda";
  case OFK_OpenMP:
    return "device-openmp";
  case OFK_HIP:
    return "device-hip";
  case OFK_SYCL:
    return "device-sycl";

    // TODO: Add other programming models here.
  }

  if (!ActiveOffloadKindMask)
    return {};

  std::string Res("host");
  assert(!((ActiveOffloadKindMask & OFK_Cuda) &&
           (ActiveOffloadKindMask & OFK_HIP)) &&
         "Cannot offload CUDA and HIP at the same time");
  if (ActiveOffloadKindMask & OFK_Cuda)
    Res += "-cuda";
  if (ActiveOffloadKindMask & OFK_HIP)
    Res += "-hip";
  if (ActiveOffloadKindMask & OFK_OpenMP)
    Res += "-openmp";
  if (ActiveOffloadKindMask & OFK_SYCL)
    Res += "-sycl";

  // TODO: Add other programming models here.

  return Res;
}

/// Return a string that can be used as prefix in order to generate unique files
/// for each offloading kind.
std::string
Action::GetOffloadingFileNamePrefix(OffloadKind Kind,
                                    StringRef NormalizedTriple,
                                    bool CreatePrefixForHost) {
  // Don't generate prefix for host actions unless required.
  if (!CreatePrefixForHost && (Kind == OFK_None || Kind == OFK_Host))
    return {};

  std::string Res("-");
  Res += GetOffloadKindName(Kind);
  Res += "-";
  Res += NormalizedTriple;
  return Res;
}

/// Return a string with the offload kind name. If that is not defined, we
/// assume 'host'.
StringRef Action::GetOffloadKindName(OffloadKind Kind) {
  switch (Kind) {
  case OFK_None:
  case OFK_Host:
    return "host";
  case OFK_Cuda:
    return "cuda";
  case OFK_OpenMP:
    return "openmp";
  case OFK_HIP:
    return "hip";
  case OFK_SYCL:
    return "sycl";

    // TODO: Add other programming models here.
  }

  llvm_unreachable("invalid offload kind");
}

void InputAction::anchor() {}

InputAction::InputAction(const Arg &_Input, types::ID _Type, StringRef _Id)
    : Action(InputClass, _Type), Input(_Input), Id(_Id.str()) {}

void BindArchAction::anchor() {}

BindArchAction::BindArchAction(Action *Input, StringRef ArchName)
    : Action(BindArchClass, Input), ArchName(ArchName) {}

void OffloadAction::anchor() {}

OffloadAction::OffloadAction(const HostDependence &HDep)
    : Action(OffloadClass, HDep.getAction()), HostTC(HDep.getToolChain()) {
  OffloadingArch = HDep.getBoundArch();
  ActiveOffloadKindMask = HDep.getOffloadKinds();
  HDep.getAction()->propagateHostOffloadInfo(HDep.getOffloadKinds(),
                                             HDep.getBoundArch());
}

OffloadAction::OffloadAction(const DeviceDependences &DDeps, types::ID Ty)
    : Action(OffloadClass, DDeps.getActions(), Ty),
      DevToolChains(DDeps.getToolChains()) {
  auto &OKinds = DDeps.getOffloadKinds();
  auto &BArchs = DDeps.getBoundArchs();
  auto &OTCs = DDeps.getToolChains();

  // If all inputs agree on the same kind, use it also for this action.
  if (llvm::all_equal(OKinds))
    OffloadingDeviceKind = OKinds.front();

  // If we have a single dependency, inherit the architecture from it.
  if (OKinds.size() == 1)
    OffloadingArch = BArchs.front();

  // Propagate info to the dependencies.
  for (unsigned i = 0, e = getInputs().size(); i != e; ++i)
    getInputs()[i]->propagateDeviceOffloadInfo(OKinds[i], BArchs[i], OTCs[i]);
}

OffloadAction::OffloadAction(const HostDependence &HDep,
                             const DeviceDependences &DDeps)
    : Action(OffloadClass, HDep.getAction()), HostTC(HDep.getToolChain()),
      DevToolChains(DDeps.getToolChains()) {
  // We use the kinds of the host dependence for this action.
  OffloadingArch = HDep.getBoundArch();
  ActiveOffloadKindMask = HDep.getOffloadKinds();
  HDep.getAction()->propagateHostOffloadInfo(HDep.getOffloadKinds(),
                                             HDep.getBoundArch());

  // Add device inputs and propagate info to the device actions. Do work only if
  // we have dependencies.
  for (unsigned i = 0, e = DDeps.getActions().size(); i != e; ++i) {
    if (auto *A = DDeps.getActions()[i]) {
      getInputs().push_back(A);
      A->propagateDeviceOffloadInfo(DDeps.getOffloadKinds()[i],
                                    DDeps.getBoundArchs()[i],
                                    DDeps.getToolChains()[i]);
      // If this action is used to forward single dependency, set the toolchain.
      if (DDeps.getActions().size() == 1)
        OffloadingToolChain = DDeps.getToolChains()[i];
    }
  }
}

void OffloadAction::doOnHostDependence(const OffloadActionWorkTy &Work) const {
  if (!HostTC)
    return;
  assert(!getInputs().empty() && "No dependencies for offload action??");
  auto *A = getInputs().front();
  Work(A, HostTC, A->getOffloadingArch());
}

void OffloadAction::doOnEachDeviceDependence(
    const OffloadActionWorkTy &Work) const {
  auto I = getInputs().begin();
  auto E = getInputs().end();
  if (I == E)
    return;

  // We expect to have the same number of input dependences and device tool
  // chains, except if we also have a host dependence. In that case we have one
  // more dependence than we have device tool chains.
  assert(getInputs().size() == DevToolChains.size() + (HostTC ? 1 : 0) &&
         "Sizes of action dependences and toolchains are not consistent!");

  // Skip host action
  if (HostTC)
    ++I;

  auto TI = DevToolChains.begin();
  for (; I != E; ++I, ++TI)
    Work(*I, *TI, (*I)->getOffloadingArch());
}

void OffloadAction::doOnEachDependence(const OffloadActionWorkTy &Work) const {
  doOnHostDependence(Work);
  doOnEachDeviceDependence(Work);
}

void OffloadAction::doOnEachDependence(bool IsHostDependence,
                                       const OffloadActionWorkTy &Work) const {
  if (IsHostDependence)
    doOnHostDependence(Work);
  else
    doOnEachDeviceDependence(Work);
}

bool OffloadAction::hasHostDependence() const { return HostTC != nullptr; }

Action *OffloadAction::getHostDependence() const {
  assert(hasHostDependence() && "Host dependence does not exist!");
  assert(!getInputs().empty() && "No dependencies for offload action??");
  return HostTC ? getInputs().front() : nullptr;
}

bool OffloadAction::hasSingleDeviceDependence(
    bool DoNotConsiderHostActions) const {
  if (DoNotConsiderHostActions)
    return getInputs().size() == (HostTC ? 2 : 1);
  return !HostTC && getInputs().size() == 1;
}

Action *
OffloadAction::getSingleDeviceDependence(bool DoNotConsiderHostActions) const {
  assert(hasSingleDeviceDependence(DoNotConsiderHostActions) &&
         "Single device dependence does not exist!");
  // The previous assert ensures the number of entries in getInputs() is
  // consistent with what we are doing here.
  return HostTC ? getInputs()[1] : getInputs().front();
}

void OffloadAction::DeviceDependences::add(Action &A, const ToolChain &TC,
                                           const char *BoundArch,
                                           OffloadKind OKind) {
  DeviceActions.push_back(&A);
  DeviceToolChains.push_back(&TC);
  DeviceBoundArchs.push_back(BoundArch);
  DeviceOffloadKinds.push_back(OKind);
}

void OffloadAction::DeviceDependences::add(Action &A, const ToolChain &TC,
                                           const char *BoundArch,
                                           unsigned OffloadKindMask) {
  DeviceActions.push_back(&A);
  DeviceToolChains.push_back(&TC);
  DeviceBoundArchs.push_back(BoundArch);

  // Add each active offloading kind from a mask.
  for (OffloadKind OKind : {OFK_OpenMP, OFK_Cuda, OFK_HIP})
    if (OKind & OffloadKindMask)
      DeviceOffloadKinds.push_back(OKind);
}

OffloadAction::HostDependence::HostDependence(Action &A, const ToolChain &TC,
                                              const char *BoundArch,
                                              const DeviceDependences &DDeps)
    : HostAction(A), HostToolChain(TC), HostBoundArch(BoundArch) {
  for (auto K : DDeps.getOffloadKinds())
    HostOffloadKinds |= K;
}

void JobAction::anchor() {}

JobAction::JobAction(ActionClass Kind, Action *Input, types::ID Type)
    : Action(Kind, Input, Type) {}

JobAction::JobAction(ActionClass Kind, const ActionList &Inputs, types::ID Type)
    : Action(Kind, Inputs, Type) {}

void PreprocessJobAction::anchor() {}

PreprocessJobAction::PreprocessJobAction(Action *Input, types::ID OutputType)
    : JobAction(PreprocessJobClass, Input, OutputType) {}

void PrecompileJobAction::anchor() {}

PrecompileJobAction::PrecompileJobAction(Action *Input, types::ID OutputType)
    : JobAction(PrecompileJobClass, Input, OutputType) {}

PrecompileJobAction::PrecompileJobAction(ActionClass Kind, Action *Input,
                                         types::ID OutputType)
    : JobAction(Kind, Input, OutputType) {
  assert(isa<PrecompileJobAction>((Action*)this) && "invalid action kind");
}

void ExtractAPIJobAction::anchor() {}

ExtractAPIJobAction::ExtractAPIJobAction(Action *Inputs, types::ID OutputType)
    : JobAction(ExtractAPIJobClass, Inputs, OutputType) {}

void AnalyzeJobAction::anchor() {}

AnalyzeJobAction::AnalyzeJobAction(Action *Input, types::ID OutputType)
    : JobAction(AnalyzeJobClass, Input, OutputType) {}

void MigrateJobAction::anchor() {}

MigrateJobAction::MigrateJobAction(Action *Input, types::ID OutputType)
    : JobAction(MigrateJobClass, Input, OutputType) {}

void CompileJobAction::anchor() {}

CompileJobAction::CompileJobAction(Action *Input, types::ID OutputType)
    : JobAction(CompileJobClass, Input, OutputType) {}

void BackendJobAction::anchor() {}

BackendJobAction::BackendJobAction(Action *Input, types::ID OutputType)
    : JobAction(BackendJobClass, Input, OutputType) {}

void AssembleJobAction::anchor() {}

AssembleJobAction::AssembleJobAction(Action *Input, types::ID OutputType)
    : JobAction(AssembleJobClass, Input, OutputType) {}

void IfsMergeJobAction::anchor() {}

IfsMergeJobAction::IfsMergeJobAction(ActionList &Inputs, types::ID Type)
    : JobAction(IfsMergeJobClass, Inputs, Type) {}

void LinkJobAction::anchor() {}

LinkJobAction::LinkJobAction(ActionList &Inputs, types::ID Type)
    : JobAction(LinkJobClass, Inputs, Type) {}

void LipoJobAction::anchor() {}

LipoJobAction::LipoJobAction(ActionList &Inputs, types::ID Type)
    : JobAction(LipoJobClass, Inputs, Type) {}

void DsymutilJobAction::anchor() {}

DsymutilJobAction::DsymutilJobAction(ActionList &Inputs, types::ID Type)
    : JobAction(DsymutilJobClass, Inputs, Type) {}

void VerifyJobAction::anchor() {}

VerifyJobAction::VerifyJobAction(ActionClass Kind, Action *Input,
                                 types::ID Type)
    : JobAction(Kind, Input, Type) {
  assert((Kind == VerifyDebugInfoJobClass || Kind == VerifyPCHJobClass) &&
         "ActionClass is not a valid VerifyJobAction");
}

void VerifyDebugInfoJobAction::anchor() {}

VerifyDebugInfoJobAction::VerifyDebugInfoJobAction(Action *Input,
                                                   types::ID Type)
    : VerifyJobAction(VerifyDebugInfoJobClass, Input, Type) {}

void VerifyPCHJobAction::anchor() {}

VerifyPCHJobAction::VerifyPCHJobAction(Action *Input, types::ID Type)
    : VerifyJobAction(VerifyPCHJobClass, Input, Type) {}

void OffloadBundlingJobAction::anchor() {}

OffloadBundlingJobAction::OffloadBundlingJobAction(ActionList &Inputs)
    : JobAction(OffloadBundlingJobClass, Inputs, Inputs.back()->getType()) {}

void OffloadUnbundlingJobAction::anchor() {}

OffloadUnbundlingJobAction::OffloadUnbundlingJobAction(Action *Input)
    : JobAction(OffloadUnbundlingJobClass, Input, Input->getType()) {}

OffloadUnbundlingJobAction::OffloadUnbundlingJobAction(Action *Input,
                                                       types::ID Type)
    : JobAction(OffloadUnbundlingJobClass, Input, Type) {}

OffloadUnbundlingJobAction::OffloadUnbundlingJobAction(ActionList &Inputs,
                                                       types::ID Type)
    : JobAction(OffloadUnbundlingJobClass, Inputs, Type) {}

void OffloadWrapperJobAction::anchor() {}

OffloadWrapperJobAction::OffloadWrapperJobAction(ActionList &Inputs,
                                                 types::ID Type)
  : JobAction(OffloadWrapperJobClass, Inputs, Type) {}

OffloadWrapperJobAction::OffloadWrapperJobAction(Action *Input,
                                                 types::ID Type)
    : JobAction(OffloadWrapperJobClass, Input, Type) {}

void OffloadPackagerJobAction::anchor() {}

OffloadPackagerJobAction::OffloadPackagerJobAction(ActionList &Inputs,
                                                   types::ID Type)
    : JobAction(OffloadPackagerJobClass, Inputs, Type) {}

void OffloadDepsJobAction::anchor() {}

OffloadDepsJobAction::OffloadDepsJobAction(
    const OffloadAction::HostDependence &HDep, types::ID Type)
    : JobAction(OffloadDepsJobClass, HDep.getAction(), Type),
      HostTC(HDep.getToolChain()) {
  OffloadingArch = HDep.getBoundArch();
  ActiveOffloadKindMask = HDep.getOffloadKinds();
  HDep.getAction()->propagateHostOffloadInfo(HDep.getOffloadKinds(),
                                             HDep.getBoundArch());
}

void SPIRVTranslatorJobAction::anchor() {}

SPIRVTranslatorJobAction::SPIRVTranslatorJobAction(Action *Input,
                                                   types::ID Type)
    : JobAction(SPIRVTranslatorJobClass, Input, Type) {}

void SPIRCheckJobAction::anchor() {}

SPIRCheckJobAction::SPIRCheckJobAction(Action *Input, types::ID Type)
    : JobAction(SPIRCheckJobClass, Input, Type) {}

void SYCLPostLinkJobAction::anchor() {}

SYCLPostLinkJobAction::SYCLPostLinkJobAction(Action *Input,
                                             types::ID ShadowOutputType,
                                             types::ID TrueOutputType)
    : JobAction(SYCLPostLinkJobClass, Input, ShadowOutputType),
      TrueOutputType(TrueOutputType) {}

void BackendCompileJobAction::anchor() {}

BackendCompileJobAction::BackendCompileJobAction(ActionList &Inputs,
                                                 types::ID Type)
    : JobAction(BackendCompileJobClass, Inputs, Type) {}

BackendCompileJobAction::BackendCompileJobAction(Action *Input,
                                                 types::ID Type)
    : JobAction(BackendCompileJobClass, Input, Type) {}

void FileTableTformJobAction::anchor() {}

FileTableTformJobAction::FileTableTformJobAction(Action *Input,
                                                 types::ID ShadowOutputType,
                                                 types::ID TrueOutputType)
    : JobAction(FileTableTformJobClass, Input, ShadowOutputType),
      TrueOutputType(TrueOutputType) {}

FileTableTformJobAction::FileTableTformJobAction(ActionList &Inputs,
                                                 types::ID ShadowOutputType,
                                                 types::ID TrueOutputType)
    : JobAction(FileTableTformJobClass, Inputs, ShadowOutputType),
      TrueOutputType(TrueOutputType) {}

void FileTableTformJobAction::addExtractColumnTform(StringRef ColumnName,
                                                    bool WithColTitle) {
  auto K = WithColTitle ? Tform::EXTRACT : Tform::EXTRACT_DROP_TITLE;
  Tforms.emplace_back(Tform(K, {ColumnName}));
}

void FileTableTformJobAction::addReplaceColumnTform(StringRef From,
                                                    StringRef To) {
  Tforms.emplace_back(Tform(Tform::REPLACE, {From, To}));
}

void FileTableTformJobAction::addReplaceCellTform(StringRef ColumnName,
                                                  int Row) {
  Tforms.emplace_back(
      Tform(Tform::REPLACE_CELL, {ColumnName, std::to_string(Row)}));
}

void FileTableTformJobAction::addRenameColumnTform(StringRef From,
                                                   StringRef To) {
  Tforms.emplace_back(Tform(Tform::RENAME, {From, To}));
}

void FileTableTformJobAction::addCopySingleFileTform(StringRef ColumnName,
                                                     int Row) {
  Tforms.emplace_back(
      Tform(Tform::COPY_SINGLE_FILE, {ColumnName, std::to_string(Row)}));
}

void FileTableTformJobAction::addMergeTform(StringRef ColumnName) {
  Tforms.emplace_back(Tform(Tform::MERGE, {ColumnName}));
}

void AppendFooterJobAction::anchor() {}

AppendFooterJobAction::AppendFooterJobAction(Action *Input, types::ID Type)
    : JobAction(AppendFooterJobClass, Input, Type) {}

void LinkerWrapperJobAction::anchor() {}

LinkerWrapperJobAction::LinkerWrapperJobAction(ActionList &Inputs,
                                               types::ID Type)
    : JobAction(LinkerWrapperJobClass, Inputs, Type) {}

void StaticLibJobAction::anchor() {}

StaticLibJobAction::StaticLibJobAction(ActionList &Inputs, types::ID Type)
    : JobAction(StaticLibJobClass, Inputs, Type) {}

<<<<<<< HEAD
void SpirvToIrWrapperJobAction::anchor() {}

SpirvToIrWrapperJobAction::SpirvToIrWrapperJobAction(Action *Input,
                                                     types::ID Type)
    : JobAction(SpirvToIrWrapperJobClass, Input, Type) {}

ForEachWrappingAction::ForEachWrappingAction(JobAction *TFormInput,
                                             JobAction *Job)
    : Action(ForEachWrappingClass, {TFormInput, Job}, Job->getType()) {}

JobAction *ForEachWrappingAction::getTFormInput() const {
  return llvm::cast<JobAction>(getInputs()[0]);
}

JobAction *ForEachWrappingAction::getJobAction() const {
  return llvm::cast<JobAction>(getInputs()[1]);
}
=======
void BinaryAnalyzeJobAction::anchor() {}

BinaryAnalyzeJobAction::BinaryAnalyzeJobAction(Action *Input, types::ID Type)
    : JobAction(BinaryAnalyzeJobClass, Input, Type) {}
>>>>>>> d5a7439e
<|MERGE_RESOLUTION|>--- conflicted
+++ resolved
@@ -64,15 +64,12 @@
     return "clang-linker-wrapper";
   case StaticLibJobClass:
     return "static-lib-linker";
-<<<<<<< HEAD
   case ForEachWrappingClass:
     return "foreach";
   case SpirvToIrWrapperJobClass:
     return "spirv-to-ir-wrapper";
-=======
   case BinaryAnalyzeJobClass:
     return "binary-analyzer";
->>>>>>> d5a7439e
   }
 
   llvm_unreachable("invalid class");
@@ -596,7 +593,6 @@
 StaticLibJobAction::StaticLibJobAction(ActionList &Inputs, types::ID Type)
     : JobAction(StaticLibJobClass, Inputs, Type) {}
 
-<<<<<<< HEAD
 void SpirvToIrWrapperJobAction::anchor() {}
 
 SpirvToIrWrapperJobAction::SpirvToIrWrapperJobAction(Action *Input,
@@ -614,9 +610,7 @@
 JobAction *ForEachWrappingAction::getJobAction() const {
   return llvm::cast<JobAction>(getInputs()[1]);
 }
-=======
 void BinaryAnalyzeJobAction::anchor() {}
 
 BinaryAnalyzeJobAction::BinaryAnalyzeJobAction(Action *Input, types::ID Type)
-    : JobAction(BinaryAnalyzeJobClass, Input, Type) {}
->>>>>>> d5a7439e
+    : JobAction(BinaryAnalyzeJobClass, Input, Type) {}