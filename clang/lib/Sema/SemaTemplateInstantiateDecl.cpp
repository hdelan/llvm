//===--- SemaTemplateInstantiateDecl.cpp - C++ Template Decl Instantiation ===/
//
// Part of the LLVM Project, under the Apache License v2.0 with LLVM Exceptions.
// See https://llvm.org/LICENSE.txt for license information.
// SPDX-License-Identifier: Apache-2.0 WITH LLVM-exception
//===----------------------------------------------------------------------===/
//
//  This file implements C++ template instantiation for declarations.
//
//===----------------------------------------------------------------------===/

#include "TreeTransform.h"
#include "clang/AST/ASTConsumer.h"
#include "clang/AST/ASTContext.h"
#include "clang/AST/ASTMutationListener.h"
#include "clang/AST/DeclTemplate.h"
#include "clang/AST/DeclVisitor.h"
#include "clang/AST/DependentDiagnostic.h"
#include "clang/AST/Expr.h"
#include "clang/AST/ExprCXX.h"
#include "clang/AST/Mangle.h"
#include "clang/AST/PrettyDeclStackTrace.h"
#include "clang/AST/TypeLoc.h"
#include "clang/Basic/SourceManager.h"
#include "clang/Basic/TargetInfo.h"
#include "clang/Sema/EnterExpressionEvaluationContext.h"
#include "clang/Sema/Initialization.h"
#include "clang/Sema/Lookup.h"
#include "clang/Sema/ScopeInfo.h"
#include "clang/Sema/SemaAMDGPU.h"
#include "clang/Sema/SemaCUDA.h"
#include "clang/Sema/SemaInternal.h"
#include "clang/Sema/SemaObjC.h"
#include "clang/Sema/SemaOpenMP.h"
#include "clang/Sema/SemaSwift.h"
#include "clang/Sema/Template.h"
#include "clang/Sema/TemplateInstCallback.h"
#include "llvm/Support/TimeProfiler.h"
#include <optional>

using namespace clang;

static bool isDeclWithinFunction(const Decl *D) {
  const DeclContext *DC = D->getDeclContext();
  if (DC->isFunctionOrMethod())
    return true;

  if (DC->isRecord())
    return cast<CXXRecordDecl>(DC)->isLocalClass();

  return false;
}

template<typename DeclT>
static bool SubstQualifier(Sema &SemaRef, const DeclT *OldDecl, DeclT *NewDecl,
                           const MultiLevelTemplateArgumentList &TemplateArgs) {
  if (!OldDecl->getQualifierLoc())
    return false;

  assert((NewDecl->getFriendObjectKind() ||
          !OldDecl->getLexicalDeclContext()->isDependentContext()) &&
         "non-friend with qualified name defined in dependent context");
  Sema::ContextRAII SavedContext(
      SemaRef,
      const_cast<DeclContext *>(NewDecl->getFriendObjectKind()
                                    ? NewDecl->getLexicalDeclContext()
                                    : OldDecl->getLexicalDeclContext()));

  NestedNameSpecifierLoc NewQualifierLoc
      = SemaRef.SubstNestedNameSpecifierLoc(OldDecl->getQualifierLoc(),
                                            TemplateArgs);

  if (!NewQualifierLoc)
    return true;

  NewDecl->setQualifierInfo(NewQualifierLoc);
  return false;
}

bool TemplateDeclInstantiator::SubstQualifier(const DeclaratorDecl *OldDecl,
                                              DeclaratorDecl *NewDecl) {
  return ::SubstQualifier(SemaRef, OldDecl, NewDecl, TemplateArgs);
}

bool TemplateDeclInstantiator::SubstQualifier(const TagDecl *OldDecl,
                                              TagDecl *NewDecl) {
  return ::SubstQualifier(SemaRef, OldDecl, NewDecl, TemplateArgs);
}

// Include attribute instantiation code.
#include "clang/Sema/AttrTemplateInstantiate.inc"

static void instantiateDependentAlignedAttr(
    Sema &S, const MultiLevelTemplateArgumentList &TemplateArgs,
    const AlignedAttr *Aligned, Decl *New, bool IsPackExpansion) {
  if (Aligned->isAlignmentExpr()) {
    // The alignment expression is a constant expression.
    EnterExpressionEvaluationContext Unevaluated(
        S, Sema::ExpressionEvaluationContext::ConstantEvaluated);
    ExprResult Result = S.SubstExpr(Aligned->getAlignmentExpr(), TemplateArgs);
    if (!Result.isInvalid())
      S.AddAlignedAttr(New, *Aligned, Result.getAs<Expr>(), IsPackExpansion);
  } else {
    if (TypeSourceInfo *Result =
            S.SubstType(Aligned->getAlignmentType(), TemplateArgs,
                        Aligned->getLocation(), DeclarationName())) {
      if (!S.CheckAlignasTypeArgument(Aligned->getSpelling(), Result,
                                      Aligned->getLocation(),
                                      Result->getTypeLoc().getSourceRange()))
        S.AddAlignedAttr(New, *Aligned, Result, IsPackExpansion);
    }
  }
}

static void instantiateDependentAlignedAttr(
    Sema &S, const MultiLevelTemplateArgumentList &TemplateArgs,
    const AlignedAttr *Aligned, Decl *New) {
  if (!Aligned->isPackExpansion()) {
    instantiateDependentAlignedAttr(S, TemplateArgs, Aligned, New, false);
    return;
  }

  SmallVector<UnexpandedParameterPack, 2> Unexpanded;
  if (Aligned->isAlignmentExpr())
    S.collectUnexpandedParameterPacks(Aligned->getAlignmentExpr(),
                                      Unexpanded);
  else
    S.collectUnexpandedParameterPacks(Aligned->getAlignmentType()->getTypeLoc(),
                                      Unexpanded);
  assert(!Unexpanded.empty() && "Pack expansion without parameter packs?");

  // Determine whether we can expand this attribute pack yet.
  bool Expand = true, RetainExpansion = false;
  std::optional<unsigned> NumExpansions;
  // FIXME: Use the actual location of the ellipsis.
  SourceLocation EllipsisLoc = Aligned->getLocation();
  if (S.CheckParameterPacksForExpansion(EllipsisLoc, Aligned->getRange(),
                                        Unexpanded, TemplateArgs, Expand,
                                        RetainExpansion, NumExpansions))
    return;

  if (!Expand) {
    Sema::ArgumentPackSubstitutionIndexRAII SubstIndex(S, -1);
    instantiateDependentAlignedAttr(S, TemplateArgs, Aligned, New, true);
  } else {
    for (unsigned I = 0; I != *NumExpansions; ++I) {
      Sema::ArgumentPackSubstitutionIndexRAII SubstIndex(S, I);
      instantiateDependentAlignedAttr(S, TemplateArgs, Aligned, New, false);
    }
  }
}

static void instantiateDependentAssumeAlignedAttr(
    Sema &S, const MultiLevelTemplateArgumentList &TemplateArgs,
    const AssumeAlignedAttr *Aligned, Decl *New) {
  // The alignment expression is a constant expression.
  EnterExpressionEvaluationContext Unevaluated(
      S, Sema::ExpressionEvaluationContext::ConstantEvaluated);

  Expr *E, *OE = nullptr;
  ExprResult Result = S.SubstExpr(Aligned->getAlignment(), TemplateArgs);
  if (Result.isInvalid())
    return;
  E = Result.getAs<Expr>();

  if (Aligned->getOffset()) {
    Result = S.SubstExpr(Aligned->getOffset(), TemplateArgs);
    if (Result.isInvalid())
      return;
    OE = Result.getAs<Expr>();
  }

  S.AddAssumeAlignedAttr(New, *Aligned, E, OE);
}

static void instantiateDependentAlignValueAttr(
    Sema &S, const MultiLevelTemplateArgumentList &TemplateArgs,
    const AlignValueAttr *Aligned, Decl *New) {
  // The alignment expression is a constant expression.
  EnterExpressionEvaluationContext Unevaluated(
      S, Sema::ExpressionEvaluationContext::ConstantEvaluated);
  ExprResult Result = S.SubstExpr(Aligned->getAlignment(), TemplateArgs);
  if (!Result.isInvalid())
    S.AddAlignValueAttr(New, *Aligned, Result.getAs<Expr>());
}

static void instantiateDependentAllocAlignAttr(
    Sema &S, const MultiLevelTemplateArgumentList &TemplateArgs,
    const AllocAlignAttr *Align, Decl *New) {
  Expr *Param = IntegerLiteral::Create(
      S.getASTContext(),
      llvm::APInt(64, Align->getParamIndex().getSourceIndex()),
      S.getASTContext().UnsignedLongLongTy, Align->getLocation());
  S.AddAllocAlignAttr(New, *Align, Param);
}

static void instantiateDependentAnnotationAttr(
    Sema &S, const MultiLevelTemplateArgumentList &TemplateArgs,
    const AnnotateAttr *Attr, Decl *New) {
  EnterExpressionEvaluationContext Unevaluated(
      S, Sema::ExpressionEvaluationContext::ConstantEvaluated);

  // If the attribute has delayed arguments it will have to instantiate those
  // and handle them as new arguments for the attribute.
  bool HasDelayedArgs = Attr->delayedArgs_size();

  ArrayRef<Expr *> ArgsToInstantiate =
      HasDelayedArgs
          ? ArrayRef<Expr *>{Attr->delayedArgs_begin(), Attr->delayedArgs_end()}
          : ArrayRef<Expr *>{Attr->args_begin(), Attr->args_end()};

  SmallVector<Expr *, 4> Args;
  if (S.SubstExprs(ArgsToInstantiate,
                   /*IsCall=*/false, TemplateArgs, Args))
    return;

  StringRef Str = Attr->getAnnotation();
  if (HasDelayedArgs) {
    if (Args.size() < 1) {
      S.Diag(Attr->getLoc(), diag::err_attribute_too_few_arguments)
          << Attr << 1;
      return;
    }

    if (!S.checkStringLiteralArgumentAttr(*Attr, Args[0], Str))
      return;

    llvm::SmallVector<Expr *, 4> ActualArgs;
    ActualArgs.insert(ActualArgs.begin(), Args.begin() + 1, Args.end());
    std::swap(Args, ActualArgs);
  }
  S.AddAnnotationAttr(New, *Attr, Str, Args);
}

static Expr *instantiateDependentFunctionAttrCondition(
    Sema &S, const MultiLevelTemplateArgumentList &TemplateArgs,
    const Attr *A, Expr *OldCond, const Decl *Tmpl, FunctionDecl *New) {
  Expr *Cond = nullptr;
  {
    Sema::ContextRAII SwitchContext(S, New);
    EnterExpressionEvaluationContext Unevaluated(
        S, Sema::ExpressionEvaluationContext::ConstantEvaluated);
    ExprResult Result = S.SubstExpr(OldCond, TemplateArgs);
    if (Result.isInvalid())
      return nullptr;
    Cond = Result.getAs<Expr>();
  }
  if (!Cond->isTypeDependent()) {
    ExprResult Converted = S.PerformContextuallyConvertToBool(Cond);
    if (Converted.isInvalid())
      return nullptr;
    Cond = Converted.get();
  }

  SmallVector<PartialDiagnosticAt, 8> Diags;
  if (OldCond->isValueDependent() && !Cond->isValueDependent() &&
      !Expr::isPotentialConstantExprUnevaluated(Cond, New, Diags)) {
    S.Diag(A->getLocation(), diag::err_attr_cond_never_constant_expr) << A;
    for (const auto &P : Diags)
      S.Diag(P.first, P.second);
    return nullptr;
  }
  return Cond;
}

static void instantiateDependentEnableIfAttr(
    Sema &S, const MultiLevelTemplateArgumentList &TemplateArgs,
    const EnableIfAttr *EIA, const Decl *Tmpl, FunctionDecl *New) {
  Expr *Cond = instantiateDependentFunctionAttrCondition(
      S, TemplateArgs, EIA, EIA->getCond(), Tmpl, New);

  if (Cond)
    New->addAttr(new (S.getASTContext()) EnableIfAttr(S.getASTContext(), *EIA,
                                                      Cond, EIA->getMessage()));
}

static void instantiateDependentDiagnoseIfAttr(
    Sema &S, const MultiLevelTemplateArgumentList &TemplateArgs,
    const DiagnoseIfAttr *DIA, const Decl *Tmpl, FunctionDecl *New) {
  Expr *Cond = instantiateDependentFunctionAttrCondition(
      S, TemplateArgs, DIA, DIA->getCond(), Tmpl, New);

  if (Cond)
    New->addAttr(new (S.getASTContext()) DiagnoseIfAttr(
        S.getASTContext(), *DIA, Cond, DIA->getMessage(),
        DIA->getDiagnosticType(), DIA->getArgDependent(), New));
}

// Constructs and adds to New a new instance of CUDALaunchBoundsAttr using
// template A as the base and arguments from TemplateArgs.
static void instantiateDependentCUDALaunchBoundsAttr(
    Sema &S, const MultiLevelTemplateArgumentList &TemplateArgs,
    const CUDALaunchBoundsAttr &Attr, Decl *New) {
  // The alignment expression is a constant expression.
  EnterExpressionEvaluationContext Unevaluated(
      S, Sema::ExpressionEvaluationContext::ConstantEvaluated);

  ExprResult Result = S.SubstExpr(Attr.getMaxThreads(), TemplateArgs);
  if (Result.isInvalid())
    return;
  Expr *MaxThreads = Result.getAs<Expr>();

  Expr *MinBlocks = nullptr;
  if (Attr.getMinBlocks()) {
    Result = S.SubstExpr(Attr.getMinBlocks(), TemplateArgs);
    if (Result.isInvalid())
      return;
    MinBlocks = Result.getAs<Expr>();
  }

  Expr *MaxBlocks = nullptr;
  if (Attr.getMaxBlocks()) {
    Result = S.SubstExpr(Attr.getMaxBlocks(), TemplateArgs);
    if (Result.isInvalid())
      return;
    MaxBlocks = Result.getAs<Expr>();
  }

  S.AddLaunchBoundsAttr(New, Attr, MaxThreads, MinBlocks, MaxBlocks);
}

static void
instantiateDependentModeAttr(Sema &S,
                             const MultiLevelTemplateArgumentList &TemplateArgs,
                             const ModeAttr &Attr, Decl *New) {
  S.AddModeAttr(New, Attr, Attr.getMode(),
                /*InInstantiation=*/true);
}

/// Instantiation of 'declare simd' attribute and its arguments.
static void instantiateOMPDeclareSimdDeclAttr(
    Sema &S, const MultiLevelTemplateArgumentList &TemplateArgs,
    const OMPDeclareSimdDeclAttr &Attr, Decl *New) {
  // Allow 'this' in clauses with varlists.
  if (auto *FTD = dyn_cast<FunctionTemplateDecl>(New))
    New = FTD->getTemplatedDecl();
  auto *FD = cast<FunctionDecl>(New);
  auto *ThisContext = dyn_cast_or_null<CXXRecordDecl>(FD->getDeclContext());
  SmallVector<Expr *, 4> Uniforms, Aligneds, Alignments, Linears, Steps;
  SmallVector<unsigned, 4> LinModifiers;

  auto SubstExpr = [&](Expr *E) -> ExprResult {
    if (auto *DRE = dyn_cast<DeclRefExpr>(E->IgnoreParenImpCasts()))
      if (auto *PVD = dyn_cast<ParmVarDecl>(DRE->getDecl())) {
        Sema::ContextRAII SavedContext(S, FD);
        LocalInstantiationScope Local(S);
        if (FD->getNumParams() > PVD->getFunctionScopeIndex())
          Local.InstantiatedLocal(
              PVD, FD->getParamDecl(PVD->getFunctionScopeIndex()));
        return S.SubstExpr(E, TemplateArgs);
      }
    Sema::CXXThisScopeRAII ThisScope(S, ThisContext, Qualifiers(),
                                     FD->isCXXInstanceMember());
    return S.SubstExpr(E, TemplateArgs);
  };

  // Substitute a single OpenMP clause, which is a potentially-evaluated
  // full-expression.
  auto Subst = [&](Expr *E) -> ExprResult {
    EnterExpressionEvaluationContext Evaluated(
        S, Sema::ExpressionEvaluationContext::PotentiallyEvaluated);
    ExprResult Res = SubstExpr(E);
    if (Res.isInvalid())
      return Res;
    return S.ActOnFinishFullExpr(Res.get(), false);
  };

  ExprResult Simdlen;
  if (auto *E = Attr.getSimdlen())
    Simdlen = Subst(E);

  if (Attr.uniforms_size() > 0) {
    for(auto *E : Attr.uniforms()) {
      ExprResult Inst = Subst(E);
      if (Inst.isInvalid())
        continue;
      Uniforms.push_back(Inst.get());
    }
  }

  auto AI = Attr.alignments_begin();
  for (auto *E : Attr.aligneds()) {
    ExprResult Inst = Subst(E);
    if (Inst.isInvalid())
      continue;
    Aligneds.push_back(Inst.get());
    Inst = ExprEmpty();
    if (*AI)
      Inst = S.SubstExpr(*AI, TemplateArgs);
    Alignments.push_back(Inst.get());
    ++AI;
  }

  auto SI = Attr.steps_begin();
  for (auto *E : Attr.linears()) {
    ExprResult Inst = Subst(E);
    if (Inst.isInvalid())
      continue;
    Linears.push_back(Inst.get());
    Inst = ExprEmpty();
    if (*SI)
      Inst = S.SubstExpr(*SI, TemplateArgs);
    Steps.push_back(Inst.get());
    ++SI;
  }
  LinModifiers.append(Attr.modifiers_begin(), Attr.modifiers_end());
  (void)S.OpenMP().ActOnOpenMPDeclareSimdDirective(
      S.ConvertDeclToDeclGroup(New), Attr.getBranchState(), Simdlen.get(),
      Uniforms, Aligneds, Alignments, Linears, LinModifiers, Steps,
      Attr.getRange());
}

/// Instantiation of 'declare variant' attribute and its arguments.
static void instantiateOMPDeclareVariantAttr(
    Sema &S, const MultiLevelTemplateArgumentList &TemplateArgs,
    const OMPDeclareVariantAttr &Attr, Decl *New) {
  // Allow 'this' in clauses with varlists.
  if (auto *FTD = dyn_cast<FunctionTemplateDecl>(New))
    New = FTD->getTemplatedDecl();
  auto *FD = cast<FunctionDecl>(New);
  auto *ThisContext = dyn_cast_or_null<CXXRecordDecl>(FD->getDeclContext());

  auto &&SubstExpr = [FD, ThisContext, &S, &TemplateArgs](Expr *E) {
    if (auto *DRE = dyn_cast<DeclRefExpr>(E->IgnoreParenImpCasts()))
      if (auto *PVD = dyn_cast<ParmVarDecl>(DRE->getDecl())) {
        Sema::ContextRAII SavedContext(S, FD);
        LocalInstantiationScope Local(S);
        if (FD->getNumParams() > PVD->getFunctionScopeIndex())
          Local.InstantiatedLocal(
              PVD, FD->getParamDecl(PVD->getFunctionScopeIndex()));
        return S.SubstExpr(E, TemplateArgs);
      }
    Sema::CXXThisScopeRAII ThisScope(S, ThisContext, Qualifiers(),
                                     FD->isCXXInstanceMember());
    return S.SubstExpr(E, TemplateArgs);
  };

  // Substitute a single OpenMP clause, which is a potentially-evaluated
  // full-expression.
  auto &&Subst = [&SubstExpr, &S](Expr *E) {
    EnterExpressionEvaluationContext Evaluated(
        S, Sema::ExpressionEvaluationContext::PotentiallyEvaluated);
    ExprResult Res = SubstExpr(E);
    if (Res.isInvalid())
      return Res;
    return S.ActOnFinishFullExpr(Res.get(), false);
  };

  ExprResult VariantFuncRef;
  if (Expr *E = Attr.getVariantFuncRef()) {
    // Do not mark function as is used to prevent its emission if this is the
    // only place where it is used.
    EnterExpressionEvaluationContext Unevaluated(
        S, Sema::ExpressionEvaluationContext::ConstantEvaluated);
    VariantFuncRef = Subst(E);
  }

  // Copy the template version of the OMPTraitInfo and run substitute on all
  // score and condition expressiosn.
  OMPTraitInfo &TI = S.getASTContext().getNewOMPTraitInfo();
  TI = *Attr.getTraitInfos();

  // Try to substitute template parameters in score and condition expressions.
  auto SubstScoreOrConditionExpr = [&S, Subst](Expr *&E, bool) {
    if (E) {
      EnterExpressionEvaluationContext Unevaluated(
          S, Sema::ExpressionEvaluationContext::ConstantEvaluated);
      ExprResult ER = Subst(E);
      if (ER.isUsable())
        E = ER.get();
      else
        return true;
    }
    return false;
  };
  if (TI.anyScoreOrCondition(SubstScoreOrConditionExpr))
    return;

  Expr *E = VariantFuncRef.get();

  // Check function/variant ref for `omp declare variant` but not for `omp
  // begin declare variant` (which use implicit attributes).
  std::optional<std::pair<FunctionDecl *, Expr *>> DeclVarData =
      S.OpenMP().checkOpenMPDeclareVariantFunction(
          S.ConvertDeclToDeclGroup(New), E, TI, Attr.appendArgs_size(),
          Attr.getRange());

  if (!DeclVarData)
    return;

  E = DeclVarData->second;
  FD = DeclVarData->first;

  if (auto *VariantDRE = dyn_cast<DeclRefExpr>(E->IgnoreParenImpCasts())) {
    if (auto *VariantFD = dyn_cast<FunctionDecl>(VariantDRE->getDecl())) {
      if (auto *VariantFTD = VariantFD->getDescribedFunctionTemplate()) {
        if (!VariantFTD->isThisDeclarationADefinition())
          return;
        Sema::TentativeAnalysisScope Trap(S);
        const TemplateArgumentList *TAL = TemplateArgumentList::CreateCopy(
            S.Context, TemplateArgs.getInnermost());

        auto *SubstFD = S.InstantiateFunctionDeclaration(VariantFTD, TAL,
                                                         New->getLocation());
        if (!SubstFD)
          return;
        QualType NewType = S.Context.mergeFunctionTypes(
            SubstFD->getType(), FD->getType(),
            /* OfBlockPointer */ false,
            /* Unqualified */ false, /* AllowCXX */ true);
        if (NewType.isNull())
          return;
        S.InstantiateFunctionDefinition(
            New->getLocation(), SubstFD, /* Recursive */ true,
            /* DefinitionRequired */ false, /* AtEndOfTU */ false);
        SubstFD->setInstantiationIsPending(!SubstFD->isDefined());
        E = DeclRefExpr::Create(S.Context, NestedNameSpecifierLoc(),
                                SourceLocation(), SubstFD,
                                /* RefersToEnclosingVariableOrCapture */ false,
                                /* NameLoc */ SubstFD->getLocation(),
                                SubstFD->getType(), ExprValueKind::VK_PRValue);
      }
    }
  }

  SmallVector<Expr *, 8> NothingExprs;
  SmallVector<Expr *, 8> NeedDevicePtrExprs;
  SmallVector<OMPInteropInfo, 4> AppendArgs;

  for (Expr *E : Attr.adjustArgsNothing()) {
    ExprResult ER = Subst(E);
    if (ER.isInvalid())
      continue;
    NothingExprs.push_back(ER.get());
  }
  for (Expr *E : Attr.adjustArgsNeedDevicePtr()) {
    ExprResult ER = Subst(E);
    if (ER.isInvalid())
      continue;
    NeedDevicePtrExprs.push_back(ER.get());
  }
  for (OMPInteropInfo &II : Attr.appendArgs()) {
    // When prefer_type is implemented for append_args handle them here too.
    AppendArgs.emplace_back(II.IsTarget, II.IsTargetSync);
  }

  S.OpenMP().ActOnOpenMPDeclareVariantDirective(
      FD, E, TI, NothingExprs, NeedDevicePtrExprs, AppendArgs, SourceLocation(),
      SourceLocation(), Attr.getRange());
}

static void instantiateDependentAMDGPUFlatWorkGroupSizeAttr(
    Sema &S, const MultiLevelTemplateArgumentList &TemplateArgs,
    const AMDGPUFlatWorkGroupSizeAttr &Attr, Decl *New) {
  // Both min and max expression are constant expressions.
  EnterExpressionEvaluationContext Unevaluated(
      S, Sema::ExpressionEvaluationContext::ConstantEvaluated);

  ExprResult Result = S.SubstExpr(Attr.getMin(), TemplateArgs);
  if (Result.isInvalid())
    return;
  Expr *MinExpr = Result.getAs<Expr>();

  Result = S.SubstExpr(Attr.getMax(), TemplateArgs);
  if (Result.isInvalid())
    return;
  Expr *MaxExpr = Result.getAs<Expr>();

  S.AMDGPU().addAMDGPUFlatWorkGroupSizeAttr(New, Attr, MinExpr, MaxExpr);
}

ExplicitSpecifier Sema::instantiateExplicitSpecifier(
    const MultiLevelTemplateArgumentList &TemplateArgs, ExplicitSpecifier ES) {
  if (!ES.getExpr())
    return ES;
  Expr *OldCond = ES.getExpr();
  Expr *Cond = nullptr;
  {
    EnterExpressionEvaluationContext Unevaluated(
        *this, Sema::ExpressionEvaluationContext::ConstantEvaluated);
    ExprResult SubstResult = SubstExpr(OldCond, TemplateArgs);
    if (SubstResult.isInvalid()) {
      return ExplicitSpecifier::Invalid();
    }
    Cond = SubstResult.get();
  }
  ExplicitSpecifier Result(Cond, ES.getKind());
  if (!Cond->isTypeDependent())
    tryResolveExplicitSpecifier(Result);
  return Result;
}

static void instantiateDependentAMDGPUWavesPerEUAttr(
    Sema &S, const MultiLevelTemplateArgumentList &TemplateArgs,
    const AMDGPUWavesPerEUAttr &Attr, Decl *New) {
  // Both min and max expression are constant expressions.
  EnterExpressionEvaluationContext Unevaluated(
      S, Sema::ExpressionEvaluationContext::ConstantEvaluated);

  ExprResult Result = S.SubstExpr(Attr.getMin(), TemplateArgs);
  if (Result.isInvalid())
    return;
  Expr *MinExpr = Result.getAs<Expr>();

  Expr *MaxExpr = nullptr;
  if (auto Max = Attr.getMax()) {
    Result = S.SubstExpr(Max, TemplateArgs);
    if (Result.isInvalid())
      return;
    MaxExpr = Result.getAs<Expr>();
  }

  S.AMDGPU().addAMDGPUWavesPerEUAttr(New, Attr, MinExpr, MaxExpr);
}

static void instantiateDependentAMDGPUMaxNumWorkGroupsAttr(
    Sema &S, const MultiLevelTemplateArgumentList &TemplateArgs,
    const AMDGPUMaxNumWorkGroupsAttr &Attr, Decl *New) {
  EnterExpressionEvaluationContext Unevaluated(
      S, Sema::ExpressionEvaluationContext::ConstantEvaluated);

  ExprResult ResultX = S.SubstExpr(Attr.getMaxNumWorkGroupsX(), TemplateArgs);
  if (!ResultX.isUsable())
    return;
  ExprResult ResultY = S.SubstExpr(Attr.getMaxNumWorkGroupsY(), TemplateArgs);
  if (!ResultY.isUsable())
    return;
  ExprResult ResultZ = S.SubstExpr(Attr.getMaxNumWorkGroupsZ(), TemplateArgs);
  if (!ResultZ.isUsable())
    return;

  Expr *XExpr = ResultX.getAs<Expr>();
  Expr *YExpr = ResultY.getAs<Expr>();
  Expr *ZExpr = ResultZ.getAs<Expr>();

  S.AMDGPU().addAMDGPUMaxNumWorkGroupsAttr(New, Attr, XExpr, YExpr, ZExpr);
}

static void instantiateSYCLIntelForcePow2DepthAttr(
    Sema &S, const MultiLevelTemplateArgumentList &TemplateArgs,
    const SYCLIntelForcePow2DepthAttr *Attr, Decl *New) {
  EnterExpressionEvaluationContext Unevaluated(
      S, Sema::ExpressionEvaluationContext::ConstantEvaluated);
  ExprResult Result = S.SubstExpr(Attr->getValue(), TemplateArgs);
  if (!Result.isInvalid())
    return S.AddSYCLIntelForcePow2DepthAttr(New, *Attr, Result.getAs<Expr>());
}

static void instantiateSYCLIntelBankWidthAttr(
    Sema &S, const MultiLevelTemplateArgumentList &TemplateArgs,
    const SYCLIntelBankWidthAttr *Attr, Decl *New) {
  EnterExpressionEvaluationContext Unevaluated(
      S, Sema::ExpressionEvaluationContext::ConstantEvaluated);
  ExprResult Result = S.SubstExpr(Attr->getValue(), TemplateArgs);
  if (!Result.isInvalid())
    S.AddSYCLIntelBankWidthAttr(New, *Attr, Result.getAs<Expr>());
}

static void instantiateSYCLIntelNumBanksAttr(
    Sema &S, const MultiLevelTemplateArgumentList &TemplateArgs,
    const SYCLIntelNumBanksAttr *Attr, Decl *New) {
  EnterExpressionEvaluationContext Unevaluated(
      S, Sema::ExpressionEvaluationContext::ConstantEvaluated);
  ExprResult Result = S.SubstExpr(Attr->getValue(), TemplateArgs);
  if (!Result.isInvalid())
    S.AddSYCLIntelNumBanksAttr(New, *Attr, Result.getAs<Expr>());
}

static void instantiateSYCLIntelBankBitsAttr(
    Sema &S, const MultiLevelTemplateArgumentList &TemplateArgs,
    const SYCLIntelBankBitsAttr *Attr, Decl *New) {
  EnterExpressionEvaluationContext Unevaluated(
      S, Sema::ExpressionEvaluationContext::ConstantEvaluated);
  SmallVector<Expr *, 8> Args;
  for (auto I : Attr->args()) {
    ExprResult Result = S.SubstExpr(I, TemplateArgs);
    if (Result.isInvalid())
      return;
    Args.push_back(Result.getAs<Expr>());
  }
  S.AddSYCLIntelBankBitsAttr(New, *Attr, Args.data(), Args.size());
}

static void
instantiateSYCLDeviceHasAttr(Sema &S,
                             const MultiLevelTemplateArgumentList &TemplateArgs,
                             const SYCLDeviceHasAttr *Attr, Decl *New) {
  EnterExpressionEvaluationContext Unevaluated(
      S, Sema::ExpressionEvaluationContext::ConstantEvaluated);
  SmallVector<Expr *, 8> Args;
  if (S.SubstExprs(ArrayRef<Expr *>(Attr->aspects_begin(), Attr->aspects_end()),
                   /*IsCall=*/false, TemplateArgs, Args))
    return;
  S.AddSYCLDeviceHasAttr(New, *Attr, Args.data(), Args.size());
}

static void instantiateSYCLUsesAspectsAttr(
    Sema &S, const MultiLevelTemplateArgumentList &TemplateArgs,
    const SYCLUsesAspectsAttr *Attr, Decl *New) {
  EnterExpressionEvaluationContext Unevaluated(
      S, Sema::ExpressionEvaluationContext::ConstantEvaluated);
  SmallVector<Expr *, 8> Args;
  for (auto I : Attr->aspects()) {
    ExprResult Result = S.SubstExpr(I, TemplateArgs);
    if (Result.isInvalid())
      return;
    Args.push_back(Result.getAs<Expr>());
  }
  S.AddSYCLUsesAspectsAttr(New, *Attr, Args.data(), Args.size());
}

static void instantiateSYCLIntelPipeIOAttr(
    Sema &S, const MultiLevelTemplateArgumentList &TemplateArgs,
    const SYCLIntelPipeIOAttr *Attr, Decl *New) {
  // The ID expression is a constant expression.
  EnterExpressionEvaluationContext Unevaluated(
      S, Sema::ExpressionEvaluationContext::ConstantEvaluated);
  ExprResult Result = S.SubstExpr(Attr->getID(), TemplateArgs);
  if (!Result.isInvalid())
    S.addSYCLIntelPipeIOAttr(New, *Attr, Result.getAs<Expr>());
}

static void instantiateSYCLIntelLoopFuseAttr(
    Sema &S, const MultiLevelTemplateArgumentList &TemplateArgs,
    const SYCLIntelLoopFuseAttr *Attr, Decl *New) {
  EnterExpressionEvaluationContext Unevaluated(
      S, Sema::ExpressionEvaluationContext::ConstantEvaluated);
  ExprResult Result = S.SubstExpr(Attr->getValue(), TemplateArgs);
  if (!Result.isInvalid())
    S.AddSYCLIntelLoopFuseAttr(New, *Attr, Result.getAs<Expr>());
}

static void instantiateIntelReqdSubGroupSize(
    Sema &S, const MultiLevelTemplateArgumentList &TemplateArgs,
    const IntelReqdSubGroupSizeAttr *A, Decl *New) {
  EnterExpressionEvaluationContext Unevaluated(
      S, Sema::ExpressionEvaluationContext::ConstantEvaluated);
  ExprResult Result = S.SubstExpr(A->getValue(), TemplateArgs);
  if (!Result.isInvalid())
    S.AddIntelReqdSubGroupSize(New, *A, Result.getAs<Expr>());
}

static void instantiateSYCLIntelNumSimdWorkItemsAttr(
    Sema &S, const MultiLevelTemplateArgumentList &TemplateArgs,
    const SYCLIntelNumSimdWorkItemsAttr *A, Decl *New) {
  EnterExpressionEvaluationContext Unevaluated(
      S, Sema::ExpressionEvaluationContext::ConstantEvaluated);
  ExprResult Result = S.SubstExpr(A->getValue(), TemplateArgs);
  if (!Result.isInvalid())
    S.AddSYCLIntelNumSimdWorkItemsAttr(New, *A, Result.getAs<Expr>());
}

static void instantiateSYCLIntelSchedulerTargetFmaxMhzAttr(
    Sema &S, const MultiLevelTemplateArgumentList &TemplateArgs,
    const SYCLIntelSchedulerTargetFmaxMhzAttr *A, Decl *New) {
  EnterExpressionEvaluationContext Unevaluated(
      S, Sema::ExpressionEvaluationContext::ConstantEvaluated);
  ExprResult Result = S.SubstExpr(A->getValue(), TemplateArgs);
  if (!Result.isInvalid())
    S.AddSYCLIntelSchedulerTargetFmaxMhzAttr(New, *A, Result.getAs<Expr>());
}

static void instantiateSYCLIntelNoGlobalWorkOffsetAttr(
    Sema &S, const MultiLevelTemplateArgumentList &TemplateArgs,
    const SYCLIntelNoGlobalWorkOffsetAttr *A, Decl *New) {
  EnterExpressionEvaluationContext Unevaluated(
      S, Sema::ExpressionEvaluationContext::ConstantEvaluated);
  ExprResult Result = S.SubstExpr(A->getValue(), TemplateArgs);
  if (!Result.isInvalid())
    S.AddSYCLIntelNoGlobalWorkOffsetAttr(New, *A, Result.getAs<Expr>());
}

static void instantiateSYCLIntelMaxGlobalWorkDimAttr(
    Sema &S, const MultiLevelTemplateArgumentList &TemplateArgs,
    const SYCLIntelMaxGlobalWorkDimAttr *A, Decl *New) {
  EnterExpressionEvaluationContext Unevaluated(
      S, Sema::ExpressionEvaluationContext::ConstantEvaluated);
  ExprResult Result = S.SubstExpr(A->getValue(), TemplateArgs);
  if (!Result.isInvalid())
    S.AddSYCLIntelMaxGlobalWorkDimAttr(New, *A, Result.getAs<Expr>());
}

static void instantiateSYCLIntelMinWorkGroupsPerComputeUnitAttr(
    Sema &S, const MultiLevelTemplateArgumentList &TemplateArgs,
    const SYCLIntelMinWorkGroupsPerComputeUnitAttr *A, Decl *New) {
  EnterExpressionEvaluationContext Unevaluated(
      S, Sema::ExpressionEvaluationContext::ConstantEvaluated);
  ExprResult Result = S.SubstExpr(A->getValue(), TemplateArgs);
  if (!Result.isInvalid())
    S.AddSYCLIntelMinWorkGroupsPerComputeUnitAttr(New, *A,
                                                  Result.getAs<Expr>());
}

static void instantiateSYCLIntelMaxWorkGroupsPerMultiprocessorAttr(
    Sema &S, const MultiLevelTemplateArgumentList &TemplateArgs,
    const SYCLIntelMaxWorkGroupsPerMultiprocessorAttr *A, Decl *New) {
  EnterExpressionEvaluationContext Unevaluated(
      S, Sema::ExpressionEvaluationContext::ConstantEvaluated);
  ExprResult Result = S.SubstExpr(A->getValue(), TemplateArgs);
  if (!Result.isInvalid())
    S.AddSYCLIntelMaxWorkGroupsPerMultiprocessorAttr(New, *A,
                                                     Result.getAs<Expr>());
}

static void instantiateSYCLIntelMaxConcurrencyAttr(
    Sema &S, const MultiLevelTemplateArgumentList &TemplateArgs,
    const SYCLIntelMaxConcurrencyAttr *A, Decl *New) {
  EnterExpressionEvaluationContext Unevaluated(
      S, Sema::ExpressionEvaluationContext::ConstantEvaluated);
  ExprResult Result = S.SubstExpr(A->getNExpr(), TemplateArgs);
  if (!Result.isInvalid())
    S.AddSYCLIntelMaxConcurrencyAttr(New, *A, Result.getAs<Expr>());
}

static void instantiateSYCLIntelPrivateCopiesAttr(
    Sema &S, const MultiLevelTemplateArgumentList &TemplateArgs,
    const SYCLIntelPrivateCopiesAttr *A, Decl *New) {
  EnterExpressionEvaluationContext Unevaluated(
      S, Sema::ExpressionEvaluationContext::ConstantEvaluated);
  ExprResult Result = S.SubstExpr(A->getValue(), TemplateArgs);
  if (!Result.isInvalid())
    S.AddSYCLIntelPrivateCopiesAttr(New, *A, Result.getAs<Expr>());
}

static void instantiateSYCLIntelMaxReplicatesAttr(
    Sema &S, const MultiLevelTemplateArgumentList &TemplateArgs,
    const SYCLIntelMaxReplicatesAttr *A, Decl *New) {
  EnterExpressionEvaluationContext Unevaluated(
      S, Sema::ExpressionEvaluationContext::ConstantEvaluated);
  ExprResult Result = S.SubstExpr(A->getValue(), TemplateArgs);
  if (!Result.isInvalid())
    S.AddSYCLIntelMaxReplicatesAttr(New, *A, Result.getAs<Expr>());
}

static void instantiateSYCLIntelInitiationIntervalAttr(
    Sema &S, const MultiLevelTemplateArgumentList &TemplateArgs,
    const SYCLIntelInitiationIntervalAttr *A, Decl *New) {
  EnterExpressionEvaluationContext Unevaluated(
      S, Sema::ExpressionEvaluationContext::ConstantEvaluated);
  ExprResult Result = S.SubstExpr(A->getNExpr(), TemplateArgs);
  if (!Result.isInvalid())
    S.AddSYCLIntelInitiationIntervalAttr(New, *A, Result.getAs<Expr>());
}

static void instantiateSYCLIntelESimdVectorizeAttr(
    Sema &S, const MultiLevelTemplateArgumentList &TemplateArgs,
    const SYCLIntelESimdVectorizeAttr *A, Decl *New) {
  EnterExpressionEvaluationContext Unevaluated(
      S, Sema::ExpressionEvaluationContext::ConstantEvaluated);
  ExprResult Result = S.SubstExpr(A->getValue(), TemplateArgs);
  if (!Result.isInvalid())
    S.AddSYCLIntelESimdVectorizeAttr(New, *A, Result.getAs<Expr>());
}

static void instantiateSYCLAddIRAttributesFunctionAttr(
    Sema &S, const MultiLevelTemplateArgumentList &TemplateArgs,
    const SYCLAddIRAttributesFunctionAttr *A, Decl *New) {
  EnterExpressionEvaluationContext Unevaluated(
      S, Sema::ExpressionEvaluationContext::ConstantEvaluated);
  SmallVector<Expr *, 4> Args;
  if (S.SubstExprs(ArrayRef<Expr *>(A->args_begin(), A->args_end()),
                   /*IsCall=*/false, TemplateArgs, Args))
    return;
  S.AddSYCLAddIRAttributesFunctionAttr(New, *A, Args);
}

static void instantiateSYCLAddIRAttributesKernelParameterAttr(
    Sema &S, const MultiLevelTemplateArgumentList &TemplateArgs,
    const SYCLAddIRAttributesKernelParameterAttr *A, Decl *New) {
  EnterExpressionEvaluationContext Unevaluated(
      S, Sema::ExpressionEvaluationContext::ConstantEvaluated);
  SmallVector<Expr *, 4> Args;
  if (S.SubstExprs(ArrayRef<Expr *>(A->args().begin(), A->args().end()),
                   /*IsCall=*/false, TemplateArgs, Args))
    return;
  S.AddSYCLAddIRAttributesKernelParameterAttr(New, *A, Args);
}

static void instantiateSYCLAddIRAttributesGlobalVariableAttr(
    Sema &S, const MultiLevelTemplateArgumentList &TemplateArgs,
    const SYCLAddIRAttributesGlobalVariableAttr *A, Decl *New) {
  EnterExpressionEvaluationContext Unevaluated(
      S, Sema::ExpressionEvaluationContext::ConstantEvaluated);
  SmallVector<Expr *, 4> Args;
  if (S.SubstExprs(ArrayRef<Expr *>(A->args().begin(), A->args().end()),
                   /*IsCall=*/false, TemplateArgs, Args))
    return;
  S.AddSYCLAddIRAttributesGlobalVariableAttr(New, *A, Args);
}

static void instantiateSYCLAddIRAnnotationsMemberAttr(
    Sema &S, const MultiLevelTemplateArgumentList &TemplateArgs,
    const SYCLAddIRAnnotationsMemberAttr *A, Decl *New) {
  EnterExpressionEvaluationContext ConstantEvaluated(
      S, Sema::ExpressionEvaluationContext::ConstantEvaluated);
  SmallVector<Expr *, 4> Args;
  if (S.SubstExprs(ArrayRef<Expr *>(A->args().begin(), A->args().end()),
                   /*IsCall=*/false, TemplateArgs, Args))
    return;
  S.AddSYCLAddIRAnnotationsMemberAttr(New, *A, Args);
}

static void instantiateSYCLWorkGroupSizeHintAttr(
    Sema &S, const MultiLevelTemplateArgumentList &TemplateArgs,
    const SYCLWorkGroupSizeHintAttr *A, Decl *New) {
  EnterExpressionEvaluationContext Unevaluated(
      S, Sema::ExpressionEvaluationContext::ConstantEvaluated);
  ExprResult XResult = S.SubstExpr(A->getXDim(), TemplateArgs);
  if (XResult.isInvalid())
    return;
  ExprResult YResult = S.SubstExpr(A->getYDim(), TemplateArgs);
  if (YResult.isInvalid())
    return;
  ExprResult ZResult = S.SubstExpr(A->getZDim(), TemplateArgs);
  if (ZResult.isInvalid())
    return;

  S.AddSYCLWorkGroupSizeHintAttr(New, *A, XResult.get(), YResult.get(),
                                 ZResult.get());
}

static void instantiateSYCLIntelMaxWorkGroupSizeAttr(
    Sema &S, const MultiLevelTemplateArgumentList &TemplateArgs,
    const SYCLIntelMaxWorkGroupSizeAttr *A, Decl *New) {
  EnterExpressionEvaluationContext Unevaluated(
      S, Sema::ExpressionEvaluationContext::ConstantEvaluated);
  ExprResult XResult = S.SubstExpr(A->getXDim(), TemplateArgs);
  if (XResult.isInvalid())
    return;
  ExprResult YResult = S.SubstExpr(A->getYDim(), TemplateArgs);
  if (YResult.isInvalid())
    return;
  ExprResult ZResult = S.SubstExpr(A->getZDim(), TemplateArgs);
  if (ZResult.isInvalid())
    return;

  S.AddSYCLIntelMaxWorkGroupSizeAttr(New, *A, XResult.get(), YResult.get(),
                                     ZResult.get());
}

static void instantiateSYCLReqdWorkGroupSizeAttr(
    Sema &S, const MultiLevelTemplateArgumentList &TemplateArgs,
    const SYCLReqdWorkGroupSizeAttr *A, Decl *New) {
  EnterExpressionEvaluationContext Unevaluated(
      S, Sema::ExpressionEvaluationContext::ConstantEvaluated);
  ExprResult XResult = S.SubstExpr(A->getXDim(), TemplateArgs);
  if (XResult.isInvalid())
    return;
  ExprResult YResult = S.SubstExpr(A->getYDim(), TemplateArgs);
  if (YResult.isInvalid())
    return;
  ExprResult ZResult = S.SubstExpr(A->getZDim(), TemplateArgs);
  if (ZResult.isInvalid())
    return;

  S.AddSYCLReqdWorkGroupSizeAttr(New, *A, XResult.get(), YResult.get(),
                                 ZResult.get());
}

// This doesn't take any template parameters, but we have a custom action that
// needs to happen when the kernel itself is instantiated. We need to run the
// ItaniumMangler to mark the names required to name this kernel.
static void instantiateDependentSYCLKernelAttr(
    Sema &S, const MultiLevelTemplateArgumentList &TemplateArgs,
    const SYCLKernelAttr &Attr, Decl *New) {
  New->addAttr(Attr.clone(S.getASTContext()));
}

/// Determine whether the attribute A might be relevant to the declaration D.
/// If not, we can skip instantiating it. The attribute may or may not have
/// been instantiated yet.
static bool isRelevantAttr(Sema &S, const Decl *D, const Attr *A) {
  // 'preferred_name' is only relevant to the matching specialization of the
  // template.
  if (const auto *PNA = dyn_cast<PreferredNameAttr>(A)) {
    QualType T = PNA->getTypedefType();
    const auto *RD = cast<CXXRecordDecl>(D);
    if (!T->isDependentType() && !RD->isDependentContext() &&
        !declaresSameEntity(T->getAsCXXRecordDecl(), RD))
      return false;
    for (const auto *ExistingPNA : D->specific_attrs<PreferredNameAttr>())
      if (S.Context.hasSameType(ExistingPNA->getTypedefType(),
                                PNA->getTypedefType()))
        return false;
    return true;
  }

  if (const auto *BA = dyn_cast<BuiltinAttr>(A)) {
    const FunctionDecl *FD = dyn_cast<FunctionDecl>(D);
    switch (BA->getID()) {
    case Builtin::BIforward:
      // Do not treat 'std::forward' as a builtin if it takes an rvalue reference
      // type and returns an lvalue reference type. The library implementation
      // will produce an error in this case; don't get in its way.
      if (FD && FD->getNumParams() >= 1 &&
          FD->getParamDecl(0)->getType()->isRValueReferenceType() &&
          FD->getReturnType()->isLValueReferenceType()) {
        return false;
      }
      [[fallthrough]];
    case Builtin::BImove:
    case Builtin::BImove_if_noexcept:
      // HACK: Super-old versions of libc++ (3.1 and earlier) provide
      // std::forward and std::move overloads that sometimes return by value
      // instead of by reference when building in C++98 mode. Don't treat such
      // cases as builtins.
      if (FD && !FD->getReturnType()->isReferenceType())
        return false;
      break;
    }
  }

  return true;
}

static void instantiateDependentHLSLParamModifierAttr(
    Sema &S, const MultiLevelTemplateArgumentList &TemplateArgs,
    const HLSLParamModifierAttr *Attr, Decl *New) {
  ParmVarDecl *P = cast<ParmVarDecl>(New);
  P->addAttr(Attr->clone(S.getASTContext()));
  P->setType(S.getASTContext().getLValueReferenceType(P->getType()));
}

void Sema::InstantiateAttrsForDecl(
    const MultiLevelTemplateArgumentList &TemplateArgs, const Decl *Tmpl,
    Decl *New, LateInstantiatedAttrVec *LateAttrs,
    LocalInstantiationScope *OuterMostScope) {
  if (NamedDecl *ND = dyn_cast<NamedDecl>(New)) {
    // FIXME: This function is called multiple times for the same template
    // specialization. We should only instantiate attributes that were added
    // since the previous instantiation.
    for (const auto *TmplAttr : Tmpl->attrs()) {
      if (!isRelevantAttr(*this, New, TmplAttr))
        continue;

      // FIXME: If any of the special case versions from InstantiateAttrs become
      // applicable to template declaration, we'll need to add them here.
      CXXThisScopeRAII ThisScope(
          *this, dyn_cast_or_null<CXXRecordDecl>(ND->getDeclContext()),
          Qualifiers(), ND->isCXXInstanceMember());

      Attr *NewAttr = sema::instantiateTemplateAttributeForDecl(
          TmplAttr, Context, *this, TemplateArgs);
      if (NewAttr && isRelevantAttr(*this, New, NewAttr))
        New->addAttr(NewAttr);
    }
  }
}

static Sema::RetainOwnershipKind
attrToRetainOwnershipKind(const Attr *A) {
  switch (A->getKind()) {
  case clang::attr::CFConsumed:
    return Sema::RetainOwnershipKind::CF;
  case clang::attr::OSConsumed:
    return Sema::RetainOwnershipKind::OS;
  case clang::attr::NSConsumed:
    return Sema::RetainOwnershipKind::NS;
  default:
    llvm_unreachable("Wrong argument supplied");
  }
}

void Sema::InstantiateAttrs(const MultiLevelTemplateArgumentList &TemplateArgs,
                            const Decl *Tmpl, Decl *New,
                            LateInstantiatedAttrVec *LateAttrs,
                            LocalInstantiationScope *OuterMostScope) {
  for (const auto *TmplAttr : Tmpl->attrs()) {
    if (!isRelevantAttr(*this, New, TmplAttr))
      continue;

    // FIXME: This should be generalized to more than just the AlignedAttr.
    const AlignedAttr *Aligned = dyn_cast<AlignedAttr>(TmplAttr);
    if (Aligned && Aligned->isAlignmentDependent()) {
      instantiateDependentAlignedAttr(*this, TemplateArgs, Aligned, New);
      continue;
    }

    if (const auto *AssumeAligned = dyn_cast<AssumeAlignedAttr>(TmplAttr)) {
      instantiateDependentAssumeAlignedAttr(*this, TemplateArgs, AssumeAligned, New);
      continue;
    }

    if (const auto *AlignValue = dyn_cast<AlignValueAttr>(TmplAttr)) {
      instantiateDependentAlignValueAttr(*this, TemplateArgs, AlignValue, New);
      continue;
    }

    if (const auto *AllocAlign = dyn_cast<AllocAlignAttr>(TmplAttr)) {
      instantiateDependentAllocAlignAttr(*this, TemplateArgs, AllocAlign, New);
      continue;
    }

    if (const auto *Annotate = dyn_cast<AnnotateAttr>(TmplAttr)) {
      instantiateDependentAnnotationAttr(*this, TemplateArgs, Annotate, New);
      continue;
    }

    if (const auto *EnableIf = dyn_cast<EnableIfAttr>(TmplAttr)) {
      instantiateDependentEnableIfAttr(*this, TemplateArgs, EnableIf, Tmpl,
                                       cast<FunctionDecl>(New));
      continue;
    }

    if (const auto *DiagnoseIf = dyn_cast<DiagnoseIfAttr>(TmplAttr)) {
      instantiateDependentDiagnoseIfAttr(*this, TemplateArgs, DiagnoseIf, Tmpl,
                                         cast<FunctionDecl>(New));
      continue;
    }

    if (const auto *CUDALaunchBounds =
            dyn_cast<CUDALaunchBoundsAttr>(TmplAttr)) {
      instantiateDependentCUDALaunchBoundsAttr(*this, TemplateArgs,
                                               *CUDALaunchBounds, New);
      continue;
    }

    if (const auto *Mode = dyn_cast<ModeAttr>(TmplAttr)) {
      instantiateDependentModeAttr(*this, TemplateArgs, *Mode, New);
      continue;
    }

    if (const auto *OMPAttr = dyn_cast<OMPDeclareSimdDeclAttr>(TmplAttr)) {
      instantiateOMPDeclareSimdDeclAttr(*this, TemplateArgs, *OMPAttr, New);
      continue;
    }

    if (const auto *OMPAttr = dyn_cast<OMPDeclareVariantAttr>(TmplAttr)) {
      instantiateOMPDeclareVariantAttr(*this, TemplateArgs, *OMPAttr, New);
      continue;
    }

    if (const auto *AMDGPUFlatWorkGroupSize =
            dyn_cast<AMDGPUFlatWorkGroupSizeAttr>(TmplAttr)) {
      instantiateDependentAMDGPUFlatWorkGroupSizeAttr(
          *this, TemplateArgs, *AMDGPUFlatWorkGroupSize, New);
    }

    if (const auto *AMDGPUFlatWorkGroupSize =
            dyn_cast<AMDGPUWavesPerEUAttr>(TmplAttr)) {
      instantiateDependentAMDGPUWavesPerEUAttr(*this, TemplateArgs,
                                               *AMDGPUFlatWorkGroupSize, New);
    }

    if (const auto *SYCLIntelBankWidth =
            dyn_cast<SYCLIntelBankWidthAttr>(TmplAttr)) {
      instantiateSYCLIntelBankWidthAttr(*this, TemplateArgs, SYCLIntelBankWidth,
                                        New);
    }

    if (const auto *SYCLIntelNumBanks =
            dyn_cast<SYCLIntelNumBanksAttr>(TmplAttr)) {
      instantiateSYCLIntelNumBanksAttr(*this, TemplateArgs, SYCLIntelNumBanks,
                                       New);
    }
    if (const auto *SYCLIntelPrivateCopies =
            dyn_cast<SYCLIntelPrivateCopiesAttr>(TmplAttr)) {
      instantiateSYCLIntelPrivateCopiesAttr(*this, TemplateArgs,
                                            SYCLIntelPrivateCopies, New);
    }
    if (const auto *SYCLIntelMaxReplicates =
            dyn_cast<SYCLIntelMaxReplicatesAttr>(TmplAttr)) {
      instantiateSYCLIntelMaxReplicatesAttr(*this, TemplateArgs,
                                            SYCLIntelMaxReplicates, New);
    }
    if (const auto *SYCLIntelBankBits =
            dyn_cast<SYCLIntelBankBitsAttr>(TmplAttr)) {
      instantiateSYCLIntelBankBitsAttr(*this, TemplateArgs, SYCLIntelBankBits,
                                       New);
    }
    if (const auto *SYCLIntelForcePow2Depth =
            dyn_cast<SYCLIntelForcePow2DepthAttr>(TmplAttr)) {
      instantiateSYCLIntelForcePow2DepthAttr(*this, TemplateArgs,
                                             SYCLIntelForcePow2Depth, New);
    }
    if (const auto *SYCLIntelPipeIO = dyn_cast<SYCLIntelPipeIOAttr>(TmplAttr)) {
      instantiateSYCLIntelPipeIOAttr(*this, TemplateArgs, SYCLIntelPipeIO, New);
      continue;
    }
    if (const auto *IntelReqdSubGroupSize =
            dyn_cast<IntelReqdSubGroupSizeAttr>(TmplAttr)) {
      instantiateIntelReqdSubGroupSize(*this, TemplateArgs,
                                       IntelReqdSubGroupSize, New);
      continue;
    }
    if (const auto *SYCLIntelNumSimdWorkItems =
            dyn_cast<SYCLIntelNumSimdWorkItemsAttr>(TmplAttr)) {
      instantiateSYCLIntelNumSimdWorkItemsAttr(*this, TemplateArgs,
                                               SYCLIntelNumSimdWorkItems, New);
      continue;
    }
    if (const auto *SYCLIntelSchedulerTargetFmaxMhz =
            dyn_cast<SYCLIntelSchedulerTargetFmaxMhzAttr>(TmplAttr)) {
      instantiateSYCLIntelSchedulerTargetFmaxMhzAttr(
          *this, TemplateArgs, SYCLIntelSchedulerTargetFmaxMhz, New);
      continue;
    }
    if (const auto *SYCLIntelMaxGlobalWorkDim =
            dyn_cast<SYCLIntelMaxGlobalWorkDimAttr>(TmplAttr)) {
      instantiateSYCLIntelMaxGlobalWorkDimAttr(*this, TemplateArgs,
                                               SYCLIntelMaxGlobalWorkDim, New);
      continue;
    }
    if (const auto *SYCLIntelMinWorkGroupsPerComputeUnit =
            dyn_cast<SYCLIntelMinWorkGroupsPerComputeUnitAttr>(TmplAttr)) {
      instantiateSYCLIntelMinWorkGroupsPerComputeUnitAttr(
          *this, TemplateArgs, SYCLIntelMinWorkGroupsPerComputeUnit, New);
      continue;
    }
    if (const auto *SYCLIntelMaxWorkGroupsPerMultiprocessor =
            dyn_cast<SYCLIntelMaxWorkGroupsPerMultiprocessorAttr>(TmplAttr)) {
      instantiateSYCLIntelMaxWorkGroupsPerMultiprocessorAttr(
          *this, TemplateArgs, SYCLIntelMaxWorkGroupsPerMultiprocessor, New);
      continue;
    }
    if (const auto *SYCLIntelLoopFuse =
            dyn_cast<SYCLIntelLoopFuseAttr>(TmplAttr)) {
      instantiateSYCLIntelLoopFuseAttr(*this, TemplateArgs, SYCLIntelLoopFuse,
                                       New);
      continue;
    }
    if (const auto *SYCLIntelNoGlobalWorkOffset =
            dyn_cast<SYCLIntelNoGlobalWorkOffsetAttr>(TmplAttr)) {
      instantiateSYCLIntelNoGlobalWorkOffsetAttr(
          *this, TemplateArgs, SYCLIntelNoGlobalWorkOffset, New);
      continue;
    }
    if (const auto *SYCLReqdWorkGroupSize =
            dyn_cast<SYCLReqdWorkGroupSizeAttr>(TmplAttr)) {
      instantiateSYCLReqdWorkGroupSizeAttr(*this, TemplateArgs,
                                           SYCLReqdWorkGroupSize, New);
      continue;
    }
    if (const auto *SYCLIntelMaxWorkGroupSize =
            dyn_cast<SYCLIntelMaxWorkGroupSizeAttr>(TmplAttr)) {
      instantiateSYCLIntelMaxWorkGroupSizeAttr(*this, TemplateArgs,
                                               SYCLIntelMaxWorkGroupSize, New);
      continue;
    }
    if (const auto *SYCLIntelMaxConcurrency =
            dyn_cast<SYCLIntelMaxConcurrencyAttr>(TmplAttr)) {
      instantiateSYCLIntelMaxConcurrencyAttr(*this, TemplateArgs,
                                                 SYCLIntelMaxConcurrency, New);
    }
    if (const auto *SYCLIntelInitiationInterval =
            dyn_cast<SYCLIntelInitiationIntervalAttr>(TmplAttr)) {
      instantiateSYCLIntelInitiationIntervalAttr(
          *this, TemplateArgs, SYCLIntelInitiationInterval, New);
      continue;
    }
    if (const auto *SYCLIntelESimdVectorize =
            dyn_cast<SYCLIntelESimdVectorizeAttr>(TmplAttr)) {
      instantiateSYCLIntelESimdVectorizeAttr(*this, TemplateArgs,
                                             SYCLIntelESimdVectorize, New);
      continue;
    }
    if (const auto *SYCLAddIRAttributesFunction =
            dyn_cast<SYCLAddIRAttributesFunctionAttr>(TmplAttr)) {
      instantiateSYCLAddIRAttributesFunctionAttr(
          *this, TemplateArgs, SYCLAddIRAttributesFunction, New);
      continue;
    }
    if (const auto *SYCLAddIRAttributesKernelParameter =
            dyn_cast<SYCLAddIRAttributesKernelParameterAttr>(TmplAttr)) {
      instantiateSYCLAddIRAttributesKernelParameterAttr(
          *this, TemplateArgs, SYCLAddIRAttributesKernelParameter, New);
      continue;
    }
    if (const auto *SYCLAddIRAttributesGlobalVariable =
            dyn_cast<SYCLAddIRAttributesGlobalVariableAttr>(TmplAttr)) {
      instantiateSYCLAddIRAttributesGlobalVariableAttr(
          *this, TemplateArgs, SYCLAddIRAttributesGlobalVariable, New);
      continue;
    }
    if (const auto *SYCLAddIRAnnotationsMember =
            dyn_cast<SYCLAddIRAnnotationsMemberAttr>(TmplAttr)) {
      instantiateSYCLAddIRAnnotationsMemberAttr(
          *this, TemplateArgs, SYCLAddIRAnnotationsMember, New);
      continue;
    }
    if (const auto *A = dyn_cast<SYCLWorkGroupSizeHintAttr>(TmplAttr)) {
      instantiateSYCLWorkGroupSizeHintAttr(*this, TemplateArgs, A, New);
      continue;
    }
    if (const auto *A = dyn_cast<SYCLDeviceHasAttr>(TmplAttr)) {
      instantiateSYCLDeviceHasAttr(*this, TemplateArgs, A, New);
      continue;
    }
    if (const auto *A = dyn_cast<SYCLUsesAspectsAttr>(TmplAttr)) {
      instantiateSYCLUsesAspectsAttr(*this, TemplateArgs, A, New);
      continue;
    }

    if (const auto *AMDGPUMaxNumWorkGroups =
            dyn_cast<AMDGPUMaxNumWorkGroupsAttr>(TmplAttr)) {
      instantiateDependentAMDGPUMaxNumWorkGroupsAttr(
          *this, TemplateArgs, *AMDGPUMaxNumWorkGroups, New);
    }

    if (const auto *ParamAttr = dyn_cast<HLSLParamModifierAttr>(TmplAttr)) {
      instantiateDependentHLSLParamModifierAttr(*this, TemplateArgs, ParamAttr,
                                                New);
      continue;
    }
    // Existing DLL attribute on the instantiation takes precedence.
    if (TmplAttr->getKind() == attr::DLLExport ||
        TmplAttr->getKind() == attr::DLLImport) {
      if (New->hasAttr<DLLExportAttr>() || New->hasAttr<DLLImportAttr>()) {
        continue;
      }
    }

    if (const auto *ABIAttr = dyn_cast<ParameterABIAttr>(TmplAttr)) {
      Swift().AddParameterABIAttr(New, *ABIAttr, ABIAttr->getABI());
      continue;
    }

    if (isa<NSConsumedAttr>(TmplAttr) || isa<OSConsumedAttr>(TmplAttr) ||
        isa<CFConsumedAttr>(TmplAttr)) {
      ObjC().AddXConsumedAttr(New, *TmplAttr,
                              attrToRetainOwnershipKind(TmplAttr),
                              /*template instantiation=*/true);
      continue;
    }

    if (auto *A = dyn_cast<PointerAttr>(TmplAttr)) {
      if (!New->hasAttr<PointerAttr>())
        New->addAttr(A->clone(Context));
      continue;
    }

    if (auto *A = dyn_cast<OwnerAttr>(TmplAttr)) {
      if (!New->hasAttr<OwnerAttr>())
        New->addAttr(A->clone(Context));
      continue;
    }

    if (auto *A = dyn_cast<SYCLKernelAttr>(TmplAttr)) {
      instantiateDependentSYCLKernelAttr(*this, TemplateArgs, *A, New);
      continue;
    }

    assert(!TmplAttr->isPackExpansion());
    if (TmplAttr->isLateParsed() && LateAttrs) {
      // Late parsed attributes must be instantiated and attached after the
      // enclosing class has been instantiated.  See Sema::InstantiateClass.
      LocalInstantiationScope *Saved = nullptr;
      if (CurrentInstantiationScope)
        Saved = CurrentInstantiationScope->cloneScopes(OuterMostScope);
      LateAttrs->push_back(LateInstantiatedAttribute(TmplAttr, Saved, New));
    } else {
      // Allow 'this' within late-parsed attributes.
      auto *ND = cast<NamedDecl>(New);
      auto *ThisContext = dyn_cast_or_null<CXXRecordDecl>(ND->getDeclContext());
      CXXThisScopeRAII ThisScope(*this, ThisContext, Qualifiers(),
                                 ND->isCXXInstanceMember());

      Attr *NewAttr = sema::instantiateTemplateAttribute(TmplAttr, Context,
                                                         *this, TemplateArgs);
      if (NewAttr && isRelevantAttr(*this, New, TmplAttr))
        New->addAttr(NewAttr);
    }
  }
}

void Sema::updateAttrsForLateParsedTemplate(const Decl *Pattern, Decl *Inst) {
  for (const auto *Attr : Pattern->attrs()) {
    if (auto *A = dyn_cast<StrictFPAttr>(Attr)) {
      if (!Inst->hasAttr<StrictFPAttr>())
        Inst->addAttr(A->clone(getASTContext()));
      continue;
    }
  }
}

void Sema::InstantiateDefaultCtorDefaultArgs(CXXConstructorDecl *Ctor) {
  assert(Context.getTargetInfo().getCXXABI().isMicrosoft() &&
         Ctor->isDefaultConstructor());
  unsigned NumParams = Ctor->getNumParams();
  if (NumParams == 0)
    return;
  DLLExportAttr *Attr = Ctor->getAttr<DLLExportAttr>();
  if (!Attr)
    return;
  for (unsigned I = 0; I != NumParams; ++I) {
    (void)CheckCXXDefaultArgExpr(Attr->getLocation(), Ctor,
                                   Ctor->getParamDecl(I));
    CleanupVarDeclMarking();
  }
}

/// Get the previous declaration of a declaration for the purposes of template
/// instantiation. If this finds a previous declaration, then the previous
/// declaration of the instantiation of D should be an instantiation of the
/// result of this function.
template<typename DeclT>
static DeclT *getPreviousDeclForInstantiation(DeclT *D) {
  DeclT *Result = D->getPreviousDecl();

  // If the declaration is within a class, and the previous declaration was
  // merged from a different definition of that class, then we don't have a
  // previous declaration for the purpose of template instantiation.
  if (Result && isa<CXXRecordDecl>(D->getDeclContext()) &&
      D->getLexicalDeclContext() != Result->getLexicalDeclContext())
    return nullptr;

  return Result;
}

Decl *
TemplateDeclInstantiator::VisitTranslationUnitDecl(TranslationUnitDecl *D) {
  llvm_unreachable("Translation units cannot be instantiated");
}

Decl *TemplateDeclInstantiator::VisitHLSLBufferDecl(HLSLBufferDecl *Decl) {
  llvm_unreachable("HLSL buffer declarations cannot be instantiated");
}

Decl *
TemplateDeclInstantiator::VisitPragmaCommentDecl(PragmaCommentDecl *D) {
  llvm_unreachable("pragma comment cannot be instantiated");
}

Decl *TemplateDeclInstantiator::VisitPragmaDetectMismatchDecl(
    PragmaDetectMismatchDecl *D) {
  llvm_unreachable("pragma comment cannot be instantiated");
}

Decl *
TemplateDeclInstantiator::VisitExternCContextDecl(ExternCContextDecl *D) {
  llvm_unreachable("extern \"C\" context cannot be instantiated");
}

Decl *TemplateDeclInstantiator::VisitMSGuidDecl(MSGuidDecl *D) {
  llvm_unreachable("GUID declaration cannot be instantiated");
}

Decl *TemplateDeclInstantiator::VisitUnnamedGlobalConstantDecl(
    UnnamedGlobalConstantDecl *D) {
  llvm_unreachable("UnnamedGlobalConstantDecl cannot be instantiated");
}

Decl *TemplateDeclInstantiator::VisitTemplateParamObjectDecl(
    TemplateParamObjectDecl *D) {
  llvm_unreachable("template parameter objects cannot be instantiated");
}

Decl *
TemplateDeclInstantiator::VisitLabelDecl(LabelDecl *D) {
  LabelDecl *Inst = LabelDecl::Create(SemaRef.Context, Owner, D->getLocation(),
                                      D->getIdentifier());
  Owner->addDecl(Inst);
  return Inst;
}

Decl *
TemplateDeclInstantiator::VisitNamespaceDecl(NamespaceDecl *D) {
  llvm_unreachable("Namespaces cannot be instantiated");
}

Decl *
TemplateDeclInstantiator::VisitNamespaceAliasDecl(NamespaceAliasDecl *D) {
  NamespaceAliasDecl *Inst
    = NamespaceAliasDecl::Create(SemaRef.Context, Owner,
                                 D->getNamespaceLoc(),
                                 D->getAliasLoc(),
                                 D->getIdentifier(),
                                 D->getQualifierLoc(),
                                 D->getTargetNameLoc(),
                                 D->getNamespace());
  Owner->addDecl(Inst);
  return Inst;
}

Decl *TemplateDeclInstantiator::InstantiateTypedefNameDecl(TypedefNameDecl *D,
                                                           bool IsTypeAlias) {
  bool Invalid = false;
  TypeSourceInfo *DI = D->getTypeSourceInfo();
  if (DI->getType()->isInstantiationDependentType() ||
      DI->getType()->isVariablyModifiedType()) {
    DI = SemaRef.SubstType(DI, TemplateArgs,
                           D->getLocation(), D->getDeclName());
    if (!DI) {
      Invalid = true;
      DI = SemaRef.Context.getTrivialTypeSourceInfo(SemaRef.Context.IntTy);
    }
  } else {
    SemaRef.MarkDeclarationsReferencedInType(D->getLocation(), DI->getType());
  }

  // HACK: 2012-10-23 g++ has a bug where it gets the value kind of ?: wrong.
  // libstdc++ relies upon this bug in its implementation of common_type.  If we
  // happen to be processing that implementation, fake up the g++ ?:
  // semantics. See LWG issue 2141 for more information on the bug.  The bugs
  // are fixed in g++ and libstdc++ 4.9.0 (2014-04-22).
  const DecltypeType *DT = DI->getType()->getAs<DecltypeType>();
  CXXRecordDecl *RD = dyn_cast<CXXRecordDecl>(D->getDeclContext());
  if (DT && RD && isa<ConditionalOperator>(DT->getUnderlyingExpr()) &&
      DT->isReferenceType() &&
      RD->getEnclosingNamespaceContext() == SemaRef.getStdNamespace() &&
      RD->getIdentifier() && RD->getIdentifier()->isStr("common_type") &&
      D->getIdentifier() && D->getIdentifier()->isStr("type") &&
      SemaRef.getSourceManager().isInSystemHeader(D->getBeginLoc()))
    // Fold it to the (non-reference) type which g++ would have produced.
    DI = SemaRef.Context.getTrivialTypeSourceInfo(
      DI->getType().getNonReferenceType());

  // Create the new typedef
  TypedefNameDecl *Typedef;
  if (IsTypeAlias)
    Typedef = TypeAliasDecl::Create(SemaRef.Context, Owner, D->getBeginLoc(),
                                    D->getLocation(), D->getIdentifier(), DI);
  else
    Typedef = TypedefDecl::Create(SemaRef.Context, Owner, D->getBeginLoc(),
                                  D->getLocation(), D->getIdentifier(), DI);
  if (Invalid)
    Typedef->setInvalidDecl();

  // If the old typedef was the name for linkage purposes of an anonymous
  // tag decl, re-establish that relationship for the new typedef.
  if (const TagType *oldTagType = D->getUnderlyingType()->getAs<TagType>()) {
    TagDecl *oldTag = oldTagType->getDecl();
    if (oldTag->getTypedefNameForAnonDecl() == D && !Invalid) {
      TagDecl *newTag = DI->getType()->castAs<TagType>()->getDecl();
      assert(!newTag->hasNameForLinkage());
      newTag->setTypedefNameForAnonDecl(Typedef);
    }
  }

  if (TypedefNameDecl *Prev = getPreviousDeclForInstantiation(D)) {
    NamedDecl *InstPrev = SemaRef.FindInstantiatedDecl(D->getLocation(), Prev,
                                                       TemplateArgs);
    if (!InstPrev)
      return nullptr;

    TypedefNameDecl *InstPrevTypedef = cast<TypedefNameDecl>(InstPrev);

    // If the typedef types are not identical, reject them.
    SemaRef.isIncompatibleTypedef(InstPrevTypedef, Typedef);

    Typedef->setPreviousDecl(InstPrevTypedef);
  }

  SemaRef.InstantiateAttrs(TemplateArgs, D, Typedef);

  if (D->getUnderlyingType()->getAs<DependentNameType>())
    SemaRef.inferGslPointerAttribute(Typedef);

  Typedef->setAccess(D->getAccess());
  Typedef->setReferenced(D->isReferenced());

  return Typedef;
}

Decl *TemplateDeclInstantiator::VisitTypedefDecl(TypedefDecl *D) {
  Decl *Typedef = InstantiateTypedefNameDecl(D, /*IsTypeAlias=*/false);
  if (Typedef)
    Owner->addDecl(Typedef);
  return Typedef;
}

Decl *TemplateDeclInstantiator::VisitTypeAliasDecl(TypeAliasDecl *D) {
  Decl *Typedef = InstantiateTypedefNameDecl(D, /*IsTypeAlias=*/true);
  if (Typedef)
    Owner->addDecl(Typedef);
  return Typedef;
}

Decl *
TemplateDeclInstantiator::VisitTypeAliasTemplateDecl(TypeAliasTemplateDecl *D) {
  // Create a local instantiation scope for this type alias template, which
  // will contain the instantiations of the template parameters.
  LocalInstantiationScope Scope(SemaRef);

  TemplateParameterList *TempParams = D->getTemplateParameters();
  TemplateParameterList *InstParams = SubstTemplateParams(TempParams);
  if (!InstParams)
    return nullptr;

  TypeAliasDecl *Pattern = D->getTemplatedDecl();
  Sema::InstantiatingTemplate InstTemplate(
      SemaRef, D->getBeginLoc(), D,
      D->getTemplateDepth() >= TemplateArgs.getNumLevels()
          ? ArrayRef<TemplateArgument>()
          : (TemplateArgs.begin() + TemplateArgs.getNumLevels() - 1 -
             D->getTemplateDepth())
                ->Args);
  if (InstTemplate.isInvalid())
    return nullptr;

  TypeAliasTemplateDecl *PrevAliasTemplate = nullptr;
  if (getPreviousDeclForInstantiation<TypedefNameDecl>(Pattern)) {
    DeclContext::lookup_result Found = Owner->lookup(Pattern->getDeclName());
    if (!Found.empty()) {
      PrevAliasTemplate = dyn_cast<TypeAliasTemplateDecl>(Found.front());
    }
  }

  TypeAliasDecl *AliasInst = cast_or_null<TypeAliasDecl>(
    InstantiateTypedefNameDecl(Pattern, /*IsTypeAlias=*/true));
  if (!AliasInst)
    return nullptr;

  TypeAliasTemplateDecl *Inst
    = TypeAliasTemplateDecl::Create(SemaRef.Context, Owner, D->getLocation(),
                                    D->getDeclName(), InstParams, AliasInst);
  AliasInst->setDescribedAliasTemplate(Inst);
  if (PrevAliasTemplate)
    Inst->setPreviousDecl(PrevAliasTemplate);

  Inst->setAccess(D->getAccess());

  if (!PrevAliasTemplate)
    Inst->setInstantiatedFromMemberTemplate(D);

  Owner->addDecl(Inst);

  return Inst;
}

Decl *TemplateDeclInstantiator::VisitBindingDecl(BindingDecl *D) {
  auto *NewBD = BindingDecl::Create(SemaRef.Context, Owner, D->getLocation(),
                                    D->getIdentifier());
  NewBD->setReferenced(D->isReferenced());
  SemaRef.CurrentInstantiationScope->InstantiatedLocal(D, NewBD);
  return NewBD;
}

Decl *TemplateDeclInstantiator::VisitDecompositionDecl(DecompositionDecl *D) {
  // Transform the bindings first.
  SmallVector<BindingDecl*, 16> NewBindings;
  for (auto *OldBD : D->bindings())
    NewBindings.push_back(cast<BindingDecl>(VisitBindingDecl(OldBD)));
  ArrayRef<BindingDecl*> NewBindingArray = NewBindings;

  auto *NewDD = cast_or_null<DecompositionDecl>(
      VisitVarDecl(D, /*InstantiatingVarTemplate=*/false, &NewBindingArray));

  if (!NewDD || NewDD->isInvalidDecl())
    for (auto *NewBD : NewBindings)
      NewBD->setInvalidDecl();

  return NewDD;
}

Decl *TemplateDeclInstantiator::VisitVarDecl(VarDecl *D) {
  return VisitVarDecl(D, /*InstantiatingVarTemplate=*/false);
}

Decl *TemplateDeclInstantiator::VisitVarDecl(VarDecl *D,
                                             bool InstantiatingVarTemplate,
                                             ArrayRef<BindingDecl*> *Bindings) {

  // Do substitution on the type of the declaration
  TypeSourceInfo *DI = SemaRef.SubstType(
      D->getTypeSourceInfo(), TemplateArgs, D->getTypeSpecStartLoc(),
      D->getDeclName(), /*AllowDeducedTST*/true);
  if (!DI)
    return nullptr;

  if (DI->getType()->isFunctionType()) {
    SemaRef.Diag(D->getLocation(), diag::err_variable_instantiates_to_function)
      << D->isStaticDataMember() << DI->getType();
    return nullptr;
  }

  DeclContext *DC = Owner;
  if (D->isLocalExternDecl())
    SemaRef.adjustContextForLocalExternDecl(DC);

  // Build the instantiated declaration.
  VarDecl *Var;
  if (Bindings)
    Var = DecompositionDecl::Create(SemaRef.Context, DC, D->getInnerLocStart(),
                                    D->getLocation(), DI->getType(), DI,
                                    D->getStorageClass(), *Bindings);
  else
    Var = VarDecl::Create(SemaRef.Context, DC, D->getInnerLocStart(),
                          D->getLocation(), D->getIdentifier(), DI->getType(),
                          DI, D->getStorageClass());

  // In ARC, infer 'retaining' for variables of retainable type.
  if (SemaRef.getLangOpts().ObjCAutoRefCount &&
      SemaRef.ObjC().inferObjCARCLifetime(Var))
    Var->setInvalidDecl();

  if (SemaRef.getLangOpts().OpenCL)
    SemaRef.deduceOpenCLAddressSpace(Var);

  // Substitute the nested name specifier, if any.
  if (SubstQualifier(D, Var))
    return nullptr;

  SemaRef.BuildVariableInstantiation(Var, D, TemplateArgs, LateAttrs, Owner,
                                     StartingScope, InstantiatingVarTemplate);
  if (D->isNRVOVariable() && !Var->isInvalidDecl()) {
    QualType RT;
    if (auto *F = dyn_cast<FunctionDecl>(DC))
      RT = F->getReturnType();
    else if (isa<BlockDecl>(DC))
      RT = cast<FunctionType>(SemaRef.getCurBlock()->FunctionType)
               ->getReturnType();
    else
      llvm_unreachable("Unknown context type");

    // This is the last chance we have of checking copy elision eligibility
    // for functions in dependent contexts. The sema actions for building
    // the return statement during template instantiation will have no effect
    // regarding copy elision, since NRVO propagation runs on the scope exit
    // actions, and these are not run on instantiation.
    // This might run through some VarDecls which were returned from non-taken
    // 'if constexpr' branches, and these will end up being constructed on the
    // return slot even if they will never be returned, as a sort of accidental
    // 'optimization'. Notably, functions with 'auto' return types won't have it
    // deduced by this point. Coupled with the limitation described
    // previously, this makes it very hard to support copy elision for these.
    Sema::NamedReturnInfo Info = SemaRef.getNamedReturnInfo(Var);
    bool NRVO = SemaRef.getCopyElisionCandidate(Info, RT) != nullptr;
    Var->setNRVOVariable(NRVO);
  }

  Var->setImplicit(D->isImplicit());

  if (Var->isStaticLocal())
    SemaRef.CheckStaticLocalForDllExport(Var);

  // Only add this if we aren't instantiating a variable template.  We'll end up
  // adding the VarTemplateSpecializationDecl later.
  if (!InstantiatingVarTemplate) {
    if (SemaRef.getLangOpts().SYCLIsDevice &&
        SemaRef.SYCL().isTypeDecoratedWithDeclAttribute<SYCLDeviceGlobalAttr>(
            Var->getType())) {
      if (!Var->hasGlobalStorage())
        SemaRef.Diag(D->getLocation(),
                     diag::err_sycl_device_global_incorrect_scope);

      if (Var->getAccess() == AS_private || Var->getAccess() == AS_protected)
        SemaRef.Diag(D->getLocation(),
                     diag::err_sycl_device_global_not_publicly_accessible)
            << Var;

      if (Var->isStaticLocal()) {
        const DeclContext *DC = Var->getDeclContext();
        while (!DC->isTranslationUnit()) {
          if (isa<FunctionDecl>(DC)) {
            SemaRef.Diag(D->getLocation(),
                         diag::err_sycl_device_global_incorrect_scope);
            break;
          }
          DC = DC->getParent();
        }
      }
    }
    if (const auto *SYCLDevice = Var->getAttr<SYCLDeviceAttr>()) {
      if (!SemaRef.SYCL().isTypeDecoratedWithDeclAttribute<SYCLDeviceGlobalAttr>(
              Var->getType()))
        SemaRef.Diag(SYCLDevice->getLoc(),
                     diag::err_sycl_attribute_not_device_global)
            << SYCLDevice;
    }
    SemaRef.SYCL().addSyclVarDecl(Var);
  }

  if (Var->getTLSKind())
    SemaRef.CheckThreadLocalForLargeAlignment(Var);

  return Var;
}

Decl *TemplateDeclInstantiator::VisitAccessSpecDecl(AccessSpecDecl *D) {
  AccessSpecDecl* AD
    = AccessSpecDecl::Create(SemaRef.Context, D->getAccess(), Owner,
                             D->getAccessSpecifierLoc(), D->getColonLoc());
  Owner->addHiddenDecl(AD);
  return AD;
}

Decl *TemplateDeclInstantiator::VisitFieldDecl(FieldDecl *D) {
  bool Invalid = false;
  TypeSourceInfo *DI = D->getTypeSourceInfo();
  if (DI->getType()->isInstantiationDependentType() ||
      DI->getType()->isVariablyModifiedType())  {
    DI = SemaRef.SubstType(DI, TemplateArgs,
                           D->getLocation(), D->getDeclName());
    if (!DI) {
      DI = D->getTypeSourceInfo();
      Invalid = true;
    } else if (DI->getType()->isFunctionType()) {
      // C++ [temp.arg.type]p3:
      //   If a declaration acquires a function type through a type
      //   dependent on a template-parameter and this causes a
      //   declaration that does not use the syntactic form of a
      //   function declarator to have function type, the program is
      //   ill-formed.
      SemaRef.Diag(D->getLocation(), diag::err_field_instantiates_to_function)
        << DI->getType();
      Invalid = true;
    }
  } else {
    SemaRef.MarkDeclarationsReferencedInType(D->getLocation(), DI->getType());
  }

  Expr *BitWidth = D->getBitWidth();
  if (Invalid)
    BitWidth = nullptr;
  else if (BitWidth) {
    // The bit-width expression is a constant expression.
    EnterExpressionEvaluationContext Unevaluated(
        SemaRef, Sema::ExpressionEvaluationContext::ConstantEvaluated);

    ExprResult InstantiatedBitWidth
      = SemaRef.SubstExpr(BitWidth, TemplateArgs);
    if (InstantiatedBitWidth.isInvalid()) {
      Invalid = true;
      BitWidth = nullptr;
    } else
      BitWidth = InstantiatedBitWidth.getAs<Expr>();
  }

  FieldDecl *Field = SemaRef.CheckFieldDecl(D->getDeclName(),
                                            DI->getType(), DI,
                                            cast<RecordDecl>(Owner),
                                            D->getLocation(),
                                            D->isMutable(),
                                            BitWidth,
                                            D->getInClassInitStyle(),
                                            D->getInnerLocStart(),
                                            D->getAccess(),
                                            nullptr);
  if (!Field) {
    cast<Decl>(Owner)->setInvalidDecl();
    return nullptr;
  }

  SemaRef.InstantiateAttrs(TemplateArgs, D, Field, LateAttrs, StartingScope);

  if (Field->hasAttrs())
    SemaRef.CheckAlignasUnderalignment(Field);

  if (Invalid)
    Field->setInvalidDecl();

  if (!Field->getDeclName()) {
    // Keep track of where this decl came from.
    SemaRef.Context.setInstantiatedFromUnnamedFieldDecl(Field, D);
  }
  if (CXXRecordDecl *Parent= dyn_cast<CXXRecordDecl>(Field->getDeclContext())) {
    if (Parent->isAnonymousStructOrUnion() &&
        Parent->getRedeclContext()->isFunctionOrMethod())
      SemaRef.CurrentInstantiationScope->InstantiatedLocal(D, Field);
  }

  Field->setImplicit(D->isImplicit());
  Field->setAccess(D->getAccess());
  // Static members are not processed here, so error out if we have a device
  // global without checking access modifier.
  if (SemaRef.getLangOpts().SYCLIsDevice) {
    if (SemaRef.SYCL().isTypeDecoratedWithDeclAttribute<SYCLDeviceGlobalAttr>(
            Field->getType())) {
      SemaRef.Diag(D->getLocation(),
                   diag::err_sycl_device_global_incorrect_scope);
      Field->setInvalidDecl();
      return nullptr;
    }
  }
  Owner->addDecl(Field);

  return Field;
}

Decl *TemplateDeclInstantiator::VisitMSPropertyDecl(MSPropertyDecl *D) {
  bool Invalid = false;
  TypeSourceInfo *DI = D->getTypeSourceInfo();

  if (DI->getType()->isVariablyModifiedType()) {
    SemaRef.Diag(D->getLocation(), diag::err_property_is_variably_modified)
      << D;
    Invalid = true;
  } else if (DI->getType()->isInstantiationDependentType())  {
    DI = SemaRef.SubstType(DI, TemplateArgs,
                           D->getLocation(), D->getDeclName());
    if (!DI) {
      DI = D->getTypeSourceInfo();
      Invalid = true;
    } else if (DI->getType()->isFunctionType()) {
      // C++ [temp.arg.type]p3:
      //   If a declaration acquires a function type through a type
      //   dependent on a template-parameter and this causes a
      //   declaration that does not use the syntactic form of a
      //   function declarator to have function type, the program is
      //   ill-formed.
      SemaRef.Diag(D->getLocation(), diag::err_field_instantiates_to_function)
      << DI->getType();
      Invalid = true;
    }
  } else {
    SemaRef.MarkDeclarationsReferencedInType(D->getLocation(), DI->getType());
  }

  MSPropertyDecl *Property = MSPropertyDecl::Create(
      SemaRef.Context, Owner, D->getLocation(), D->getDeclName(), DI->getType(),
      DI, D->getBeginLoc(), D->getGetterId(), D->getSetterId());

  SemaRef.InstantiateAttrs(TemplateArgs, D, Property, LateAttrs,
                           StartingScope);

  if (Invalid)
    Property->setInvalidDecl();

  Property->setAccess(D->getAccess());
  Owner->addDecl(Property);

  return Property;
}

Decl *TemplateDeclInstantiator::VisitIndirectFieldDecl(IndirectFieldDecl *D) {
  NamedDecl **NamedChain =
    new (SemaRef.Context)NamedDecl*[D->getChainingSize()];

  int i = 0;
  for (auto *PI : D->chain()) {
    NamedDecl *Next = SemaRef.FindInstantiatedDecl(D->getLocation(), PI,
                                              TemplateArgs);
    if (!Next)
      return nullptr;

    NamedChain[i++] = Next;
  }

  QualType T = cast<FieldDecl>(NamedChain[i-1])->getType();
  IndirectFieldDecl *IndirectField = IndirectFieldDecl::Create(
      SemaRef.Context, Owner, D->getLocation(), D->getIdentifier(), T,
      {NamedChain, D->getChainingSize()});

  for (const auto *Attr : D->attrs())
    IndirectField->addAttr(Attr->clone(SemaRef.Context));

  IndirectField->setImplicit(D->isImplicit());
  IndirectField->setAccess(D->getAccess());
  Owner->addDecl(IndirectField);
  return IndirectField;
}

Decl *TemplateDeclInstantiator::VisitFriendDecl(FriendDecl *D) {
  // Handle friend type expressions by simply substituting template
  // parameters into the pattern type and checking the result.
  if (TypeSourceInfo *Ty = D->getFriendType()) {
    TypeSourceInfo *InstTy;
    // If this is an unsupported friend, don't bother substituting template
    // arguments into it. The actual type referred to won't be used by any
    // parts of Clang, and may not be valid for instantiating. Just use the
    // same info for the instantiated friend.
    if (D->isUnsupportedFriend()) {
      InstTy = Ty;
    } else {
      InstTy = SemaRef.SubstType(Ty, TemplateArgs,
                                 D->getLocation(), DeclarationName());
    }
    if (!InstTy)
      return nullptr;

    FriendDecl *FD = FriendDecl::Create(
        SemaRef.Context, Owner, D->getLocation(), InstTy, D->getFriendLoc());
    FD->setAccess(AS_public);
    FD->setUnsupportedFriend(D->isUnsupportedFriend());
    Owner->addDecl(FD);
    return FD;
  }

  NamedDecl *ND = D->getFriendDecl();
  assert(ND && "friend decl must be a decl or a type!");

  // All of the Visit implementations for the various potential friend
  // declarations have to be carefully written to work for friend
  // objects, with the most important detail being that the target
  // decl should almost certainly not be placed in Owner.
  Decl *NewND = Visit(ND);
  if (!NewND) return nullptr;

  FriendDecl *FD =
    FriendDecl::Create(SemaRef.Context, Owner, D->getLocation(),
                       cast<NamedDecl>(NewND), D->getFriendLoc());
  FD->setAccess(AS_public);
  FD->setUnsupportedFriend(D->isUnsupportedFriend());
  Owner->addDecl(FD);
  return FD;
}

Decl *TemplateDeclInstantiator::VisitStaticAssertDecl(StaticAssertDecl *D) {
  Expr *AssertExpr = D->getAssertExpr();

  // The expression in a static assertion is a constant expression.
  EnterExpressionEvaluationContext Unevaluated(
      SemaRef, Sema::ExpressionEvaluationContext::ConstantEvaluated);

  ExprResult InstantiatedAssertExpr
    = SemaRef.SubstExpr(AssertExpr, TemplateArgs);
  if (InstantiatedAssertExpr.isInvalid())
    return nullptr;

  ExprResult InstantiatedMessageExpr =
      SemaRef.SubstExpr(D->getMessage(), TemplateArgs);
  if (InstantiatedMessageExpr.isInvalid())
    return nullptr;

  return SemaRef.BuildStaticAssertDeclaration(
      D->getLocation(), InstantiatedAssertExpr.get(),
      InstantiatedMessageExpr.get(), D->getRParenLoc(), D->isFailed());
}

Decl *TemplateDeclInstantiator::VisitEnumDecl(EnumDecl *D) {
  EnumDecl *PrevDecl = nullptr;
  if (EnumDecl *PatternPrev = getPreviousDeclForInstantiation(D)) {
    NamedDecl *Prev = SemaRef.FindInstantiatedDecl(D->getLocation(),
                                                   PatternPrev,
                                                   TemplateArgs);
    if (!Prev) return nullptr;
    PrevDecl = cast<EnumDecl>(Prev);
  }

  EnumDecl *Enum =
      EnumDecl::Create(SemaRef.Context, Owner, D->getBeginLoc(),
                       D->getLocation(), D->getIdentifier(), PrevDecl,
                       D->isScoped(), D->isScopedUsingClassTag(), D->isFixed());
  if (D->isFixed()) {
    if (TypeSourceInfo *TI = D->getIntegerTypeSourceInfo()) {
      // If we have type source information for the underlying type, it means it
      // has been explicitly set by the user. Perform substitution on it before
      // moving on.
      SourceLocation UnderlyingLoc = TI->getTypeLoc().getBeginLoc();
      TypeSourceInfo *NewTI = SemaRef.SubstType(TI, TemplateArgs, UnderlyingLoc,
                                                DeclarationName());
      if (!NewTI || SemaRef.CheckEnumUnderlyingType(NewTI))
        Enum->setIntegerType(SemaRef.Context.IntTy);
      else
        Enum->setIntegerTypeSourceInfo(NewTI);
    } else {
      assert(!D->getIntegerType()->isDependentType()
             && "Dependent type without type source info");
      Enum->setIntegerType(D->getIntegerType());
    }
  }

  SemaRef.InstantiateAttrs(TemplateArgs, D, Enum);

  Enum->setInstantiationOfMemberEnum(D, TSK_ImplicitInstantiation);
  Enum->setAccess(D->getAccess());
  // Forward the mangling number from the template to the instantiated decl.
  SemaRef.Context.setManglingNumber(Enum, SemaRef.Context.getManglingNumber(D));
  // See if the old tag was defined along with a declarator.
  // If it did, mark the new tag as being associated with that declarator.
  if (DeclaratorDecl *DD = SemaRef.Context.getDeclaratorForUnnamedTagDecl(D))
    SemaRef.Context.addDeclaratorForUnnamedTagDecl(Enum, DD);
  // See if the old tag was defined along with a typedef.
  // If it did, mark the new tag as being associated with that typedef.
  if (TypedefNameDecl *TND = SemaRef.Context.getTypedefNameForUnnamedTagDecl(D))
    SemaRef.Context.addTypedefNameForUnnamedTagDecl(Enum, TND);
  if (SubstQualifier(D, Enum)) return nullptr;
  Owner->addDecl(Enum);

  EnumDecl *Def = D->getDefinition();
  if (Def && Def != D) {
    // If this is an out-of-line definition of an enum member template, check
    // that the underlying types match in the instantiation of both
    // declarations.
    if (TypeSourceInfo *TI = Def->getIntegerTypeSourceInfo()) {
      SourceLocation UnderlyingLoc = TI->getTypeLoc().getBeginLoc();
      QualType DefnUnderlying =
        SemaRef.SubstType(TI->getType(), TemplateArgs,
                          UnderlyingLoc, DeclarationName());
      SemaRef.CheckEnumRedeclaration(Def->getLocation(), Def->isScoped(),
                                     DefnUnderlying, /*IsFixed=*/true, Enum);
    }
  }

  // C++11 [temp.inst]p1: The implicit instantiation of a class template
  // specialization causes the implicit instantiation of the declarations, but
  // not the definitions of scoped member enumerations.
  //
  // DR1484 clarifies that enumeration definitions inside of a template
  // declaration aren't considered entities that can be separately instantiated
  // from the rest of the entity they are declared inside of.
  if (isDeclWithinFunction(D) ? D == Def : Def && !Enum->isScoped()) {
    SemaRef.CurrentInstantiationScope->InstantiatedLocal(D, Enum);
    InstantiateEnumDefinition(Enum, Def);
  }

  return Enum;
}

void TemplateDeclInstantiator::InstantiateEnumDefinition(
    EnumDecl *Enum, EnumDecl *Pattern) {
  Enum->startDefinition();

  // Update the location to refer to the definition.
  Enum->setLocation(Pattern->getLocation());

  SmallVector<Decl*, 4> Enumerators;

  EnumConstantDecl *LastEnumConst = nullptr;
  for (auto *EC : Pattern->enumerators()) {
    // The specified value for the enumerator.
    ExprResult Value((Expr *)nullptr);
    if (Expr *UninstValue = EC->getInitExpr()) {
      // The enumerator's value expression is a constant expression.
      EnterExpressionEvaluationContext Unevaluated(
          SemaRef, Sema::ExpressionEvaluationContext::ConstantEvaluated);

      Value = SemaRef.SubstExpr(UninstValue, TemplateArgs);
    }

    // Drop the initial value and continue.
    bool isInvalid = false;
    if (Value.isInvalid()) {
      Value = nullptr;
      isInvalid = true;
    }

    EnumConstantDecl *EnumConst
      = SemaRef.CheckEnumConstant(Enum, LastEnumConst,
                                  EC->getLocation(), EC->getIdentifier(),
                                  Value.get());

    if (isInvalid) {
      if (EnumConst)
        EnumConst->setInvalidDecl();
      Enum->setInvalidDecl();
    }

    if (EnumConst) {
      SemaRef.InstantiateAttrs(TemplateArgs, EC, EnumConst);

      EnumConst->setAccess(Enum->getAccess());
      Enum->addDecl(EnumConst);
      Enumerators.push_back(EnumConst);
      LastEnumConst = EnumConst;

      if (Pattern->getDeclContext()->isFunctionOrMethod() &&
          !Enum->isScoped()) {
        // If the enumeration is within a function or method, record the enum
        // constant as a local.
        SemaRef.CurrentInstantiationScope->InstantiatedLocal(EC, EnumConst);
      }
    }
  }

  SemaRef.ActOnEnumBody(Enum->getLocation(), Enum->getBraceRange(), Enum,
                        Enumerators, nullptr, ParsedAttributesView());
}

Decl *TemplateDeclInstantiator::VisitEnumConstantDecl(EnumConstantDecl *D) {
  llvm_unreachable("EnumConstantDecls can only occur within EnumDecls.");
}

Decl *
TemplateDeclInstantiator::VisitBuiltinTemplateDecl(BuiltinTemplateDecl *D) {
  llvm_unreachable("BuiltinTemplateDecls cannot be instantiated.");
}

Decl *TemplateDeclInstantiator::VisitClassTemplateDecl(ClassTemplateDecl *D) {
  bool isFriend = (D->getFriendObjectKind() != Decl::FOK_None);

  // Create a local instantiation scope for this class template, which
  // will contain the instantiations of the template parameters.
  LocalInstantiationScope Scope(SemaRef);
  TemplateParameterList *TempParams = D->getTemplateParameters();
  TemplateParameterList *InstParams = SubstTemplateParams(TempParams);
  if (!InstParams)
    return nullptr;

  CXXRecordDecl *Pattern = D->getTemplatedDecl();

  // Instantiate the qualifier.  We have to do this first in case
  // we're a friend declaration, because if we are then we need to put
  // the new declaration in the appropriate context.
  NestedNameSpecifierLoc QualifierLoc = Pattern->getQualifierLoc();
  if (QualifierLoc) {
    QualifierLoc = SemaRef.SubstNestedNameSpecifierLoc(QualifierLoc,
                                                       TemplateArgs);
    if (!QualifierLoc)
      return nullptr;
  }

  CXXRecordDecl *PrevDecl = nullptr;
  ClassTemplateDecl *PrevClassTemplate = nullptr;

  if (!isFriend && getPreviousDeclForInstantiation(Pattern)) {
    DeclContext::lookup_result Found = Owner->lookup(Pattern->getDeclName());
    if (!Found.empty()) {
      PrevClassTemplate = dyn_cast<ClassTemplateDecl>(Found.front());
      if (PrevClassTemplate)
        PrevDecl = PrevClassTemplate->getTemplatedDecl();
    }
  }

  // If this isn't a friend, then it's a member template, in which
  // case we just want to build the instantiation in the
  // specialization.  If it is a friend, we want to build it in
  // the appropriate context.
  DeclContext *DC = Owner;
  if (isFriend) {
    if (QualifierLoc) {
      CXXScopeSpec SS;
      SS.Adopt(QualifierLoc);
      DC = SemaRef.computeDeclContext(SS);
      if (!DC) return nullptr;
    } else {
      DC = SemaRef.FindInstantiatedContext(Pattern->getLocation(),
                                           Pattern->getDeclContext(),
                                           TemplateArgs);
    }

    // Look for a previous declaration of the template in the owning
    // context.
    LookupResult R(SemaRef, Pattern->getDeclName(), Pattern->getLocation(),
                   Sema::LookupOrdinaryName,
                   SemaRef.forRedeclarationInCurContext());
    SemaRef.LookupQualifiedName(R, DC);

    if (R.isSingleResult()) {
      PrevClassTemplate = R.getAsSingle<ClassTemplateDecl>();
      if (PrevClassTemplate)
        PrevDecl = PrevClassTemplate->getTemplatedDecl();
    }

    if (!PrevClassTemplate && QualifierLoc) {
      SemaRef.Diag(Pattern->getLocation(), diag::err_not_tag_in_scope)
          << llvm::to_underlying(D->getTemplatedDecl()->getTagKind())
          << Pattern->getDeclName() << DC << QualifierLoc.getSourceRange();
      return nullptr;
    }
  }

  CXXRecordDecl *RecordInst = CXXRecordDecl::Create(
      SemaRef.Context, Pattern->getTagKind(), DC, Pattern->getBeginLoc(),
      Pattern->getLocation(), Pattern->getIdentifier(), PrevDecl,
      /*DelayTypeCreation=*/true);
  if (QualifierLoc)
    RecordInst->setQualifierInfo(QualifierLoc);

  SemaRef.InstantiateAttrsForDecl(TemplateArgs, Pattern, RecordInst, LateAttrs,
                                                              StartingScope);

  ClassTemplateDecl *Inst
    = ClassTemplateDecl::Create(SemaRef.Context, DC, D->getLocation(),
                                D->getIdentifier(), InstParams, RecordInst);
  RecordInst->setDescribedClassTemplate(Inst);

  if (isFriend) {
    assert(!Owner->isDependentContext());
    Inst->setLexicalDeclContext(Owner);
    RecordInst->setLexicalDeclContext(Owner);
    Inst->setObjectOfFriendDecl();

    if (PrevClassTemplate) {
      Inst->setCommonPtr(PrevClassTemplate->getCommonPtr());
      RecordInst->setTypeForDecl(
          PrevClassTemplate->getTemplatedDecl()->getTypeForDecl());
      const ClassTemplateDecl *MostRecentPrevCT =
          PrevClassTemplate->getMostRecentDecl();
      TemplateParameterList *PrevParams =
          MostRecentPrevCT->getTemplateParameters();

      // Make sure the parameter lists match.
      if (!SemaRef.TemplateParameterListsAreEqual(
              RecordInst, InstParams, MostRecentPrevCT->getTemplatedDecl(),
              PrevParams, true, Sema::TPL_TemplateMatch))
        return nullptr;

      // Do some additional validation, then merge default arguments
      // from the existing declarations.
      if (SemaRef.CheckTemplateParameterList(InstParams, PrevParams,
                                             Sema::TPC_ClassTemplate))
        return nullptr;

      Inst->setAccess(PrevClassTemplate->getAccess());
    } else {
      Inst->setAccess(D->getAccess());
    }

    Inst->setObjectOfFriendDecl();
    // TODO: do we want to track the instantiation progeny of this
    // friend target decl?
  } else {
    Inst->setAccess(D->getAccess());
    if (!PrevClassTemplate)
      Inst->setInstantiatedFromMemberTemplate(D);
  }

  Inst->setPreviousDecl(PrevClassTemplate);

  // Trigger creation of the type for the instantiation.
  SemaRef.Context.getInjectedClassNameType(
      RecordInst, Inst->getInjectedClassNameSpecialization());

  // Finish handling of friends.
  if (isFriend) {
    DC->makeDeclVisibleInContext(Inst);
    return Inst;
  }

  if (D->isOutOfLine()) {
    Inst->setLexicalDeclContext(D->getLexicalDeclContext());
    RecordInst->setLexicalDeclContext(D->getLexicalDeclContext());
  }

  Owner->addDecl(Inst);

  if (!PrevClassTemplate) {
    // Queue up any out-of-line partial specializations of this member
    // class template; the client will force their instantiation once
    // the enclosing class has been instantiated.
    SmallVector<ClassTemplatePartialSpecializationDecl *, 4> PartialSpecs;
    D->getPartialSpecializations(PartialSpecs);
    for (unsigned I = 0, N = PartialSpecs.size(); I != N; ++I)
      if (PartialSpecs[I]->getFirstDecl()->isOutOfLine())
        OutOfLinePartialSpecs.push_back(std::make_pair(Inst, PartialSpecs[I]));
  }

  return Inst;
}

Decl *
TemplateDeclInstantiator::VisitClassTemplatePartialSpecializationDecl(
                                   ClassTemplatePartialSpecializationDecl *D) {
  ClassTemplateDecl *ClassTemplate = D->getSpecializedTemplate();

  // Lookup the already-instantiated declaration in the instantiation
  // of the class template and return that.
  DeclContext::lookup_result Found
    = Owner->lookup(ClassTemplate->getDeclName());
  if (Found.empty())
    return nullptr;

  ClassTemplateDecl *InstClassTemplate
    = dyn_cast<ClassTemplateDecl>(Found.front());
  if (!InstClassTemplate)
    return nullptr;

  if (ClassTemplatePartialSpecializationDecl *Result
        = InstClassTemplate->findPartialSpecInstantiatedFromMember(D))
    return Result;

  return InstantiateClassTemplatePartialSpecialization(InstClassTemplate, D);
}

Decl *TemplateDeclInstantiator::VisitVarTemplateDecl(VarTemplateDecl *D) {
  assert(D->getTemplatedDecl()->isStaticDataMember() &&
         "Only static data member templates are allowed.");

  // Create a local instantiation scope for this variable template, which
  // will contain the instantiations of the template parameters.
  LocalInstantiationScope Scope(SemaRef);
  TemplateParameterList *TempParams = D->getTemplateParameters();
  TemplateParameterList *InstParams = SubstTemplateParams(TempParams);
  if (!InstParams)
    return nullptr;

  VarDecl *Pattern = D->getTemplatedDecl();
  VarTemplateDecl *PrevVarTemplate = nullptr;

  if (getPreviousDeclForInstantiation(Pattern)) {
    DeclContext::lookup_result Found = Owner->lookup(Pattern->getDeclName());
    if (!Found.empty())
      PrevVarTemplate = dyn_cast<VarTemplateDecl>(Found.front());
  }

  VarDecl *VarInst =
      cast_or_null<VarDecl>(VisitVarDecl(Pattern,
                                         /*InstantiatingVarTemplate=*/true));
  if (!VarInst) return nullptr;

  DeclContext *DC = Owner;

  VarTemplateDecl *Inst = VarTemplateDecl::Create(
      SemaRef.Context, DC, D->getLocation(), D->getIdentifier(), InstParams,
      VarInst);
  VarInst->setDescribedVarTemplate(Inst);
  Inst->setPreviousDecl(PrevVarTemplate);

  Inst->setAccess(D->getAccess());
  if (!PrevVarTemplate)
    Inst->setInstantiatedFromMemberTemplate(D);

  if (D->isOutOfLine()) {
    Inst->setLexicalDeclContext(D->getLexicalDeclContext());
    VarInst->setLexicalDeclContext(D->getLexicalDeclContext());
  }

  Owner->addDecl(Inst);

  if (!PrevVarTemplate) {
    // Queue up any out-of-line partial specializations of this member
    // variable template; the client will force their instantiation once
    // the enclosing class has been instantiated.
    SmallVector<VarTemplatePartialSpecializationDecl *, 4> PartialSpecs;
    D->getPartialSpecializations(PartialSpecs);
    for (unsigned I = 0, N = PartialSpecs.size(); I != N; ++I)
      if (PartialSpecs[I]->getFirstDecl()->isOutOfLine())
        OutOfLineVarPartialSpecs.push_back(
            std::make_pair(Inst, PartialSpecs[I]));
  }

  return Inst;
}

Decl *TemplateDeclInstantiator::VisitVarTemplatePartialSpecializationDecl(
    VarTemplatePartialSpecializationDecl *D) {
  assert(D->isStaticDataMember() &&
         "Only static data member templates are allowed.");

  VarTemplateDecl *VarTemplate = D->getSpecializedTemplate();

  // Lookup the already-instantiated declaration and return that.
  DeclContext::lookup_result Found = Owner->lookup(VarTemplate->getDeclName());
  assert(!Found.empty() && "Instantiation found nothing?");

  VarTemplateDecl *InstVarTemplate = dyn_cast<VarTemplateDecl>(Found.front());
  assert(InstVarTemplate && "Instantiation did not find a variable template?");

  if (VarTemplatePartialSpecializationDecl *Result =
          InstVarTemplate->findPartialSpecInstantiatedFromMember(D))
    return Result;

  return InstantiateVarTemplatePartialSpecialization(InstVarTemplate, D);
}

Decl *
TemplateDeclInstantiator::VisitFunctionTemplateDecl(FunctionTemplateDecl *D) {
  // Create a local instantiation scope for this function template, which
  // will contain the instantiations of the template parameters and then get
  // merged with the local instantiation scope for the function template
  // itself.
  LocalInstantiationScope Scope(SemaRef);
  Sema::ConstraintEvalRAII<TemplateDeclInstantiator> RAII(*this);

  TemplateParameterList *TempParams = D->getTemplateParameters();
  TemplateParameterList *InstParams = SubstTemplateParams(TempParams);
  if (!InstParams)
    return nullptr;

  FunctionDecl *Instantiated = nullptr;
  if (CXXMethodDecl *DMethod = dyn_cast<CXXMethodDecl>(D->getTemplatedDecl()))
    Instantiated = cast_or_null<FunctionDecl>(VisitCXXMethodDecl(DMethod,
                                                                 InstParams));
  else
    Instantiated = cast_or_null<FunctionDecl>(VisitFunctionDecl(
                                                          D->getTemplatedDecl(),
                                                                InstParams));

  if (!Instantiated)
    return nullptr;

  // Link the instantiated function template declaration to the function
  // template from which it was instantiated.
  FunctionTemplateDecl *InstTemplate
    = Instantiated->getDescribedFunctionTemplate();
  InstTemplate->setAccess(D->getAccess());
  assert(InstTemplate &&
         "VisitFunctionDecl/CXXMethodDecl didn't create a template!");

  bool isFriend = (InstTemplate->getFriendObjectKind() != Decl::FOK_None);

  // Link the instantiation back to the pattern *unless* this is a
  // non-definition friend declaration.
  if (!InstTemplate->getInstantiatedFromMemberTemplate() &&
      !(isFriend && !D->getTemplatedDecl()->isThisDeclarationADefinition()))
    InstTemplate->setInstantiatedFromMemberTemplate(D);

  // Make declarations visible in the appropriate context.
  if (!isFriend) {
    Owner->addDecl(InstTemplate);
  } else if (InstTemplate->getDeclContext()->isRecord() &&
             !getPreviousDeclForInstantiation(D)) {
    SemaRef.CheckFriendAccess(InstTemplate);
  }

  return InstTemplate;
}

Decl *TemplateDeclInstantiator::VisitCXXRecordDecl(CXXRecordDecl *D) {
  CXXRecordDecl *PrevDecl = nullptr;
  if (CXXRecordDecl *PatternPrev = getPreviousDeclForInstantiation(D)) {
    NamedDecl *Prev = SemaRef.FindInstantiatedDecl(D->getLocation(),
                                                   PatternPrev,
                                                   TemplateArgs);
    if (!Prev) return nullptr;
    PrevDecl = cast<CXXRecordDecl>(Prev);
  }

  CXXRecordDecl *Record = nullptr;
  bool IsInjectedClassName = D->isInjectedClassName();
  if (D->isLambda())
    Record = CXXRecordDecl::CreateLambda(
        SemaRef.Context, Owner, D->getLambdaTypeInfo(), D->getLocation(),
        D->getLambdaDependencyKind(), D->isGenericLambda(),
        D->getLambdaCaptureDefault());
  else
    Record = CXXRecordDecl::Create(SemaRef.Context, D->getTagKind(), Owner,
                                   D->getBeginLoc(), D->getLocation(),
                                   D->getIdentifier(), PrevDecl,
                                   /*DelayTypeCreation=*/IsInjectedClassName);
  // Link the type of the injected-class-name to that of the outer class.
  if (IsInjectedClassName)
    (void)SemaRef.Context.getTypeDeclType(Record, cast<CXXRecordDecl>(Owner));

  // Substitute the nested name specifier, if any.
  if (SubstQualifier(D, Record))
    return nullptr;

  SemaRef.InstantiateAttrsForDecl(TemplateArgs, D, Record, LateAttrs,
                                                              StartingScope);

  Record->setImplicit(D->isImplicit());
  // FIXME: Check against AS_none is an ugly hack to work around the issue that
  // the tag decls introduced by friend class declarations don't have an access
  // specifier. Remove once this area of the code gets sorted out.
  if (D->getAccess() != AS_none)
    Record->setAccess(D->getAccess());
  if (!IsInjectedClassName)
    Record->setInstantiationOfMemberClass(D, TSK_ImplicitInstantiation);

  // If the original function was part of a friend declaration,
  // inherit its namespace state.
  if (D->getFriendObjectKind())
    Record->setObjectOfFriendDecl();

  // Make sure that anonymous structs and unions are recorded.
  if (D->isAnonymousStructOrUnion())
    Record->setAnonymousStructOrUnion(true);

  if (D->isLocalClass())
    SemaRef.CurrentInstantiationScope->InstantiatedLocal(D, Record);

  // Forward the mangling number from the template to the instantiated decl.
  SemaRef.Context.setManglingNumber(Record,
                                    SemaRef.Context.getManglingNumber(D));

  // See if the old tag was defined along with a declarator.
  // If it did, mark the new tag as being associated with that declarator.
  if (DeclaratorDecl *DD = SemaRef.Context.getDeclaratorForUnnamedTagDecl(D))
    SemaRef.Context.addDeclaratorForUnnamedTagDecl(Record, DD);

  // See if the old tag was defined along with a typedef.
  // If it did, mark the new tag as being associated with that typedef.
  if (TypedefNameDecl *TND = SemaRef.Context.getTypedefNameForUnnamedTagDecl(D))
    SemaRef.Context.addTypedefNameForUnnamedTagDecl(Record, TND);

  Owner->addDecl(Record);

  // DR1484 clarifies that the members of a local class are instantiated as part
  // of the instantiation of their enclosing entity.
  if (D->isCompleteDefinition() && D->isLocalClass()) {
    Sema::LocalEagerInstantiationScope LocalInstantiations(SemaRef);

    SemaRef.InstantiateClass(D->getLocation(), Record, D, TemplateArgs,
                             TSK_ImplicitInstantiation,
                             /*Complain=*/true);

    // For nested local classes, we will instantiate the members when we
    // reach the end of the outermost (non-nested) local class.
    if (!D->isCXXClassMember())
      SemaRef.InstantiateClassMembers(D->getLocation(), Record, TemplateArgs,
                                      TSK_ImplicitInstantiation);

    // This class may have local implicit instantiations that need to be
    // performed within this scope.
    LocalInstantiations.perform();
  }

  SemaRef.DiagnoseUnusedNestedTypedefs(Record);

  if (IsInjectedClassName)
    assert(Record->isInjectedClassName() && "Broken injected-class-name");

  return Record;
}

/// Adjust the given function type for an instantiation of the
/// given declaration, to cope with modifications to the function's type that
/// aren't reflected in the type-source information.
///
/// \param D The declaration we're instantiating.
/// \param TInfo The already-instantiated type.
static QualType adjustFunctionTypeForInstantiation(ASTContext &Context,
                                                   FunctionDecl *D,
                                                   TypeSourceInfo *TInfo) {
  const FunctionProtoType *OrigFunc
    = D->getType()->castAs<FunctionProtoType>();
  const FunctionProtoType *NewFunc
    = TInfo->getType()->castAs<FunctionProtoType>();
  if (OrigFunc->getExtInfo() == NewFunc->getExtInfo())
    return TInfo->getType();

  FunctionProtoType::ExtProtoInfo NewEPI = NewFunc->getExtProtoInfo();
  NewEPI.ExtInfo = OrigFunc->getExtInfo();
  return Context.getFunctionType(NewFunc->getReturnType(),
                                 NewFunc->getParamTypes(), NewEPI);
}

/// Normal class members are of more specific types and therefore
/// don't make it here.  This function serves three purposes:
///   1) instantiating function templates
///   2) substituting friend and local function declarations
///   3) substituting deduction guide declarations for nested class templates
Decl *TemplateDeclInstantiator::VisitFunctionDecl(
    FunctionDecl *D, TemplateParameterList *TemplateParams,
    RewriteKind FunctionRewriteKind) {
  // Check whether there is already a function template specialization for
  // this declaration.
  FunctionTemplateDecl *FunctionTemplate = D->getDescribedFunctionTemplate();
  if (FunctionTemplate && !TemplateParams) {
    ArrayRef<TemplateArgument> Innermost = TemplateArgs.getInnermost();

    void *InsertPos = nullptr;
    FunctionDecl *SpecFunc
      = FunctionTemplate->findSpecialization(Innermost, InsertPos);

    // If we already have a function template specialization, return it.
    if (SpecFunc)
      return SpecFunc;
  }

  bool isFriend;
  if (FunctionTemplate)
    isFriend = (FunctionTemplate->getFriendObjectKind() != Decl::FOK_None);
  else
    isFriend = (D->getFriendObjectKind() != Decl::FOK_None);

  bool MergeWithParentScope = (TemplateParams != nullptr) ||
    Owner->isFunctionOrMethod() ||
    !(isa<Decl>(Owner) &&
      cast<Decl>(Owner)->isDefinedOutsideFunctionOrMethod());
  LocalInstantiationScope Scope(SemaRef, MergeWithParentScope);

  ExplicitSpecifier InstantiatedExplicitSpecifier;
  if (auto *DGuide = dyn_cast<CXXDeductionGuideDecl>(D)) {
    InstantiatedExplicitSpecifier = SemaRef.instantiateExplicitSpecifier(
        TemplateArgs, DGuide->getExplicitSpecifier());
    if (InstantiatedExplicitSpecifier.isInvalid())
      return nullptr;
  }

  SmallVector<ParmVarDecl *, 4> Params;
  TypeSourceInfo *TInfo = SubstFunctionType(D, Params);
  if (!TInfo)
    return nullptr;
  QualType T = adjustFunctionTypeForInstantiation(SemaRef.Context, D, TInfo);

  if (TemplateParams && TemplateParams->size()) {
    auto *LastParam =
        dyn_cast<TemplateTypeParmDecl>(TemplateParams->asArray().back());
    if (LastParam && LastParam->isImplicit() &&
        LastParam->hasTypeConstraint()) {
      // In abbreviated templates, the type-constraints of invented template
      // type parameters are instantiated with the function type, invalidating
      // the TemplateParameterList which relied on the template type parameter
      // not having a type constraint. Recreate the TemplateParameterList with
      // the updated parameter list.
      TemplateParams = TemplateParameterList::Create(
          SemaRef.Context, TemplateParams->getTemplateLoc(),
          TemplateParams->getLAngleLoc(), TemplateParams->asArray(),
          TemplateParams->getRAngleLoc(), TemplateParams->getRequiresClause());
    }
  }

  NestedNameSpecifierLoc QualifierLoc = D->getQualifierLoc();
  if (QualifierLoc) {
    QualifierLoc = SemaRef.SubstNestedNameSpecifierLoc(QualifierLoc,
                                                       TemplateArgs);
    if (!QualifierLoc)
      return nullptr;
  }

  Expr *TrailingRequiresClause = D->getTrailingRequiresClause();

  // If we're instantiating a local function declaration, put the result
  // in the enclosing namespace; otherwise we need to find the instantiated
  // context.
  DeclContext *DC;
  if (D->isLocalExternDecl()) {
    DC = Owner;
    SemaRef.adjustContextForLocalExternDecl(DC);
  } else if (isFriend && QualifierLoc) {
    CXXScopeSpec SS;
    SS.Adopt(QualifierLoc);
    DC = SemaRef.computeDeclContext(SS);
    if (!DC) return nullptr;
  } else {
    DC = SemaRef.FindInstantiatedContext(D->getLocation(), D->getDeclContext(),
                                         TemplateArgs);
  }

  DeclarationNameInfo NameInfo
    = SemaRef.SubstDeclarationNameInfo(D->getNameInfo(), TemplateArgs);

  if (FunctionRewriteKind != RewriteKind::None)
    adjustForRewrite(FunctionRewriteKind, D, T, TInfo, NameInfo);

  FunctionDecl *Function;
  if (auto *DGuide = dyn_cast<CXXDeductionGuideDecl>(D)) {
    Function = CXXDeductionGuideDecl::Create(
        SemaRef.Context, DC, D->getInnerLocStart(),
        InstantiatedExplicitSpecifier, NameInfo, T, TInfo,
        D->getSourceRange().getEnd(), DGuide->getCorrespondingConstructor(),
        DGuide->getDeductionCandidateKind());
    Function->setAccess(D->getAccess());
  } else {
    Function = FunctionDecl::Create(
        SemaRef.Context, DC, D->getInnerLocStart(), NameInfo, T, TInfo,
        D->getCanonicalDecl()->getStorageClass(), D->UsesFPIntrin(),
        D->isInlineSpecified(), D->hasWrittenPrototype(), D->getConstexprKind(),
        TrailingRequiresClause);
    Function->setFriendConstraintRefersToEnclosingTemplate(
        D->FriendConstraintRefersToEnclosingTemplate());
    Function->setRangeEnd(D->getSourceRange().getEnd());
  }

  if (D->isInlined())
    Function->setImplicitlyInline();

  if (QualifierLoc)
    Function->setQualifierInfo(QualifierLoc);

  if (D->isLocalExternDecl())
    Function->setLocalExternDecl();

  DeclContext *LexicalDC = Owner;
  if (!isFriend && D->isOutOfLine() && !D->isLocalExternDecl()) {
    assert(D->getDeclContext()->isFileContext());
    LexicalDC = D->getDeclContext();
  }
  else if (D->isLocalExternDecl()) {
    LexicalDC = SemaRef.CurContext;
  }

  Function->setLexicalDeclContext(LexicalDC);

  // Attach the parameters
  for (unsigned P = 0; P < Params.size(); ++P)
    if (Params[P])
      Params[P]->setOwningFunction(Function);
  Function->setParams(Params);

  if (TrailingRequiresClause)
    Function->setTrailingRequiresClause(TrailingRequiresClause);

  if (TemplateParams) {
    // Our resulting instantiation is actually a function template, since we
    // are substituting only the outer template parameters. For example, given
    //
    //   template<typename T>
    //   struct X {
    //     template<typename U> friend void f(T, U);
    //   };
    //
    //   X<int> x;
    //
    // We are instantiating the friend function template "f" within X<int>,
    // which means substituting int for T, but leaving "f" as a friend function
    // template.
    // Build the function template itself.
    FunctionTemplate = FunctionTemplateDecl::Create(SemaRef.Context, DC,
                                                    Function->getLocation(),
                                                    Function->getDeclName(),
                                                    TemplateParams, Function);
    Function->setDescribedFunctionTemplate(FunctionTemplate);

    FunctionTemplate->setLexicalDeclContext(LexicalDC);

    if (isFriend && D->isThisDeclarationADefinition()) {
      FunctionTemplate->setInstantiatedFromMemberTemplate(
                                           D->getDescribedFunctionTemplate());
    }
  } else if (FunctionTemplate &&
             SemaRef.CodeSynthesisContexts.back().Kind !=
                 Sema::CodeSynthesisContext::BuildingDeductionGuides) {
    // Record this function template specialization.
    ArrayRef<TemplateArgument> Innermost = TemplateArgs.getInnermost();
    Function->setFunctionTemplateSpecialization(FunctionTemplate,
                            TemplateArgumentList::CreateCopy(SemaRef.Context,
                                                             Innermost),
                                                /*InsertPos=*/nullptr);
  } else if (FunctionRewriteKind == RewriteKind::None) {
    if (isFriend && D->isThisDeclarationADefinition()) {
      // Do not connect the friend to the template unless it's actually a
      // definition. We don't want non-template functions to be marked as being
      // template instantiations.
      Function->setInstantiationOfMemberFunction(D, TSK_ImplicitInstantiation);
    } else if (!isFriend) {
      // If this is not a function template, and this is not a friend (that is,
      // this is a locally declared function), save the instantiation
      // relationship for the purposes of constraint instantiation.
      Function->setInstantiatedFromDecl(D);
    }
  }

  if (isFriend) {
    Function->setObjectOfFriendDecl();
    if (FunctionTemplateDecl *FT = Function->getDescribedFunctionTemplate())
      FT->setObjectOfFriendDecl();
  }

  if (InitFunctionInstantiation(Function, D))
    Function->setInvalidDecl();

  bool IsExplicitSpecialization = false;

  LookupResult Previous(
      SemaRef, Function->getDeclName(), SourceLocation(),
      D->isLocalExternDecl() ? Sema::LookupRedeclarationWithLinkage
                             : Sema::LookupOrdinaryName,
      D->isLocalExternDecl() ? RedeclarationKind::ForExternalRedeclaration
                             : SemaRef.forRedeclarationInCurContext());

  if (DependentFunctionTemplateSpecializationInfo *DFTSI =
          D->getDependentSpecializationInfo()) {
    assert(isFriend && "dependent specialization info on "
                       "non-member non-friend function?");

    // Instantiate the explicit template arguments.
    TemplateArgumentListInfo ExplicitArgs;
    if (const auto *ArgsWritten = DFTSI->TemplateArgumentsAsWritten) {
      ExplicitArgs.setLAngleLoc(ArgsWritten->getLAngleLoc());
      ExplicitArgs.setRAngleLoc(ArgsWritten->getRAngleLoc());
      if (SemaRef.SubstTemplateArguments(ArgsWritten->arguments(), TemplateArgs,
                                         ExplicitArgs))
        return nullptr;
    }

    // Map the candidates for the primary template to their instantiations.
    for (FunctionTemplateDecl *FTD : DFTSI->getCandidates()) {
      if (NamedDecl *ND =
              SemaRef.FindInstantiatedDecl(D->getLocation(), FTD, TemplateArgs))
        Previous.addDecl(ND);
      else
        return nullptr;
    }

    if (SemaRef.CheckFunctionTemplateSpecialization(
            Function,
            DFTSI->TemplateArgumentsAsWritten ? &ExplicitArgs : nullptr,
            Previous))
      Function->setInvalidDecl();

    IsExplicitSpecialization = true;
  } else if (const ASTTemplateArgumentListInfo *ArgsWritten =
                 D->getTemplateSpecializationArgsAsWritten()) {
    // The name of this function was written as a template-id.
    SemaRef.LookupQualifiedName(Previous, DC);

    // Instantiate the explicit template arguments.
    TemplateArgumentListInfo ExplicitArgs(ArgsWritten->getLAngleLoc(),
                                          ArgsWritten->getRAngleLoc());
    if (SemaRef.SubstTemplateArguments(ArgsWritten->arguments(), TemplateArgs,
                                       ExplicitArgs))
      return nullptr;

    if (SemaRef.CheckFunctionTemplateSpecialization(Function,
                                                    &ExplicitArgs,
                                                    Previous))
      Function->setInvalidDecl();

    IsExplicitSpecialization = true;
  } else if (TemplateParams || !FunctionTemplate) {
    // Look only into the namespace where the friend would be declared to
    // find a previous declaration. This is the innermost enclosing namespace,
    // as described in ActOnFriendFunctionDecl.
    SemaRef.LookupQualifiedName(Previous, DC->getRedeclContext());

    // In C++, the previous declaration we find might be a tag type
    // (class or enum). In this case, the new declaration will hide the
    // tag type. Note that this does not apply if we're declaring a
    // typedef (C++ [dcl.typedef]p4).
    if (Previous.isSingleTagDecl())
      Previous.clear();

    // Filter out previous declarations that don't match the scope. The only
    // effect this has is to remove declarations found in inline namespaces
    // for friend declarations with unqualified names.
    if (isFriend && !QualifierLoc) {
      SemaRef.FilterLookupForScope(Previous, DC, /*Scope=*/ nullptr,
                                   /*ConsiderLinkage=*/ true,
                                   QualifierLoc.hasQualifier());
    }
  }

  // Per [temp.inst], default arguments in function declarations at local scope
  // are instantiated along with the enclosing declaration. For example:
  //
  //   template<typename T>
  //   void ft() {
  //     void f(int = []{ return T::value; }());
  //   }
  //   template void ft<int>(); // error: type 'int' cannot be used prior
  //                                      to '::' because it has no members
  //
  // The error is issued during instantiation of ft<int>() because substitution
  // into the default argument fails; the default argument is instantiated even
  // though it is never used.
  if (Function->isLocalExternDecl()) {
    for (ParmVarDecl *PVD : Function->parameters()) {
      if (!PVD->hasDefaultArg())
        continue;
      if (SemaRef.SubstDefaultArgument(D->getInnerLocStart(), PVD, TemplateArgs)) {
        // If substitution fails, the default argument is set to a
        // RecoveryExpr that wraps the uninstantiated default argument so
        // that downstream diagnostics are omitted.
        Expr *UninstExpr = PVD->getUninstantiatedDefaultArg();
        ExprResult ErrorResult = SemaRef.CreateRecoveryExpr(
            UninstExpr->getBeginLoc(), UninstExpr->getEndLoc(),
            { UninstExpr }, UninstExpr->getType());
        if (ErrorResult.isUsable())
          PVD->setDefaultArg(ErrorResult.get());
      }
    }
  }

  SemaRef.CheckFunctionDeclaration(/*Scope*/ nullptr, Function, Previous,
                                   IsExplicitSpecialization,
                                   Function->isThisDeclarationADefinition());

  // Check the template parameter list against the previous declaration. The
  // goal here is to pick up default arguments added since the friend was
  // declared; we know the template parameter lists match, since otherwise
  // we would not have picked this template as the previous declaration.
  if (isFriend && TemplateParams && FunctionTemplate->getPreviousDecl()) {
    SemaRef.CheckTemplateParameterList(
        TemplateParams,
        FunctionTemplate->getPreviousDecl()->getTemplateParameters(),
        Function->isThisDeclarationADefinition()
            ? Sema::TPC_FriendFunctionTemplateDefinition
            : Sema::TPC_FriendFunctionTemplate);
  }

  // If we're introducing a friend definition after the first use, trigger
  // instantiation.
  // FIXME: If this is a friend function template definition, we should check
  // to see if any specializations have been used.
  if (isFriend && D->isThisDeclarationADefinition() && Function->isUsed(false)) {
    if (MemberSpecializationInfo *MSInfo =
            Function->getMemberSpecializationInfo()) {
      if (MSInfo->getPointOfInstantiation().isInvalid()) {
        SourceLocation Loc = D->getLocation(); // FIXME
        MSInfo->setPointOfInstantiation(Loc);
        SemaRef.PendingLocalImplicitInstantiations.push_back(
            std::make_pair(Function, Loc));
      }
    }
  }

  if (D->isExplicitlyDefaulted()) {
    if (SubstDefaultedFunction(Function, D))
      return nullptr;
  }
  if (D->isDeleted())
    SemaRef.SetDeclDeleted(Function, D->getLocation(), D->getDeletedMessage());

  NamedDecl *PrincipalDecl =
      (TemplateParams ? cast<NamedDecl>(FunctionTemplate) : Function);

  // If this declaration lives in a different context from its lexical context,
  // add it to the corresponding lookup table.
  if (isFriend ||
      (Function->isLocalExternDecl() && !Function->getPreviousDecl()))
    DC->makeDeclVisibleInContext(PrincipalDecl);

  if (Function->isOverloadedOperator() && !DC->isRecord() &&
      PrincipalDecl->isInIdentifierNamespace(Decl::IDNS_Ordinary))
    PrincipalDecl->setNonMemberOperator();

  return Function;
}

Decl *TemplateDeclInstantiator::VisitCXXMethodDecl(
    CXXMethodDecl *D, TemplateParameterList *TemplateParams,
    RewriteKind FunctionRewriteKind) {
  FunctionTemplateDecl *FunctionTemplate = D->getDescribedFunctionTemplate();
  if (FunctionTemplate && !TemplateParams) {
    // We are creating a function template specialization from a function
    // template. Check whether there is already a function template
    // specialization for this particular set of template arguments.
    ArrayRef<TemplateArgument> Innermost = TemplateArgs.getInnermost();

    void *InsertPos = nullptr;
    FunctionDecl *SpecFunc
      = FunctionTemplate->findSpecialization(Innermost, InsertPos);

    // If we already have a function template specialization, return it.
    if (SpecFunc)
      return SpecFunc;
  }

  bool isFriend;
  if (FunctionTemplate)
    isFriend = (FunctionTemplate->getFriendObjectKind() != Decl::FOK_None);
  else
    isFriend = (D->getFriendObjectKind() != Decl::FOK_None);

  bool MergeWithParentScope = (TemplateParams != nullptr) ||
    !(isa<Decl>(Owner) &&
      cast<Decl>(Owner)->isDefinedOutsideFunctionOrMethod());
  LocalInstantiationScope Scope(SemaRef, MergeWithParentScope);

  Sema::LambdaScopeForCallOperatorInstantiationRAII LambdaScope(
      SemaRef, const_cast<CXXMethodDecl *>(D), TemplateArgs, Scope);

  // Instantiate enclosing template arguments for friends.
  SmallVector<TemplateParameterList *, 4> TempParamLists;
  unsigned NumTempParamLists = 0;
  if (isFriend && (NumTempParamLists = D->getNumTemplateParameterLists())) {
    TempParamLists.resize(NumTempParamLists);
    for (unsigned I = 0; I != NumTempParamLists; ++I) {
      TemplateParameterList *TempParams = D->getTemplateParameterList(I);
      TemplateParameterList *InstParams = SubstTemplateParams(TempParams);
      if (!InstParams)
        return nullptr;
      TempParamLists[I] = InstParams;
    }
  }

  auto InstantiatedExplicitSpecifier = ExplicitSpecifier::getFromDecl(D);
  // deduction guides need this
  const bool CouldInstantiate =
      InstantiatedExplicitSpecifier.getExpr() == nullptr ||
      !InstantiatedExplicitSpecifier.getExpr()->isValueDependent();

  // Delay the instantiation of the explicit-specifier until after the
  // constraints are checked during template argument deduction.
  if (CouldInstantiate ||
      SemaRef.CodeSynthesisContexts.back().Kind !=
          Sema::CodeSynthesisContext::DeducedTemplateArgumentSubstitution) {
    InstantiatedExplicitSpecifier = SemaRef.instantiateExplicitSpecifier(
        TemplateArgs, InstantiatedExplicitSpecifier);

    if (InstantiatedExplicitSpecifier.isInvalid())
      return nullptr;
  } else {
    InstantiatedExplicitSpecifier.setKind(ExplicitSpecKind::Unresolved);
  }

  // Implicit destructors/constructors created for local classes in
  // DeclareImplicit* (see SemaDeclCXX.cpp) might not have an associated TSI.
  // Unfortunately there isn't enough context in those functions to
  // conditionally populate the TSI without breaking non-template related use
  // cases. Populate TSIs prior to calling SubstFunctionType to make sure we get
  // a proper transformation.
  if (cast<CXXRecordDecl>(D->getParent())->isLambda() &&
      !D->getTypeSourceInfo() &&
      isa<CXXConstructorDecl, CXXDestructorDecl>(D)) {
    TypeSourceInfo *TSI =
        SemaRef.Context.getTrivialTypeSourceInfo(D->getType());
    D->setTypeSourceInfo(TSI);
  }

  SmallVector<ParmVarDecl *, 4> Params;
  TypeSourceInfo *TInfo = SubstFunctionType(D, Params);
  if (!TInfo)
    return nullptr;
  QualType T = adjustFunctionTypeForInstantiation(SemaRef.Context, D, TInfo);

  if (TemplateParams && TemplateParams->size()) {
    auto *LastParam =
        dyn_cast<TemplateTypeParmDecl>(TemplateParams->asArray().back());
    if (LastParam && LastParam->isImplicit() &&
        LastParam->hasTypeConstraint()) {
      // In abbreviated templates, the type-constraints of invented template
      // type parameters are instantiated with the function type, invalidating
      // the TemplateParameterList which relied on the template type parameter
      // not having a type constraint. Recreate the TemplateParameterList with
      // the updated parameter list.
      TemplateParams = TemplateParameterList::Create(
          SemaRef.Context, TemplateParams->getTemplateLoc(),
          TemplateParams->getLAngleLoc(), TemplateParams->asArray(),
          TemplateParams->getRAngleLoc(), TemplateParams->getRequiresClause());
    }
  }

  NestedNameSpecifierLoc QualifierLoc = D->getQualifierLoc();
  if (QualifierLoc) {
    QualifierLoc = SemaRef.SubstNestedNameSpecifierLoc(QualifierLoc,
                                                 TemplateArgs);
    if (!QualifierLoc)
      return nullptr;
  }

  DeclContext *DC = Owner;
  if (isFriend) {
    if (QualifierLoc) {
      CXXScopeSpec SS;
      SS.Adopt(QualifierLoc);
      DC = SemaRef.computeDeclContext(SS);

      if (DC && SemaRef.RequireCompleteDeclContext(SS, DC))
        return nullptr;
    } else {
      DC = SemaRef.FindInstantiatedContext(D->getLocation(),
                                           D->getDeclContext(),
                                           TemplateArgs);
    }
    if (!DC) return nullptr;
  }

  CXXRecordDecl *Record = cast<CXXRecordDecl>(DC);
  Expr *TrailingRequiresClause = D->getTrailingRequiresClause();

  DeclarationNameInfo NameInfo
    = SemaRef.SubstDeclarationNameInfo(D->getNameInfo(), TemplateArgs);

  if (FunctionRewriteKind != RewriteKind::None)
    adjustForRewrite(FunctionRewriteKind, D, T, TInfo, NameInfo);

  // Build the instantiated method declaration.
  CXXMethodDecl *Method = nullptr;

  SourceLocation StartLoc = D->getInnerLocStart();
  if (CXXConstructorDecl *Constructor = dyn_cast<CXXConstructorDecl>(D)) {
    Method = CXXConstructorDecl::Create(
        SemaRef.Context, Record, StartLoc, NameInfo, T, TInfo,
        InstantiatedExplicitSpecifier, Constructor->UsesFPIntrin(),
        Constructor->isInlineSpecified(), false,
        Constructor->getConstexprKind(), InheritedConstructor(),
        TrailingRequiresClause);
    Method->setRangeEnd(Constructor->getEndLoc());
  } else if (CXXDestructorDecl *Destructor = dyn_cast<CXXDestructorDecl>(D)) {
    Method = CXXDestructorDecl::Create(
        SemaRef.Context, Record, StartLoc, NameInfo, T, TInfo,
        Destructor->UsesFPIntrin(), Destructor->isInlineSpecified(), false,
        Destructor->getConstexprKind(), TrailingRequiresClause);
    Method->setIneligibleOrNotSelected(true);
    Method->setRangeEnd(Destructor->getEndLoc());
    Method->setDeclName(SemaRef.Context.DeclarationNames.getCXXDestructorName(
        SemaRef.Context.getCanonicalType(
            SemaRef.Context.getTypeDeclType(Record))));
  } else if (CXXConversionDecl *Conversion = dyn_cast<CXXConversionDecl>(D)) {
    Method = CXXConversionDecl::Create(
        SemaRef.Context, Record, StartLoc, NameInfo, T, TInfo,
        Conversion->UsesFPIntrin(), Conversion->isInlineSpecified(),
        InstantiatedExplicitSpecifier, Conversion->getConstexprKind(),
        Conversion->getEndLoc(), TrailingRequiresClause);
  } else {
    StorageClass SC = D->isStatic() ? SC_Static : SC_None;
    Method = CXXMethodDecl::Create(
        SemaRef.Context, Record, StartLoc, NameInfo, T, TInfo, SC,
        D->UsesFPIntrin(), D->isInlineSpecified(), D->getConstexprKind(),
        D->getEndLoc(), TrailingRequiresClause);
  }

  if (D->isInlined())
    Method->setImplicitlyInline();

  if (QualifierLoc)
    Method->setQualifierInfo(QualifierLoc);

  if (TemplateParams) {
    // Our resulting instantiation is actually a function template, since we
    // are substituting only the outer template parameters. For example, given
    //
    //   template<typename T>
    //   struct X {
    //     template<typename U> void f(T, U);
    //   };
    //
    //   X<int> x;
    //
    // We are instantiating the member template "f" within X<int>, which means
    // substituting int for T, but leaving "f" as a member function template.
    // Build the function template itself.
    FunctionTemplate = FunctionTemplateDecl::Create(SemaRef.Context, Record,
                                                    Method->getLocation(),
                                                    Method->getDeclName(),
                                                    TemplateParams, Method);
    if (isFriend) {
      FunctionTemplate->setLexicalDeclContext(Owner);
      FunctionTemplate->setObjectOfFriendDecl();
    } else if (D->isOutOfLine())
      FunctionTemplate->setLexicalDeclContext(D->getLexicalDeclContext());
    Method->setDescribedFunctionTemplate(FunctionTemplate);
  } else if (FunctionTemplate) {
    // Record this function template specialization.
    ArrayRef<TemplateArgument> Innermost = TemplateArgs.getInnermost();
    Method->setFunctionTemplateSpecialization(FunctionTemplate,
                         TemplateArgumentList::CreateCopy(SemaRef.Context,
                                                          Innermost),
                                              /*InsertPos=*/nullptr);
  } else if (!isFriend && FunctionRewriteKind == RewriteKind::None) {
    // Record that this is an instantiation of a member function.
    Method->setInstantiationOfMemberFunction(D, TSK_ImplicitInstantiation);
  }

  // If we are instantiating a member function defined
  // out-of-line, the instantiation will have the same lexical
  // context (which will be a namespace scope) as the template.
  if (isFriend) {
    if (NumTempParamLists)
      Method->setTemplateParameterListsInfo(
          SemaRef.Context,
          llvm::ArrayRef(TempParamLists.data(), NumTempParamLists));

    Method->setLexicalDeclContext(Owner);
    Method->setObjectOfFriendDecl();
  } else if (D->isOutOfLine())
    Method->setLexicalDeclContext(D->getLexicalDeclContext());

  // Attach the parameters
  for (unsigned P = 0; P < Params.size(); ++P)
    Params[P]->setOwningFunction(Method);
  Method->setParams(Params);

  if (InitMethodInstantiation(Method, D))
    Method->setInvalidDecl();

  LookupResult Previous(SemaRef, NameInfo, Sema::LookupOrdinaryName,
                        RedeclarationKind::ForExternalRedeclaration);

  bool IsExplicitSpecialization = false;

  // If the name of this function was written as a template-id, instantiate
  // the explicit template arguments.
  if (DependentFunctionTemplateSpecializationInfo *DFTSI =
          D->getDependentSpecializationInfo()) {
    // Instantiate the explicit template arguments.
    TemplateArgumentListInfo ExplicitArgs;
    if (const auto *ArgsWritten = DFTSI->TemplateArgumentsAsWritten) {
      ExplicitArgs.setLAngleLoc(ArgsWritten->getLAngleLoc());
      ExplicitArgs.setRAngleLoc(ArgsWritten->getRAngleLoc());
      if (SemaRef.SubstTemplateArguments(ArgsWritten->arguments(), TemplateArgs,
                                         ExplicitArgs))
        return nullptr;
    }

    // Map the candidates for the primary template to their instantiations.
    for (FunctionTemplateDecl *FTD : DFTSI->getCandidates()) {
      if (NamedDecl *ND =
              SemaRef.FindInstantiatedDecl(D->getLocation(), FTD, TemplateArgs))
        Previous.addDecl(ND);
      else
        return nullptr;
    }

    if (SemaRef.CheckFunctionTemplateSpecialization(
            Method, DFTSI->TemplateArgumentsAsWritten ? &ExplicitArgs : nullptr,
            Previous))
      Method->setInvalidDecl();

    IsExplicitSpecialization = true;
  } else if (const ASTTemplateArgumentListInfo *ArgsWritten =
                 D->getTemplateSpecializationArgsAsWritten()) {
    SemaRef.LookupQualifiedName(Previous, DC);

    TemplateArgumentListInfo ExplicitArgs(ArgsWritten->getLAngleLoc(),
                                          ArgsWritten->getRAngleLoc());

    if (SemaRef.SubstTemplateArguments(ArgsWritten->arguments(), TemplateArgs,
                                       ExplicitArgs))
      return nullptr;

    if (SemaRef.CheckFunctionTemplateSpecialization(Method,
                                                    &ExplicitArgs,
                                                    Previous))
      Method->setInvalidDecl();

    IsExplicitSpecialization = true;
  } else if (!FunctionTemplate || TemplateParams || isFriend) {
    SemaRef.LookupQualifiedName(Previous, Record);

    // In C++, the previous declaration we find might be a tag type
    // (class or enum). In this case, the new declaration will hide the
    // tag type. Note that this does not apply if we're declaring a
    // typedef (C++ [dcl.typedef]p4).
    if (Previous.isSingleTagDecl())
      Previous.clear();
  }

  // Per [temp.inst], default arguments in member functions of local classes
  // are instantiated along with the member function declaration. For example:
  //
  //   template<typename T>
  //   void ft() {
  //     struct lc {
  //       int operator()(int p = []{ return T::value; }());
  //     };
  //   }
  //   template void ft<int>(); // error: type 'int' cannot be used prior
  //                                      to '::'because it has no members
  //
  // The error is issued during instantiation of ft<int>()::lc::operator()
  // because substitution into the default argument fails; the default argument
  // is instantiated even though it is never used.
  if (D->isInLocalScopeForInstantiation()) {
    for (unsigned P = 0; P < Params.size(); ++P) {
      if (!Params[P]->hasDefaultArg())
        continue;
      if (SemaRef.SubstDefaultArgument(StartLoc, Params[P], TemplateArgs)) {
        // If substitution fails, the default argument is set to a
        // RecoveryExpr that wraps the uninstantiated default argument so
        // that downstream diagnostics are omitted.
        Expr *UninstExpr = Params[P]->getUninstantiatedDefaultArg();
        ExprResult ErrorResult = SemaRef.CreateRecoveryExpr(
            UninstExpr->getBeginLoc(), UninstExpr->getEndLoc(),
            { UninstExpr }, UninstExpr->getType());
        if (ErrorResult.isUsable())
          Params[P]->setDefaultArg(ErrorResult.get());
      }
    }
  }

  SemaRef.CheckFunctionDeclaration(nullptr, Method, Previous,
                                   IsExplicitSpecialization,
                                   Method->isThisDeclarationADefinition());

  if (D->isPureVirtual())
    SemaRef.CheckPureMethod(Method, SourceRange());

  // Propagate access.  For a non-friend declaration, the access is
  // whatever we're propagating from.  For a friend, it should be the
  // previous declaration we just found.
  if (isFriend && Method->getPreviousDecl())
    Method->setAccess(Method->getPreviousDecl()->getAccess());
  else
    Method->setAccess(D->getAccess());
  if (FunctionTemplate)
    FunctionTemplate->setAccess(Method->getAccess());

  SemaRef.CheckOverrideControl(Method);

  // If a function is defined as defaulted or deleted, mark it as such now.
  if (D->isExplicitlyDefaulted()) {
    if (SubstDefaultedFunction(Method, D))
      return nullptr;
  }
  if (D->isDeletedAsWritten())
    SemaRef.SetDeclDeleted(Method, Method->getLocation(),
                           D->getDeletedMessage());

  // If this is an explicit specialization, mark the implicitly-instantiated
  // template specialization as being an explicit specialization too.
  // FIXME: Is this necessary?
  if (IsExplicitSpecialization && !isFriend)
    SemaRef.CompleteMemberSpecialization(Method, Previous);

  // If the method is a special member function, we need to mark it as
  // ineligible so that Owner->addDecl() won't mark the class as non trivial.
  // At the end of the class instantiation, we calculate eligibility again and
  // then we adjust trivility if needed.
  // We need this check to happen only after the method parameters are set,
  // because being e.g. a copy constructor depends on the instantiated
  // arguments.
  if (auto *Constructor = dyn_cast<CXXConstructorDecl>(Method)) {
    if (Constructor->isDefaultConstructor() ||
        Constructor->isCopyOrMoveConstructor())
      Method->setIneligibleOrNotSelected(true);
  } else if (Method->isCopyAssignmentOperator() ||
             Method->isMoveAssignmentOperator()) {
    Method->setIneligibleOrNotSelected(true);
  }

  // If there's a function template, let our caller handle it.
  if (FunctionTemplate) {
    // do nothing

  // Don't hide a (potentially) valid declaration with an invalid one.
  } else if (Method->isInvalidDecl() && !Previous.empty()) {
    // do nothing

  // Otherwise, check access to friends and make them visible.
  } else if (isFriend) {
    // We only need to re-check access for methods which we didn't
    // manage to match during parsing.
    if (!D->getPreviousDecl())
      SemaRef.CheckFriendAccess(Method);

    Record->makeDeclVisibleInContext(Method);

  // Otherwise, add the declaration.  We don't need to do this for
  // class-scope specializations because we'll have matched them with
  // the appropriate template.
  } else {
    Owner->addDecl(Method);
  }

  // PR17480: Honor the used attribute to instantiate member function
  // definitions
  if (Method->hasAttr<UsedAttr>()) {
    if (const auto *A = dyn_cast<CXXRecordDecl>(Owner)) {
      SourceLocation Loc;
      if (const MemberSpecializationInfo *MSInfo =
              A->getMemberSpecializationInfo())
        Loc = MSInfo->getPointOfInstantiation();
      else if (const auto *Spec = dyn_cast<ClassTemplateSpecializationDecl>(A))
        Loc = Spec->getPointOfInstantiation();
      SemaRef.MarkFunctionReferenced(Loc, Method);
    }
  }

  return Method;
}

Decl *TemplateDeclInstantiator::VisitCXXConstructorDecl(CXXConstructorDecl *D) {
  return VisitCXXMethodDecl(D);
}

Decl *TemplateDeclInstantiator::VisitCXXDestructorDecl(CXXDestructorDecl *D) {
  return VisitCXXMethodDecl(D);
}

Decl *TemplateDeclInstantiator::VisitCXXConversionDecl(CXXConversionDecl *D) {
  return VisitCXXMethodDecl(D);
}

Decl *TemplateDeclInstantiator::VisitParmVarDecl(ParmVarDecl *D) {
  return SemaRef.SubstParmVarDecl(D, TemplateArgs, /*indexAdjustment*/ 0,
                                  std::nullopt,
                                  /*ExpectParameterPack=*/false);
}

Decl *TemplateDeclInstantiator::VisitTemplateTypeParmDecl(
                                                    TemplateTypeParmDecl *D) {
  assert(D->getTypeForDecl()->isTemplateTypeParmType());

  std::optional<unsigned> NumExpanded;

  if (const TypeConstraint *TC = D->getTypeConstraint()) {
    if (D->isPackExpansion() && !D->isExpandedParameterPack()) {
      assert(TC->getTemplateArgsAsWritten() &&
             "type parameter can only be an expansion when explicit arguments "
             "are specified");
      // The template type parameter pack's type is a pack expansion of types.
      // Determine whether we need to expand this parameter pack into separate
      // types.
      SmallVector<UnexpandedParameterPack, 2> Unexpanded;
      for (auto &ArgLoc : TC->getTemplateArgsAsWritten()->arguments())
        SemaRef.collectUnexpandedParameterPacks(ArgLoc, Unexpanded);

      // Determine whether the set of unexpanded parameter packs can and should
      // be expanded.
      bool Expand = true;
      bool RetainExpansion = false;
      if (SemaRef.CheckParameterPacksForExpansion(
              cast<CXXFoldExpr>(TC->getImmediatelyDeclaredConstraint())
                  ->getEllipsisLoc(),
              SourceRange(TC->getConceptNameLoc(),
                          TC->hasExplicitTemplateArgs() ?
                          TC->getTemplateArgsAsWritten()->getRAngleLoc() :
                          TC->getConceptNameInfo().getEndLoc()),
              Unexpanded, TemplateArgs, Expand, RetainExpansion, NumExpanded))
        return nullptr;
    }
  }

  TemplateTypeParmDecl *Inst = TemplateTypeParmDecl::Create(
      SemaRef.Context, Owner, D->getBeginLoc(), D->getLocation(),
      D->getDepth() - TemplateArgs.getNumSubstitutedLevels(), D->getIndex(),
      D->getIdentifier(), D->wasDeclaredWithTypename(), D->isParameterPack(),
      D->hasTypeConstraint(), NumExpanded);

  Inst->setAccess(AS_public);
  Inst->setImplicit(D->isImplicit());
  if (auto *TC = D->getTypeConstraint()) {
    if (!D->isImplicit()) {
      // Invented template parameter type constraints will be instantiated
      // with the corresponding auto-typed parameter as it might reference
      // other parameters.
      if (SemaRef.SubstTypeConstraint(Inst, TC, TemplateArgs,
                                      EvaluateConstraints))
        return nullptr;
    }
  }
  if (D->hasDefaultArgument() && !D->defaultArgumentWasInherited()) {
    TemplateArgumentLoc Output;
    if (!SemaRef.SubstTemplateArgument(D->getDefaultArgument(), TemplateArgs,
                                       Output))
      Inst->setDefaultArgument(SemaRef.getASTContext(), Output);
  }

  // Introduce this template parameter's instantiation into the instantiation
  // scope.
  SemaRef.CurrentInstantiationScope->InstantiatedLocal(D, Inst);

  return Inst;
}

Decl *TemplateDeclInstantiator::VisitNonTypeTemplateParmDecl(
                                                 NonTypeTemplateParmDecl *D) {
  // Substitute into the type of the non-type template parameter.
  TypeLoc TL = D->getTypeSourceInfo()->getTypeLoc();
  SmallVector<TypeSourceInfo *, 4> ExpandedParameterPackTypesAsWritten;
  SmallVector<QualType, 4> ExpandedParameterPackTypes;
  bool IsExpandedParameterPack = false;
  TypeSourceInfo *DI;
  QualType T;
  bool Invalid = false;

  if (D->isExpandedParameterPack()) {
    // The non-type template parameter pack is an already-expanded pack
    // expansion of types. Substitute into each of the expanded types.
    ExpandedParameterPackTypes.reserve(D->getNumExpansionTypes());
    ExpandedParameterPackTypesAsWritten.reserve(D->getNumExpansionTypes());
    for (unsigned I = 0, N = D->getNumExpansionTypes(); I != N; ++I) {
      TypeSourceInfo *NewDI =
          SemaRef.SubstType(D->getExpansionTypeSourceInfo(I), TemplateArgs,
                            D->getLocation(), D->getDeclName());
      if (!NewDI)
        return nullptr;

      QualType NewT =
          SemaRef.CheckNonTypeTemplateParameterType(NewDI, D->getLocation());
      if (NewT.isNull())
        return nullptr;

      ExpandedParameterPackTypesAsWritten.push_back(NewDI);
      ExpandedParameterPackTypes.push_back(NewT);
    }

    IsExpandedParameterPack = true;
    DI = D->getTypeSourceInfo();
    T = DI->getType();
  } else if (D->isPackExpansion()) {
    // The non-type template parameter pack's type is a pack expansion of types.
    // Determine whether we need to expand this parameter pack into separate
    // types.
    PackExpansionTypeLoc Expansion = TL.castAs<PackExpansionTypeLoc>();
    TypeLoc Pattern = Expansion.getPatternLoc();
    SmallVector<UnexpandedParameterPack, 2> Unexpanded;
    SemaRef.collectUnexpandedParameterPacks(Pattern, Unexpanded);

    // Determine whether the set of unexpanded parameter packs can and should
    // be expanded.
    bool Expand = true;
    bool RetainExpansion = false;
    std::optional<unsigned> OrigNumExpansions =
        Expansion.getTypePtr()->getNumExpansions();
    std::optional<unsigned> NumExpansions = OrigNumExpansions;
    if (SemaRef.CheckParameterPacksForExpansion(Expansion.getEllipsisLoc(),
                                                Pattern.getSourceRange(),
                                                Unexpanded,
                                                TemplateArgs,
                                                Expand, RetainExpansion,
                                                NumExpansions))
      return nullptr;

    if (Expand) {
      for (unsigned I = 0; I != *NumExpansions; ++I) {
        Sema::ArgumentPackSubstitutionIndexRAII SubstIndex(SemaRef, I);
        TypeSourceInfo *NewDI = SemaRef.SubstType(Pattern, TemplateArgs,
                                                  D->getLocation(),
                                                  D->getDeclName());
        if (!NewDI)
          return nullptr;

        QualType NewT =
            SemaRef.CheckNonTypeTemplateParameterType(NewDI, D->getLocation());
        if (NewT.isNull())
          return nullptr;

        ExpandedParameterPackTypesAsWritten.push_back(NewDI);
        ExpandedParameterPackTypes.push_back(NewT);
      }

      // Note that we have an expanded parameter pack. The "type" of this
      // expanded parameter pack is the original expansion type, but callers
      // will end up using the expanded parameter pack types for type-checking.
      IsExpandedParameterPack = true;
      DI = D->getTypeSourceInfo();
      T = DI->getType();
    } else {
      // We cannot fully expand the pack expansion now, so substitute into the
      // pattern and create a new pack expansion type.
      Sema::ArgumentPackSubstitutionIndexRAII SubstIndex(SemaRef, -1);
      TypeSourceInfo *NewPattern = SemaRef.SubstType(Pattern, TemplateArgs,
                                                     D->getLocation(),
                                                     D->getDeclName());
      if (!NewPattern)
        return nullptr;

      SemaRef.CheckNonTypeTemplateParameterType(NewPattern, D->getLocation());
      DI = SemaRef.CheckPackExpansion(NewPattern, Expansion.getEllipsisLoc(),
                                      NumExpansions);
      if (!DI)
        return nullptr;

      T = DI->getType();
    }
  } else {
    // Simple case: substitution into a parameter that is not a parameter pack.
    DI = SemaRef.SubstType(D->getTypeSourceInfo(), TemplateArgs,
                           D->getLocation(), D->getDeclName());
    if (!DI)
      return nullptr;

    // Check that this type is acceptable for a non-type template parameter.
    T = SemaRef.CheckNonTypeTemplateParameterType(DI, D->getLocation());
    if (T.isNull()) {
      T = SemaRef.Context.IntTy;
      Invalid = true;
    }
  }

  NonTypeTemplateParmDecl *Param;
  if (IsExpandedParameterPack)
    Param = NonTypeTemplateParmDecl::Create(
        SemaRef.Context, Owner, D->getInnerLocStart(), D->getLocation(),
        D->getDepth() - TemplateArgs.getNumSubstitutedLevels(),
        D->getPosition(), D->getIdentifier(), T, DI, ExpandedParameterPackTypes,
        ExpandedParameterPackTypesAsWritten);
  else
    Param = NonTypeTemplateParmDecl::Create(
        SemaRef.Context, Owner, D->getInnerLocStart(), D->getLocation(),
        D->getDepth() - TemplateArgs.getNumSubstitutedLevels(),
        D->getPosition(), D->getIdentifier(), T, D->isParameterPack(), DI);

  if (AutoTypeLoc AutoLoc = DI->getTypeLoc().getContainedAutoTypeLoc())
    if (AutoLoc.isConstrained()) {
      SourceLocation EllipsisLoc;
      if (IsExpandedParameterPack)
        EllipsisLoc =
            DI->getTypeLoc().getAs<PackExpansionTypeLoc>().getEllipsisLoc();
      else if (auto *Constraint = dyn_cast_if_present<CXXFoldExpr>(
                   D->getPlaceholderTypeConstraint()))
        EllipsisLoc = Constraint->getEllipsisLoc();
      // Note: We attach the uninstantiated constriant here, so that it can be
      // instantiated relative to the top level, like all our other
      // constraints.
      if (SemaRef.AttachTypeConstraint(AutoLoc, /*NewConstrainedParm=*/Param,
                                       /*OrigConstrainedParm=*/D, EllipsisLoc))
        Invalid = true;
    }

  Param->setAccess(AS_public);
  Param->setImplicit(D->isImplicit());
  if (Invalid)
    Param->setInvalidDecl();

  if (D->hasDefaultArgument() && !D->defaultArgumentWasInherited()) {
    EnterExpressionEvaluationContext ConstantEvaluated(
        SemaRef, Sema::ExpressionEvaluationContext::ConstantEvaluated);
    TemplateArgumentLoc Result;
    if (!SemaRef.SubstTemplateArgument(D->getDefaultArgument(), TemplateArgs,
                                       Result))
      Param->setDefaultArgument(SemaRef.Context, Result);
  }

  // Introduce this template parameter's instantiation into the instantiation
  // scope.
  SemaRef.CurrentInstantiationScope->InstantiatedLocal(D, Param);
  return Param;
}

static void collectUnexpandedParameterPacks(
    Sema &S,
    TemplateParameterList *Params,
    SmallVectorImpl<UnexpandedParameterPack> &Unexpanded) {
  for (const auto &P : *Params) {
    if (P->isTemplateParameterPack())
      continue;
    if (NonTypeTemplateParmDecl *NTTP = dyn_cast<NonTypeTemplateParmDecl>(P))
      S.collectUnexpandedParameterPacks(NTTP->getTypeSourceInfo()->getTypeLoc(),
                                        Unexpanded);
    if (TemplateTemplateParmDecl *TTP = dyn_cast<TemplateTemplateParmDecl>(P))
      collectUnexpandedParameterPacks(S, TTP->getTemplateParameters(),
                                      Unexpanded);
  }
}

Decl *
TemplateDeclInstantiator::VisitTemplateTemplateParmDecl(
                                                  TemplateTemplateParmDecl *D) {
  // Instantiate the template parameter list of the template template parameter.
  TemplateParameterList *TempParams = D->getTemplateParameters();
  TemplateParameterList *InstParams;
  SmallVector<TemplateParameterList*, 8> ExpandedParams;

  bool IsExpandedParameterPack = false;

  if (D->isExpandedParameterPack()) {
    // The template template parameter pack is an already-expanded pack
    // expansion of template parameters. Substitute into each of the expanded
    // parameters.
    ExpandedParams.reserve(D->getNumExpansionTemplateParameters());
    for (unsigned I = 0, N = D->getNumExpansionTemplateParameters();
         I != N; ++I) {
      LocalInstantiationScope Scope(SemaRef);
      TemplateParameterList *Expansion =
        SubstTemplateParams(D->getExpansionTemplateParameters(I));
      if (!Expansion)
        return nullptr;
      ExpandedParams.push_back(Expansion);
    }

    IsExpandedParameterPack = true;
    InstParams = TempParams;
  } else if (D->isPackExpansion()) {
    // The template template parameter pack expands to a pack of template
    // template parameters. Determine whether we need to expand this parameter
    // pack into separate parameters.
    SmallVector<UnexpandedParameterPack, 2> Unexpanded;
    collectUnexpandedParameterPacks(SemaRef, D->getTemplateParameters(),
                                    Unexpanded);

    // Determine whether the set of unexpanded parameter packs can and should
    // be expanded.
    bool Expand = true;
    bool RetainExpansion = false;
    std::optional<unsigned> NumExpansions;
    if (SemaRef.CheckParameterPacksForExpansion(D->getLocation(),
                                                TempParams->getSourceRange(),
                                                Unexpanded,
                                                TemplateArgs,
                                                Expand, RetainExpansion,
                                                NumExpansions))
      return nullptr;

    if (Expand) {
      for (unsigned I = 0; I != *NumExpansions; ++I) {
        Sema::ArgumentPackSubstitutionIndexRAII SubstIndex(SemaRef, I);
        LocalInstantiationScope Scope(SemaRef);
        TemplateParameterList *Expansion = SubstTemplateParams(TempParams);
        if (!Expansion)
          return nullptr;
        ExpandedParams.push_back(Expansion);
      }

      // Note that we have an expanded parameter pack. The "type" of this
      // expanded parameter pack is the original expansion type, but callers
      // will end up using the expanded parameter pack types for type-checking.
      IsExpandedParameterPack = true;
      InstParams = TempParams;
    } else {
      // We cannot fully expand the pack expansion now, so just substitute
      // into the pattern.
      Sema::ArgumentPackSubstitutionIndexRAII SubstIndex(SemaRef, -1);

      LocalInstantiationScope Scope(SemaRef);
      InstParams = SubstTemplateParams(TempParams);
      if (!InstParams)
        return nullptr;
    }
  } else {
    // Perform the actual substitution of template parameters within a new,
    // local instantiation scope.
    LocalInstantiationScope Scope(SemaRef);
    InstParams = SubstTemplateParams(TempParams);
    if (!InstParams)
      return nullptr;
  }

  // Build the template template parameter.
  TemplateTemplateParmDecl *Param;
  if (IsExpandedParameterPack)
    Param = TemplateTemplateParmDecl::Create(
        SemaRef.Context, Owner, D->getLocation(),
        D->getDepth() - TemplateArgs.getNumSubstitutedLevels(),
        D->getPosition(), D->getIdentifier(), D->wasDeclaredWithTypename(),
        InstParams, ExpandedParams);
  else
    Param = TemplateTemplateParmDecl::Create(
        SemaRef.Context, Owner, D->getLocation(),
        D->getDepth() - TemplateArgs.getNumSubstitutedLevels(),
        D->getPosition(), D->isParameterPack(), D->getIdentifier(),
        D->wasDeclaredWithTypename(), InstParams);
  if (D->hasDefaultArgument() && !D->defaultArgumentWasInherited()) {
    NestedNameSpecifierLoc QualifierLoc =
        D->getDefaultArgument().getTemplateQualifierLoc();
    QualifierLoc =
        SemaRef.SubstNestedNameSpecifierLoc(QualifierLoc, TemplateArgs);
    TemplateName TName = SemaRef.SubstTemplateName(
        QualifierLoc, D->getDefaultArgument().getArgument().getAsTemplate(),
        D->getDefaultArgument().getTemplateNameLoc(), TemplateArgs);
    if (!TName.isNull())
      Param->setDefaultArgument(
          SemaRef.Context,
          TemplateArgumentLoc(SemaRef.Context, TemplateArgument(TName),
                              D->getDefaultArgument().getTemplateQualifierLoc(),
                              D->getDefaultArgument().getTemplateNameLoc()));
  }
  Param->setAccess(AS_public);
  Param->setImplicit(D->isImplicit());

  // Introduce this template parameter's instantiation into the instantiation
  // scope.
  SemaRef.CurrentInstantiationScope->InstantiatedLocal(D, Param);

  return Param;
}

Decl *TemplateDeclInstantiator::VisitUsingDirectiveDecl(UsingDirectiveDecl *D) {
  // Using directives are never dependent (and never contain any types or
  // expressions), so they require no explicit instantiation work.

  UsingDirectiveDecl *Inst
    = UsingDirectiveDecl::Create(SemaRef.Context, Owner, D->getLocation(),
                                 D->getNamespaceKeyLocation(),
                                 D->getQualifierLoc(),
                                 D->getIdentLocation(),
                                 D->getNominatedNamespace(),
                                 D->getCommonAncestor());

  // Add the using directive to its declaration context
  // only if this is not a function or method.
  if (!Owner->isFunctionOrMethod())
    Owner->addDecl(Inst);

  return Inst;
}

Decl *TemplateDeclInstantiator::VisitBaseUsingDecls(BaseUsingDecl *D,
                                                    BaseUsingDecl *Inst,
                                                    LookupResult *Lookup) {

  bool isFunctionScope = Owner->isFunctionOrMethod();

  for (auto *Shadow : D->shadows()) {
    // FIXME: UsingShadowDecl doesn't preserve its immediate target, so
    // reconstruct it in the case where it matters. Hm, can we extract it from
    // the DeclSpec when parsing and save it in the UsingDecl itself?
    NamedDecl *OldTarget = Shadow->getTargetDecl();
    if (auto *CUSD = dyn_cast<ConstructorUsingShadowDecl>(Shadow))
      if (auto *BaseShadow = CUSD->getNominatedBaseClassShadowDecl())
        OldTarget = BaseShadow;

    NamedDecl *InstTarget = nullptr;
    if (auto *EmptyD =
            dyn_cast<UnresolvedUsingIfExistsDecl>(Shadow->getTargetDecl())) {
      InstTarget = UnresolvedUsingIfExistsDecl::Create(
          SemaRef.Context, Owner, EmptyD->getLocation(), EmptyD->getDeclName());
    } else {
      InstTarget = cast_or_null<NamedDecl>(SemaRef.FindInstantiatedDecl(
          Shadow->getLocation(), OldTarget, TemplateArgs));
    }
    if (!InstTarget)
      return nullptr;

    UsingShadowDecl *PrevDecl = nullptr;
    if (Lookup &&
        SemaRef.CheckUsingShadowDecl(Inst, InstTarget, *Lookup, PrevDecl))
      continue;

    if (UsingShadowDecl *OldPrev = getPreviousDeclForInstantiation(Shadow))
      PrevDecl = cast_or_null<UsingShadowDecl>(SemaRef.FindInstantiatedDecl(
          Shadow->getLocation(), OldPrev, TemplateArgs));

    UsingShadowDecl *InstShadow = SemaRef.BuildUsingShadowDecl(
        /*Scope*/ nullptr, Inst, InstTarget, PrevDecl);
    SemaRef.Context.setInstantiatedFromUsingShadowDecl(InstShadow, Shadow);

    if (isFunctionScope)
      SemaRef.CurrentInstantiationScope->InstantiatedLocal(Shadow, InstShadow);
  }

  return Inst;
}

Decl *TemplateDeclInstantiator::VisitUsingDecl(UsingDecl *D) {

  // The nested name specifier may be dependent, for example
  //     template <typename T> struct t {
  //       struct s1 { T f1(); };
  //       struct s2 : s1 { using s1::f1; };
  //     };
  //     template struct t<int>;
  // Here, in using s1::f1, s1 refers to t<T>::s1;
  // we need to substitute for t<int>::s1.
  NestedNameSpecifierLoc QualifierLoc
    = SemaRef.SubstNestedNameSpecifierLoc(D->getQualifierLoc(),
                                          TemplateArgs);
  if (!QualifierLoc)
    return nullptr;

  // For an inheriting constructor declaration, the name of the using
  // declaration is the name of a constructor in this class, not in the
  // base class.
  DeclarationNameInfo NameInfo = D->getNameInfo();
  if (NameInfo.getName().getNameKind() == DeclarationName::CXXConstructorName)
    if (auto *RD = dyn_cast<CXXRecordDecl>(SemaRef.CurContext))
      NameInfo.setName(SemaRef.Context.DeclarationNames.getCXXConstructorName(
          SemaRef.Context.getCanonicalType(SemaRef.Context.getRecordType(RD))));

  // We only need to do redeclaration lookups if we're in a class scope (in
  // fact, it's not really even possible in non-class scopes).
  bool CheckRedeclaration = Owner->isRecord();
  LookupResult Prev(SemaRef, NameInfo, Sema::LookupUsingDeclName,
                    RedeclarationKind::ForVisibleRedeclaration);

  UsingDecl *NewUD = UsingDecl::Create(SemaRef.Context, Owner,
                                       D->getUsingLoc(),
                                       QualifierLoc,
                                       NameInfo,
                                       D->hasTypename());

  CXXScopeSpec SS;
  SS.Adopt(QualifierLoc);
  if (CheckRedeclaration) {
    Prev.setHideTags(false);
    SemaRef.LookupQualifiedName(Prev, Owner);

    // Check for invalid redeclarations.
    if (SemaRef.CheckUsingDeclRedeclaration(D->getUsingLoc(),
                                            D->hasTypename(), SS,
                                            D->getLocation(), Prev))
      NewUD->setInvalidDecl();
  }

  if (!NewUD->isInvalidDecl() &&
      SemaRef.CheckUsingDeclQualifier(D->getUsingLoc(), D->hasTypename(), SS,
                                      NameInfo, D->getLocation(), nullptr, D))
    NewUD->setInvalidDecl();

  SemaRef.Context.setInstantiatedFromUsingDecl(NewUD, D);
  NewUD->setAccess(D->getAccess());
  Owner->addDecl(NewUD);

  // Don't process the shadow decls for an invalid decl.
  if (NewUD->isInvalidDecl())
    return NewUD;

  // If the using scope was dependent, or we had dependent bases, we need to
  // recheck the inheritance
  if (NameInfo.getName().getNameKind() == DeclarationName::CXXConstructorName)
    SemaRef.CheckInheritingConstructorUsingDecl(NewUD);

  return VisitBaseUsingDecls(D, NewUD, CheckRedeclaration ? &Prev : nullptr);
}

Decl *TemplateDeclInstantiator::VisitUsingEnumDecl(UsingEnumDecl *D) {
  // Cannot be a dependent type, but still could be an instantiation
  EnumDecl *EnumD = cast_or_null<EnumDecl>(SemaRef.FindInstantiatedDecl(
      D->getLocation(), D->getEnumDecl(), TemplateArgs));

  if (SemaRef.RequireCompleteEnumDecl(EnumD, EnumD->getLocation()))
    return nullptr;

  TypeSourceInfo *TSI = SemaRef.SubstType(D->getEnumType(), TemplateArgs,
                                          D->getLocation(), D->getDeclName());
  UsingEnumDecl *NewUD =
      UsingEnumDecl::Create(SemaRef.Context, Owner, D->getUsingLoc(),
                            D->getEnumLoc(), D->getLocation(), TSI);

  SemaRef.Context.setInstantiatedFromUsingEnumDecl(NewUD, D);
  NewUD->setAccess(D->getAccess());
  Owner->addDecl(NewUD);

  // Don't process the shadow decls for an invalid decl.
  if (NewUD->isInvalidDecl())
    return NewUD;

  // We don't have to recheck for duplication of the UsingEnumDecl itself, as it
  // cannot be dependent, and will therefore have been checked during template
  // definition.

  return VisitBaseUsingDecls(D, NewUD, nullptr);
}

Decl *TemplateDeclInstantiator::VisitUsingShadowDecl(UsingShadowDecl *D) {
  // Ignore these;  we handle them in bulk when processing the UsingDecl.
  return nullptr;
}

Decl *TemplateDeclInstantiator::VisitConstructorUsingShadowDecl(
    ConstructorUsingShadowDecl *D) {
  // Ignore these;  we handle them in bulk when processing the UsingDecl.
  return nullptr;
}

template <typename T>
Decl *TemplateDeclInstantiator::instantiateUnresolvedUsingDecl(
    T *D, bool InstantiatingPackElement) {
  // If this is a pack expansion, expand it now.
  if (D->isPackExpansion() && !InstantiatingPackElement) {
    SmallVector<UnexpandedParameterPack, 2> Unexpanded;
    SemaRef.collectUnexpandedParameterPacks(D->getQualifierLoc(), Unexpanded);
    SemaRef.collectUnexpandedParameterPacks(D->getNameInfo(), Unexpanded);

    // Determine whether the set of unexpanded parameter packs can and should
    // be expanded.
    bool Expand = true;
    bool RetainExpansion = false;
    std::optional<unsigned> NumExpansions;
    if (SemaRef.CheckParameterPacksForExpansion(
          D->getEllipsisLoc(), D->getSourceRange(), Unexpanded, TemplateArgs,
            Expand, RetainExpansion, NumExpansions))
      return nullptr;

    // This declaration cannot appear within a function template signature,
    // so we can't have a partial argument list for a parameter pack.
    assert(!RetainExpansion &&
           "should never need to retain an expansion for UsingPackDecl");

    if (!Expand) {
      // We cannot fully expand the pack expansion now, so substitute into the
      // pattern and create a new pack expansion.
      Sema::ArgumentPackSubstitutionIndexRAII SubstIndex(SemaRef, -1);
      return instantiateUnresolvedUsingDecl(D, true);
    }

    // Within a function, we don't have any normal way to check for conflicts
    // between shadow declarations from different using declarations in the
    // same pack expansion, but this is always ill-formed because all expansions
    // must produce (conflicting) enumerators.
    //
    // Sadly we can't just reject this in the template definition because it
    // could be valid if the pack is empty or has exactly one expansion.
    if (D->getDeclContext()->isFunctionOrMethod() && *NumExpansions > 1) {
      SemaRef.Diag(D->getEllipsisLoc(),
                   diag::err_using_decl_redeclaration_expansion);
      return nullptr;
    }

    // Instantiate the slices of this pack and build a UsingPackDecl.
    SmallVector<NamedDecl*, 8> Expansions;
    for (unsigned I = 0; I != *NumExpansions; ++I) {
      Sema::ArgumentPackSubstitutionIndexRAII SubstIndex(SemaRef, I);
      Decl *Slice = instantiateUnresolvedUsingDecl(D, true);
      if (!Slice)
        return nullptr;
      // Note that we can still get unresolved using declarations here, if we
      // had arguments for all packs but the pattern also contained other
      // template arguments (this only happens during partial substitution, eg
      // into the body of a generic lambda in a function template).
      Expansions.push_back(cast<NamedDecl>(Slice));
    }

    auto *NewD = SemaRef.BuildUsingPackDecl(D, Expansions);
    if (isDeclWithinFunction(D))
      SemaRef.CurrentInstantiationScope->InstantiatedLocal(D, NewD);
    return NewD;
  }

  UnresolvedUsingTypenameDecl *TD = dyn_cast<UnresolvedUsingTypenameDecl>(D);
  SourceLocation TypenameLoc = TD ? TD->getTypenameLoc() : SourceLocation();

  NestedNameSpecifierLoc QualifierLoc
    = SemaRef.SubstNestedNameSpecifierLoc(D->getQualifierLoc(),
                                          TemplateArgs);
  if (!QualifierLoc)
    return nullptr;

  CXXScopeSpec SS;
  SS.Adopt(QualifierLoc);

  DeclarationNameInfo NameInfo
    = SemaRef.SubstDeclarationNameInfo(D->getNameInfo(), TemplateArgs);

  // Produce a pack expansion only if we're not instantiating a particular
  // slice of a pack expansion.
  bool InstantiatingSlice = D->getEllipsisLoc().isValid() &&
                            SemaRef.ArgumentPackSubstitutionIndex != -1;
  SourceLocation EllipsisLoc =
      InstantiatingSlice ? SourceLocation() : D->getEllipsisLoc();

  bool IsUsingIfExists = D->template hasAttr<UsingIfExistsAttr>();
  NamedDecl *UD = SemaRef.BuildUsingDeclaration(
      /*Scope*/ nullptr, D->getAccess(), D->getUsingLoc(),
      /*HasTypename*/ TD, TypenameLoc, SS, NameInfo, EllipsisLoc,
      ParsedAttributesView(),
      /*IsInstantiation*/ true, IsUsingIfExists);
  if (UD) {
    SemaRef.InstantiateAttrs(TemplateArgs, D, UD);
    SemaRef.Context.setInstantiatedFromUsingDecl(UD, D);
  }

  return UD;
}

Decl *TemplateDeclInstantiator::VisitUnresolvedUsingTypenameDecl(
    UnresolvedUsingTypenameDecl *D) {
  return instantiateUnresolvedUsingDecl(D);
}

Decl *TemplateDeclInstantiator::VisitUnresolvedUsingValueDecl(
    UnresolvedUsingValueDecl *D) {
  return instantiateUnresolvedUsingDecl(D);
}

Decl *TemplateDeclInstantiator::VisitUnresolvedUsingIfExistsDecl(
    UnresolvedUsingIfExistsDecl *D) {
  llvm_unreachable("referring to unresolved decl out of UsingShadowDecl");
}

Decl *TemplateDeclInstantiator::VisitUsingPackDecl(UsingPackDecl *D) {
  SmallVector<NamedDecl*, 8> Expansions;
  for (auto *UD : D->expansions()) {
    if (NamedDecl *NewUD =
            SemaRef.FindInstantiatedDecl(D->getLocation(), UD, TemplateArgs))
      Expansions.push_back(NewUD);
    else
      return nullptr;
  }

  auto *NewD = SemaRef.BuildUsingPackDecl(D, Expansions);
  if (isDeclWithinFunction(D))
    SemaRef.CurrentInstantiationScope->InstantiatedLocal(D, NewD);
  return NewD;
}

Decl *TemplateDeclInstantiator::VisitOMPThreadPrivateDecl(
                                     OMPThreadPrivateDecl *D) {
  SmallVector<Expr *, 5> Vars;
  for (auto *I : D->varlists()) {
    Expr *Var = SemaRef.SubstExpr(I, TemplateArgs).get();
    assert(isa<DeclRefExpr>(Var) && "threadprivate arg is not a DeclRefExpr");
    Vars.push_back(Var);
  }

  OMPThreadPrivateDecl *TD =
      SemaRef.OpenMP().CheckOMPThreadPrivateDecl(D->getLocation(), Vars);

  TD->setAccess(AS_public);
  Owner->addDecl(TD);

  return TD;
}

Decl *TemplateDeclInstantiator::VisitOMPAllocateDecl(OMPAllocateDecl *D) {
  SmallVector<Expr *, 5> Vars;
  for (auto *I : D->varlists()) {
    Expr *Var = SemaRef.SubstExpr(I, TemplateArgs).get();
    assert(isa<DeclRefExpr>(Var) && "allocate arg is not a DeclRefExpr");
    Vars.push_back(Var);
  }
  SmallVector<OMPClause *, 4> Clauses;
  // Copy map clauses from the original mapper.
  for (OMPClause *C : D->clauselists()) {
    OMPClause *IC = nullptr;
    if (auto *AC = dyn_cast<OMPAllocatorClause>(C)) {
      ExprResult NewE = SemaRef.SubstExpr(AC->getAllocator(), TemplateArgs);
      if (!NewE.isUsable())
        continue;
      IC = SemaRef.OpenMP().ActOnOpenMPAllocatorClause(
          NewE.get(), AC->getBeginLoc(), AC->getLParenLoc(), AC->getEndLoc());
    } else if (auto *AC = dyn_cast<OMPAlignClause>(C)) {
      ExprResult NewE = SemaRef.SubstExpr(AC->getAlignment(), TemplateArgs);
      if (!NewE.isUsable())
        continue;
      IC = SemaRef.OpenMP().ActOnOpenMPAlignClause(
          NewE.get(), AC->getBeginLoc(), AC->getLParenLoc(), AC->getEndLoc());
      // If align clause value ends up being invalid, this can end up null.
      if (!IC)
        continue;
    }
    Clauses.push_back(IC);
  }

  Sema::DeclGroupPtrTy Res = SemaRef.OpenMP().ActOnOpenMPAllocateDirective(
      D->getLocation(), Vars, Clauses, Owner);
  if (Res.get().isNull())
    return nullptr;
  return Res.get().getSingleDecl();
}

Decl *TemplateDeclInstantiator::VisitOMPRequiresDecl(OMPRequiresDecl *D) {
  llvm_unreachable(
      "Requires directive cannot be instantiated within a dependent context");
}

Decl *TemplateDeclInstantiator::VisitOMPDeclareReductionDecl(
    OMPDeclareReductionDecl *D) {
  // Instantiate type and check if it is allowed.
  const bool RequiresInstantiation =
      D->getType()->isDependentType() ||
      D->getType()->isInstantiationDependentType() ||
      D->getType()->containsUnexpandedParameterPack();
  QualType SubstReductionType;
  if (RequiresInstantiation) {
    SubstReductionType = SemaRef.OpenMP().ActOnOpenMPDeclareReductionType(
        D->getLocation(),
        ParsedType::make(SemaRef.SubstType(
            D->getType(), TemplateArgs, D->getLocation(), DeclarationName())));
  } else {
    SubstReductionType = D->getType();
  }
  if (SubstReductionType.isNull())
    return nullptr;
  Expr *Combiner = D->getCombiner();
  Expr *Init = D->getInitializer();
  bool IsCorrect = true;
  // Create instantiated copy.
  std::pair<QualType, SourceLocation> ReductionTypes[] = {
      std::make_pair(SubstReductionType, D->getLocation())};
  auto *PrevDeclInScope = D->getPrevDeclInScope();
  if (PrevDeclInScope && !PrevDeclInScope->isInvalidDecl()) {
    PrevDeclInScope = cast<OMPDeclareReductionDecl>(
        SemaRef.CurrentInstantiationScope->findInstantiationOf(PrevDeclInScope)
            ->get<Decl *>());
  }
  auto DRD = SemaRef.OpenMP().ActOnOpenMPDeclareReductionDirectiveStart(
      /*S=*/nullptr, Owner, D->getDeclName(), ReductionTypes, D->getAccess(),
      PrevDeclInScope);
  auto *NewDRD = cast<OMPDeclareReductionDecl>(DRD.get().getSingleDecl());
  SemaRef.CurrentInstantiationScope->InstantiatedLocal(D, NewDRD);
  Expr *SubstCombiner = nullptr;
  Expr *SubstInitializer = nullptr;
  // Combiners instantiation sequence.
  if (Combiner) {
    SemaRef.OpenMP().ActOnOpenMPDeclareReductionCombinerStart(
        /*S=*/nullptr, NewDRD);
    SemaRef.CurrentInstantiationScope->InstantiatedLocal(
        cast<DeclRefExpr>(D->getCombinerIn())->getDecl(),
        cast<DeclRefExpr>(NewDRD->getCombinerIn())->getDecl());
    SemaRef.CurrentInstantiationScope->InstantiatedLocal(
        cast<DeclRefExpr>(D->getCombinerOut())->getDecl(),
        cast<DeclRefExpr>(NewDRD->getCombinerOut())->getDecl());
    auto *ThisContext = dyn_cast_or_null<CXXRecordDecl>(Owner);
    Sema::CXXThisScopeRAII ThisScope(SemaRef, ThisContext, Qualifiers(),
                                     ThisContext);
    SubstCombiner = SemaRef.SubstExpr(Combiner, TemplateArgs).get();
    SemaRef.OpenMP().ActOnOpenMPDeclareReductionCombinerEnd(NewDRD,
                                                            SubstCombiner);
  }
  // Initializers instantiation sequence.
  if (Init) {
    VarDecl *OmpPrivParm =
        SemaRef.OpenMP().ActOnOpenMPDeclareReductionInitializerStart(
            /*S=*/nullptr, NewDRD);
    SemaRef.CurrentInstantiationScope->InstantiatedLocal(
        cast<DeclRefExpr>(D->getInitOrig())->getDecl(),
        cast<DeclRefExpr>(NewDRD->getInitOrig())->getDecl());
    SemaRef.CurrentInstantiationScope->InstantiatedLocal(
        cast<DeclRefExpr>(D->getInitPriv())->getDecl(),
        cast<DeclRefExpr>(NewDRD->getInitPriv())->getDecl());
    if (D->getInitializerKind() == OMPDeclareReductionInitKind::Call) {
      SubstInitializer = SemaRef.SubstExpr(Init, TemplateArgs).get();
    } else {
      auto *OldPrivParm =
          cast<VarDecl>(cast<DeclRefExpr>(D->getInitPriv())->getDecl());
      IsCorrect = IsCorrect && OldPrivParm->hasInit();
      if (IsCorrect)
        SemaRef.InstantiateVariableInitializer(OmpPrivParm, OldPrivParm,
                                               TemplateArgs);
    }
    SemaRef.OpenMP().ActOnOpenMPDeclareReductionInitializerEnd(
        NewDRD, SubstInitializer, OmpPrivParm);
  }
  IsCorrect = IsCorrect && SubstCombiner &&
              (!Init ||
               (D->getInitializerKind() == OMPDeclareReductionInitKind::Call &&
                SubstInitializer) ||
               (D->getInitializerKind() != OMPDeclareReductionInitKind::Call &&
                !SubstInitializer));

  (void)SemaRef.OpenMP().ActOnOpenMPDeclareReductionDirectiveEnd(
      /*S=*/nullptr, DRD, IsCorrect && !D->isInvalidDecl());

  return NewDRD;
}

Decl *
TemplateDeclInstantiator::VisitOMPDeclareMapperDecl(OMPDeclareMapperDecl *D) {
  // Instantiate type and check if it is allowed.
  const bool RequiresInstantiation =
      D->getType()->isDependentType() ||
      D->getType()->isInstantiationDependentType() ||
      D->getType()->containsUnexpandedParameterPack();
  QualType SubstMapperTy;
  DeclarationName VN = D->getVarName();
  if (RequiresInstantiation) {
    SubstMapperTy = SemaRef.OpenMP().ActOnOpenMPDeclareMapperType(
        D->getLocation(),
        ParsedType::make(SemaRef.SubstType(D->getType(), TemplateArgs,
                                           D->getLocation(), VN)));
  } else {
    SubstMapperTy = D->getType();
  }
  if (SubstMapperTy.isNull())
    return nullptr;
  // Create an instantiated copy of mapper.
  auto *PrevDeclInScope = D->getPrevDeclInScope();
  if (PrevDeclInScope && !PrevDeclInScope->isInvalidDecl()) {
    PrevDeclInScope = cast<OMPDeclareMapperDecl>(
        SemaRef.CurrentInstantiationScope->findInstantiationOf(PrevDeclInScope)
            ->get<Decl *>());
  }
  bool IsCorrect = true;
  SmallVector<OMPClause *, 6> Clauses;
  // Instantiate the mapper variable.
  DeclarationNameInfo DirName;
  SemaRef.OpenMP().StartOpenMPDSABlock(llvm::omp::OMPD_declare_mapper, DirName,
                                       /*S=*/nullptr,
                                       (*D->clauselist_begin())->getBeginLoc());
  ExprResult MapperVarRef =
      SemaRef.OpenMP().ActOnOpenMPDeclareMapperDirectiveVarDecl(
          /*S=*/nullptr, SubstMapperTy, D->getLocation(), VN);
  SemaRef.CurrentInstantiationScope->InstantiatedLocal(
      cast<DeclRefExpr>(D->getMapperVarRef())->getDecl(),
      cast<DeclRefExpr>(MapperVarRef.get())->getDecl());
  auto *ThisContext = dyn_cast_or_null<CXXRecordDecl>(Owner);
  Sema::CXXThisScopeRAII ThisScope(SemaRef, ThisContext, Qualifiers(),
                                   ThisContext);
  // Instantiate map clauses.
  for (OMPClause *C : D->clauselists()) {
    auto *OldC = cast<OMPMapClause>(C);
    SmallVector<Expr *, 4> NewVars;
    for (Expr *OE : OldC->varlists()) {
      Expr *NE = SemaRef.SubstExpr(OE, TemplateArgs).get();
      if (!NE) {
        IsCorrect = false;
        break;
      }
      NewVars.push_back(NE);
    }
    if (!IsCorrect)
      break;
    NestedNameSpecifierLoc NewQualifierLoc =
        SemaRef.SubstNestedNameSpecifierLoc(OldC->getMapperQualifierLoc(),
                                            TemplateArgs);
    CXXScopeSpec SS;
    SS.Adopt(NewQualifierLoc);
    DeclarationNameInfo NewNameInfo =
        SemaRef.SubstDeclarationNameInfo(OldC->getMapperIdInfo(), TemplateArgs);
    OMPVarListLocTy Locs(OldC->getBeginLoc(), OldC->getLParenLoc(),
                         OldC->getEndLoc());
    OMPClause *NewC = SemaRef.OpenMP().ActOnOpenMPMapClause(
        OldC->getIteratorModifier(), OldC->getMapTypeModifiers(),
        OldC->getMapTypeModifiersLoc(), SS, NewNameInfo, OldC->getMapType(),
        OldC->isImplicitMapType(), OldC->getMapLoc(), OldC->getColonLoc(),
        NewVars, Locs);
    Clauses.push_back(NewC);
  }
  SemaRef.OpenMP().EndOpenMPDSABlock(nullptr);
  if (!IsCorrect)
    return nullptr;
  Sema::DeclGroupPtrTy DG = SemaRef.OpenMP().ActOnOpenMPDeclareMapperDirective(
      /*S=*/nullptr, Owner, D->getDeclName(), SubstMapperTy, D->getLocation(),
      VN, D->getAccess(), MapperVarRef.get(), Clauses, PrevDeclInScope);
  Decl *NewDMD = DG.get().getSingleDecl();
  SemaRef.CurrentInstantiationScope->InstantiatedLocal(D, NewDMD);
  return NewDMD;
}

Decl *TemplateDeclInstantiator::VisitOMPCapturedExprDecl(
    OMPCapturedExprDecl * /*D*/) {
  llvm_unreachable("Should not be met in templates");
}

Decl *TemplateDeclInstantiator::VisitFunctionDecl(FunctionDecl *D) {
  return VisitFunctionDecl(D, nullptr);
}

Decl *
TemplateDeclInstantiator::VisitCXXDeductionGuideDecl(CXXDeductionGuideDecl *D) {
  Decl *Inst = VisitFunctionDecl(D, nullptr);
  if (Inst && !D->getDescribedFunctionTemplate())
    Owner->addDecl(Inst);
  return Inst;
}

Decl *TemplateDeclInstantiator::VisitCXXMethodDecl(CXXMethodDecl *D) {
  return VisitCXXMethodDecl(D, nullptr);
}

Decl *TemplateDeclInstantiator::VisitRecordDecl(RecordDecl *D) {
  llvm_unreachable("There are only CXXRecordDecls in C++");
}

Decl *
TemplateDeclInstantiator::VisitClassTemplateSpecializationDecl(
    ClassTemplateSpecializationDecl *D) {
  // As a MS extension, we permit class-scope explicit specialization
  // of member class templates.
  ClassTemplateDecl *ClassTemplate = D->getSpecializedTemplate();
  assert(ClassTemplate->getDeclContext()->isRecord() &&
         D->getTemplateSpecializationKind() == TSK_ExplicitSpecialization &&
         "can only instantiate an explicit specialization "
         "for a member class template");

  // Lookup the already-instantiated declaration in the instantiation
  // of the class template.
  ClassTemplateDecl *InstClassTemplate =
      cast_or_null<ClassTemplateDecl>(SemaRef.FindInstantiatedDecl(
          D->getLocation(), ClassTemplate, TemplateArgs));
  if (!InstClassTemplate)
    return nullptr;

  // Substitute into the template arguments of the class template explicit
  // specialization.
  TemplateArgumentListInfo InstTemplateArgs;
  if (const ASTTemplateArgumentListInfo *TemplateArgsInfo =
          D->getTemplateArgsAsWritten()) {
    InstTemplateArgs.setLAngleLoc(TemplateArgsInfo->getLAngleLoc());
    InstTemplateArgs.setRAngleLoc(TemplateArgsInfo->getRAngleLoc());

    if (SemaRef.SubstTemplateArguments(TemplateArgsInfo->arguments(),
                                       TemplateArgs, InstTemplateArgs))
      return nullptr;
  }

  // Check that the template argument list is well-formed for this
  // class template.
  SmallVector<TemplateArgument, 4> SugaredConverted, CanonicalConverted;
  if (SemaRef.CheckTemplateArgumentList(InstClassTemplate, D->getLocation(),
                                        InstTemplateArgs, false,
                                        SugaredConverted, CanonicalConverted,
                                        /*UpdateArgsWithConversions=*/true))
    return nullptr;

  // Figure out where to insert this class template explicit specialization
  // in the member template's set of class template explicit specializations.
  void *InsertPos = nullptr;
  ClassTemplateSpecializationDecl *PrevDecl =
      InstClassTemplate->findSpecialization(CanonicalConverted, InsertPos);

  // Check whether we've already seen a conflicting instantiation of this
  // declaration (for instance, if there was a prior implicit instantiation).
  bool Ignored;
  if (PrevDecl &&
      SemaRef.CheckSpecializationInstantiationRedecl(D->getLocation(),
                                                     D->getSpecializationKind(),
                                                     PrevDecl,
                                                     PrevDecl->getSpecializationKind(),
                                                     PrevDecl->getPointOfInstantiation(),
                                                     Ignored))
    return nullptr;

  // If PrevDecl was a definition and D is also a definition, diagnose.
  // This happens in cases like:
  //
  //   template<typename T, typename U>
  //   struct Outer {
  //     template<typename X> struct Inner;
  //     template<> struct Inner<T> {};
  //     template<> struct Inner<U> {};
  //   };
  //
  //   Outer<int, int> outer; // error: the explicit specializations of Inner
  //                          // have the same signature.
  if (PrevDecl && PrevDecl->getDefinition() &&
      D->isThisDeclarationADefinition()) {
    SemaRef.Diag(D->getLocation(), diag::err_redefinition) << PrevDecl;
    SemaRef.Diag(PrevDecl->getDefinition()->getLocation(),
                 diag::note_previous_definition);
    return nullptr;
  }

  // Create the class template partial specialization declaration.
  ClassTemplateSpecializationDecl *InstD =
      ClassTemplateSpecializationDecl::Create(
          SemaRef.Context, D->getTagKind(), Owner, D->getBeginLoc(),
          D->getLocation(), InstClassTemplate, CanonicalConverted, PrevDecl);
  InstD->setTemplateArgsAsWritten(InstTemplateArgs);

  // Add this partial specialization to the set of class template partial
  // specializations.
  if (!PrevDecl)
    InstClassTemplate->AddSpecialization(InstD, InsertPos);

  // Substitute the nested name specifier, if any.
  if (SubstQualifier(D, InstD))
    return nullptr;

  InstD->setAccess(D->getAccess());
  InstD->setInstantiationOfMemberClass(D, TSK_ImplicitInstantiation);
  InstD->setSpecializationKind(D->getSpecializationKind());
  InstD->setExternKeywordLoc(D->getExternKeywordLoc());
  InstD->setTemplateKeywordLoc(D->getTemplateKeywordLoc());

  Owner->addDecl(InstD);

  // Instantiate the members of the class-scope explicit specialization eagerly.
  // We don't have support for lazy instantiation of an explicit specialization
  // yet, and MSVC eagerly instantiates in this case.
  // FIXME: This is wrong in standard C++.
  if (D->isThisDeclarationADefinition() &&
      SemaRef.InstantiateClass(D->getLocation(), InstD, D, TemplateArgs,
                               TSK_ImplicitInstantiation,
                               /*Complain=*/true))
    return nullptr;

  return InstD;
}

Decl *TemplateDeclInstantiator::VisitVarTemplateSpecializationDecl(
    VarTemplateSpecializationDecl *D) {

  TemplateArgumentListInfo VarTemplateArgsInfo;
  VarTemplateDecl *VarTemplate = D->getSpecializedTemplate();
  assert(VarTemplate &&
         "A template specialization without specialized template?");

  VarTemplateDecl *InstVarTemplate =
      cast_or_null<VarTemplateDecl>(SemaRef.FindInstantiatedDecl(
          D->getLocation(), VarTemplate, TemplateArgs));
  if (!InstVarTemplate)
    return nullptr;

  // Substitute the current template arguments.
  if (const ASTTemplateArgumentListInfo *TemplateArgsInfo =
          D->getTemplateArgsAsWritten()) {
    VarTemplateArgsInfo.setLAngleLoc(TemplateArgsInfo->getLAngleLoc());
    VarTemplateArgsInfo.setRAngleLoc(TemplateArgsInfo->getRAngleLoc());

    if (SemaRef.SubstTemplateArguments(TemplateArgsInfo->arguments(),
                                       TemplateArgs, VarTemplateArgsInfo))
      return nullptr;
  }

  // Check that the template argument list is well-formed for this template.
  SmallVector<TemplateArgument, 4> SugaredConverted, CanonicalConverted;
  if (SemaRef.CheckTemplateArgumentList(InstVarTemplate, D->getLocation(),
                                        VarTemplateArgsInfo, false,
                                        SugaredConverted, CanonicalConverted,
                                        /*UpdateArgsWithConversions=*/true))
    return nullptr;

  // Check whether we've already seen a declaration of this specialization.
  void *InsertPos = nullptr;
  VarTemplateSpecializationDecl *PrevDecl =
      InstVarTemplate->findSpecialization(CanonicalConverted, InsertPos);

  // Check whether we've already seen a conflicting instantiation of this
  // declaration (for instance, if there was a prior implicit instantiation).
  bool Ignored;
  if (PrevDecl && SemaRef.CheckSpecializationInstantiationRedecl(
                      D->getLocation(), D->getSpecializationKind(), PrevDecl,
                      PrevDecl->getSpecializationKind(),
                      PrevDecl->getPointOfInstantiation(), Ignored))
    return nullptr;

  return VisitVarTemplateSpecializationDecl(
      InstVarTemplate, D, VarTemplateArgsInfo, CanonicalConverted, PrevDecl);
}

Decl *TemplateDeclInstantiator::VisitVarTemplateSpecializationDecl(
    VarTemplateDecl *VarTemplate, VarDecl *D,
    const TemplateArgumentListInfo &TemplateArgsInfo,
    ArrayRef<TemplateArgument> Converted,
    VarTemplateSpecializationDecl *PrevDecl) {

  // Do substitution on the type of the declaration
  TypeSourceInfo *DI =
      SemaRef.SubstType(D->getTypeSourceInfo(), TemplateArgs,
                        D->getTypeSpecStartLoc(), D->getDeclName());
  if (!DI)
    return nullptr;

  if (DI->getType()->isFunctionType()) {
    SemaRef.Diag(D->getLocation(), diag::err_variable_instantiates_to_function)
        << D->isStaticDataMember() << DI->getType();
    return nullptr;
  }

  // Build the instantiated declaration
  VarTemplateSpecializationDecl *Var = VarTemplateSpecializationDecl::Create(
      SemaRef.Context, Owner, D->getInnerLocStart(), D->getLocation(),
      VarTemplate, DI->getType(), DI, D->getStorageClass(), Converted);
  Var->setTemplateArgsAsWritten(TemplateArgsInfo);
  if (!PrevDecl) {
    void *InsertPos = nullptr;
    VarTemplate->findSpecialization(Converted, InsertPos);
    VarTemplate->AddSpecialization(Var, InsertPos);
  }

  if (SemaRef.getLangOpts().OpenCL)
    SemaRef.deduceOpenCLAddressSpace(Var);

  // Substitute the nested name specifier, if any.
  if (SubstQualifier(D, Var))
    return nullptr;

  SemaRef.BuildVariableInstantiation(Var, D, TemplateArgs, LateAttrs, Owner,
                                     StartingScope, false, PrevDecl);

  return Var;
}

Decl *TemplateDeclInstantiator::VisitObjCAtDefsFieldDecl(ObjCAtDefsFieldDecl *D) {
  llvm_unreachable("@defs is not supported in Objective-C++");
}

Decl *TemplateDeclInstantiator::VisitFriendTemplateDecl(FriendTemplateDecl *D) {
  // FIXME: We need to be able to instantiate FriendTemplateDecls.
  unsigned DiagID = SemaRef.getDiagnostics().getCustomDiagID(
                                               DiagnosticsEngine::Error,
                                               "cannot instantiate %0 yet");
  SemaRef.Diag(D->getLocation(), DiagID)
    << D->getDeclKindName();

  return nullptr;
}

Decl *TemplateDeclInstantiator::VisitConceptDecl(ConceptDecl *D) {
  llvm_unreachable("Concept definitions cannot reside inside a template");
}

Decl *TemplateDeclInstantiator::VisitImplicitConceptSpecializationDecl(
    ImplicitConceptSpecializationDecl *D) {
  llvm_unreachable("Concept specializations cannot reside inside a template");
}

Decl *
TemplateDeclInstantiator::VisitRequiresExprBodyDecl(RequiresExprBodyDecl *D) {
  return RequiresExprBodyDecl::Create(SemaRef.Context, D->getDeclContext(),
                                      D->getBeginLoc());
}

Decl *TemplateDeclInstantiator::VisitDecl(Decl *D) {
  llvm_unreachable("Unexpected decl");
}

Decl *Sema::SubstDecl(Decl *D, DeclContext *Owner,
                      const MultiLevelTemplateArgumentList &TemplateArgs) {
  TemplateDeclInstantiator Instantiator(*this, Owner, TemplateArgs);
  if (D->isInvalidDecl())
    return nullptr;

  Decl *SubstD;
  runWithSufficientStackSpace(D->getLocation(), [&] {
    SubstD = Instantiator.Visit(D);
  });
  return SubstD;
}

void TemplateDeclInstantiator::adjustForRewrite(RewriteKind RK,
                                                FunctionDecl *Orig, QualType &T,
                                                TypeSourceInfo *&TInfo,
                                                DeclarationNameInfo &NameInfo) {
  assert(RK == RewriteKind::RewriteSpaceshipAsEqualEqual);

  // C++2a [class.compare.default]p3:
  //   the return type is replaced with bool
  auto *FPT = T->castAs<FunctionProtoType>();
  T = SemaRef.Context.getFunctionType(
      SemaRef.Context.BoolTy, FPT->getParamTypes(), FPT->getExtProtoInfo());

  // Update the return type in the source info too. The most straightforward
  // way is to create new TypeSourceInfo for the new type. Use the location of
  // the '= default' as the location of the new type.
  //
  // FIXME: Set the correct return type when we initially transform the type,
  // rather than delaying it to now.
  TypeSourceInfo *NewTInfo =
      SemaRef.Context.getTrivialTypeSourceInfo(T, Orig->getEndLoc());
  auto OldLoc = TInfo->getTypeLoc().getAsAdjusted<FunctionProtoTypeLoc>();
  assert(OldLoc && "type of function is not a function type?");
  auto NewLoc = NewTInfo->getTypeLoc().castAs<FunctionProtoTypeLoc>();
  for (unsigned I = 0, N = OldLoc.getNumParams(); I != N; ++I)
    NewLoc.setParam(I, OldLoc.getParam(I));
  TInfo = NewTInfo;

  //   and the declarator-id is replaced with operator==
  NameInfo.setName(
      SemaRef.Context.DeclarationNames.getCXXOperatorName(OO_EqualEqual));
}

FunctionDecl *Sema::SubstSpaceshipAsEqualEqual(CXXRecordDecl *RD,
                                               FunctionDecl *Spaceship) {
  if (Spaceship->isInvalidDecl())
    return nullptr;

  // C++2a [class.compare.default]p3:
  //   an == operator function is declared implicitly [...] with the same
  //   access and function-definition and in the same class scope as the
  //   three-way comparison operator function
  MultiLevelTemplateArgumentList NoTemplateArgs;
  NoTemplateArgs.setKind(TemplateSubstitutionKind::Rewrite);
  NoTemplateArgs.addOuterRetainedLevels(RD->getTemplateDepth());
  TemplateDeclInstantiator Instantiator(*this, RD, NoTemplateArgs);
  Decl *R;
  if (auto *MD = dyn_cast<CXXMethodDecl>(Spaceship)) {
    R = Instantiator.VisitCXXMethodDecl(
        MD, /*TemplateParams=*/nullptr,
        TemplateDeclInstantiator::RewriteKind::RewriteSpaceshipAsEqualEqual);
  } else {
    assert(Spaceship->getFriendObjectKind() &&
           "defaulted spaceship is neither a member nor a friend");

    R = Instantiator.VisitFunctionDecl(
        Spaceship, /*TemplateParams=*/nullptr,
        TemplateDeclInstantiator::RewriteKind::RewriteSpaceshipAsEqualEqual);
    if (!R)
      return nullptr;

    FriendDecl *FD =
        FriendDecl::Create(Context, RD, Spaceship->getLocation(),
                           cast<NamedDecl>(R), Spaceship->getBeginLoc());
    FD->setAccess(AS_public);
    RD->addDecl(FD);
  }
  return cast_or_null<FunctionDecl>(R);
}

/// Instantiates a nested template parameter list in the current
/// instantiation context.
///
/// \param L The parameter list to instantiate
///
/// \returns NULL if there was an error
TemplateParameterList *
TemplateDeclInstantiator::SubstTemplateParams(TemplateParameterList *L) {
  // Get errors for all the parameters before bailing out.
  bool Invalid = false;

  unsigned N = L->size();
  typedef SmallVector<NamedDecl *, 8> ParamVector;
  ParamVector Params;
  Params.reserve(N);
  for (auto &P : *L) {
    NamedDecl *D = cast_or_null<NamedDecl>(Visit(P));
    Params.push_back(D);
    Invalid = Invalid || !D || D->isInvalidDecl();
  }

  // Clean up if we had an error.
  if (Invalid)
    return nullptr;

  Expr *InstRequiresClause = L->getRequiresClause();

  TemplateParameterList *InstL
    = TemplateParameterList::Create(SemaRef.Context, L->getTemplateLoc(),
                                    L->getLAngleLoc(), Params,
                                    L->getRAngleLoc(), InstRequiresClause);
  return InstL;
}

TemplateParameterList *
Sema::SubstTemplateParams(TemplateParameterList *Params, DeclContext *Owner,
                          const MultiLevelTemplateArgumentList &TemplateArgs,
                          bool EvaluateConstraints) {
  TemplateDeclInstantiator Instantiator(*this, Owner, TemplateArgs);
  Instantiator.setEvaluateConstraints(EvaluateConstraints);
  return Instantiator.SubstTemplateParams(Params);
}

/// Instantiate the declaration of a class template partial
/// specialization.
///
/// \param ClassTemplate the (instantiated) class template that is partially
// specialized by the instantiation of \p PartialSpec.
///
/// \param PartialSpec the (uninstantiated) class template partial
/// specialization that we are instantiating.
///
/// \returns The instantiated partial specialization, if successful; otherwise,
/// NULL to indicate an error.
ClassTemplatePartialSpecializationDecl *
TemplateDeclInstantiator::InstantiateClassTemplatePartialSpecialization(
                                            ClassTemplateDecl *ClassTemplate,
                          ClassTemplatePartialSpecializationDecl *PartialSpec) {
  // Create a local instantiation scope for this class template partial
  // specialization, which will contain the instantiations of the template
  // parameters.
  LocalInstantiationScope Scope(SemaRef);

  // Substitute into the template parameters of the class template partial
  // specialization.
  TemplateParameterList *TempParams = PartialSpec->getTemplateParameters();
  TemplateParameterList *InstParams = SubstTemplateParams(TempParams);
  if (!InstParams)
    return nullptr;

  // Substitute into the template arguments of the class template partial
  // specialization.
  const ASTTemplateArgumentListInfo *TemplArgInfo
    = PartialSpec->getTemplateArgsAsWritten();
  TemplateArgumentListInfo InstTemplateArgs(TemplArgInfo->LAngleLoc,
                                            TemplArgInfo->RAngleLoc);
  if (SemaRef.SubstTemplateArguments(TemplArgInfo->arguments(), TemplateArgs,
                                     InstTemplateArgs))
    return nullptr;

  // Check that the template argument list is well-formed for this
  // class template.
  SmallVector<TemplateArgument, 4> SugaredConverted, CanonicalConverted;
  if (SemaRef.CheckTemplateArgumentList(
          ClassTemplate, PartialSpec->getLocation(), InstTemplateArgs,
          /*PartialTemplateArgs=*/false, SugaredConverted, CanonicalConverted))
    return nullptr;

  // Check these arguments are valid for a template partial specialization.
  if (SemaRef.CheckTemplatePartialSpecializationArgs(
          PartialSpec->getLocation(), ClassTemplate, InstTemplateArgs.size(),
          CanonicalConverted))
    return nullptr;

  // Figure out where to insert this class template partial specialization
  // in the member template's set of class template partial specializations.
  void *InsertPos = nullptr;
  ClassTemplateSpecializationDecl *PrevDecl =
      ClassTemplate->findPartialSpecialization(CanonicalConverted, InstParams,
                                               InsertPos);

  // Build the canonical type that describes the converted template
  // arguments of the class template partial specialization.
  QualType CanonType = SemaRef.Context.getTemplateSpecializationType(
      TemplateName(ClassTemplate), CanonicalConverted);

  // Create the class template partial specialization declaration.
  ClassTemplatePartialSpecializationDecl *InstPartialSpec =
      ClassTemplatePartialSpecializationDecl::Create(
          SemaRef.Context, PartialSpec->getTagKind(), Owner,
          PartialSpec->getBeginLoc(), PartialSpec->getLocation(), InstParams,
          ClassTemplate, CanonicalConverted, CanonType,
          /*PrevDecl=*/nullptr);

  InstPartialSpec->setTemplateArgsAsWritten(InstTemplateArgs);

  // Substitute the nested name specifier, if any.
  if (SubstQualifier(PartialSpec, InstPartialSpec))
    return nullptr;

  InstPartialSpec->setInstantiatedFromMember(PartialSpec);

  if (PrevDecl) {
    // We've already seen a partial specialization with the same template
    // parameters and template arguments. This can happen, for example, when
    // substituting the outer template arguments ends up causing two
    // class template partial specializations of a member class template
    // to have identical forms, e.g.,
    //
    //   template<typename T, typename U>
    //   struct Outer {
    //     template<typename X, typename Y> struct Inner;
    //     template<typename Y> struct Inner<T, Y>;
    //     template<typename Y> struct Inner<U, Y>;
    //   };
    //
    //   Outer<int, int> outer; // error: the partial specializations of Inner
    //                          // have the same signature.
    SemaRef.Diag(InstPartialSpec->getLocation(),
                 diag::err_partial_spec_redeclared)
        << InstPartialSpec;
    SemaRef.Diag(PrevDecl->getLocation(), diag::note_prev_partial_spec_here)
      << SemaRef.Context.getTypeDeclType(PrevDecl);
    return nullptr;
  }

  // Check the completed partial specialization.
  SemaRef.CheckTemplatePartialSpecialization(InstPartialSpec);

  // Add this partial specialization to the set of class template partial
  // specializations.
  ClassTemplate->AddPartialSpecialization(InstPartialSpec,
                                          /*InsertPos=*/nullptr);
  return InstPartialSpec;
}

/// Instantiate the declaration of a variable template partial
/// specialization.
///
/// \param VarTemplate the (instantiated) variable template that is partially
/// specialized by the instantiation of \p PartialSpec.
///
/// \param PartialSpec the (uninstantiated) variable template partial
/// specialization that we are instantiating.
///
/// \returns The instantiated partial specialization, if successful; otherwise,
/// NULL to indicate an error.
VarTemplatePartialSpecializationDecl *
TemplateDeclInstantiator::InstantiateVarTemplatePartialSpecialization(
    VarTemplateDecl *VarTemplate,
    VarTemplatePartialSpecializationDecl *PartialSpec) {
  // Create a local instantiation scope for this variable template partial
  // specialization, which will contain the instantiations of the template
  // parameters.
  LocalInstantiationScope Scope(SemaRef);

  // Substitute into the template parameters of the variable template partial
  // specialization.
  TemplateParameterList *TempParams = PartialSpec->getTemplateParameters();
  TemplateParameterList *InstParams = SubstTemplateParams(TempParams);
  if (!InstParams)
    return nullptr;

  // Substitute into the template arguments of the variable template partial
  // specialization.
  const ASTTemplateArgumentListInfo *TemplArgInfo
    = PartialSpec->getTemplateArgsAsWritten();
  TemplateArgumentListInfo InstTemplateArgs(TemplArgInfo->LAngleLoc,
                                            TemplArgInfo->RAngleLoc);
  if (SemaRef.SubstTemplateArguments(TemplArgInfo->arguments(), TemplateArgs,
                                     InstTemplateArgs))
    return nullptr;

  // Check that the template argument list is well-formed for this
  // class template.
  SmallVector<TemplateArgument, 4> SugaredConverted, CanonicalConverted;
  if (SemaRef.CheckTemplateArgumentList(
          VarTemplate, PartialSpec->getLocation(), InstTemplateArgs,
          /*PartialTemplateArgs=*/false, SugaredConverted, CanonicalConverted))
    return nullptr;

  // Check these arguments are valid for a template partial specialization.
  if (SemaRef.CheckTemplatePartialSpecializationArgs(
          PartialSpec->getLocation(), VarTemplate, InstTemplateArgs.size(),
          CanonicalConverted))
    return nullptr;

  // Figure out where to insert this variable template partial specialization
  // in the member template's set of variable template partial specializations.
  void *InsertPos = nullptr;
  VarTemplateSpecializationDecl *PrevDecl =
      VarTemplate->findPartialSpecialization(CanonicalConverted, InstParams,
                                             InsertPos);

  // Do substitution on the type of the declaration
  TypeSourceInfo *DI = SemaRef.SubstType(
      PartialSpec->getTypeSourceInfo(), TemplateArgs,
      PartialSpec->getTypeSpecStartLoc(), PartialSpec->getDeclName());
  if (!DI)
    return nullptr;

  if (DI->getType()->isFunctionType()) {
    SemaRef.Diag(PartialSpec->getLocation(),
                 diag::err_variable_instantiates_to_function)
        << PartialSpec->isStaticDataMember() << DI->getType();
    return nullptr;
  }

  // Create the variable template partial specialization declaration.
  VarTemplatePartialSpecializationDecl *InstPartialSpec =
      VarTemplatePartialSpecializationDecl::Create(
          SemaRef.Context, Owner, PartialSpec->getInnerLocStart(),
          PartialSpec->getLocation(), InstParams, VarTemplate, DI->getType(),
          DI, PartialSpec->getStorageClass(), CanonicalConverted);

  InstPartialSpec->setTemplateArgsAsWritten(InstTemplateArgs);

  // Substitute the nested name specifier, if any.
  if (SubstQualifier(PartialSpec, InstPartialSpec))
    return nullptr;

  InstPartialSpec->setInstantiatedFromMember(PartialSpec);

  if (PrevDecl) {
    // We've already seen a partial specialization with the same template
    // parameters and template arguments. This can happen, for example, when
    // substituting the outer template arguments ends up causing two
    // variable template partial specializations of a member variable template
    // to have identical forms, e.g.,
    //
    //   template<typename T, typename U>
    //   struct Outer {
    //     template<typename X, typename Y> pair<X,Y> p;
    //     template<typename Y> pair<T, Y> p;
    //     template<typename Y> pair<U, Y> p;
    //   };
    //
    //   Outer<int, int> outer; // error: the partial specializations of Inner
    //                          // have the same signature.
    SemaRef.Diag(PartialSpec->getLocation(),
                 diag::err_var_partial_spec_redeclared)
        << InstPartialSpec;
    SemaRef.Diag(PrevDecl->getLocation(),
                 diag::note_var_prev_partial_spec_here);
    return nullptr;
  }
  // Check the completed partial specialization.
  SemaRef.CheckTemplatePartialSpecialization(InstPartialSpec);

  // Add this partial specialization to the set of variable template partial
  // specializations. The instantiation of the initializer is not necessary.
  VarTemplate->AddPartialSpecialization(InstPartialSpec, /*InsertPos=*/nullptr);

  SemaRef.BuildVariableInstantiation(InstPartialSpec, PartialSpec, TemplateArgs,
                                     LateAttrs, Owner, StartingScope);

  return InstPartialSpec;
}

TypeSourceInfo*
TemplateDeclInstantiator::SubstFunctionType(FunctionDecl *D,
                              SmallVectorImpl<ParmVarDecl *> &Params) {
  TypeSourceInfo *OldTInfo = D->getTypeSourceInfo();
  assert(OldTInfo && "substituting function without type source info");
  assert(Params.empty() && "parameter vector is non-empty at start");

  CXXRecordDecl *ThisContext = nullptr;
  Qualifiers ThisTypeQuals;
  if (CXXMethodDecl *Method = dyn_cast<CXXMethodDecl>(D)) {
    ThisContext = cast<CXXRecordDecl>(Owner);
    ThisTypeQuals = Method->getFunctionObjectParameterType().getQualifiers();
  }

  TypeSourceInfo *NewTInfo = SemaRef.SubstFunctionDeclType(
      OldTInfo, TemplateArgs, D->getTypeSpecStartLoc(), D->getDeclName(),
      ThisContext, ThisTypeQuals, EvaluateConstraints);
  if (!NewTInfo)
    return nullptr;

  TypeLoc OldTL = OldTInfo->getTypeLoc().IgnoreParens();
  if (FunctionProtoTypeLoc OldProtoLoc = OldTL.getAs<FunctionProtoTypeLoc>()) {
    if (NewTInfo != OldTInfo) {
      // Get parameters from the new type info.
      TypeLoc NewTL = NewTInfo->getTypeLoc().IgnoreParens();
      FunctionProtoTypeLoc NewProtoLoc = NewTL.castAs<FunctionProtoTypeLoc>();
      unsigned NewIdx = 0;
      for (unsigned OldIdx = 0, NumOldParams = OldProtoLoc.getNumParams();
           OldIdx != NumOldParams; ++OldIdx) {
        ParmVarDecl *OldParam = OldProtoLoc.getParam(OldIdx);
        if (!OldParam)
          return nullptr;

        LocalInstantiationScope *Scope = SemaRef.CurrentInstantiationScope;

        std::optional<unsigned> NumArgumentsInExpansion;
        if (OldParam->isParameterPack())
          NumArgumentsInExpansion =
              SemaRef.getNumArgumentsInExpansion(OldParam->getType(),
                                                 TemplateArgs);
        if (!NumArgumentsInExpansion) {
          // Simple case: normal parameter, or a parameter pack that's
          // instantiated to a (still-dependent) parameter pack.
          ParmVarDecl *NewParam = NewProtoLoc.getParam(NewIdx++);
          Params.push_back(NewParam);
          Scope->InstantiatedLocal(OldParam, NewParam);
        } else {
          // Parameter pack expansion: make the instantiation an argument pack.
          Scope->MakeInstantiatedLocalArgPack(OldParam);
          for (unsigned I = 0; I != *NumArgumentsInExpansion; ++I) {
            ParmVarDecl *NewParam = NewProtoLoc.getParam(NewIdx++);
            Params.push_back(NewParam);
            Scope->InstantiatedLocalPackArg(OldParam, NewParam);
          }
        }
      }
    } else {
      // The function type itself was not dependent and therefore no
      // substitution occurred. However, we still need to instantiate
      // the function parameters themselves.
      const FunctionProtoType *OldProto =
          cast<FunctionProtoType>(OldProtoLoc.getType());
      for (unsigned i = 0, i_end = OldProtoLoc.getNumParams(); i != i_end;
           ++i) {
        ParmVarDecl *OldParam = OldProtoLoc.getParam(i);
        if (!OldParam) {
          Params.push_back(SemaRef.BuildParmVarDeclForTypedef(
              D, D->getLocation(), OldProto->getParamType(i)));
          continue;
        }

        ParmVarDecl *Parm =
            cast_or_null<ParmVarDecl>(VisitParmVarDecl(OldParam));
        if (!Parm)
          return nullptr;
        Params.push_back(Parm);
      }
    }
  } else {
    // If the type of this function, after ignoring parentheses, is not
    // *directly* a function type, then we're instantiating a function that
    // was declared via a typedef or with attributes, e.g.,
    //
    //   typedef int functype(int, int);
    //   functype func;
    //   int __cdecl meth(int, int);
    //
    // In this case, we'll just go instantiate the ParmVarDecls that we
    // synthesized in the method declaration.
    SmallVector<QualType, 4> ParamTypes;
    Sema::ExtParameterInfoBuilder ExtParamInfos;
    if (SemaRef.SubstParmTypes(D->getLocation(), D->parameters(), nullptr,
                               TemplateArgs, ParamTypes, &Params,
                               ExtParamInfos))
      return nullptr;
  }

  return NewTInfo;
}

void Sema::addInstantiatedLocalVarsToScope(FunctionDecl *Function,
                                           const FunctionDecl *PatternDecl,
                                           LocalInstantiationScope &Scope) {
  LambdaScopeInfo *LSI = cast<LambdaScopeInfo>(getFunctionScopes().back());

  for (auto *decl : PatternDecl->decls()) {
    if (!isa<VarDecl>(decl) || isa<ParmVarDecl>(decl))
      continue;

    VarDecl *VD = cast<VarDecl>(decl);
    IdentifierInfo *II = VD->getIdentifier();

    auto it = llvm::find_if(Function->decls(), [&](Decl *inst) {
      VarDecl *InstVD = dyn_cast<VarDecl>(inst);
      return InstVD && InstVD->isLocalVarDecl() &&
             InstVD->getIdentifier() == II;
    });

    if (it == Function->decls().end())
      continue;

    Scope.InstantiatedLocal(VD, *it);
    LSI->addCapture(cast<VarDecl>(*it), /*isBlock=*/false, /*isByref=*/false,
                    /*isNested=*/false, VD->getLocation(), SourceLocation(),
                    VD->getType(), /*Invalid=*/false);
  }
}

bool Sema::addInstantiatedParametersToScope(
    FunctionDecl *Function, const FunctionDecl *PatternDecl,
    LocalInstantiationScope &Scope,
    const MultiLevelTemplateArgumentList &TemplateArgs) {
  unsigned FParamIdx = 0;
  for (unsigned I = 0, N = PatternDecl->getNumParams(); I != N; ++I) {
    const ParmVarDecl *PatternParam = PatternDecl->getParamDecl(I);
    if (!PatternParam->isParameterPack()) {
      // Simple case: not a parameter pack.
      assert(FParamIdx < Function->getNumParams());
      ParmVarDecl *FunctionParam = Function->getParamDecl(FParamIdx);
      FunctionParam->setDeclName(PatternParam->getDeclName());
      // If the parameter's type is not dependent, update it to match the type
      // in the pattern. They can differ in top-level cv-qualifiers, and we want
      // the pattern's type here. If the type is dependent, they can't differ,
      // per core issue 1668. Substitute into the type from the pattern, in case
      // it's instantiation-dependent.
      // FIXME: Updating the type to work around this is at best fragile.
      if (!PatternDecl->getType()->isDependentType()) {
        QualType T = SubstType(PatternParam->getType(), TemplateArgs,
                               FunctionParam->getLocation(),
                               FunctionParam->getDeclName());
        if (T.isNull())
          return true;
        FunctionParam->setType(T);
      }

      Scope.InstantiatedLocal(PatternParam, FunctionParam);
      ++FParamIdx;
      continue;
    }

    // Expand the parameter pack.
    Scope.MakeInstantiatedLocalArgPack(PatternParam);
    std::optional<unsigned> NumArgumentsInExpansion =
        getNumArgumentsInExpansion(PatternParam->getType(), TemplateArgs);
    if (NumArgumentsInExpansion) {
      QualType PatternType =
          PatternParam->getType()->castAs<PackExpansionType>()->getPattern();
      for (unsigned Arg = 0; Arg < *NumArgumentsInExpansion; ++Arg) {
        ParmVarDecl *FunctionParam = Function->getParamDecl(FParamIdx);
        FunctionParam->setDeclName(PatternParam->getDeclName());
        if (!PatternDecl->getType()->isDependentType()) {
          Sema::ArgumentPackSubstitutionIndexRAII SubstIndex(*this, Arg);
          QualType T =
              SubstType(PatternType, TemplateArgs, FunctionParam->getLocation(),
                        FunctionParam->getDeclName());
          if (T.isNull())
            return true;
          FunctionParam->setType(T);
        }

        Scope.InstantiatedLocalPackArg(PatternParam, FunctionParam);
        ++FParamIdx;
      }
    }
  }

  return false;
}

bool Sema::InstantiateDefaultArgument(SourceLocation CallLoc, FunctionDecl *FD,
                                      ParmVarDecl *Param) {
  assert(Param->hasUninstantiatedDefaultArg());

  // Instantiate the expression.
  //
  // FIXME: Pass in a correct Pattern argument, otherwise
  // getTemplateInstantiationArgs uses the lexical context of FD, e.g.
  //
  // template<typename T>
  // struct A {
  //   static int FooImpl();
  //
  //   template<typename Tp>
  //   // bug: default argument A<T>::FooImpl() is evaluated with 2-level
  //   // template argument list [[T], [Tp]], should be [[Tp]].
  //   friend A<Tp> Foo(int a);
  // };
  //
  // template<typename T>
  // A<T> Foo(int a = A<T>::FooImpl());
  MultiLevelTemplateArgumentList TemplateArgs =
      getTemplateInstantiationArgs(FD, FD->getLexicalDeclContext(),
                                   /*Final=*/false, /*Innermost=*/std::nullopt,
                                   /*RelativeToPrimary=*/true);

  if (SubstDefaultArgument(CallLoc, Param, TemplateArgs, /*ForCallExpr*/ true))
    return true;

  if (ASTMutationListener *L = getASTMutationListener())
    L->DefaultArgumentInstantiated(Param);

  return false;
}

void Sema::InstantiateExceptionSpec(SourceLocation PointOfInstantiation,
                                    FunctionDecl *Decl) {
  const FunctionProtoType *Proto = Decl->getType()->castAs<FunctionProtoType>();
  if (Proto->getExceptionSpecType() != EST_Uninstantiated)
    return;

  InstantiatingTemplate Inst(*this, PointOfInstantiation, Decl,
                             InstantiatingTemplate::ExceptionSpecification());
  if (Inst.isInvalid()) {
    // We hit the instantiation depth limit. Clear the exception specification
    // so that our callers don't have to cope with EST_Uninstantiated.
    UpdateExceptionSpec(Decl, EST_None);
    return;
  }
  if (Inst.isAlreadyInstantiating()) {
    // This exception specification indirectly depends on itself. Reject.
    // FIXME: Corresponding rule in the standard?
    Diag(PointOfInstantiation, diag::err_exception_spec_cycle) << Decl;
    UpdateExceptionSpec(Decl, EST_None);
    return;
  }

  // Enter the scope of this instantiation. We don't use
  // PushDeclContext because we don't have a scope.
  Sema::ContextRAII savedContext(*this, Decl);
  LocalInstantiationScope Scope(*this);

  MultiLevelTemplateArgumentList TemplateArgs =
      getTemplateInstantiationArgs(Decl, Decl->getLexicalDeclContext(),
                                   /*Final=*/false, /*Innermost=*/std::nullopt,
                                   /*RelativeToPrimary*/ true);

  // FIXME: We can't use getTemplateInstantiationPattern(false) in general
  // here, because for a non-defining friend declaration in a class template,
  // we don't store enough information to map back to the friend declaration in
  // the template.
  FunctionDecl *Template = Proto->getExceptionSpecTemplate();
  if (addInstantiatedParametersToScope(Decl, Template, Scope, TemplateArgs)) {
    UpdateExceptionSpec(Decl, EST_None);
    return;
  }

  SubstExceptionSpec(Decl, Template->getType()->castAs<FunctionProtoType>(),
                     TemplateArgs);
}

/// Initializes the common fields of an instantiation function
/// declaration (New) from the corresponding fields of its template (Tmpl).
///
/// \returns true if there was an error
bool
TemplateDeclInstantiator::InitFunctionInstantiation(FunctionDecl *New,
                                                    FunctionDecl *Tmpl) {
  New->setImplicit(Tmpl->isImplicit());

  // Forward the mangling number from the template to the instantiated decl.
  SemaRef.Context.setManglingNumber(New,
                                    SemaRef.Context.getManglingNumber(Tmpl));

  // If we are performing substituting explicitly-specified template arguments
  // or deduced template arguments into a function template and we reach this
  // point, we are now past the point where SFINAE applies and have committed
  // to keeping the new function template specialization. We therefore
  // convert the active template instantiation for the function template
  // into a template instantiation for this specific function template
  // specialization, which is not a SFINAE context, so that we diagnose any
  // further errors in the declaration itself.
  //
  // FIXME: This is a hack.
  typedef Sema::CodeSynthesisContext ActiveInstType;
  ActiveInstType &ActiveInst = SemaRef.CodeSynthesisContexts.back();
  if (ActiveInst.Kind == ActiveInstType::ExplicitTemplateArgumentSubstitution ||
      ActiveInst.Kind == ActiveInstType::DeducedTemplateArgumentSubstitution) {
    if (isa<FunctionTemplateDecl>(ActiveInst.Entity)) {
      SemaRef.InstantiatingSpecializations.erase(
          {ActiveInst.Entity->getCanonicalDecl(), ActiveInst.Kind});
      atTemplateEnd(SemaRef.TemplateInstCallbacks, SemaRef, ActiveInst);
      ActiveInst.Kind = ActiveInstType::TemplateInstantiation;
      ActiveInst.Entity = New;
      atTemplateBegin(SemaRef.TemplateInstCallbacks, SemaRef, ActiveInst);
    }
  }

  const FunctionProtoType *Proto = Tmpl->getType()->getAs<FunctionProtoType>();
  assert(Proto && "Function template without prototype?");

  if (Proto->hasExceptionSpec() || Proto->getNoReturnAttr()) {
    FunctionProtoType::ExtProtoInfo EPI = Proto->getExtProtoInfo();

    // DR1330: In C++11, defer instantiation of a non-trivial
    // exception specification.
    // DR1484: Local classes and their members are instantiated along with the
    // containing function.
    if (SemaRef.getLangOpts().CPlusPlus11 &&
        EPI.ExceptionSpec.Type != EST_None &&
        EPI.ExceptionSpec.Type != EST_DynamicNone &&
        EPI.ExceptionSpec.Type != EST_BasicNoexcept &&
        !Tmpl->isInLocalScopeForInstantiation()) {
      FunctionDecl *ExceptionSpecTemplate = Tmpl;
      if (EPI.ExceptionSpec.Type == EST_Uninstantiated)
        ExceptionSpecTemplate = EPI.ExceptionSpec.SourceTemplate;
      ExceptionSpecificationType NewEST = EST_Uninstantiated;
      if (EPI.ExceptionSpec.Type == EST_Unevaluated)
        NewEST = EST_Unevaluated;

      // Mark the function has having an uninstantiated exception specification.
      const FunctionProtoType *NewProto
        = New->getType()->getAs<FunctionProtoType>();
      assert(NewProto && "Template instantiation without function prototype?");
      EPI = NewProto->getExtProtoInfo();
      EPI.ExceptionSpec.Type = NewEST;
      EPI.ExceptionSpec.SourceDecl = New;
      EPI.ExceptionSpec.SourceTemplate = ExceptionSpecTemplate;
      New->setType(SemaRef.Context.getFunctionType(
          NewProto->getReturnType(), NewProto->getParamTypes(), EPI));
    } else {
      Sema::ContextRAII SwitchContext(SemaRef, New);
      SemaRef.SubstExceptionSpec(New, Proto, TemplateArgs);
    }
  }

  // Get the definition. Leaves the variable unchanged if undefined.
  const FunctionDecl *Definition = Tmpl;
  Tmpl->isDefined(Definition);

  SemaRef.InstantiateAttrs(TemplateArgs, Definition, New,
                           LateAttrs, StartingScope);

  return false;
}

/// Initializes common fields of an instantiated method
/// declaration (New) from the corresponding fields of its template
/// (Tmpl).
///
/// \returns true if there was an error
bool
TemplateDeclInstantiator::InitMethodInstantiation(CXXMethodDecl *New,
                                                  CXXMethodDecl *Tmpl) {
  if (InitFunctionInstantiation(New, Tmpl))
    return true;

  if (isa<CXXDestructorDecl>(New) && SemaRef.getLangOpts().CPlusPlus11)
    SemaRef.AdjustDestructorExceptionSpec(cast<CXXDestructorDecl>(New));

  New->setAccess(Tmpl->getAccess());
  if (Tmpl->isVirtualAsWritten())
    New->setVirtualAsWritten(true);

  // FIXME: New needs a pointer to Tmpl
  return false;
}

bool TemplateDeclInstantiator::SubstDefaultedFunction(FunctionDecl *New,
                                                      FunctionDecl *Tmpl) {
  // Transfer across any unqualified lookups.
  if (auto *DFI = Tmpl->getDefalutedOrDeletedInfo()) {
    SmallVector<DeclAccessPair, 32> Lookups;
    Lookups.reserve(DFI->getUnqualifiedLookups().size());
    bool AnyChanged = false;
    for (DeclAccessPair DA : DFI->getUnqualifiedLookups()) {
      NamedDecl *D = SemaRef.FindInstantiatedDecl(New->getLocation(),
                                                  DA.getDecl(), TemplateArgs);
      if (!D)
        return true;
      AnyChanged |= (D != DA.getDecl());
      Lookups.push_back(DeclAccessPair::make(D, DA.getAccess()));
    }

    // It's unlikely that substitution will change any declarations. Don't
    // store an unnecessary copy in that case.
    New->setDefaultedOrDeletedInfo(
        AnyChanged ? FunctionDecl::DefaultedOrDeletedFunctionInfo::Create(
                         SemaRef.Context, Lookups)
                   : DFI);
  }

  SemaRef.SetDeclDefaulted(New, Tmpl->getLocation());
  return false;
}

FunctionDecl *Sema::InstantiateFunctionDeclaration(
    FunctionTemplateDecl *FTD, const TemplateArgumentList *Args,
    SourceLocation Loc, CodeSynthesisContext::SynthesisKind CSC) {
  FunctionDecl *FD = FTD->getTemplatedDecl();

  sema::TemplateDeductionInfo Info(Loc);
  InstantiatingTemplate Inst(*this, Loc, FTD, Args->asArray(), CSC, Info);
  if (Inst.isInvalid())
    return nullptr;

  ContextRAII SavedContext(*this, FD);
  MultiLevelTemplateArgumentList MArgs(FTD, Args->asArray(),
                                       /*Final=*/false);

  return cast_or_null<FunctionDecl>(SubstDecl(FD, FD->getParent(), MArgs));
}

void Sema::InstantiateFunctionDefinition(SourceLocation PointOfInstantiation,
                                         FunctionDecl *Function,
                                         bool Recursive,
                                         bool DefinitionRequired,
                                         bool AtEndOfTU) {
  if (Function->isInvalidDecl() || isa<CXXDeductionGuideDecl>(Function))
    return;

  // Never instantiate an explicit specialization except if it is a class scope
  // explicit specialization.
  TemplateSpecializationKind TSK =
      Function->getTemplateSpecializationKindForInstantiation();
  if (TSK == TSK_ExplicitSpecialization)
    return;

  // Never implicitly instantiate a builtin; we don't actually need a function
  // body.
  if (Function->getBuiltinID() && TSK == TSK_ImplicitInstantiation &&
      !DefinitionRequired)
    return;

  // Don't instantiate a definition if we already have one.
  const FunctionDecl *ExistingDefn = nullptr;
  if (Function->isDefined(ExistingDefn,
                          /*CheckForPendingFriendDefinition=*/true)) {
    if (ExistingDefn->isThisDeclarationADefinition())
      return;

    // If we're asked to instantiate a function whose body comes from an
    // instantiated friend declaration, attach the instantiated body to the
    // corresponding declaration of the function.
    assert(ExistingDefn->isThisDeclarationInstantiatedFromAFriendDefinition());
    Function = const_cast<FunctionDecl*>(ExistingDefn);
  }

  // Find the function body that we'll be substituting.
  const FunctionDecl *PatternDecl = Function->getTemplateInstantiationPattern();
  assert(PatternDecl && "instantiating a non-template");

  const FunctionDecl *PatternDef = PatternDecl->getDefinition();
  Stmt *Pattern = nullptr;
  if (PatternDef) {
    Pattern = PatternDef->getBody(PatternDef);
    PatternDecl = PatternDef;
    if (PatternDef->willHaveBody())
      PatternDef = nullptr;
  }

  // FIXME: We need to track the instantiation stack in order to know which
  // definitions should be visible within this instantiation.
  if (DiagnoseUninstantiableTemplate(PointOfInstantiation, Function,
                                Function->getInstantiatedFromMemberFunction(),
                                     PatternDecl, PatternDef, TSK,
                                     /*Complain*/DefinitionRequired)) {
    if (DefinitionRequired)
      Function->setInvalidDecl();
    else if (TSK == TSK_ExplicitInstantiationDefinition ||
             (Function->isConstexpr() && !Recursive)) {
      // Try again at the end of the translation unit (at which point a
      // definition will be required).
      assert(!Recursive);
      Function->setInstantiationIsPending(true);
      PendingInstantiations.push_back(
        std::make_pair(Function, PointOfInstantiation));
    } else if (TSK == TSK_ImplicitInstantiation) {
      if (AtEndOfTU && !getDiagnostics().hasErrorOccurred() &&
          !getSourceManager().isInSystemHeader(PatternDecl->getBeginLoc())) {
        Diag(PointOfInstantiation, diag::warn_func_template_missing)
          << Function;
        Diag(PatternDecl->getLocation(), diag::note_forward_template_decl);
        if (getLangOpts().CPlusPlus11)
          Diag(PointOfInstantiation, diag::note_inst_declaration_hint)
              << Function;
      }
    }

    return;
  }

  // Postpone late parsed template instantiations.
  if (PatternDecl->isLateTemplateParsed() &&
      !LateTemplateParser) {
    Function->setInstantiationIsPending(true);
    LateParsedInstantiations.push_back(
        std::make_pair(Function, PointOfInstantiation));
    return;
  }

  llvm::TimeTraceScope TimeScope("InstantiateFunction", [&]() {
    std::string Name;
    llvm::raw_string_ostream OS(Name);
    Function->getNameForDiagnostic(OS, getPrintingPolicy(),
                                   /*Qualified=*/true);
    return Name;
  });

  // If we're performing recursive template instantiation, create our own
  // queue of pending implicit instantiations that we will instantiate later,
  // while we're still within our own instantiation context.
  // This has to happen before LateTemplateParser below is called, so that
  // it marks vtables used in late parsed templates as used.
  GlobalEagerInstantiationScope GlobalInstantiations(*this,
                                                     /*Enabled=*/Recursive);
  LocalEagerInstantiationScope LocalInstantiations(*this);

  // Call the LateTemplateParser callback if there is a need to late parse
  // a templated function definition.
  if (!Pattern && PatternDecl->isLateTemplateParsed() &&
      LateTemplateParser) {
    // FIXME: Optimize to allow individual templates to be deserialized.
    if (PatternDecl->isFromASTFile())
      ExternalSource->ReadLateParsedTemplates(LateParsedTemplateMap);

    auto LPTIter = LateParsedTemplateMap.find(PatternDecl);
    assert(LPTIter != LateParsedTemplateMap.end() &&
           "missing LateParsedTemplate");
    LateTemplateParser(OpaqueParser, *LPTIter->second);
    Pattern = PatternDecl->getBody(PatternDecl);
    updateAttrsForLateParsedTemplate(PatternDecl, Function);
  }

  // Note, we should never try to instantiate a deleted function template.
  assert((Pattern || PatternDecl->isDefaulted() ||
          PatternDecl->hasSkippedBody()) &&
         "unexpected kind of function template definition");

  // C++1y [temp.explicit]p10:
  //   Except for inline functions, declarations with types deduced from their
  //   initializer or return value, and class template specializations, other
  //   explicit instantiation declarations have the effect of suppressing the
  //   implicit instantiation of the entity to which they refer.
  if (TSK == TSK_ExplicitInstantiationDeclaration &&
      !PatternDecl->isInlined() &&
      !PatternDecl->getReturnType()->getContainedAutoType())
    return;

  if (PatternDecl->isInlined()) {
    // Function, and all later redeclarations of it (from imported modules,
    // for instance), are now implicitly inline.
    for (auto *D = Function->getMostRecentDecl(); /**/;
         D = D->getPreviousDecl()) {
      D->setImplicitlyInline();
      if (D == Function)
        break;
    }
  }

  InstantiatingTemplate Inst(*this, PointOfInstantiation, Function);
  if (Inst.isInvalid() || Inst.isAlreadyInstantiating())
    return;
  PrettyDeclStackTraceEntry CrashInfo(Context, Function, SourceLocation(),
                                      "instantiating function definition");

  // The instantiation is visible here, even if it was first declared in an
  // unimported module.
  Function->setVisibleDespiteOwningModule();

  // Copy the source locations from the pattern.
  Function->setLocation(PatternDecl->getLocation());
  Function->setInnerLocStart(PatternDecl->getInnerLocStart());
  Function->setRangeEnd(PatternDecl->getEndLoc());
  Function->setDeclarationNameLoc(PatternDecl->getNameInfo().getInfo());

  EnterExpressionEvaluationContext EvalContext(
      *this, Sema::ExpressionEvaluationContext::PotentiallyEvaluated);

  Qualifiers ThisTypeQuals;
  CXXRecordDecl *ThisContext = nullptr;
  if (CXXMethodDecl *Method = dyn_cast<CXXMethodDecl>(Function)) {
    ThisContext = Method->getParent();
    ThisTypeQuals = Method->getMethodQualifiers();
  }
  CXXThisScopeRAII ThisScope(*this, ThisContext, ThisTypeQuals);

  // Introduce a new scope where local variable instantiations will be
  // recorded, unless we're actually a member function within a local
  // class, in which case we need to merge our results with the parent
  // scope (of the enclosing function). The exception is instantiating
  // a function template specialization, since the template to be
  // instantiated already has references to locals properly substituted.
  bool MergeWithParentScope = false;
  if (CXXRecordDecl *Rec = dyn_cast<CXXRecordDecl>(Function->getDeclContext()))
    MergeWithParentScope =
        Rec->isLocalClass() && !Function->isFunctionTemplateSpecialization();

  LocalInstantiationScope Scope(*this, MergeWithParentScope);
  auto RebuildTypeSourceInfoForDefaultSpecialMembers = [&]() {
    // Special members might get their TypeSourceInfo set up w.r.t the
    // PatternDecl context, in which case parameters could still be pointing
    // back to the original class, make sure arguments are bound to the
    // instantiated record instead.
    assert(PatternDecl->isDefaulted() &&
           "Special member needs to be defaulted");
    auto PatternSM = getDefaultedFunctionKind(PatternDecl).asSpecialMember();
    if (!(PatternSM == CXXSpecialMemberKind::CopyConstructor ||
          PatternSM == CXXSpecialMemberKind::CopyAssignment ||
          PatternSM == CXXSpecialMemberKind::MoveConstructor ||
          PatternSM == CXXSpecialMemberKind::MoveAssignment))
      return;

    auto *NewRec = dyn_cast<CXXRecordDecl>(Function->getDeclContext());
    const auto *PatternRec =
        dyn_cast<CXXRecordDecl>(PatternDecl->getDeclContext());
    if (!NewRec || !PatternRec)
      return;
    if (!PatternRec->isLambda())
      return;

    struct SpecialMemberTypeInfoRebuilder
        : TreeTransform<SpecialMemberTypeInfoRebuilder> {
      using Base = TreeTransform<SpecialMemberTypeInfoRebuilder>;
      const CXXRecordDecl *OldDecl;
      CXXRecordDecl *NewDecl;

      SpecialMemberTypeInfoRebuilder(Sema &SemaRef, const CXXRecordDecl *O,
                                     CXXRecordDecl *N)
          : TreeTransform(SemaRef), OldDecl(O), NewDecl(N) {}

      bool TransformExceptionSpec(SourceLocation Loc,
                                  FunctionProtoType::ExceptionSpecInfo &ESI,
                                  SmallVectorImpl<QualType> &Exceptions,
                                  bool &Changed) {
        return false;
      }

      QualType TransformRecordType(TypeLocBuilder &TLB, RecordTypeLoc TL) {
        const RecordType *T = TL.getTypePtr();
        RecordDecl *Record = cast_or_null<RecordDecl>(
            getDerived().TransformDecl(TL.getNameLoc(), T->getDecl()));
        if (Record != OldDecl)
          return Base::TransformRecordType(TLB, TL);

        QualType Result = getDerived().RebuildRecordType(NewDecl);
        if (Result.isNull())
          return QualType();

        RecordTypeLoc NewTL = TLB.push<RecordTypeLoc>(Result);
        NewTL.setNameLoc(TL.getNameLoc());
        return Result;
      }
    } IR{*this, PatternRec, NewRec};

    TypeSourceInfo *NewSI = IR.TransformType(Function->getTypeSourceInfo());
    assert(NewSI && "Type Transform failed?");
    Function->setType(NewSI->getType());
    Function->setTypeSourceInfo(NewSI);

    ParmVarDecl *Parm = Function->getParamDecl(0);
    TypeSourceInfo *NewParmSI = IR.TransformType(Parm->getTypeSourceInfo());
    assert(NewParmSI && "Type transformation failed.");
    Parm->setType(NewParmSI->getType());
    Parm->setTypeSourceInfo(NewParmSI);
  };

  if (PatternDecl->isDefaulted()) {
    RebuildTypeSourceInfoForDefaultSpecialMembers();
    SetDeclDefaulted(Function, PatternDecl->getLocation());
  } else {
    MultiLevelTemplateArgumentList TemplateArgs = getTemplateInstantiationArgs(
        Function, Function->getLexicalDeclContext(), /*Final=*/false,
        /*Innermost=*/std::nullopt, false, PatternDecl);

    // Substitute into the qualifier; we can get a substitution failure here
    // through evil use of alias templates.
    // FIXME: Is CurContext correct for this? Should we go to the (instantiation
    // of the) lexical context of the pattern?
    SubstQualifier(*this, PatternDecl, Function, TemplateArgs);

    ActOnStartOfFunctionDef(nullptr, Function);

    // Enter the scope of this instantiation. We don't use
    // PushDeclContext because we don't have a scope.
    Sema::ContextRAII savedContext(*this, Function);

    FPFeaturesStateRAII SavedFPFeatures(*this);
    CurFPFeatures = FPOptions(getLangOpts());
    FpPragmaStack.CurrentValue = FPOptionsOverride();

    if (addInstantiatedParametersToScope(Function, PatternDecl, Scope,
                                         TemplateArgs))
      return;

    StmtResult Body;
    if (PatternDecl->hasSkippedBody()) {
      ActOnSkippedFunctionBody(Function);
      Body = nullptr;
    } else {
      if (CXXConstructorDecl *Ctor = dyn_cast<CXXConstructorDecl>(Function)) {
        // If this is a constructor, instantiate the member initializers.
        InstantiateMemInitializers(Ctor, cast<CXXConstructorDecl>(PatternDecl),
                                   TemplateArgs);

        // If this is an MS ABI dllexport default constructor, instantiate any
        // default arguments.
        if (Context.getTargetInfo().getCXXABI().isMicrosoft() &&
            Ctor->isDefaultConstructor()) {
          InstantiateDefaultCtorDefaultArgs(Ctor);
        }
      }

      // Instantiate the function body.
      Body = SubstStmt(Pattern, TemplateArgs);

      if (Body.isInvalid())
        Function->setInvalidDecl();
    }
    // FIXME: finishing the function body while in an expression evaluation
    // context seems wrong. Investigate more.
    ActOnFinishFunctionBody(Function, Body.get(), /*IsInstantiation=*/true);

    PerformDependentDiagnostics(PatternDecl, TemplateArgs);

    if (auto *Listener = getASTMutationListener())
      Listener->FunctionDefinitionInstantiated(Function);

    savedContext.pop();
  }

  DeclGroupRef DG(Function);
  Consumer.HandleTopLevelDecl(DG);

  // This class may have local implicit instantiations that need to be
  // instantiation within this scope.
  LocalInstantiations.perform();
  Scope.Exit();
  GlobalInstantiations.perform();
}

VarTemplateSpecializationDecl *Sema::BuildVarTemplateInstantiation(
    VarTemplateDecl *VarTemplate, VarDecl *FromVar,
    const TemplateArgumentList *PartialSpecArgs,
    const TemplateArgumentListInfo &TemplateArgsInfo,
    SmallVectorImpl<TemplateArgument> &Converted,
    SourceLocation PointOfInstantiation, LateInstantiatedAttrVec *LateAttrs,
    LocalInstantiationScope *StartingScope) {
  if (FromVar->isInvalidDecl())
    return nullptr;

  InstantiatingTemplate Inst(*this, PointOfInstantiation, FromVar);
  if (Inst.isInvalid())
    return nullptr;

  // Instantiate the first declaration of the variable template: for a partial
  // specialization of a static data member template, the first declaration may
  // or may not be the declaration in the class; if it's in the class, we want
  // to instantiate a member in the class (a declaration), and if it's outside,
  // we want to instantiate a definition.
  //
  // If we're instantiating an explicitly-specialized member template or member
  // partial specialization, don't do this. The member specialization completely
  // replaces the original declaration in this case.
  bool IsMemberSpec = false;
  MultiLevelTemplateArgumentList MultiLevelList;
  if (auto *PartialSpec =
          dyn_cast<VarTemplatePartialSpecializationDecl>(FromVar)) {
    assert(PartialSpecArgs);
    IsMemberSpec = PartialSpec->isMemberSpecialization();
    MultiLevelList.addOuterTemplateArguments(
        PartialSpec, PartialSpecArgs->asArray(), /*Final=*/false);
  } else {
    assert(VarTemplate == FromVar->getDescribedVarTemplate());
    IsMemberSpec = VarTemplate->isMemberSpecialization();
    MultiLevelList.addOuterTemplateArguments(VarTemplate, Converted,
                                             /*Final=*/false);
  }
  if (!IsMemberSpec)
    FromVar = FromVar->getFirstDecl();

  TemplateDeclInstantiator Instantiator(*this, FromVar->getDeclContext(),
                                        MultiLevelList);

  // TODO: Set LateAttrs and StartingScope ...

  auto *VD = cast_or_null<VarTemplateSpecializationDecl>(
      Instantiator.VisitVarTemplateSpecializationDecl(
          VarTemplate, FromVar, TemplateArgsInfo, Converted));

  SYCL().addSyclVarDecl(VD);

  return VD;
}

VarTemplateSpecializationDecl *Sema::CompleteVarTemplateSpecializationDecl(
    VarTemplateSpecializationDecl *VarSpec, VarDecl *PatternDecl,
    const MultiLevelTemplateArgumentList &TemplateArgs) {
  assert(PatternDecl->isThisDeclarationADefinition() &&
         "don't have a definition to instantiate from");

  // Do substitution on the type of the declaration
  TypeSourceInfo *DI =
      SubstType(PatternDecl->getTypeSourceInfo(), TemplateArgs,
                PatternDecl->getTypeSpecStartLoc(), PatternDecl->getDeclName());
  if (!DI)
    return nullptr;

  // Update the type of this variable template specialization.
  VarSpec->setType(DI->getType());

  // Convert the declaration into a definition now.
  VarSpec->setCompleteDefinition();

  // Instantiate the initializer.
  InstantiateVariableInitializer(VarSpec, PatternDecl, TemplateArgs);

  if (getLangOpts().OpenCL)
    deduceOpenCLAddressSpace(VarSpec);

  return VarSpec;
}

void Sema::BuildVariableInstantiation(
    VarDecl *NewVar, VarDecl *OldVar,
    const MultiLevelTemplateArgumentList &TemplateArgs,
    LateInstantiatedAttrVec *LateAttrs, DeclContext *Owner,
    LocalInstantiationScope *StartingScope,
    bool InstantiatingVarTemplate,
    VarTemplateSpecializationDecl *PrevDeclForVarTemplateSpecialization) {
  // Instantiating a partial specialization to produce a partial
  // specialization.
  bool InstantiatingVarTemplatePartialSpec =
      isa<VarTemplatePartialSpecializationDecl>(OldVar) &&
      isa<VarTemplatePartialSpecializationDecl>(NewVar);
  // Instantiating from a variable template (or partial specialization) to
  // produce a variable template specialization.
  bool InstantiatingSpecFromTemplate =
      isa<VarTemplateSpecializationDecl>(NewVar) &&
      (OldVar->getDescribedVarTemplate() ||
       isa<VarTemplatePartialSpecializationDecl>(OldVar));

  // If we are instantiating a local extern declaration, the
  // instantiation belongs lexically to the containing function.
  // If we are instantiating a static data member defined
  // out-of-line, the instantiation will have the same lexical
  // context (which will be a namespace scope) as the template.
  if (OldVar->isLocalExternDecl()) {
    NewVar->setLocalExternDecl();
    NewVar->setLexicalDeclContext(Owner);
  } else if (OldVar->isOutOfLine())
    NewVar->setLexicalDeclContext(OldVar->getLexicalDeclContext());
  NewVar->setTSCSpec(OldVar->getTSCSpec());
  NewVar->setInitStyle(OldVar->getInitStyle());
  NewVar->setCXXForRangeDecl(OldVar->isCXXForRangeDecl());
  NewVar->setObjCForDecl(OldVar->isObjCForDecl());
  NewVar->setConstexpr(OldVar->isConstexpr());
  NewVar->setInitCapture(OldVar->isInitCapture());
  NewVar->setPreviousDeclInSameBlockScope(
      OldVar->isPreviousDeclInSameBlockScope());
  NewVar->setAccess(OldVar->getAccess());

  if (!OldVar->isStaticDataMember()) {
    if (OldVar->isUsed(false))
      NewVar->setIsUsed();
    NewVar->setReferenced(OldVar->isReferenced());
  }

  InstantiateAttrs(TemplateArgs, OldVar, NewVar, LateAttrs, StartingScope);

  LookupResult Previous(
      *this, NewVar->getDeclName(), NewVar->getLocation(),
      NewVar->isLocalExternDecl() ? Sema::LookupRedeclarationWithLinkage
                                  : Sema::LookupOrdinaryName,
      NewVar->isLocalExternDecl() ? RedeclarationKind::ForExternalRedeclaration
                                  : forRedeclarationInCurContext());

  if (NewVar->isLocalExternDecl() && OldVar->getPreviousDecl() &&
      (!OldVar->getPreviousDecl()->getDeclContext()->isDependentContext() ||
       OldVar->getPreviousDecl()->getDeclContext()==OldVar->getDeclContext())) {
    // We have a previous declaration. Use that one, so we merge with the
    // right type.
    if (NamedDecl *NewPrev = FindInstantiatedDecl(
            NewVar->getLocation(), OldVar->getPreviousDecl(), TemplateArgs))
      Previous.addDecl(NewPrev);
  } else if (!isa<VarTemplateSpecializationDecl>(NewVar) &&
             OldVar->hasLinkage()) {
    LookupQualifiedName(Previous, NewVar->getDeclContext(), false);
  } else if (PrevDeclForVarTemplateSpecialization) {
    Previous.addDecl(PrevDeclForVarTemplateSpecialization);
  }
  CheckVariableDeclaration(NewVar, Previous);

  if (!InstantiatingVarTemplate) {
    NewVar->getLexicalDeclContext()->addHiddenDecl(NewVar);
    if (!NewVar->isLocalExternDecl() || !NewVar->getPreviousDecl())
      NewVar->getDeclContext()->makeDeclVisibleInContext(NewVar);
  }

  if (!OldVar->isOutOfLine()) {
    if (NewVar->getDeclContext()->isFunctionOrMethod())
      CurrentInstantiationScope->InstantiatedLocal(OldVar, NewVar);
  }

  // Link instantiations of static data members back to the template from
  // which they were instantiated.
  //
  // Don't do this when instantiating a template (we link the template itself
  // back in that case) nor when instantiating a static data member template
  // (that's not a member specialization).
  if (NewVar->isStaticDataMember() && !InstantiatingVarTemplate &&
      !InstantiatingSpecFromTemplate)
    NewVar->setInstantiationOfStaticDataMember(OldVar,
                                               TSK_ImplicitInstantiation);

  // If the pattern is an (in-class) explicit specialization, then the result
  // is also an explicit specialization.
  if (VarTemplateSpecializationDecl *OldVTSD =
          dyn_cast<VarTemplateSpecializationDecl>(OldVar)) {
    if (OldVTSD->getSpecializationKind() == TSK_ExplicitSpecialization &&
        !isa<VarTemplatePartialSpecializationDecl>(OldVTSD))
      cast<VarTemplateSpecializationDecl>(NewVar)->setSpecializationKind(
          TSK_ExplicitSpecialization);
  }

  // Forward the mangling number from the template to the instantiated decl.
  Context.setManglingNumber(NewVar, Context.getManglingNumber(OldVar));
  Context.setStaticLocalNumber(NewVar, Context.getStaticLocalNumber(OldVar));

  // Figure out whether to eagerly instantiate the initializer.
  if (InstantiatingVarTemplate || InstantiatingVarTemplatePartialSpec) {
    // We're producing a template. Don't instantiate the initializer yet.
  } else if (NewVar->getType()->isUndeducedType()) {
    // We need the type to complete the declaration of the variable.
    InstantiateVariableInitializer(NewVar, OldVar, TemplateArgs);
  } else if (InstantiatingSpecFromTemplate ||
             (OldVar->isInline() && OldVar->isThisDeclarationADefinition() &&
              !NewVar->isThisDeclarationADefinition())) {
    // Delay instantiation of the initializer for variable template
    // specializations or inline static data members until a definition of the
    // variable is needed.
  } else {
    InstantiateVariableInitializer(NewVar, OldVar, TemplateArgs);
  }

  // Diagnose unused local variables with dependent types, where the diagnostic
  // will have been deferred.
  if (!NewVar->isInvalidDecl() &&
      NewVar->getDeclContext()->isFunctionOrMethod() &&
      OldVar->getType()->isDependentType())
    DiagnoseUnusedDecl(NewVar);
}

void Sema::InstantiateVariableInitializer(
    VarDecl *Var, VarDecl *OldVar,
    const MultiLevelTemplateArgumentList &TemplateArgs) {
  if (ASTMutationListener *L = getASTContext().getASTMutationListener())
    L->VariableDefinitionInstantiated(Var);

  // We propagate the 'inline' flag with the initializer, because it
  // would otherwise imply that the variable is a definition for a
  // non-static data member.
  if (OldVar->isInlineSpecified())
    Var->setInlineSpecified();
  else if (OldVar->isInline())
    Var->setImplicitlyInline();

  if (OldVar->getInit()) {
    EnterExpressionEvaluationContext Evaluated(
        *this, Sema::ExpressionEvaluationContext::PotentiallyEvaluated, Var);

    keepInLifetimeExtendingContext();
    // Instantiate the initializer.
    ExprResult Init;

    {
      ContextRAII SwitchContext(*this, Var->getDeclContext());
      Init = SubstInitializer(OldVar->getInit(), TemplateArgs,
                              OldVar->getInitStyle() == VarDecl::CallInit);
    }

    if (!Init.isInvalid()) {
      Expr *InitExpr = Init.get();

      if (Var->hasAttr<DLLImportAttr>() &&
          (!InitExpr ||
           !InitExpr->isConstantInitializer(getASTContext(), false))) {
        // Do not dynamically initialize dllimport variables.
      } else if (InitExpr) {
        bool DirectInit = OldVar->isDirectInit();
        AddInitializerToDecl(Var, InitExpr, DirectInit);
      } else
        ActOnUninitializedDecl(Var);
    } else {
      // FIXME: Not too happy about invalidating the declaration
      // because of a bogus initializer.
      Var->setInvalidDecl();
    }
  } else {
    // `inline` variables are a definition and declaration all in one; we won't
    // pick up an initializer from anywhere else.
    if (Var->isStaticDataMember() && !Var->isInline()) {
      if (!Var->isOutOfLine())
        return;

      // If the declaration inside the class had an initializer, don't add
      // another one to the out-of-line definition.
      if (OldVar->getFirstDecl()->hasInit())
        return;
    }

    // We'll add an initializer to a for-range declaration later.
    if (Var->isCXXForRangeDecl() || Var->isObjCForDecl())
      return;

    ActOnUninitializedDecl(Var);
  }

  if (getLangOpts().CUDA)
    CUDA().checkAllowedInitializer(Var);
}

void Sema::InstantiateVariableDefinition(SourceLocation PointOfInstantiation,
                                         VarDecl *Var, bool Recursive,
                                      bool DefinitionRequired, bool AtEndOfTU) {
  if (Var->isInvalidDecl())
    return;

  // Never instantiate an explicitly-specialized entity.
  TemplateSpecializationKind TSK =
      Var->getTemplateSpecializationKindForInstantiation();
  if (TSK == TSK_ExplicitSpecialization)
    return;

  // Find the pattern and the arguments to substitute into it.
  VarDecl *PatternDecl = Var->getTemplateInstantiationPattern();
  assert(PatternDecl && "no pattern for templated variable");
  MultiLevelTemplateArgumentList TemplateArgs =
      getTemplateInstantiationArgs(Var);

  VarTemplateSpecializationDecl *VarSpec =
      dyn_cast<VarTemplateSpecializationDecl>(Var);
  if (VarSpec) {
    // If this is a static data member template, there might be an
    // uninstantiated initializer on the declaration. If so, instantiate
    // it now.
    //
    // FIXME: This largely duplicates what we would do below. The difference
    // is that along this path we may instantiate an initializer from an
    // in-class declaration of the template and instantiate the definition
    // from a separate out-of-class definition.
    if (PatternDecl->isStaticDataMember() &&
        (PatternDecl = PatternDecl->getFirstDecl())->hasInit() &&
        !Var->hasInit()) {
      // FIXME: Factor out the duplicated instantiation context setup/tear down
      // code here.
      InstantiatingTemplate Inst(*this, PointOfInstantiation, Var);
      if (Inst.isInvalid() || Inst.isAlreadyInstantiating())
        return;
      PrettyDeclStackTraceEntry CrashInfo(Context, Var, SourceLocation(),
                                          "instantiating variable initializer");

      // The instantiation is visible here, even if it was first declared in an
      // unimported module.
      Var->setVisibleDespiteOwningModule();

      // If we're performing recursive template instantiation, create our own
      // queue of pending implicit instantiations that we will instantiate
      // later, while we're still within our own instantiation context.
      GlobalEagerInstantiationScope GlobalInstantiations(*this,
                                                         /*Enabled=*/Recursive);
      LocalInstantiationScope Local(*this);
      LocalEagerInstantiationScope LocalInstantiations(*this);

      // Enter the scope of this instantiation. We don't use
      // PushDeclContext because we don't have a scope.
      ContextRAII PreviousContext(*this, Var->getDeclContext());
      InstantiateVariableInitializer(Var, PatternDecl, TemplateArgs);
      PreviousContext.pop();

      // This variable may have local implicit instantiations that need to be
      // instantiated within this scope.
      LocalInstantiations.perform();
      Local.Exit();
      GlobalInstantiations.perform();
    }
  } else {
    assert(Var->isStaticDataMember() && PatternDecl->isStaticDataMember() &&
           "not a static data member?");
  }

  VarDecl *Def = PatternDecl->getDefinition(getASTContext());

  // If we don't have a definition of the variable template, we won't perform
  // any instantiation. Rather, we rely on the user to instantiate this
  // definition (or provide a specialization for it) in another translation
  // unit.
  if (!Def && !DefinitionRequired) {
    if (TSK == TSK_ExplicitInstantiationDefinition) {
      PendingInstantiations.push_back(
        std::make_pair(Var, PointOfInstantiation));
    } else if (TSK == TSK_ImplicitInstantiation) {
      // Warn about missing definition at the end of translation unit.
      if (AtEndOfTU && !getDiagnostics().hasErrorOccurred() &&
          !getSourceManager().isInSystemHeader(PatternDecl->getBeginLoc())) {
        Diag(PointOfInstantiation, diag::warn_var_template_missing)
          << Var;
        Diag(PatternDecl->getLocation(), diag::note_forward_template_decl);
        if (getLangOpts().CPlusPlus11)
          Diag(PointOfInstantiation, diag::note_inst_declaration_hint) << Var;
      }
      return;
    }
  }

  // FIXME: We need to track the instantiation stack in order to know which
  // definitions should be visible within this instantiation.
  // FIXME: Produce diagnostics when Var->getInstantiatedFromStaticDataMember().
  if (DiagnoseUninstantiableTemplate(PointOfInstantiation, Var,
                                     /*InstantiatedFromMember*/false,
                                     PatternDecl, Def, TSK,
                                     /*Complain*/DefinitionRequired))
    return;

  // C++11 [temp.explicit]p10:
  //   Except for inline functions, const variables of literal types, variables
  //   of reference types, [...] explicit instantiation declarations
  //   have the effect of suppressing the implicit instantiation of the entity
  //   to which they refer.
  //
  // FIXME: That's not exactly the same as "might be usable in constant
  // expressions", which only allows constexpr variables and const integral
  // types, not arbitrary const literal types.
  if (TSK == TSK_ExplicitInstantiationDeclaration &&
      !Var->mightBeUsableInConstantExpressions(getASTContext()))
    return;

  // Make sure to pass the instantiated variable to the consumer at the end.
  struct PassToConsumerRAII {
    Sema &SemaRef;
    ASTConsumer &Consumer;
    VarDecl *Var;

    PassToConsumerRAII(Sema &SemaRef, ASTConsumer &Consumer, VarDecl *Var)
        : SemaRef(SemaRef), Consumer(Consumer), Var(Var) {}

    ~PassToConsumerRAII() {
      // Do not explicitly emit non-const static data member definitions
      // on SYCL device.
      if (!SemaRef.getLangOpts().SYCLIsDevice || !Var->isStaticDataMember() ||
          Var->isConstexpr() ||
          (Var->getType().isConstQualified() && Var->getInit() &&
           Var->getInit()->isConstantInitializer(SemaRef.getASTContext(),
                                                 false)))
        Consumer.HandleCXXStaticMemberVarInstantiation(Var);
    }
  } PassToConsumerRAII(*this, Consumer, Var);

  // If we already have a definition, we're done.
  if (VarDecl *Def = Var->getDefinition()) {
    // We may be explicitly instantiating something we've already implicitly
    // instantiated.
    Def->setTemplateSpecializationKind(Var->getTemplateSpecializationKind(),
                                       PointOfInstantiation);
    return;
  }

  InstantiatingTemplate Inst(*this, PointOfInstantiation, Var);
  if (Inst.isInvalid() || Inst.isAlreadyInstantiating())
    return;
  PrettyDeclStackTraceEntry CrashInfo(Context, Var, SourceLocation(),
                                      "instantiating variable definition");

  // If we're performing recursive template instantiation, create our own
  // queue of pending implicit instantiations that we will instantiate later,
  // while we're still within our own instantiation context.
  GlobalEagerInstantiationScope GlobalInstantiations(*this,
                                                     /*Enabled=*/Recursive);

  // Enter the scope of this instantiation. We don't use
  // PushDeclContext because we don't have a scope.
  ContextRAII PreviousContext(*this, Var->getDeclContext());
  LocalInstantiationScope Local(*this);

  LocalEagerInstantiationScope LocalInstantiations(*this);

  VarDecl *OldVar = Var;
  if (Def->isStaticDataMember() && !Def->isOutOfLine()) {
    // We're instantiating an inline static data member whose definition was
    // provided inside the class.
    InstantiateVariableInitializer(Var, Def, TemplateArgs);
  } else if (!VarSpec) {
    Var = cast_or_null<VarDecl>(SubstDecl(Def, Var->getDeclContext(),
                                          TemplateArgs));
  } else if (Var->isStaticDataMember() &&
             Var->getLexicalDeclContext()->isRecord()) {
    // We need to instantiate the definition of a static data member template,
    // and all we have is the in-class declaration of it. Instantiate a separate
    // declaration of the definition.
    TemplateDeclInstantiator Instantiator(*this, Var->getDeclContext(),
                                          TemplateArgs);

    TemplateArgumentListInfo TemplateArgInfo;
    if (const ASTTemplateArgumentListInfo *ArgInfo =
            VarSpec->getTemplateArgsAsWritten()) {
      TemplateArgInfo.setLAngleLoc(ArgInfo->getLAngleLoc());
      TemplateArgInfo.setRAngleLoc(ArgInfo->getRAngleLoc());
      for (const TemplateArgumentLoc &Arg : ArgInfo->arguments())
        TemplateArgInfo.addArgument(Arg);
    }

    Var = cast_or_null<VarDecl>(Instantiator.VisitVarTemplateSpecializationDecl(
        VarSpec->getSpecializedTemplate(), Def, TemplateArgInfo,
        VarSpec->getTemplateArgs().asArray(), VarSpec));
    if (Var) {
      llvm::PointerUnion<VarTemplateDecl *,
                         VarTemplatePartialSpecializationDecl *> PatternPtr =
          VarSpec->getSpecializedTemplateOrPartial();
      if (VarTemplatePartialSpecializationDecl *Partial =
          PatternPtr.dyn_cast<VarTemplatePartialSpecializationDecl *>())
        cast<VarTemplateSpecializationDecl>(Var)->setInstantiationOf(
            Partial, &VarSpec->getTemplateInstantiationArgs());

      // Attach the initializer.
      InstantiateVariableInitializer(Var, Def, TemplateArgs);
    }
  } else
    // Complete the existing variable's definition with an appropriately
    // substituted type and initializer.
    Var = CompleteVarTemplateSpecializationDecl(VarSpec, Def, TemplateArgs);

  PreviousContext.pop();

  if (Var) {
    PassToConsumerRAII.Var = Var;
    Var->setTemplateSpecializationKind(OldVar->getTemplateSpecializationKind(),
                                       OldVar->getPointOfInstantiation());
  }

  // This variable may have local implicit instantiations that need to be
  // instantiated within this scope.
  LocalInstantiations.perform();
  Local.Exit();
  GlobalInstantiations.perform();
}

void
Sema::InstantiateMemInitializers(CXXConstructorDecl *New,
                                 const CXXConstructorDecl *Tmpl,
                           const MultiLevelTemplateArgumentList &TemplateArgs) {

  SmallVector<CXXCtorInitializer*, 4> NewInits;
  bool AnyErrors = Tmpl->isInvalidDecl();

  // Instantiate all the initializers.
  for (const auto *Init : Tmpl->inits()) {
    // Only instantiate written initializers, let Sema re-construct implicit
    // ones.
    if (!Init->isWritten())
      continue;

    SourceLocation EllipsisLoc;

    if (Init->isPackExpansion()) {
      // This is a pack expansion. We should expand it now.
      TypeLoc BaseTL = Init->getTypeSourceInfo()->getTypeLoc();
      SmallVector<UnexpandedParameterPack, 4> Unexpanded;
      collectUnexpandedParameterPacks(BaseTL, Unexpanded);
      collectUnexpandedParameterPacks(Init->getInit(), Unexpanded);
      bool ShouldExpand = false;
      bool RetainExpansion = false;
      std::optional<unsigned> NumExpansions;
      if (CheckParameterPacksForExpansion(Init->getEllipsisLoc(),
                                          BaseTL.getSourceRange(),
                                          Unexpanded,
                                          TemplateArgs, ShouldExpand,
                                          RetainExpansion,
                                          NumExpansions)) {
        AnyErrors = true;
        New->setInvalidDecl();
        continue;
      }
      assert(ShouldExpand && "Partial instantiation of base initializer?");

      // Loop over all of the arguments in the argument pack(s),
      for (unsigned I = 0; I != *NumExpansions; ++I) {
        Sema::ArgumentPackSubstitutionIndexRAII SubstIndex(*this, I);

        // Instantiate the initializer.
        ExprResult TempInit = SubstInitializer(Init->getInit(), TemplateArgs,
                                               /*CXXDirectInit=*/true);
        if (TempInit.isInvalid()) {
          AnyErrors = true;
          break;
        }

        // Instantiate the base type.
        TypeSourceInfo *BaseTInfo = SubstType(Init->getTypeSourceInfo(),
                                              TemplateArgs,
                                              Init->getSourceLocation(),
                                              New->getDeclName());
        if (!BaseTInfo) {
          AnyErrors = true;
          break;
        }

        // Build the initializer.
        MemInitResult NewInit = BuildBaseInitializer(BaseTInfo->getType(),
                                                     BaseTInfo, TempInit.get(),
                                                     New->getParent(),
                                                     SourceLocation());
        if (NewInit.isInvalid()) {
          AnyErrors = true;
          break;
        }

        NewInits.push_back(NewInit.get());
      }

      continue;
    }

    // Instantiate the initializer.
    ExprResult TempInit = SubstInitializer(Init->getInit(), TemplateArgs,
                                           /*CXXDirectInit=*/true);
    if (TempInit.isInvalid()) {
      AnyErrors = true;
      continue;
    }

    MemInitResult NewInit;
    if (Init->isDelegatingInitializer() || Init->isBaseInitializer()) {
      TypeSourceInfo *TInfo = SubstType(Init->getTypeSourceInfo(),
                                        TemplateArgs,
                                        Init->getSourceLocation(),
                                        New->getDeclName());
      if (!TInfo) {
        AnyErrors = true;
        New->setInvalidDecl();
        continue;
      }

      if (Init->isBaseInitializer())
        NewInit = BuildBaseInitializer(TInfo->getType(), TInfo, TempInit.get(),
                                       New->getParent(), EllipsisLoc);
      else
        NewInit = BuildDelegatingInitializer(TInfo, TempInit.get(),
                                  cast<CXXRecordDecl>(CurContext->getParent()));
    } else if (Init->isMemberInitializer()) {
      FieldDecl *Member = cast_or_null<FieldDecl>(FindInstantiatedDecl(
                                                     Init->getMemberLocation(),
                                                     Init->getMember(),
                                                     TemplateArgs));
      if (!Member) {
        AnyErrors = true;
        New->setInvalidDecl();
        continue;
      }

      NewInit = BuildMemberInitializer(Member, TempInit.get(),
                                       Init->getSourceLocation());
    } else if (Init->isIndirectMemberInitializer()) {
      IndirectFieldDecl *IndirectMember =
         cast_or_null<IndirectFieldDecl>(FindInstantiatedDecl(
                                 Init->getMemberLocation(),
                                 Init->getIndirectMember(), TemplateArgs));

      if (!IndirectMember) {
        AnyErrors = true;
        New->setInvalidDecl();
        continue;
      }

      NewInit = BuildMemberInitializer(IndirectMember, TempInit.get(),
                                       Init->getSourceLocation());
    }

    if (NewInit.isInvalid()) {
      AnyErrors = true;
      New->setInvalidDecl();
    } else {
      NewInits.push_back(NewInit.get());
    }
  }

  // Assign all the initializers to the new constructor.
  ActOnMemInitializers(New,
                       /*FIXME: ColonLoc */
                       SourceLocation(),
                       NewInits,
                       AnyErrors);
}

// TODO: this could be templated if the various decl types used the
// same method name.
static bool isInstantiationOf(ClassTemplateDecl *Pattern,
                              ClassTemplateDecl *Instance) {
  Pattern = Pattern->getCanonicalDecl();

  do {
    Instance = Instance->getCanonicalDecl();
    if (Pattern == Instance) return true;
    Instance = Instance->getInstantiatedFromMemberTemplate();
  } while (Instance);

  return false;
}

static bool isInstantiationOf(FunctionTemplateDecl *Pattern,
                              FunctionTemplateDecl *Instance) {
  Pattern = Pattern->getCanonicalDecl();

  do {
    Instance = Instance->getCanonicalDecl();
    if (Pattern == Instance) return true;
    Instance = Instance->getInstantiatedFromMemberTemplate();
  } while (Instance);

  return false;
}

static bool
isInstantiationOf(ClassTemplatePartialSpecializationDecl *Pattern,
                  ClassTemplatePartialSpecializationDecl *Instance) {
  Pattern
    = cast<ClassTemplatePartialSpecializationDecl>(Pattern->getCanonicalDecl());
  do {
    Instance = cast<ClassTemplatePartialSpecializationDecl>(
                                                Instance->getCanonicalDecl());
    if (Pattern == Instance)
      return true;
    Instance = Instance->getInstantiatedFromMember();
  } while (Instance);

  return false;
}

static bool isInstantiationOf(CXXRecordDecl *Pattern,
                              CXXRecordDecl *Instance) {
  Pattern = Pattern->getCanonicalDecl();

  do {
    Instance = Instance->getCanonicalDecl();
    if (Pattern == Instance) return true;
    Instance = Instance->getInstantiatedFromMemberClass();
  } while (Instance);

  return false;
}

static bool isInstantiationOf(FunctionDecl *Pattern,
                              FunctionDecl *Instance) {
  Pattern = Pattern->getCanonicalDecl();

  do {
    Instance = Instance->getCanonicalDecl();
    if (Pattern == Instance) return true;
    Instance = Instance->getInstantiatedFromMemberFunction();
  } while (Instance);

  return false;
}

static bool isInstantiationOf(EnumDecl *Pattern,
                              EnumDecl *Instance) {
  Pattern = Pattern->getCanonicalDecl();

  do {
    Instance = Instance->getCanonicalDecl();
    if (Pattern == Instance) return true;
    Instance = Instance->getInstantiatedFromMemberEnum();
  } while (Instance);

  return false;
}

static bool isInstantiationOf(UsingShadowDecl *Pattern,
                              UsingShadowDecl *Instance,
                              ASTContext &C) {
  return declaresSameEntity(C.getInstantiatedFromUsingShadowDecl(Instance),
                            Pattern);
}

static bool isInstantiationOf(UsingDecl *Pattern, UsingDecl *Instance,
                              ASTContext &C) {
  return declaresSameEntity(C.getInstantiatedFromUsingDecl(Instance), Pattern);
}

template<typename T>
static bool isInstantiationOfUnresolvedUsingDecl(T *Pattern, Decl *Other,
                                                 ASTContext &Ctx) {
  // An unresolved using declaration can instantiate to an unresolved using
  // declaration, or to a using declaration or a using declaration pack.
  //
  // Multiple declarations can claim to be instantiated from an unresolved
  // using declaration if it's a pack expansion. We want the UsingPackDecl
  // in that case, not the individual UsingDecls within the pack.
  bool OtherIsPackExpansion;
  NamedDecl *OtherFrom;
  if (auto *OtherUUD = dyn_cast<T>(Other)) {
    OtherIsPackExpansion = OtherUUD->isPackExpansion();
    OtherFrom = Ctx.getInstantiatedFromUsingDecl(OtherUUD);
  } else if (auto *OtherUPD = dyn_cast<UsingPackDecl>(Other)) {
    OtherIsPackExpansion = true;
    OtherFrom = OtherUPD->getInstantiatedFromUsingDecl();
  } else if (auto *OtherUD = dyn_cast<UsingDecl>(Other)) {
    OtherIsPackExpansion = false;
    OtherFrom = Ctx.getInstantiatedFromUsingDecl(OtherUD);
  } else {
    return false;
  }
  return Pattern->isPackExpansion() == OtherIsPackExpansion &&
         declaresSameEntity(OtherFrom, Pattern);
}

static bool isInstantiationOfStaticDataMember(VarDecl *Pattern,
                                              VarDecl *Instance) {
  assert(Instance->isStaticDataMember());

  Pattern = Pattern->getCanonicalDecl();

  do {
    Instance = Instance->getCanonicalDecl();
    if (Pattern == Instance) return true;
    Instance = Instance->getInstantiatedFromStaticDataMember();
  } while (Instance);

  return false;
}

// Other is the prospective instantiation
// D is the prospective pattern
static bool isInstantiationOf(ASTContext &Ctx, NamedDecl *D, Decl *Other) {
  if (auto *UUD = dyn_cast<UnresolvedUsingTypenameDecl>(D))
    return isInstantiationOfUnresolvedUsingDecl(UUD, Other, Ctx);

  if (auto *UUD = dyn_cast<UnresolvedUsingValueDecl>(D))
    return isInstantiationOfUnresolvedUsingDecl(UUD, Other, Ctx);

  if (D->getKind() != Other->getKind())
    return false;

  if (auto *Record = dyn_cast<CXXRecordDecl>(Other))
    return isInstantiationOf(cast<CXXRecordDecl>(D), Record);

  if (auto *Function = dyn_cast<FunctionDecl>(Other))
    return isInstantiationOf(cast<FunctionDecl>(D), Function);

  if (auto *Enum = dyn_cast<EnumDecl>(Other))
    return isInstantiationOf(cast<EnumDecl>(D), Enum);

  if (auto *Var = dyn_cast<VarDecl>(Other))
    if (Var->isStaticDataMember())
      return isInstantiationOfStaticDataMember(cast<VarDecl>(D), Var);

  if (auto *Temp = dyn_cast<ClassTemplateDecl>(Other))
    return isInstantiationOf(cast<ClassTemplateDecl>(D), Temp);

  if (auto *Temp = dyn_cast<FunctionTemplateDecl>(Other))
    return isInstantiationOf(cast<FunctionTemplateDecl>(D), Temp);

  if (auto *PartialSpec =
          dyn_cast<ClassTemplatePartialSpecializationDecl>(Other))
    return isInstantiationOf(cast<ClassTemplatePartialSpecializationDecl>(D),
                             PartialSpec);

  if (auto *Field = dyn_cast<FieldDecl>(Other)) {
    if (!Field->getDeclName()) {
      // This is an unnamed field.
      return declaresSameEntity(Ctx.getInstantiatedFromUnnamedFieldDecl(Field),
                                cast<FieldDecl>(D));
    }
  }

  if (auto *Using = dyn_cast<UsingDecl>(Other))
    return isInstantiationOf(cast<UsingDecl>(D), Using, Ctx);

  if (auto *Shadow = dyn_cast<UsingShadowDecl>(Other))
    return isInstantiationOf(cast<UsingShadowDecl>(D), Shadow, Ctx);

  return D->getDeclName() &&
         D->getDeclName() == cast<NamedDecl>(Other)->getDeclName();
}

template<typename ForwardIterator>
static NamedDecl *findInstantiationOf(ASTContext &Ctx,
                                      NamedDecl *D,
                                      ForwardIterator first,
                                      ForwardIterator last) {
  for (; first != last; ++first)
    if (isInstantiationOf(Ctx, D, *first))
      return cast<NamedDecl>(*first);

  return nullptr;
}

DeclContext *Sema::FindInstantiatedContext(SourceLocation Loc, DeclContext* DC,
                          const MultiLevelTemplateArgumentList &TemplateArgs) {
  if (NamedDecl *D = dyn_cast<NamedDecl>(DC)) {
    Decl* ID = FindInstantiatedDecl(Loc, D, TemplateArgs, true);
    return cast_or_null<DeclContext>(ID);
  } else return DC;
}

/// Determine whether the given context is dependent on template parameters at
/// level \p Level or below.
///
/// Sometimes we only substitute an inner set of template arguments and leave
/// the outer templates alone. In such cases, contexts dependent only on the
/// outer levels are not effectively dependent.
static bool isDependentContextAtLevel(DeclContext *DC, unsigned Level) {
  if (!DC->isDependentContext())
    return false;
  if (!Level)
    return true;
  return cast<Decl>(DC)->getTemplateDepth() > Level;
}

NamedDecl *Sema::FindInstantiatedDecl(SourceLocation Loc, NamedDecl *D,
                          const MultiLevelTemplateArgumentList &TemplateArgs,
                          bool FindingInstantiatedContext) {
  DeclContext *ParentDC = D->getDeclContext();
  // Determine whether our parent context depends on any of the template
  // arguments we're currently substituting.
  bool ParentDependsOnArgs = isDependentContextAtLevel(
      ParentDC, TemplateArgs.getNumRetainedOuterLevels());
  // FIXME: Parameters of pointer to functions (y below) that are themselves
  // parameters (p below) can have their ParentDC set to the translation-unit
  // - thus we can not consistently check if the ParentDC of such a parameter
  // is Dependent or/and a FunctionOrMethod.
  // For e.g. this code, during Template argument deduction tries to
  // find an instantiated decl for (T y) when the ParentDC for y is
  // the translation unit.
  //   e.g. template <class T> void Foo(auto (*p)(T y) -> decltype(y())) {}
  //   float baz(float(*)()) { return 0.0; }
  //   Foo(baz);
  // The better fix here is perhaps to ensure that a ParmVarDecl, by the time
  // it gets here, always has a FunctionOrMethod as its ParentDC??
  // For now:
  //  - as long as we have a ParmVarDecl whose parent is non-dependent and
  //    whose type is not instantiation dependent, do nothing to the decl
  //  - otherwise find its instantiated decl.
  if (isa<ParmVarDecl>(D) && !ParentDependsOnArgs &&
      !cast<ParmVarDecl>(D)->getType()->isInstantiationDependentType())
    return D;
  if (isa<ParmVarDecl>(D) || isa<NonTypeTemplateParmDecl>(D) ||
      isa<TemplateTypeParmDecl>(D) || isa<TemplateTemplateParmDecl>(D) ||
      (ParentDependsOnArgs && (ParentDC->isFunctionOrMethod() ||
                               isa<OMPDeclareReductionDecl>(ParentDC) ||
                               isa<OMPDeclareMapperDecl>(ParentDC))) ||
      (isa<CXXRecordDecl>(D) && cast<CXXRecordDecl>(D)->isLambda() &&
       cast<CXXRecordDecl>(D)->getTemplateDepth() >
           TemplateArgs.getNumRetainedOuterLevels())) {
    // D is a local of some kind. Look into the map of local
    // declarations to their instantiations.
    if (CurrentInstantiationScope) {
      if (auto Found = CurrentInstantiationScope->findInstantiationOf(D)) {
        if (Decl *FD = Found->dyn_cast<Decl *>())
          return cast<NamedDecl>(FD);

        int PackIdx = ArgumentPackSubstitutionIndex;
        assert(PackIdx != -1 &&
               "found declaration pack but not pack expanding");
        typedef LocalInstantiationScope::DeclArgumentPack DeclArgumentPack;
        return cast<NamedDecl>((*Found->get<DeclArgumentPack *>())[PackIdx]);
      }
    }

    // If we're performing a partial substitution during template argument
    // deduction, we may not have values for template parameters yet. They
    // just map to themselves.
    if (isa<NonTypeTemplateParmDecl>(D) || isa<TemplateTypeParmDecl>(D) ||
        isa<TemplateTemplateParmDecl>(D))
      return D;

    if (D->isInvalidDecl())
      return nullptr;

    // Normally this function only searches for already instantiated declaration
    // however we have to make an exclusion for local types used before
    // definition as in the code:
    //
    //   template<typename T> void f1() {
    //     void g1(struct x1);
    //     struct x1 {};
    //   }
    //
    // In this case instantiation of the type of 'g1' requires definition of
    // 'x1', which is defined later. Error recovery may produce an enum used
    // before definition. In these cases we need to instantiate relevant
    // declarations here.
    bool NeedInstantiate = false;
    if (CXXRecordDecl *RD = dyn_cast<CXXRecordDecl>(D))
      NeedInstantiate = RD->isLocalClass();
    else if (isa<TypedefNameDecl>(D) &&
             isa<CXXDeductionGuideDecl>(D->getDeclContext()))
      NeedInstantiate = true;
    else
      NeedInstantiate = isa<EnumDecl>(D);
    if (NeedInstantiate) {
      Decl *Inst = SubstDecl(D, CurContext, TemplateArgs);
      CurrentInstantiationScope->InstantiatedLocal(D, Inst);
      return cast<TypeDecl>(Inst);
    }

    // If we didn't find the decl, then we must have a label decl that hasn't
    // been found yet.  Lazily instantiate it and return it now.
    assert(isa<LabelDecl>(D));

    Decl *Inst = SubstDecl(D, CurContext, TemplateArgs);
    assert(Inst && "Failed to instantiate label??");

    CurrentInstantiationScope->InstantiatedLocal(D, Inst);
    return cast<LabelDecl>(Inst);
  }

  if (CXXRecordDecl *Record = dyn_cast<CXXRecordDecl>(D)) {
    if (!Record->isDependentContext())
      return D;

    // Determine whether this record is the "templated" declaration describing
    // a class template or class template specialization.
    ClassTemplateDecl *ClassTemplate = Record->getDescribedClassTemplate();
    if (ClassTemplate)
      ClassTemplate = ClassTemplate->getCanonicalDecl();
    else if (ClassTemplateSpecializationDecl *Spec =
                 dyn_cast<ClassTemplateSpecializationDecl>(Record))
      ClassTemplate = Spec->getSpecializedTemplate()->getCanonicalDecl();

    // Walk the current context to find either the record or an instantiation of
    // it.
    DeclContext *DC = CurContext;
    while (!DC->isFileContext()) {
      // If we're performing substitution while we're inside the template
      // definition, we'll find our own context. We're done.
      if (DC->Equals(Record))
        return Record;

      if (CXXRecordDecl *InstRecord = dyn_cast<CXXRecordDecl>(DC)) {
        // Check whether we're in the process of instantiating a class template
        // specialization of the template we're mapping.
        if (ClassTemplateSpecializationDecl *InstSpec
                      = dyn_cast<ClassTemplateSpecializationDecl>(InstRecord)){
          ClassTemplateDecl *SpecTemplate = InstSpec->getSpecializedTemplate();
          if (ClassTemplate && isInstantiationOf(ClassTemplate, SpecTemplate))
            return InstRecord;
        }

        // Check whether we're in the process of instantiating a member class.
        if (isInstantiationOf(Record, InstRecord))
          return InstRecord;
      }

      // Move to the outer template scope.
      if (FunctionDecl *FD = dyn_cast<FunctionDecl>(DC)) {
        if (FD->getFriendObjectKind() &&
            FD->getNonTransparentDeclContext()->isFileContext()) {
          DC = FD->getLexicalDeclContext();
          continue;
        }
        // An implicit deduction guide acts as if it's within the class template
        // specialization described by its name and first N template params.
        auto *Guide = dyn_cast<CXXDeductionGuideDecl>(FD);
        if (Guide && Guide->isImplicit()) {
          TemplateDecl *TD = Guide->getDeducedTemplate();
          // Convert the arguments to an "as-written" list.
          TemplateArgumentListInfo Args(Loc, Loc);
          for (TemplateArgument Arg : TemplateArgs.getInnermost().take_front(
                                        TD->getTemplateParameters()->size())) {
            ArrayRef<TemplateArgument> Unpacked(Arg);
            if (Arg.getKind() == TemplateArgument::Pack)
              Unpacked = Arg.pack_elements();
            for (TemplateArgument UnpackedArg : Unpacked)
              Args.addArgument(
                  getTrivialTemplateArgumentLoc(UnpackedArg, QualType(), Loc));
          }
          QualType T = CheckTemplateIdType(TemplateName(TD), Loc, Args);
          if (T.isNull())
            return nullptr;
          CXXRecordDecl *SubstRecord = T->getAsCXXRecordDecl();

          if (!SubstRecord) {
            // T can be a dependent TemplateSpecializationType when performing a
            // substitution for building a deduction guide.
            assert(CodeSynthesisContexts.back().Kind ==
                   CodeSynthesisContext::BuildingDeductionGuides);
            // Return a nullptr as a sentinel value, we handle it properly in
            // the TemplateInstantiator::TransformInjectedClassNameType
            // override, which we transform it to a TemplateSpecializationType.
            return nullptr;
          }
          // Check that this template-id names the primary template and not a
          // partial or explicit specialization. (In the latter cases, it's
          // meaningless to attempt to find an instantiation of D within the
          // specialization.)
          // FIXME: The standard doesn't say what should happen here.
          if (FindingInstantiatedContext &&
              usesPartialOrExplicitSpecialization(
                  Loc, cast<ClassTemplateSpecializationDecl>(SubstRecord))) {
            Diag(Loc, diag::err_specialization_not_primary_template)
              << T << (SubstRecord->getTemplateSpecializationKind() ==
                           TSK_ExplicitSpecialization);
            return nullptr;
          }
          DC = SubstRecord;
          continue;
        }
      }

      DC = DC->getParent();
    }

    // Fall through to deal with other dependent record types (e.g.,
    // anonymous unions in class templates).
  }

  if (!ParentDependsOnArgs)
    return D;

  ParentDC = FindInstantiatedContext(Loc, ParentDC, TemplateArgs);
  if (!ParentDC)
    return nullptr;

  if (ParentDC != D->getDeclContext()) {
    // We performed some kind of instantiation in the parent context,
    // so now we need to look into the instantiated parent context to
    // find the instantiation of the declaration D.

    // If our context used to be dependent, we may need to instantiate
    // it before performing lookup into that context.
    bool IsBeingInstantiated = false;
    if (CXXRecordDecl *Spec = dyn_cast<CXXRecordDecl>(ParentDC)) {
      if (!Spec->isDependentContext()) {
        QualType T = Context.getTypeDeclType(Spec);
        const RecordType *Tag = T->getAs<RecordType>();
        assert(Tag && "type of non-dependent record is not a RecordType");
        if (Tag->isBeingDefined())
          IsBeingInstantiated = true;
        if (!Tag->isBeingDefined() &&
            RequireCompleteType(Loc, T, diag::err_incomplete_type))
          return nullptr;

        ParentDC = Tag->getDecl();
      }
    }

    NamedDecl *Result = nullptr;
    // FIXME: If the name is a dependent name, this lookup won't necessarily
    // find it. Does that ever matter?
    if (auto Name = D->getDeclName()) {
      DeclarationNameInfo NameInfo(Name, D->getLocation());
      DeclarationNameInfo NewNameInfo =
          SubstDeclarationNameInfo(NameInfo, TemplateArgs);
      Name = NewNameInfo.getName();
      if (!Name)
        return nullptr;
      DeclContext::lookup_result Found = ParentDC->lookup(Name);

      Result = findInstantiationOf(Context, D, Found.begin(), Found.end());
    } else {
      // Since we don't have a name for the entity we're looking for,
      // our only option is to walk through all of the declarations to
      // find that name. This will occur in a few cases:
      //
      //   - anonymous struct/union within a template
      //   - unnamed class/struct/union/enum within a template
      //
      // FIXME: Find a better way to find these instantiations!
      Result = findInstantiationOf(Context, D,
                                   ParentDC->decls_begin(),
                                   ParentDC->decls_end());
    }

    if (!Result) {
      if (isa<UsingShadowDecl>(D)) {
        // UsingShadowDecls can instantiate to nothing because of using hiding.
      } else if (hasUncompilableErrorOccurred()) {
        // We've already complained about some ill-formed code, so most likely
        // this declaration failed to instantiate. There's no point in
        // complaining further, since this is normal in invalid code.
        // FIXME: Use more fine-grained 'invalid' tracking for this.
      } else if (IsBeingInstantiated) {
        // The class in which this member exists is currently being
        // instantiated, and we haven't gotten around to instantiating this
        // member yet. This can happen when the code uses forward declarations
        // of member classes, and introduces ordering dependencies via
        // template instantiation.
        Diag(Loc, diag::err_member_not_yet_instantiated)
          << D->getDeclName()
          << Context.getTypeDeclType(cast<CXXRecordDecl>(ParentDC));
        Diag(D->getLocation(), diag::note_non_instantiated_member_here);
      } else if (EnumConstantDecl *ED = dyn_cast<EnumConstantDecl>(D)) {
        // This enumeration constant was found when the template was defined,
        // but can't be found in the instantiation. This can happen if an
        // unscoped enumeration member is explicitly specialized.
        EnumDecl *Enum = cast<EnumDecl>(ED->getLexicalDeclContext());
        EnumDecl *Spec = cast<EnumDecl>(FindInstantiatedDecl(Loc, Enum,
                                                             TemplateArgs));
        assert(Spec->getTemplateSpecializationKind() ==
                 TSK_ExplicitSpecialization);
        Diag(Loc, diag::err_enumerator_does_not_exist)
          << D->getDeclName()
          << Context.getTypeDeclType(cast<TypeDecl>(Spec->getDeclContext()));
        Diag(Spec->getLocation(), diag::note_enum_specialized_here)
          << Context.getTypeDeclType(Spec);
      } else {
        // We should have found something, but didn't.
        llvm_unreachable("Unable to find instantiation of declaration!");
      }
    }

    D = Result;
  }

  return D;
}

<<<<<<< HEAD
static void processFunctionInstantiation(Sema &S,
                                         SourceLocation PointOfInstantiation,
                                         FunctionDecl *FD,
                                         bool DefinitionRequired,
                                         MangleContext &MC) {
  S.InstantiateFunctionDefinition(/*FIXME:*/ PointOfInstantiation, FD, true,
                                  DefinitionRequired, true);
  if (!FD->isDefined())
    return;
  if (S.LangOpts.SYCLIsDevice && FD->hasAttr<SYCLKernelAttr>())
    S.SYCL().ConstructOpenCLKernel(FD, MC);
  FD->setInstantiationIsPending(false);
}

/// Performs template instantiation for all implicit template
/// instantiations we have seen until this point.
=======
>>>>>>> bae2c549
void Sema::PerformPendingInstantiations(bool LocalOnly) {
  std::unique_ptr<MangleContext> MangleCtx(
      getASTContext().createMangleContext());
  std::deque<PendingImplicitInstantiation> delayedPCHInstantiations;
  while (!PendingLocalImplicitInstantiations.empty() ||
         (!LocalOnly && !PendingInstantiations.empty())) {
    PendingImplicitInstantiation Inst;

    if (PendingLocalImplicitInstantiations.empty()) {
      Inst = PendingInstantiations.front();
      PendingInstantiations.pop_front();
    } else {
      Inst = PendingLocalImplicitInstantiations.front();
      PendingLocalImplicitInstantiations.pop_front();
    }

    // Instantiate function definitions
    if (FunctionDecl *Function = dyn_cast<FunctionDecl>(Inst.first)) {
      bool DefinitionRequired = Function->getTemplateSpecializationKind() ==
                                TSK_ExplicitInstantiationDefinition;
      if (Function->isMultiVersion())
        getASTContext().forEachMultiversionedFunctionVersion(
            Function,
            [this, Inst, DefinitionRequired, &MangleCtx](FunctionDecl *CurFD) {
              processFunctionInstantiation(*this, Inst.second, CurFD,
                                           DefinitionRequired, *MangleCtx);
            });
      else
        processFunctionInstantiation(*this, Inst.second, Function,
                                     DefinitionRequired, *MangleCtx);
      // Definition of a PCH-ed template declaration may be available only in the TU.
      if (!LocalOnly && LangOpts.PCHInstantiateTemplates &&
          TUKind == TU_Prefix && Function->instantiationIsPending())
        delayedPCHInstantiations.push_back(Inst);
      continue;
    }

    // Instantiate variable definitions
    VarDecl *Var = cast<VarDecl>(Inst.first);

    assert((Var->isStaticDataMember() ||
            isa<VarTemplateSpecializationDecl>(Var)) &&
           "Not a static data member, nor a variable template"
           " specialization?");

    // Don't try to instantiate declarations if the most recent redeclaration
    // is invalid.
    if (Var->getMostRecentDecl()->isInvalidDecl())
      continue;

    // Check if the most recent declaration has changed the specialization kind
    // and removed the need for implicit instantiation.
    switch (Var->getMostRecentDecl()
                ->getTemplateSpecializationKindForInstantiation()) {
    case TSK_Undeclared:
      llvm_unreachable("Cannot instantitiate an undeclared specialization.");
    case TSK_ExplicitInstantiationDeclaration:
    case TSK_ExplicitSpecialization:
      continue;  // No longer need to instantiate this type.
    case TSK_ExplicitInstantiationDefinition:
      // We only need an instantiation if the pending instantiation *is* the
      // explicit instantiation.
      if (Var != Var->getMostRecentDecl())
        continue;
      break;
    case TSK_ImplicitInstantiation:
      break;
    }

    PrettyDeclStackTraceEntry CrashInfo(Context, Var, SourceLocation(),
                                        "instantiating variable definition");
    bool DefinitionRequired = Var->getTemplateSpecializationKind() ==
                              TSK_ExplicitInstantiationDefinition;

    // Instantiate static data member definitions or variable template
    // specializations.
    InstantiateVariableDefinition(/*FIXME:*/ Inst.second, Var, true,
                                  DefinitionRequired, true);
  }

  if (!LocalOnly && LangOpts.PCHInstantiateTemplates)
    PendingInstantiations.swap(delayedPCHInstantiations);
}

void Sema::PerformDependentDiagnostics(const DeclContext *Pattern,
                       const MultiLevelTemplateArgumentList &TemplateArgs) {
  for (auto *DD : Pattern->ddiags()) {
    switch (DD->getKind()) {
    case DependentDiagnostic::Access:
      HandleDependentAccessCheck(*DD, TemplateArgs);
      break;
    }
  }
}<|MERGE_RESOLUTION|>--- conflicted
+++ resolved
@@ -6882,7 +6882,6 @@
   return D;
 }
 
-<<<<<<< HEAD
 static void processFunctionInstantiation(Sema &S,
                                          SourceLocation PointOfInstantiation,
                                          FunctionDecl *FD,
@@ -6897,10 +6896,6 @@
   FD->setInstantiationIsPending(false);
 }
 
-/// Performs template instantiation for all implicit template
-/// instantiations we have seen until this point.
-=======
->>>>>>> bae2c549
 void Sema::PerformPendingInstantiations(bool LocalOnly) {
   std::unique_ptr<MangleContext> MangleCtx(
       getASTContext().createMangleContext());
