--- conflicted
+++ resolved
@@ -8573,19 +8573,11 @@
   bool WasAlreadyAdded = RemoveLookupResult(Previous, C);
   bool AddToScope = true;
   CheckConceptRedefinition(C, Previous, AddToScope);
-<<<<<<< HEAD
 
   ActOnDocumentableDecl(C);
   if (!WasAlreadyAdded && AddToScope)
     PushOnScopeChains(C, S);
 
-=======
-
-  ActOnDocumentableDecl(C);
-  if (!WasAlreadyAdded && AddToScope)
-    PushOnScopeChains(C, S);
-
->>>>>>> 1d22c955
   return C;
 }
 
