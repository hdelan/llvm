//===--- SemaDeclAttr.cpp - Declaration Attribute Handling ----------------===//
//
// Part of the LLVM Project, under the Apache License v2.0 with LLVM Exceptions.
// See https://llvm.org/LICENSE.txt for license information.
// SPDX-License-Identifier: Apache-2.0 WITH LLVM-exception
//
//===----------------------------------------------------------------------===//
//
//  This file implements decl-related attribute processing.
//
//===----------------------------------------------------------------------===//

#include "clang/AST/ASTConsumer.h"
#include "clang/AST/ASTContext.h"
#include "clang/AST/ASTMutationListener.h"
#include "clang/AST/CXXInheritance.h"
#include "clang/AST/Decl.h"
#include "clang/AST/DeclCXX.h"
#include "clang/AST/DeclObjC.h"
#include "clang/AST/DeclTemplate.h"
#include "clang/AST/Expr.h"
#include "clang/AST/ExprCXX.h"
#include "clang/AST/Mangle.h"
#include "clang/AST/RecursiveASTVisitor.h"
#include "clang/AST/Type.h"
#include "clang/Basic/CharInfo.h"
#include "clang/Basic/Cuda.h"
#include "clang/Basic/DarwinSDKInfo.h"
#include "clang/Basic/DiagnosticSema.h"
#include "clang/Basic/HLSLRuntime.h"
#include "clang/Basic/IdentifierTable.h"
#include "clang/Basic/LangOptions.h"
#include "clang/Basic/SourceLocation.h"
#include "clang/Basic/SourceManager.h"
#include "clang/Basic/TargetBuiltins.h"
#include "clang/Basic/TargetInfo.h"
#include "clang/Lex/Preprocessor.h"
#include "clang/Sema/Attr.h"
#include "clang/Sema/DeclSpec.h"
#include "clang/Sema/DelayedDiagnostic.h"
#include "clang/Sema/Initialization.h"
#include "clang/Sema/Lookup.h"
#include "clang/Sema/ParsedAttr.h"
#include "clang/Sema/Scope.h"
#include "clang/Sema/ScopeInfo.h"
#include "clang/Sema/SemaAMDGPU.h"
#include "clang/Sema/SemaARM.h"
#include "clang/Sema/SemaAVR.h"
#include "clang/Sema/SemaBPF.h"
#include "clang/Sema/SemaCUDA.h"
#include "clang/Sema/SemaHLSL.h"
#include "clang/Sema/SemaInternal.h"
#include "clang/Sema/SemaSYCL.h"
#include "clang/Sema/SemaM68k.h"
#include "clang/Sema/SemaMIPS.h"
#include "clang/Sema/SemaMSP430.h"
#include "clang/Sema/SemaObjC.h"
#include "clang/Sema/SemaOpenCL.h"
#include "clang/Sema/SemaOpenMP.h"
#include "clang/Sema/SemaRISCV.h"
#include "clang/Sema/SemaSYCL.h"
#include "clang/Sema/SemaSwift.h"
#include "clang/Sema/SemaWasm.h"
#include "clang/Sema/SemaX86.h"
#include "llvm/ADT/STLExtras.h"
#include "llvm/ADT/STLForwardCompat.h"
#include "llvm/ADT/StringExtras.h"
#include "llvm/Demangle/Demangle.h"
#include "llvm/IR/Assumptions.h"
#include "llvm/MC/MCSectionMachO.h"
#include "llvm/Support/Casting.h"
#include "llvm/Support/Error.h"
#include "llvm/Support/ErrorHandling.h"
#include "llvm/Support/MathExtras.h"
#include "llvm/Support/raw_ostream.h"
#include "llvm/TargetParser/Triple.h"
#include <cassert>
#include <optional>

using namespace clang;
using namespace sema;

namespace AttributeLangSupport {
  enum LANG {
    C,
    Cpp,
    ObjC
  };
} // end namespace AttributeLangSupport

static unsigned getNumAttributeArgs(const ParsedAttr &AL) {
  // FIXME: Include the type in the argument list.
  return AL.getNumArgs() + AL.hasParsedType();
}

SourceLocation Sema::getAttrLoc(const ParsedAttr &AL) { return AL.getLoc(); }

/// Wrapper around checkUInt32Argument, with an extra check to be sure
/// that the result will fit into a regular (signed) int. All args have the same
/// purpose as they do in checkUInt32Argument.
template <typename AttrInfo>
static bool checkPositiveIntArgument(Sema &S, const AttrInfo &AI, const Expr *Expr,
                                     int &Val, unsigned Idx = UINT_MAX) {
  uint32_t UVal;
  if (!S.checkUInt32Argument(AI, Expr, UVal, Idx))
    return false;

  if (UVal > (uint32_t)std::numeric_limits<int>::max()) {
    llvm::APSInt I(32); // for toString
    I = UVal;
    S.Diag(Expr->getExprLoc(), diag::err_ice_too_large)
        << toString(I, 10, false) << 32 << /* Unsigned */ 0;
    return false;
  }

  Val = UVal;
  return true;
}

void Sema::DiagnoseDeprecatedAttribute(const ParsedAttr &A, StringRef NewScope,
                                       StringRef NewName) {
  assert((!NewName.empty() || !NewScope.empty()) &&
         "Deprecated attribute with no new scope or name?");
  Diag(A.getLoc(), diag::warn_attribute_spelling_deprecated)
      << "'" + A.getNormalizedFullName() + "'";

  FixItHint Fix;
  std::string NewFullName;
  if (NewScope.empty() && !NewName.empty()) {
    // Only have a new name.
    Fix = FixItHint::CreateReplacement(A.getLoc(), NewName);
    NewFullName =
        ((A.hasScope() ? A.getScopeName()->getName() : StringRef("")) +
         "::" + NewName)
            .str();
  } else if (NewName.empty() && !NewScope.empty()) {
    // Only have a new scope.
    Fix = FixItHint::CreateReplacement(A.getScopeLoc(), NewScope);
    NewFullName = (NewScope + "::" + A.getAttrName()->getName()).str();
  } else {
    // Have both a new name and a new scope.
    NewFullName = (NewScope + "::" + NewName).str();
    Fix = FixItHint::CreateReplacement(A.getRange(), NewFullName);
  }

  Diag(A.getLoc(), diag::note_spelling_suggestion)
      << "'" + NewFullName + "'" << Fix;
}

void Sema::CheckDeprecatedSYCLAttributeSpelling(const ParsedAttr &A,
                                                StringRef NewName) {
  // Additionally, diagnose the old [[intel::ii]] spelling.
  if (A.getKind() == ParsedAttr::AT_SYCLIntelInitiationInterval &&
      A.getAttrName()->isStr("ii")) {
    DiagnoseDeprecatedAttribute(A, "intel", "initiation_interval");
    return;
  }

  // Diagnose SYCL 2017 spellings in later SYCL modes.
  if (LangOpts.getSYCLVersion() > LangOptions::SYCL_2017) {
    // All attributes in the cl vendor namespace are deprecated in favor of a
    // name in the sycl namespace as of SYCL 2020.
    if (A.hasScope() && A.getScopeName()->isStr("cl")) {
      DiagnoseDeprecatedAttribute(A, "sycl", NewName);
      return;
    }

    // All GNU-style spellings are deprecated in favor of a C++-style spelling.
    if (A.getSyntax() == ParsedAttr::AS_GNU) {
      // Note: we cannot suggest an automatic fix-it because GNU-style
      // spellings can appear in locations that are not valid for a C++-style
      // spelling, and the attribute could be part of an attribute list within
      // a single __attribute__ specifier. Just tell the user it's deprecated
      // manually.
      //
      // This currently assumes that the GNU-style spelling is the same as the
      // SYCL 2020 spelling (sans the vendor namespace).
      Diag(A.getLoc(), diag::warn_attribute_spelling_deprecated)
          << "'" + A.getNormalizedFullName() + "'";
      Diag(A.getLoc(), diag::note_spelling_suggestion)
          << "'[[sycl::" + A.getNormalizedFullName() + "]]'";
      return;
    }
  }

  // Diagnose SYCL 2020 spellings used in earlier SYCL modes as being an
  // extension.
  if (LangOpts.getSYCLVersion() == LangOptions::SYCL_2017 && A.hasScope() &&
      A.getScopeName()->isStr("sycl")) {
    Diag(A.getLoc(), diag::ext_sycl_2020_attr_spelling) << A;
    return;
  }
}

/// Check if IdxExpr is a valid parameter index for a function or
/// instance method D.  May output an error.
///
/// \returns true if IdxExpr is a valid index.
template <typename AttrInfo>
static bool checkFunctionOrMethodParameterIndex(
    Sema &S, const Decl *D, const AttrInfo &AI, unsigned AttrArgNum,
    const Expr *IdxExpr, ParamIdx &Idx, bool CanIndexImplicitThis = false) {
  assert(isFunctionOrMethodOrBlockForAttrSubject(D));

  // In C++ the implicit 'this' function parameter also counts.
  // Parameters are counted from one.
  bool HP = hasFunctionProto(D);
  bool HasImplicitThisParam = isInstanceMethod(D);
  bool IV = HP && isFunctionOrMethodVariadic(D);
  unsigned NumParams =
      (HP ? getFunctionOrMethodNumParams(D) : 0) + HasImplicitThisParam;

  std::optional<llvm::APSInt> IdxInt;
  if (IdxExpr->isTypeDependent() ||
      !(IdxInt = IdxExpr->getIntegerConstantExpr(S.Context))) {
    S.Diag(S.getAttrLoc(AI), diag::err_attribute_argument_n_type)
        << &AI << AttrArgNum << AANT_ArgumentIntegerConstant
        << IdxExpr->getSourceRange();
    return false;
  }

  unsigned IdxSource = IdxInt->getLimitedValue(UINT_MAX);
  if (IdxSource < 1 || (!IV && IdxSource > NumParams)) {
    S.Diag(S.getAttrLoc(AI), diag::err_attribute_argument_out_of_bounds)
        << &AI << AttrArgNum << IdxExpr->getSourceRange();
    return false;
  }
  if (HasImplicitThisParam && !CanIndexImplicitThis) {
    if (IdxSource == 1) {
      S.Diag(S.getAttrLoc(AI),
             diag::err_attribute_invalid_implicit_this_argument)
          << &AI << IdxExpr->getSourceRange();
      return false;
    }
  }

  Idx = ParamIdx(IdxSource, D);
  return true;
}

/// Check if the argument \p E is a ASCII string literal. If not emit an error
/// and return false, otherwise set \p Str to the value of the string literal
/// and return true.
bool Sema::checkStringLiteralArgumentAttr(const AttributeCommonInfo &CI,
                                          const Expr *E, StringRef &Str,
                                          SourceLocation *ArgLocation) {
  const auto *Literal = dyn_cast<StringLiteral>(E->IgnoreParenCasts());
  if (ArgLocation)
    *ArgLocation = E->getBeginLoc();

  if (!Literal || (!Literal->isUnevaluated() && !Literal->isOrdinary())) {
    Diag(E->getBeginLoc(), diag::err_attribute_argument_type)
        << CI << AANT_ArgumentString;
    return false;
  }

  Str = Literal->getString();
  return true;
}

/// Check if the argument \p ArgNum of \p Attr is a ASCII string literal.
/// If not emit an error and return false. If the argument is an identifier it
/// will emit an error with a fixit hint and treat it as if it was a string
/// literal.
bool Sema::checkStringLiteralArgumentAttr(const ParsedAttr &AL, unsigned ArgNum,
                                          StringRef &Str,
                                          SourceLocation *ArgLocation) {
  // Look for identifiers. If we have one emit a hint to fix it to a literal.
  if (AL.isArgIdent(ArgNum)) {
    IdentifierLoc *Loc = AL.getArgAsIdent(ArgNum);
    Diag(Loc->Loc, diag::err_attribute_argument_type)
        << AL << AANT_ArgumentString
        << FixItHint::CreateInsertion(Loc->Loc, "\"")
        << FixItHint::CreateInsertion(getLocForEndOfToken(Loc->Loc), "\"");
    Str = Loc->Ident->getName();
    if (ArgLocation)
      *ArgLocation = Loc->Loc;
    return true;
  }

  // Now check for an actual string literal.
  Expr *ArgExpr = AL.getArgAsExpr(ArgNum);
  const auto *Literal = dyn_cast<StringLiteral>(ArgExpr->IgnoreParenCasts());
  if (ArgLocation)
    *ArgLocation = ArgExpr->getBeginLoc();

  if (!Literal || (!Literal->isUnevaluated() && !Literal->isOrdinary())) {
    Diag(ArgExpr->getBeginLoc(), diag::err_attribute_argument_type)
        << AL << AANT_ArgumentString;
    return false;
  }
  Str = Literal->getString();
  return checkStringLiteralArgumentAttr(AL, ArgExpr, Str, ArgLocation);
}

// Check to see if the type is a smart pointer of some kind.  We assume
// it's a smart pointer if it defines both operator-> and operator*.
static bool threadSafetyCheckIsSmartPointer(Sema &S, const RecordType* RT) {
  auto IsOverloadedOperatorPresent = [&S](const RecordDecl *Record,
                                          OverloadedOperatorKind Op) {
    DeclContextLookupResult Result =
        Record->lookup(S.Context.DeclarationNames.getCXXOperatorName(Op));
    return !Result.empty();
  };

  const RecordDecl *Record = RT->getDecl();
  bool foundStarOperator = IsOverloadedOperatorPresent(Record, OO_Star);
  bool foundArrowOperator = IsOverloadedOperatorPresent(Record, OO_Arrow);
  if (foundStarOperator && foundArrowOperator)
    return true;

  const CXXRecordDecl *CXXRecord = dyn_cast<CXXRecordDecl>(Record);
  if (!CXXRecord)
    return false;

  for (const auto &BaseSpecifier : CXXRecord->bases()) {
    if (!foundStarOperator)
      foundStarOperator = IsOverloadedOperatorPresent(
          BaseSpecifier.getType()->getAsRecordDecl(), OO_Star);
    if (!foundArrowOperator)
      foundArrowOperator = IsOverloadedOperatorPresent(
          BaseSpecifier.getType()->getAsRecordDecl(), OO_Arrow);
  }

  if (foundStarOperator && foundArrowOperator)
    return true;

  return false;
}

/// Check if passed in Decl is a pointer type.
/// Note that this function may produce an error message.
/// \return true if the Decl is a pointer type; false otherwise
static bool threadSafetyCheckIsPointer(Sema &S, const Decl *D,
                                       const ParsedAttr &AL) {
  const auto *VD = cast<ValueDecl>(D);
  QualType QT = VD->getType();
  if (QT->isAnyPointerType())
    return true;

  if (const auto *RT = QT->getAs<RecordType>()) {
    // If it's an incomplete type, it could be a smart pointer; skip it.
    // (We don't want to force template instantiation if we can avoid it,
    // since that would alter the order in which templates are instantiated.)
    if (RT->isIncompleteType())
      return true;

    if (threadSafetyCheckIsSmartPointer(S, RT))
      return true;
  }

  S.Diag(AL.getLoc(), diag::warn_thread_attribute_decl_not_pointer) << AL << QT;
  return false;
}

/// Checks that the passed in QualType either is of RecordType or points
/// to RecordType. Returns the relevant RecordType, null if it does not exit.
static const RecordType *getRecordType(QualType QT) {
  if (const auto *RT = QT->getAs<RecordType>())
    return RT;

  // Now check if we point to record type.
  if (const auto *PT = QT->getAs<PointerType>())
    return PT->getPointeeType()->getAs<RecordType>();

  return nullptr;
}

template <typename AttrType>
static bool checkRecordDeclForAttr(const RecordDecl *RD) {
  // Check if the record itself has the attribute.
  if (RD->hasAttr<AttrType>())
    return true;

  // Else check if any base classes have the attribute.
  if (const auto *CRD = dyn_cast<CXXRecordDecl>(RD)) {
    if (!CRD->forallBases([](const CXXRecordDecl *Base) {
          return !Base->hasAttr<AttrType>();
        }))
      return true;
  }
  return false;
}

static bool checkRecordTypeForCapability(Sema &S, QualType Ty) {
  const RecordType *RT = getRecordType(Ty);

  if (!RT)
    return false;

  // Don't check for the capability if the class hasn't been defined yet.
  if (RT->isIncompleteType())
    return true;

  // Allow smart pointers to be used as capability objects.
  // FIXME -- Check the type that the smart pointer points to.
  if (threadSafetyCheckIsSmartPointer(S, RT))
    return true;

  return checkRecordDeclForAttr<CapabilityAttr>(RT->getDecl());
}

static bool checkTypedefTypeForCapability(QualType Ty) {
  const auto *TD = Ty->getAs<TypedefType>();
  if (!TD)
    return false;

  TypedefNameDecl *TN = TD->getDecl();
  if (!TN)
    return false;

  return TN->hasAttr<CapabilityAttr>();
}

static bool typeHasCapability(Sema &S, QualType Ty) {
  if (checkTypedefTypeForCapability(Ty))
    return true;

  if (checkRecordTypeForCapability(S, Ty))
    return true;

  return false;
}

static bool isCapabilityExpr(Sema &S, const Expr *Ex) {
  // Capability expressions are simple expressions involving the boolean logic
  // operators &&, || or !, a simple DeclRefExpr, CastExpr or a ParenExpr. Once
  // a DeclRefExpr is found, its type should be checked to determine whether it
  // is a capability or not.

  if (const auto *E = dyn_cast<CastExpr>(Ex))
    return isCapabilityExpr(S, E->getSubExpr());
  else if (const auto *E = dyn_cast<ParenExpr>(Ex))
    return isCapabilityExpr(S, E->getSubExpr());
  else if (const auto *E = dyn_cast<UnaryOperator>(Ex)) {
    if (E->getOpcode() == UO_LNot || E->getOpcode() == UO_AddrOf ||
        E->getOpcode() == UO_Deref)
      return isCapabilityExpr(S, E->getSubExpr());
    return false;
  } else if (const auto *E = dyn_cast<BinaryOperator>(Ex)) {
    if (E->getOpcode() == BO_LAnd || E->getOpcode() == BO_LOr)
      return isCapabilityExpr(S, E->getLHS()) &&
             isCapabilityExpr(S, E->getRHS());
    return false;
  }

  return typeHasCapability(S, Ex->getType());
}

/// Checks that all attribute arguments, starting from Sidx, resolve to
/// a capability object.
/// \param Sidx The attribute argument index to start checking with.
/// \param ParamIdxOk Whether an argument can be indexing into a function
/// parameter list.
static void checkAttrArgsAreCapabilityObjs(Sema &S, Decl *D,
                                           const ParsedAttr &AL,
                                           SmallVectorImpl<Expr *> &Args,
                                           unsigned Sidx = 0,
                                           bool ParamIdxOk = false) {
  if (Sidx == AL.getNumArgs()) {
    // If we don't have any capability arguments, the attribute implicitly
    // refers to 'this'. So we need to make sure that 'this' exists, i.e. we're
    // a non-static method, and that the class is a (scoped) capability.
    const auto *MD = dyn_cast<const CXXMethodDecl>(D);
    if (MD && !MD->isStatic()) {
      const CXXRecordDecl *RD = MD->getParent();
      // FIXME -- need to check this again on template instantiation
      if (!checkRecordDeclForAttr<CapabilityAttr>(RD) &&
          !checkRecordDeclForAttr<ScopedLockableAttr>(RD))
        S.Diag(AL.getLoc(),
               diag::warn_thread_attribute_not_on_capability_member)
            << AL << MD->getParent();
    } else {
      S.Diag(AL.getLoc(), diag::warn_thread_attribute_not_on_non_static_member)
          << AL;
    }
  }

  for (unsigned Idx = Sidx; Idx < AL.getNumArgs(); ++Idx) {
    Expr *ArgExp = AL.getArgAsExpr(Idx);

    if (ArgExp->isTypeDependent()) {
      // FIXME -- need to check this again on template instantiation
      Args.push_back(ArgExp);
      continue;
    }

    if (const auto *StrLit = dyn_cast<StringLiteral>(ArgExp)) {
      if (StrLit->getLength() == 0 ||
          (StrLit->isOrdinary() && StrLit->getString() == "*")) {
        // Pass empty strings to the analyzer without warnings.
        // Treat "*" as the universal lock.
        Args.push_back(ArgExp);
        continue;
      }

      // We allow constant strings to be used as a placeholder for expressions
      // that are not valid C++ syntax, but warn that they are ignored.
      S.Diag(AL.getLoc(), diag::warn_thread_attribute_ignored) << AL;
      Args.push_back(ArgExp);
      continue;
    }

    QualType ArgTy = ArgExp->getType();

    // A pointer to member expression of the form  &MyClass::mu is treated
    // specially -- we need to look at the type of the member.
    if (const auto *UOp = dyn_cast<UnaryOperator>(ArgExp))
      if (UOp->getOpcode() == UO_AddrOf)
        if (const auto *DRE = dyn_cast<DeclRefExpr>(UOp->getSubExpr()))
          if (DRE->getDecl()->isCXXInstanceMember())
            ArgTy = DRE->getDecl()->getType();

    // First see if we can just cast to record type, or pointer to record type.
    const RecordType *RT = getRecordType(ArgTy);

    // Now check if we index into a record type function param.
    if(!RT && ParamIdxOk) {
      const auto *FD = dyn_cast<FunctionDecl>(D);
      const auto *IL = dyn_cast<IntegerLiteral>(ArgExp);
      if(FD && IL) {
        unsigned int NumParams = FD->getNumParams();
        llvm::APInt ArgValue = IL->getValue();
        uint64_t ParamIdxFromOne = ArgValue.getZExtValue();
        uint64_t ParamIdxFromZero = ParamIdxFromOne - 1;
        if (!ArgValue.isStrictlyPositive() || ParamIdxFromOne > NumParams) {
          S.Diag(AL.getLoc(),
                 diag::err_attribute_argument_out_of_bounds_extra_info)
              << AL << Idx + 1 << NumParams;
          continue;
        }
        ArgTy = FD->getParamDecl(ParamIdxFromZero)->getType();
      }
    }

    // If the type does not have a capability, see if the components of the
    // expression have capabilities. This allows for writing C code where the
    // capability may be on the type, and the expression is a capability
    // boolean logic expression. Eg) requires_capability(A || B && !C)
    if (!typeHasCapability(S, ArgTy) && !isCapabilityExpr(S, ArgExp))
      S.Diag(AL.getLoc(), diag::warn_thread_attribute_argument_not_lockable)
          << AL << ArgTy;

    Args.push_back(ArgExp);
  }
}

//===----------------------------------------------------------------------===//
// Attribute Implementations
//===----------------------------------------------------------------------===//

static void handlePtGuardedVarAttr(Sema &S, Decl *D, const ParsedAttr &AL) {
  if (!threadSafetyCheckIsPointer(S, D, AL))
    return;

  D->addAttr(::new (S.Context) PtGuardedVarAttr(S.Context, AL));
}

static bool checkGuardedByAttrCommon(Sema &S, Decl *D, const ParsedAttr &AL,
                                     Expr *&Arg) {
  SmallVector<Expr *, 1> Args;
  // check that all arguments are lockable objects
  checkAttrArgsAreCapabilityObjs(S, D, AL, Args);
  unsigned Size = Args.size();
  if (Size != 1)
    return false;

  Arg = Args[0];

  return true;
}

static void handleGuardedByAttr(Sema &S, Decl *D, const ParsedAttr &AL) {
  Expr *Arg = nullptr;
  if (!checkGuardedByAttrCommon(S, D, AL, Arg))
    return;

  D->addAttr(::new (S.Context) GuardedByAttr(S.Context, AL, Arg));
}

static void handlePtGuardedByAttr(Sema &S, Decl *D, const ParsedAttr &AL) {
  Expr *Arg = nullptr;
  if (!checkGuardedByAttrCommon(S, D, AL, Arg))
    return;

  if (!threadSafetyCheckIsPointer(S, D, AL))
    return;

  D->addAttr(::new (S.Context) PtGuardedByAttr(S.Context, AL, Arg));
}

static bool checkAcquireOrderAttrCommon(Sema &S, Decl *D, const ParsedAttr &AL,
                                        SmallVectorImpl<Expr *> &Args) {
  if (!AL.checkAtLeastNumArgs(S, 1))
    return false;

  // Check that this attribute only applies to lockable types.
  QualType QT = cast<ValueDecl>(D)->getType();
  if (!QT->isDependentType() && !typeHasCapability(S, QT)) {
    S.Diag(AL.getLoc(), diag::warn_thread_attribute_decl_not_lockable) << AL;
    return false;
  }

  // Check that all arguments are lockable objects.
  checkAttrArgsAreCapabilityObjs(S, D, AL, Args);
  if (Args.empty())
    return false;

  return true;
}

static void handleAcquiredAfterAttr(Sema &S, Decl *D, const ParsedAttr &AL) {
  SmallVector<Expr *, 1> Args;
  if (!checkAcquireOrderAttrCommon(S, D, AL, Args))
    return;

  Expr **StartArg = &Args[0];
  D->addAttr(::new (S.Context)
                 AcquiredAfterAttr(S.Context, AL, StartArg, Args.size()));
}

static void handleAcquiredBeforeAttr(Sema &S, Decl *D, const ParsedAttr &AL) {
  SmallVector<Expr *, 1> Args;
  if (!checkAcquireOrderAttrCommon(S, D, AL, Args))
    return;

  Expr **StartArg = &Args[0];
  D->addAttr(::new (S.Context)
                 AcquiredBeforeAttr(S.Context, AL, StartArg, Args.size()));
}

static bool checkLockFunAttrCommon(Sema &S, Decl *D, const ParsedAttr &AL,
                                   SmallVectorImpl<Expr *> &Args) {
  // zero or more arguments ok
  // check that all arguments are lockable objects
  checkAttrArgsAreCapabilityObjs(S, D, AL, Args, 0, /*ParamIdxOk=*/true);

  return true;
}

static void handleAssertSharedLockAttr(Sema &S, Decl *D, const ParsedAttr &AL) {
  SmallVector<Expr *, 1> Args;
  if (!checkLockFunAttrCommon(S, D, AL, Args))
    return;

  unsigned Size = Args.size();
  Expr **StartArg = Size == 0 ? nullptr : &Args[0];
  D->addAttr(::new (S.Context)
                 AssertSharedLockAttr(S.Context, AL, StartArg, Size));
}

static void handleAssertExclusiveLockAttr(Sema &S, Decl *D,
                                          const ParsedAttr &AL) {
  SmallVector<Expr *, 1> Args;
  if (!checkLockFunAttrCommon(S, D, AL, Args))
    return;

  unsigned Size = Args.size();
  Expr **StartArg = Size == 0 ? nullptr : &Args[0];
  D->addAttr(::new (S.Context)
                 AssertExclusiveLockAttr(S.Context, AL, StartArg, Size));
}

/// Checks to be sure that the given parameter number is in bounds, and
/// is an integral type. Will emit appropriate diagnostics if this returns
/// false.
///
/// AttrArgNo is used to actually retrieve the argument, so it's base-0.
template <typename AttrInfo>
static bool checkParamIsIntegerType(Sema &S, const Decl *D, const AttrInfo &AI,
                                    unsigned AttrArgNo) {
  assert(AI.isArgExpr(AttrArgNo) && "Expected expression argument");
  Expr *AttrArg = AI.getArgAsExpr(AttrArgNo);
  ParamIdx Idx;
  if (!S.checkFunctionOrMethodParameterIndex(D, AI, AttrArgNo + 1, AttrArg,
                                             Idx))
    return false;

  QualType ParamTy = getFunctionOrMethodParamType(D, Idx.getASTIndex());
  if (!ParamTy->isIntegerType() && !ParamTy->isCharType()) {
    SourceLocation SrcLoc = AttrArg->getBeginLoc();
    S.Diag(SrcLoc, diag::err_attribute_integers_only)
        << AI << getFunctionOrMethodParamRange(D, Idx.getASTIndex());
    return false;
  }
  return true;
}

static void handleAllocSizeAttr(Sema &S, Decl *D, const ParsedAttr &AL) {
  if (!AL.checkAtLeastNumArgs(S, 1) || !AL.checkAtMostNumArgs(S, 2))
    return;

  assert(isFuncOrMethodForAttrSubject(D) && hasFunctionProto(D));

  QualType RetTy = getFunctionOrMethodResultType(D);
  if (!RetTy->isPointerType()) {
    S.Diag(AL.getLoc(), diag::warn_attribute_return_pointers_only) << AL;
    return;
  }

  const Expr *SizeExpr = AL.getArgAsExpr(0);
  int SizeArgNoVal;
  // Parameter indices are 1-indexed, hence Index=1
  if (!checkPositiveIntArgument(S, AL, SizeExpr, SizeArgNoVal, /*Idx=*/1))
    return;
  if (!checkParamIsIntegerType(S, D, AL, /*AttrArgNo=*/0))
    return;
  ParamIdx SizeArgNo(SizeArgNoVal, D);

  ParamIdx NumberArgNo;
  if (AL.getNumArgs() == 2) {
    const Expr *NumberExpr = AL.getArgAsExpr(1);
    int Val;
    // Parameter indices are 1-based, hence Index=2
    if (!checkPositiveIntArgument(S, AL, NumberExpr, Val, /*Idx=*/2))
      return;
    if (!checkParamIsIntegerType(S, D, AL, /*AttrArgNo=*/1))
      return;
    NumberArgNo = ParamIdx(Val, D);
  }

  D->addAttr(::new (S.Context)
                 AllocSizeAttr(S.Context, AL, SizeArgNo, NumberArgNo));
}

static bool checkTryLockFunAttrCommon(Sema &S, Decl *D, const ParsedAttr &AL,
                                      SmallVectorImpl<Expr *> &Args) {
  if (!AL.checkAtLeastNumArgs(S, 1))
    return false;

  // The attribute's first argument defines the success value.
  const Expr *SuccessArg = AL.getArgAsExpr(0);
  if (!isa<CXXNullPtrLiteralExpr>(SuccessArg) &&
      !isa<GNUNullExpr>(SuccessArg) && !isa<CXXBoolLiteralExpr>(SuccessArg) &&
      !isa<IntegerLiteral>(SuccessArg) && !SuccessArg->getEnumConstantDecl()) {
    S.Diag(AL.getLoc(), diag::err_attribute_argument_n_type)
        << AL << 1 << AANT_ArgumentNullptrOrBoolIntOrEnumLiteral;
    return false;
  }

  // All remaining arguments must be lockable objects.
  checkAttrArgsAreCapabilityObjs(S, D, AL, Args, 1);

  // The function must return a pointer, boolean, integer, or enum.  We already
  // know that `D` is a function because `ExclusiveTrylockFunction` and friends
  // are defined in Attr.td with subject lists that only include functions.
  QualType ReturnType = D->getAsFunction()->getReturnType();
  if (!ReturnType->isPointerType() && !ReturnType->isBooleanType() &&
      !ReturnType->isIntegerType() && !ReturnType->isEnumeralType()) {
    S.Diag(AL.getLoc(), diag::err_attribute_wrong_decl_type)
        << AL << AL.isRegularKeywordAttribute()
        << ExpectedFunctionReturningPointerBoolIntOrEnum;
    return false;
  }

  return true;
}

static void handleSharedTrylockFunctionAttr(Sema &S, Decl *D,
                                            const ParsedAttr &AL) {
  SmallVector<Expr*, 2> Args;
  if (!checkTryLockFunAttrCommon(S, D, AL, Args))
    return;

  D->addAttr(::new (S.Context) SharedTrylockFunctionAttr(
      S.Context, AL, AL.getArgAsExpr(0), Args.data(), Args.size()));
}

static void handleExclusiveTrylockFunctionAttr(Sema &S, Decl *D,
                                               const ParsedAttr &AL) {
  SmallVector<Expr*, 2> Args;
  if (!checkTryLockFunAttrCommon(S, D, AL, Args))
    return;

  D->addAttr(::new (S.Context) ExclusiveTrylockFunctionAttr(
      S.Context, AL, AL.getArgAsExpr(0), Args.data(), Args.size()));
}

static void handleLockReturnedAttr(Sema &S, Decl *D, const ParsedAttr &AL) {
  // check that the argument is lockable object
  SmallVector<Expr*, 1> Args;
  checkAttrArgsAreCapabilityObjs(S, D, AL, Args);
  unsigned Size = Args.size();
  if (Size == 0)
    return;

  D->addAttr(::new (S.Context) LockReturnedAttr(S.Context, AL, Args[0]));
}

static void handleLocksExcludedAttr(Sema &S, Decl *D, const ParsedAttr &AL) {
  if (!AL.checkAtLeastNumArgs(S, 1))
    return;

  // check that all arguments are lockable objects
  SmallVector<Expr*, 1> Args;
  checkAttrArgsAreCapabilityObjs(S, D, AL, Args);
  unsigned Size = Args.size();
  if (Size == 0)
    return;
  Expr **StartArg = &Args[0];

  D->addAttr(::new (S.Context)
                 LocksExcludedAttr(S.Context, AL, StartArg, Size));
}

static bool checkFunctionConditionAttr(Sema &S, Decl *D, const ParsedAttr &AL,
                                       Expr *&Cond, StringRef &Msg) {
  Cond = AL.getArgAsExpr(0);
  if (!Cond->isTypeDependent()) {
    ExprResult Converted = S.PerformContextuallyConvertToBool(Cond);
    if (Converted.isInvalid())
      return false;
    Cond = Converted.get();
  }

  if (!S.checkStringLiteralArgumentAttr(AL, 1, Msg))
    return false;

  if (Msg.empty())
    Msg = "<no message provided>";

  SmallVector<PartialDiagnosticAt, 8> Diags;
  if (isa<FunctionDecl>(D) && !Cond->isValueDependent() &&
      !Expr::isPotentialConstantExprUnevaluated(Cond, cast<FunctionDecl>(D),
                                                Diags)) {
    S.Diag(AL.getLoc(), diag::err_attr_cond_never_constant_expr) << AL;
    for (const PartialDiagnosticAt &PDiag : Diags)
      S.Diag(PDiag.first, PDiag.second);
    return false;
  }
  return true;
}

static void handleEnableIfAttr(Sema &S, Decl *D, const ParsedAttr &AL) {
  S.Diag(AL.getLoc(), diag::ext_clang_enable_if);

  Expr *Cond;
  StringRef Msg;
  if (checkFunctionConditionAttr(S, D, AL, Cond, Msg))
    D->addAttr(::new (S.Context) EnableIfAttr(S.Context, AL, Cond, Msg));
}

static void handleErrorAttr(Sema &S, Decl *D, const ParsedAttr &AL) {
  StringRef NewUserDiagnostic;
  if (!S.checkStringLiteralArgumentAttr(AL, 0, NewUserDiagnostic))
    return;
  if (ErrorAttr *EA = S.mergeErrorAttr(D, AL, NewUserDiagnostic))
    D->addAttr(EA);
}

static void handleExcludeFromExplicitInstantiationAttr(Sema &S, Decl *D,
                                                       const ParsedAttr &AL) {
  const auto *PD = isa<CXXRecordDecl>(D)
                       ? cast<DeclContext>(D)
                       : D->getDeclContext()->getRedeclContext();
  if (const auto *RD = dyn_cast<CXXRecordDecl>(PD); RD && RD->isLocalClass()) {
    S.Diag(AL.getLoc(),
           diag::warn_attribute_exclude_from_explicit_instantiation_local_class)
        << AL << /*IsMember=*/!isa<CXXRecordDecl>(D);
    return;
  }
  D->addAttr(::new (S.Context)
                 ExcludeFromExplicitInstantiationAttr(S.Context, AL));
}

namespace {
/// Determines if a given Expr references any of the given function's
/// ParmVarDecls, or the function's implicit `this` parameter (if applicable).
class ArgumentDependenceChecker
    : public RecursiveASTVisitor<ArgumentDependenceChecker> {
#ifndef NDEBUG
  const CXXRecordDecl *ClassType;
#endif
  llvm::SmallPtrSet<const ParmVarDecl *, 16> Parms;
  bool Result;

public:
  ArgumentDependenceChecker(const FunctionDecl *FD) {
#ifndef NDEBUG
    if (const auto *MD = dyn_cast<CXXMethodDecl>(FD))
      ClassType = MD->getParent();
    else
      ClassType = nullptr;
#endif
    Parms.insert(FD->param_begin(), FD->param_end());
  }

  bool referencesArgs(Expr *E) {
    Result = false;
    TraverseStmt(E);
    return Result;
  }

  bool VisitCXXThisExpr(CXXThisExpr *E) {
    assert(E->getType()->getPointeeCXXRecordDecl() == ClassType &&
           "`this` doesn't refer to the enclosing class?");
    Result = true;
    return false;
  }

  bool VisitDeclRefExpr(DeclRefExpr *DRE) {
    if (const auto *PVD = dyn_cast<ParmVarDecl>(DRE->getDecl()))
      if (Parms.count(PVD)) {
        Result = true;
        return false;
      }
    return true;
  }
};
}

static void handleDiagnoseAsBuiltinAttr(Sema &S, Decl *D,
                                        const ParsedAttr &AL) {
  const auto *DeclFD = cast<FunctionDecl>(D);

  if (const auto *MethodDecl = dyn_cast<CXXMethodDecl>(DeclFD))
    if (!MethodDecl->isStatic()) {
      S.Diag(AL.getLoc(), diag::err_attribute_no_member_function) << AL;
      return;
    }

  auto DiagnoseType = [&](unsigned Index, AttributeArgumentNType T) {
    SourceLocation Loc = [&]() {
      auto Union = AL.getArg(Index - 1);
      if (Union.is<Expr *>())
        return Union.get<Expr *>()->getBeginLoc();
      return Union.get<IdentifierLoc *>()->Loc;
    }();

    S.Diag(Loc, diag::err_attribute_argument_n_type) << AL << Index << T;
  };

  FunctionDecl *AttrFD = [&]() -> FunctionDecl * {
    if (!AL.isArgExpr(0))
      return nullptr;
    auto *F = dyn_cast_if_present<DeclRefExpr>(AL.getArgAsExpr(0));
    if (!F)
      return nullptr;
    return dyn_cast_if_present<FunctionDecl>(F->getFoundDecl());
  }();

  if (!AttrFD || !AttrFD->getBuiltinID(true)) {
    DiagnoseType(1, AANT_ArgumentBuiltinFunction);
    return;
  }

  if (AttrFD->getNumParams() != AL.getNumArgs() - 1) {
    S.Diag(AL.getLoc(), diag::err_attribute_wrong_number_arguments_for)
        << AL << AttrFD << AttrFD->getNumParams();
    return;
  }

  SmallVector<unsigned, 8> Indices;

  for (unsigned I = 1; I < AL.getNumArgs(); ++I) {
    if (!AL.isArgExpr(I)) {
      DiagnoseType(I + 1, AANT_ArgumentIntegerConstant);
      return;
    }

    const Expr *IndexExpr = AL.getArgAsExpr(I);
    uint32_t Index;

    if (!S.checkUInt32Argument(AL, IndexExpr, Index, I + 1, false))
      return;

    if (Index > DeclFD->getNumParams()) {
      S.Diag(AL.getLoc(), diag::err_attribute_bounds_for_function)
          << AL << Index << DeclFD << DeclFD->getNumParams();
      return;
    }

    QualType T1 = AttrFD->getParamDecl(I - 1)->getType();
    QualType T2 = DeclFD->getParamDecl(Index - 1)->getType();

    if (T1.getCanonicalType().getUnqualifiedType() !=
        T2.getCanonicalType().getUnqualifiedType()) {
      S.Diag(IndexExpr->getBeginLoc(), diag::err_attribute_parameter_types)
          << AL << Index << DeclFD << T2 << I << AttrFD << T1;
      return;
    }

    Indices.push_back(Index - 1);
  }

  D->addAttr(::new (S.Context) DiagnoseAsBuiltinAttr(
      S.Context, AL, AttrFD, Indices.data(), Indices.size()));
}

static void handleDiagnoseIfAttr(Sema &S, Decl *D, const ParsedAttr &AL) {
  S.Diag(AL.getLoc(), diag::ext_clang_diagnose_if);

  Expr *Cond;
  StringRef Msg;
  if (!checkFunctionConditionAttr(S, D, AL, Cond, Msg))
    return;

  StringRef DiagTypeStr;
  if (!S.checkStringLiteralArgumentAttr(AL, 2, DiagTypeStr))
    return;

  DiagnoseIfAttr::DiagnosticType DiagType;
  if (!DiagnoseIfAttr::ConvertStrToDiagnosticType(DiagTypeStr, DiagType)) {
    S.Diag(AL.getArgAsExpr(2)->getBeginLoc(),
           diag::err_diagnose_if_invalid_diagnostic_type);
    return;
  }

  bool ArgDependent = false;
  if (const auto *FD = dyn_cast<FunctionDecl>(D))
    ArgDependent = ArgumentDependenceChecker(FD).referencesArgs(Cond);
  D->addAttr(::new (S.Context) DiagnoseIfAttr(
      S.Context, AL, Cond, Msg, DiagType, ArgDependent, cast<NamedDecl>(D)));
}

static void handleNoBuiltinAttr(Sema &S, Decl *D, const ParsedAttr &AL) {
  static constexpr const StringRef kWildcard = "*";

  llvm::SmallVector<StringRef, 16> Names;
  bool HasWildcard = false;

  const auto AddBuiltinName = [&Names, &HasWildcard](StringRef Name) {
    if (Name == kWildcard)
      HasWildcard = true;
    Names.push_back(Name);
  };

  // Add previously defined attributes.
  if (const auto *NBA = D->getAttr<NoBuiltinAttr>())
    for (StringRef BuiltinName : NBA->builtinNames())
      AddBuiltinName(BuiltinName);

  // Add current attributes.
  if (AL.getNumArgs() == 0)
    AddBuiltinName(kWildcard);
  else
    for (unsigned I = 0, E = AL.getNumArgs(); I != E; ++I) {
      StringRef BuiltinName;
      SourceLocation LiteralLoc;
      if (!S.checkStringLiteralArgumentAttr(AL, I, BuiltinName, &LiteralLoc))
        return;

      if (Builtin::Context::isBuiltinFunc(BuiltinName))
        AddBuiltinName(BuiltinName);
      else
        S.Diag(LiteralLoc, diag::warn_attribute_no_builtin_invalid_builtin_name)
            << BuiltinName << AL;
    }

  // Repeating the same attribute is fine.
  llvm::sort(Names);
  Names.erase(std::unique(Names.begin(), Names.end()), Names.end());

  // Empty no_builtin must be on its own.
  if (HasWildcard && Names.size() > 1)
    S.Diag(D->getLocation(),
           diag::err_attribute_no_builtin_wildcard_or_builtin_name)
        << AL;

  if (D->hasAttr<NoBuiltinAttr>())
    D->dropAttr<NoBuiltinAttr>();
  D->addAttr(::new (S.Context)
                 NoBuiltinAttr(S.Context, AL, Names.data(), Names.size()));
}

static void handlePassObjectSizeAttr(Sema &S, Decl *D, const ParsedAttr &AL) {
  if (D->hasAttr<PassObjectSizeAttr>()) {
    S.Diag(D->getBeginLoc(), diag::err_attribute_only_once_per_parameter) << AL;
    return;
  }

  Expr *E = AL.getArgAsExpr(0);
  uint32_t Type;
  if (!S.checkUInt32Argument(AL, E, Type, /*Idx=*/1))
    return;

  // pass_object_size's argument is passed in as the second argument of
  // __builtin_object_size. So, it has the same constraints as that second
  // argument; namely, it must be in the range [0, 3].
  if (Type > 3) {
    S.Diag(E->getBeginLoc(), diag::err_attribute_argument_out_of_range)
        << AL << 0 << 3 << E->getSourceRange();
    return;
  }

  // pass_object_size is only supported on constant pointer parameters; as a
  // kindness to users, we allow the parameter to be non-const for declarations.
  // At this point, we have no clue if `D` belongs to a function declaration or
  // definition, so we defer the constness check until later.
  if (!cast<ParmVarDecl>(D)->getType()->isPointerType()) {
    S.Diag(D->getBeginLoc(), diag::err_attribute_pointers_only) << AL << 1;
    return;
  }

  D->addAttr(::new (S.Context) PassObjectSizeAttr(S.Context, AL, (int)Type));
}

static void handleConsumableAttr(Sema &S, Decl *D, const ParsedAttr &AL) {
  ConsumableAttr::ConsumedState DefaultState;

  if (AL.isArgIdent(0)) {
    IdentifierLoc *IL = AL.getArgAsIdent(0);
    if (!ConsumableAttr::ConvertStrToConsumedState(IL->Ident->getName(),
                                                   DefaultState)) {
      S.Diag(IL->Loc, diag::warn_attribute_type_not_supported) << AL
                                                               << IL->Ident;
      return;
    }
  } else {
    S.Diag(AL.getLoc(), diag::err_attribute_argument_type)
        << AL << AANT_ArgumentIdentifier;
    return;
  }

  D->addAttr(::new (S.Context) ConsumableAttr(S.Context, AL, DefaultState));
}

static bool checkForConsumableClass(Sema &S, const CXXMethodDecl *MD,
                                    const ParsedAttr &AL) {
  QualType ThisType = MD->getFunctionObjectParameterType();

  if (const CXXRecordDecl *RD = ThisType->getAsCXXRecordDecl()) {
    if (!RD->hasAttr<ConsumableAttr>()) {
      S.Diag(AL.getLoc(), diag::warn_attr_on_unconsumable_class) << RD;

      return false;
    }
  }

  return true;
}

static void handleCallableWhenAttr(Sema &S, Decl *D, const ParsedAttr &AL) {
  if (!AL.checkAtLeastNumArgs(S, 1))
    return;

  if (!checkForConsumableClass(S, cast<CXXMethodDecl>(D), AL))
    return;

  SmallVector<CallableWhenAttr::ConsumedState, 3> States;
  for (unsigned ArgIndex = 0; ArgIndex < AL.getNumArgs(); ++ArgIndex) {
    CallableWhenAttr::ConsumedState CallableState;

    StringRef StateString;
    SourceLocation Loc;
    if (AL.isArgIdent(ArgIndex)) {
      IdentifierLoc *Ident = AL.getArgAsIdent(ArgIndex);
      StateString = Ident->Ident->getName();
      Loc = Ident->Loc;
    } else {
      if (!S.checkStringLiteralArgumentAttr(AL, ArgIndex, StateString, &Loc))
        return;
    }

    if (!CallableWhenAttr::ConvertStrToConsumedState(StateString,
                                                     CallableState)) {
      S.Diag(Loc, diag::warn_attribute_type_not_supported) << AL << StateString;
      return;
    }

    States.push_back(CallableState);
  }

  D->addAttr(::new (S.Context)
                 CallableWhenAttr(S.Context, AL, States.data(), States.size()));
}

static void handleParamTypestateAttr(Sema &S, Decl *D, const ParsedAttr &AL) {
  ParamTypestateAttr::ConsumedState ParamState;

  if (AL.isArgIdent(0)) {
    IdentifierLoc *Ident = AL.getArgAsIdent(0);
    StringRef StateString = Ident->Ident->getName();

    if (!ParamTypestateAttr::ConvertStrToConsumedState(StateString,
                                                       ParamState)) {
      S.Diag(Ident->Loc, diag::warn_attribute_type_not_supported)
          << AL << StateString;
      return;
    }
  } else {
    S.Diag(AL.getLoc(), diag::err_attribute_argument_type)
        << AL << AANT_ArgumentIdentifier;
    return;
  }

  // FIXME: This check is currently being done in the analysis.  It can be
  //        enabled here only after the parser propagates attributes at
  //        template specialization definition, not declaration.
  //QualType ReturnType = cast<ParmVarDecl>(D)->getType();
  //const CXXRecordDecl *RD = ReturnType->getAsCXXRecordDecl();
  //
  //if (!RD || !RD->hasAttr<ConsumableAttr>()) {
  //    S.Diag(AL.getLoc(), diag::warn_return_state_for_unconsumable_type) <<
  //      ReturnType.getAsString();
  //    return;
  //}

  D->addAttr(::new (S.Context) ParamTypestateAttr(S.Context, AL, ParamState));
}

static void handleReturnTypestateAttr(Sema &S, Decl *D, const ParsedAttr &AL) {
  ReturnTypestateAttr::ConsumedState ReturnState;

  if (AL.isArgIdent(0)) {
    IdentifierLoc *IL = AL.getArgAsIdent(0);
    if (!ReturnTypestateAttr::ConvertStrToConsumedState(IL->Ident->getName(),
                                                        ReturnState)) {
      S.Diag(IL->Loc, diag::warn_attribute_type_not_supported) << AL
                                                               << IL->Ident;
      return;
    }
  } else {
    S.Diag(AL.getLoc(), diag::err_attribute_argument_type)
        << AL << AANT_ArgumentIdentifier;
    return;
  }

  // FIXME: This check is currently being done in the analysis.  It can be
  //        enabled here only after the parser propagates attributes at
  //        template specialization definition, not declaration.
  // QualType ReturnType;
  //
  // if (const ParmVarDecl *Param = dyn_cast<ParmVarDecl>(D)) {
  //  ReturnType = Param->getType();
  //
  //} else if (const CXXConstructorDecl *Constructor =
  //             dyn_cast<CXXConstructorDecl>(D)) {
  //  ReturnType = Constructor->getFunctionObjectParameterType();
  //
  //} else {
  //
  //  ReturnType = cast<FunctionDecl>(D)->getCallResultType();
  //}
  //
  // const CXXRecordDecl *RD = ReturnType->getAsCXXRecordDecl();
  //
  // if (!RD || !RD->hasAttr<ConsumableAttr>()) {
  //    S.Diag(Attr.getLoc(), diag::warn_return_state_for_unconsumable_type) <<
  //      ReturnType.getAsString();
  //    return;
  //}

  D->addAttr(::new (S.Context) ReturnTypestateAttr(S.Context, AL, ReturnState));
}

static void handleSetTypestateAttr(Sema &S, Decl *D, const ParsedAttr &AL) {
  if (!checkForConsumableClass(S, cast<CXXMethodDecl>(D), AL))
    return;

  SetTypestateAttr::ConsumedState NewState;
  if (AL.isArgIdent(0)) {
    IdentifierLoc *Ident = AL.getArgAsIdent(0);
    StringRef Param = Ident->Ident->getName();
    if (!SetTypestateAttr::ConvertStrToConsumedState(Param, NewState)) {
      S.Diag(Ident->Loc, diag::warn_attribute_type_not_supported) << AL
                                                                  << Param;
      return;
    }
  } else {
    S.Diag(AL.getLoc(), diag::err_attribute_argument_type)
        << AL << AANT_ArgumentIdentifier;
    return;
  }

  D->addAttr(::new (S.Context) SetTypestateAttr(S.Context, AL, NewState));
}

static void handleTestTypestateAttr(Sema &S, Decl *D, const ParsedAttr &AL) {
  if (!checkForConsumableClass(S, cast<CXXMethodDecl>(D), AL))
    return;

  TestTypestateAttr::ConsumedState TestState;
  if (AL.isArgIdent(0)) {
    IdentifierLoc *Ident = AL.getArgAsIdent(0);
    StringRef Param = Ident->Ident->getName();
    if (!TestTypestateAttr::ConvertStrToConsumedState(Param, TestState)) {
      S.Diag(Ident->Loc, diag::warn_attribute_type_not_supported) << AL
                                                                  << Param;
      return;
    }
  } else {
    S.Diag(AL.getLoc(), diag::err_attribute_argument_type)
        << AL << AANT_ArgumentIdentifier;
    return;
  }

  D->addAttr(::new (S.Context) TestTypestateAttr(S.Context, AL, TestState));
}

static void handleExtVectorTypeAttr(Sema &S, Decl *D, const ParsedAttr &AL) {
  // Remember this typedef decl, we will need it later for diagnostics.
  S.ExtVectorDecls.push_back(cast<TypedefNameDecl>(D));
}

static void handlePackedAttr(Sema &S, Decl *D, const ParsedAttr &AL) {
  if (auto *TD = dyn_cast<TagDecl>(D))
    TD->addAttr(::new (S.Context) PackedAttr(S.Context, AL));
  else if (auto *FD = dyn_cast<FieldDecl>(D)) {
    bool BitfieldByteAligned = (!FD->getType()->isDependentType() &&
                                !FD->getType()->isIncompleteType() &&
                                FD->isBitField() &&
                                S.Context.getTypeAlign(FD->getType()) <= 8);

    if (S.getASTContext().getTargetInfo().getTriple().isPS()) {
      if (BitfieldByteAligned)
        // The PS4/PS5 targets need to maintain ABI backwards compatibility.
        S.Diag(AL.getLoc(), diag::warn_attribute_ignored_for_field_of_type)
            << AL << FD->getType();
      else
        FD->addAttr(::new (S.Context) PackedAttr(S.Context, AL));
    } else {
      // Report warning about changed offset in the newer compiler versions.
      if (BitfieldByteAligned)
        S.Diag(AL.getLoc(), diag::warn_attribute_packed_for_bitfield);

      FD->addAttr(::new (S.Context) PackedAttr(S.Context, AL));
    }

  } else
    S.Diag(AL.getLoc(), diag::warn_attribute_ignored) << AL;
}

static void handlePreferredName(Sema &S, Decl *D, const ParsedAttr &AL) {
  auto *RD = cast<CXXRecordDecl>(D);
  ClassTemplateDecl *CTD = RD->getDescribedClassTemplate();
  assert(CTD && "attribute does not appertain to this declaration");

  ParsedType PT = AL.getTypeArg();
  TypeSourceInfo *TSI = nullptr;
  QualType T = S.GetTypeFromParser(PT, &TSI);
  if (!TSI)
    TSI = S.Context.getTrivialTypeSourceInfo(T, AL.getLoc());

  if (!T.hasQualifiers() && T->isTypedefNameType()) {
    // Find the template name, if this type names a template specialization.
    const TemplateDecl *Template = nullptr;
    if (const auto *CTSD = dyn_cast_if_present<ClassTemplateSpecializationDecl>(
            T->getAsCXXRecordDecl())) {
      Template = CTSD->getSpecializedTemplate();
    } else if (const auto *TST = T->getAs<TemplateSpecializationType>()) {
      while (TST && TST->isTypeAlias())
        TST = TST->getAliasedType()->getAs<TemplateSpecializationType>();
      if (TST)
        Template = TST->getTemplateName().getAsTemplateDecl();
    }

    if (Template && declaresSameEntity(Template, CTD)) {
      D->addAttr(::new (S.Context) PreferredNameAttr(S.Context, AL, TSI));
      return;
    }
  }

  S.Diag(AL.getLoc(), diag::err_attribute_preferred_name_arg_invalid)
      << T << CTD;
  if (const auto *TT = T->getAs<TypedefType>())
    S.Diag(TT->getDecl()->getLocation(), diag::note_entity_declared_at)
        << TT->getDecl();
}

bool Sema::isValidPointerAttrType(QualType T, bool RefOkay) {
  if (RefOkay) {
    if (T->isReferenceType())
      return true;
  } else {
    T = T.getNonReferenceType();
  }

  // The nonnull attribute, and other similar attributes, can be applied to a
  // transparent union that contains a pointer type.
  if (const RecordType *UT = T->getAsUnionType()) {
    if (UT && UT->getDecl()->hasAttr<TransparentUnionAttr>()) {
      RecordDecl *UD = UT->getDecl();
      for (const auto *I : UD->fields()) {
        QualType QT = I->getType();
        if (QT->isAnyPointerType() || QT->isBlockPointerType())
          return true;
      }
    }
  }

  return T->isAnyPointerType() || T->isBlockPointerType();
}

static bool attrNonNullArgCheck(Sema &S, QualType T, const ParsedAttr &AL,
                                SourceRange AttrParmRange,
                                SourceRange TypeRange,
                                bool isReturnValue = false) {
  if (!S.isValidPointerAttrType(T)) {
    if (isReturnValue)
      S.Diag(AL.getLoc(), diag::warn_attribute_return_pointers_only)
          << AL << AttrParmRange << TypeRange;
    else
      S.Diag(AL.getLoc(), diag::warn_attribute_pointers_only)
          << AL << AttrParmRange << TypeRange << 0;
    return false;
  }
  return true;
}

static void handleNonNullAttr(Sema &S, Decl *D, const ParsedAttr &AL) {
  SmallVector<ParamIdx, 8> NonNullArgs;
  for (unsigned I = 0; I < AL.getNumArgs(); ++I) {
    Expr *Ex = AL.getArgAsExpr(I);
    ParamIdx Idx;
    if (!S.checkFunctionOrMethodParameterIndex(D, AL, I + 1, Ex, Idx))
      return;

    // Is the function argument a pointer type?
    if (Idx.getASTIndex() < getFunctionOrMethodNumParams(D) &&
        !attrNonNullArgCheck(
            S, getFunctionOrMethodParamType(D, Idx.getASTIndex()), AL,
            Ex->getSourceRange(),
            getFunctionOrMethodParamRange(D, Idx.getASTIndex())))
      continue;

    NonNullArgs.push_back(Idx);
  }

  // If no arguments were specified to __attribute__((nonnull)) then all pointer
  // arguments have a nonnull attribute; warn if there aren't any. Skip this
  // check if the attribute came from a macro expansion or a template
  // instantiation.
  if (NonNullArgs.empty() && AL.getLoc().isFileID() &&
      !S.inTemplateInstantiation()) {
    bool AnyPointers = isFunctionOrMethodVariadic(D);
    for (unsigned I = 0, E = getFunctionOrMethodNumParams(D);
         I != E && !AnyPointers; ++I) {
      QualType T = getFunctionOrMethodParamType(D, I);
      if (T->isDependentType() || S.isValidPointerAttrType(T))
        AnyPointers = true;
    }

    if (!AnyPointers)
      S.Diag(AL.getLoc(), diag::warn_attribute_nonnull_no_pointers);
  }

  ParamIdx *Start = NonNullArgs.data();
  unsigned Size = NonNullArgs.size();
  llvm::array_pod_sort(Start, Start + Size);
  D->addAttr(::new (S.Context) NonNullAttr(S.Context, AL, Start, Size));
}

static void handleNonNullAttrParameter(Sema &S, ParmVarDecl *D,
                                       const ParsedAttr &AL) {
  if (AL.getNumArgs() > 0) {
    if (D->getFunctionType()) {
      handleNonNullAttr(S, D, AL);
    } else {
      S.Diag(AL.getLoc(), diag::warn_attribute_nonnull_parm_no_args)
        << D->getSourceRange();
    }
    return;
  }

  // Is the argument a pointer type?
  if (!attrNonNullArgCheck(S, D->getType(), AL, SourceRange(),
                           D->getSourceRange()))
    return;

  D->addAttr(::new (S.Context) NonNullAttr(S.Context, AL, nullptr, 0));
}

static void handleReturnsNonNullAttr(Sema &S, Decl *D, const ParsedAttr &AL) {
  QualType ResultType = getFunctionOrMethodResultType(D);
  SourceRange SR = getFunctionOrMethodResultSourceRange(D);
  if (!attrNonNullArgCheck(S, ResultType, AL, SourceRange(), SR,
                           /* isReturnValue */ true))
    return;

  D->addAttr(::new (S.Context) ReturnsNonNullAttr(S.Context, AL));
}

static void handleNoEscapeAttr(Sema &S, Decl *D, const ParsedAttr &AL) {
  if (D->isInvalidDecl())
    return;

  // noescape only applies to pointer types.
  QualType T = cast<ParmVarDecl>(D)->getType();
  if (!S.isValidPointerAttrType(T, /* RefOkay */ true)) {
    S.Diag(AL.getLoc(), diag::warn_attribute_pointers_only)
        << AL << AL.getRange() << 0;
    return;
  }

  D->addAttr(::new (S.Context) NoEscapeAttr(S.Context, AL));
}

static void handleAssumeAlignedAttr(Sema &S, Decl *D, const ParsedAttr &AL) {
  Expr *E = AL.getArgAsExpr(0),
       *OE = AL.getNumArgs() > 1 ? AL.getArgAsExpr(1) : nullptr;
  S.AddAssumeAlignedAttr(D, AL, E, OE);
}

static void handleAllocAlignAttr(Sema &S, Decl *D, const ParsedAttr &AL) {
  S.AddAllocAlignAttr(D, AL, AL.getArgAsExpr(0));
}

void Sema::AddAssumeAlignedAttr(Decl *D, const AttributeCommonInfo &CI, Expr *E,
                                Expr *OE) {
  QualType ResultType = getFunctionOrMethodResultType(D);
  SourceRange SR = getFunctionOrMethodResultSourceRange(D);

  AssumeAlignedAttr TmpAttr(Context, CI, E, OE);
  SourceLocation AttrLoc = TmpAttr.getLocation();

  if (!isValidPointerAttrType(ResultType, /* RefOkay */ true)) {
    Diag(AttrLoc, diag::warn_attribute_return_pointers_refs_only)
        << &TmpAttr << TmpAttr.getRange() << SR;
    return;
  }

  if (!E->isValueDependent()) {
    std::optional<llvm::APSInt> I = llvm::APSInt(64);
    if (!(I = E->getIntegerConstantExpr(Context))) {
      if (OE)
        Diag(AttrLoc, diag::err_attribute_argument_n_type)
          << &TmpAttr << 1 << AANT_ArgumentIntegerConstant
          << E->getSourceRange();
      else
        Diag(AttrLoc, diag::err_attribute_argument_type)
          << &TmpAttr << AANT_ArgumentIntegerConstant
          << E->getSourceRange();
      return;
    }

    if (!I->isPowerOf2()) {
      Diag(AttrLoc, diag::err_alignment_not_power_of_two)
        << E->getSourceRange();
      return;
    }

    if (*I > Sema::MaximumAlignment)
      Diag(CI.getLoc(), diag::warn_assume_aligned_too_great)
          << CI.getRange() << Sema::MaximumAlignment;
  }

  if (OE && !OE->isValueDependent() && !OE->isIntegerConstantExpr(Context)) {
    Diag(AttrLoc, diag::err_attribute_argument_n_type)
        << &TmpAttr << 2 << AANT_ArgumentIntegerConstant
        << OE->getSourceRange();
    return;
  }

  D->addAttr(::new (Context) AssumeAlignedAttr(Context, CI, E, OE));
}

void Sema::AddAllocAlignAttr(Decl *D, const AttributeCommonInfo &CI,
                             Expr *ParamExpr) {
  QualType ResultType = getFunctionOrMethodResultType(D);

  AllocAlignAttr TmpAttr(Context, CI, ParamIdx());
  SourceLocation AttrLoc = CI.getLoc();

  if (!ResultType->isDependentType() &&
      !isValidPointerAttrType(ResultType, /* RefOkay */ true)) {
    Diag(AttrLoc, diag::warn_attribute_return_pointers_refs_only)
        << &TmpAttr << CI.getRange() << getFunctionOrMethodResultSourceRange(D);
    return;
  }

  ParamIdx Idx;
  const auto *FuncDecl = cast<FunctionDecl>(D);
  if (!checkFunctionOrMethodParameterIndex(FuncDecl, TmpAttr,
                                           /*AttrArgNum=*/1, ParamExpr, Idx))
    return;

  QualType Ty = getFunctionOrMethodParamType(D, Idx.getASTIndex());
  if (!Ty->isDependentType() && !Ty->isIntegralType(Context) &&
      !Ty->isAlignValT()) {
    Diag(ParamExpr->getBeginLoc(), diag::err_attribute_integers_only)
        << &TmpAttr
        << FuncDecl->getParamDecl(Idx.getASTIndex())->getSourceRange();
    return;
  }

  D->addAttr(::new (Context) AllocAlignAttr(Context, CI, Idx));
}

/// Normalize the attribute, __foo__ becomes foo.
/// Returns true if normalization was applied.
static bool normalizeName(StringRef &AttrName) {
  if (AttrName.size() > 4 && AttrName.starts_with("__") &&
      AttrName.ends_with("__")) {
    AttrName = AttrName.drop_front(2).drop_back(2);
    return true;
  }
  return false;
}

static void handleOwnershipAttr(Sema &S, Decl *D, const ParsedAttr &AL) {
  // This attribute must be applied to a function declaration. The first
  // argument to the attribute must be an identifier, the name of the resource,
  // for example: malloc. The following arguments must be argument indexes, the
  // arguments must be of integer type for Returns, otherwise of pointer type.
  // The difference between Holds and Takes is that a pointer may still be used
  // after being held. free() should be __attribute((ownership_takes)), whereas
  // a list append function may well be __attribute((ownership_holds)).

  if (!AL.isArgIdent(0)) {
    S.Diag(AL.getLoc(), diag::err_attribute_argument_n_type)
        << AL << 1 << AANT_ArgumentIdentifier;
    return;
  }

  // Figure out our Kind.
  OwnershipAttr::OwnershipKind K =
      OwnershipAttr(S.Context, AL, nullptr, nullptr, 0).getOwnKind();

  // Check arguments.
  switch (K) {
  case OwnershipAttr::Takes:
  case OwnershipAttr::Holds:
    if (AL.getNumArgs() < 2) {
      S.Diag(AL.getLoc(), diag::err_attribute_too_few_arguments) << AL << 2;
      return;
    }
    break;
  case OwnershipAttr::Returns:
    if (AL.getNumArgs() > 2) {
      S.Diag(AL.getLoc(), diag::err_attribute_too_many_arguments) << AL << 1;
      return;
    }
    break;
  }

  IdentifierInfo *Module = AL.getArgAsIdent(0)->Ident;

  StringRef ModuleName = Module->getName();
  if (normalizeName(ModuleName)) {
    Module = &S.PP.getIdentifierTable().get(ModuleName);
  }

  SmallVector<ParamIdx, 8> OwnershipArgs;
  for (unsigned i = 1; i < AL.getNumArgs(); ++i) {
    Expr *Ex = AL.getArgAsExpr(i);
    ParamIdx Idx;
    if (!S.checkFunctionOrMethodParameterIndex(D, AL, i, Ex, Idx))
      return;

    // Is the function argument a pointer type?
    QualType T = getFunctionOrMethodParamType(D, Idx.getASTIndex());
    int Err = -1;  // No error
    switch (K) {
      case OwnershipAttr::Takes:
      case OwnershipAttr::Holds:
        if (!T->isAnyPointerType() && !T->isBlockPointerType())
          Err = 0;
        break;
      case OwnershipAttr::Returns:
        if (!T->isIntegerType())
          Err = 1;
        break;
    }
    if (-1 != Err) {
      S.Diag(AL.getLoc(), diag::err_ownership_type) << AL << Err
                                                    << Ex->getSourceRange();
      return;
    }

    // Check we don't have a conflict with another ownership attribute.
    for (const auto *I : D->specific_attrs<OwnershipAttr>()) {
      // Cannot have two ownership attributes of different kinds for the same
      // index.
      if (I->getOwnKind() != K && llvm::is_contained(I->args(), Idx)) {
          S.Diag(AL.getLoc(), diag::err_attributes_are_not_compatible)
              << AL << I
              << (AL.isRegularKeywordAttribute() ||
                  I->isRegularKeywordAttribute());
          return;
      } else if (K == OwnershipAttr::Returns &&
                 I->getOwnKind() == OwnershipAttr::Returns) {
        // A returns attribute conflicts with any other returns attribute using
        // a different index.
        if (!llvm::is_contained(I->args(), Idx)) {
          S.Diag(I->getLocation(), diag::err_ownership_returns_index_mismatch)
              << I->args_begin()->getSourceIndex();
          if (I->args_size())
            S.Diag(AL.getLoc(), diag::note_ownership_returns_index_mismatch)
                << Idx.getSourceIndex() << Ex->getSourceRange();
          return;
        }
      }
    }
    OwnershipArgs.push_back(Idx);
  }

  ParamIdx *Start = OwnershipArgs.data();
  unsigned Size = OwnershipArgs.size();
  llvm::array_pod_sort(Start, Start + Size);
  D->addAttr(::new (S.Context)
                 OwnershipAttr(S.Context, AL, Module, Start, Size));
}

static void handleWeakRefAttr(Sema &S, Decl *D, const ParsedAttr &AL) {
  // Check the attribute arguments.
  if (AL.getNumArgs() > 1) {
    S.Diag(AL.getLoc(), diag::err_attribute_wrong_number_arguments) << AL << 1;
    return;
  }

  // gcc rejects
  // class c {
  //   static int a __attribute__((weakref ("v2")));
  //   static int b() __attribute__((weakref ("f3")));
  // };
  // and ignores the attributes of
  // void f(void) {
  //   static int a __attribute__((weakref ("v2")));
  // }
  // we reject them
  const DeclContext *Ctx = D->getDeclContext()->getRedeclContext();
  if (!Ctx->isFileContext()) {
    S.Diag(AL.getLoc(), diag::err_attribute_weakref_not_global_context)
        << cast<NamedDecl>(D);
    return;
  }

  // The GCC manual says
  //
  // At present, a declaration to which `weakref' is attached can only
  // be `static'.
  //
  // It also says
  //
  // Without a TARGET,
  // given as an argument to `weakref' or to `alias', `weakref' is
  // equivalent to `weak'.
  //
  // gcc 4.4.1 will accept
  // int a7 __attribute__((weakref));
  // as
  // int a7 __attribute__((weak));
  // This looks like a bug in gcc. We reject that for now. We should revisit
  // it if this behaviour is actually used.

  // GCC rejects
  // static ((alias ("y"), weakref)).
  // Should we? How to check that weakref is before or after alias?

  // FIXME: it would be good for us to keep the WeakRefAttr as-written instead
  // of transforming it into an AliasAttr.  The WeakRefAttr never uses the
  // StringRef parameter it was given anyway.
  StringRef Str;
  if (AL.getNumArgs() && S.checkStringLiteralArgumentAttr(AL, 0, Str))
    // GCC will accept anything as the argument of weakref. Should we
    // check for an existing decl?
    D->addAttr(::new (S.Context) AliasAttr(S.Context, AL, Str));

  D->addAttr(::new (S.Context) WeakRefAttr(S.Context, AL));
}

// Mark alias/ifunc target as used. Due to name mangling, we look up the
// demangled name ignoring parameters (not supported by microsoftDemangle
// https://github.com/llvm/llvm-project/issues/88825). This should handle the
// majority of use cases while leaving namespace scope names unmarked.
static void markUsedForAliasOrIfunc(Sema &S, Decl *D, const ParsedAttr &AL,
                                    StringRef Str) {
  std::unique_ptr<char, llvm::FreeDeleter> Demangled;
  if (S.getASTContext().getCXXABIKind() != TargetCXXABI::Microsoft)
    Demangled.reset(llvm::itaniumDemangle(Str, /*ParseParams=*/false));
  std::unique_ptr<MangleContext> MC(S.Context.createMangleContext());
  SmallString<256> Name;

  const DeclarationNameInfo Target(
      &S.Context.Idents.get(Demangled ? Demangled.get() : Str), AL.getLoc());
  LookupResult LR(S, Target, Sema::LookupOrdinaryName);
  if (S.LookupName(LR, S.TUScope)) {
    for (NamedDecl *ND : LR) {
      if (!isa<FunctionDecl>(ND) && !isa<VarDecl>(ND))
        continue;
      if (MC->shouldMangleDeclName(ND)) {
        llvm::raw_svector_ostream Out(Name);
        Name.clear();
        MC->mangleName(GlobalDecl(ND), Out);
      } else {
        Name = ND->getIdentifier()->getName();
      }
      if (Name == Str)
        ND->markUsed(S.Context);
    }
  }
}

static void handleIFuncAttr(Sema &S, Decl *D, const ParsedAttr &AL) {
  StringRef Str;
  if (!S.checkStringLiteralArgumentAttr(AL, 0, Str))
    return;

  // Aliases should be on declarations, not definitions.
  const auto *FD = cast<FunctionDecl>(D);
  if (FD->isThisDeclarationADefinition()) {
    S.Diag(AL.getLoc(), diag::err_alias_is_definition) << FD << 1;
    return;
  }

  markUsedForAliasOrIfunc(S, D, AL, Str);
  D->addAttr(::new (S.Context) IFuncAttr(S.Context, AL, Str));
}

static void handleAliasAttr(Sema &S, Decl *D, const ParsedAttr &AL) {
  StringRef Str;
  if (!S.checkStringLiteralArgumentAttr(AL, 0, Str))
    return;

  if (S.Context.getTargetInfo().getTriple().isOSDarwin()) {
    S.Diag(AL.getLoc(), diag::err_alias_not_supported_on_darwin);
    return;
  }

  if (S.Context.getTargetInfo().getTriple().isNVPTX()) {
    CudaVersion Version =
        ToCudaVersion(S.Context.getTargetInfo().getSDKVersion());
    if (Version != CudaVersion::UNKNOWN && Version < CudaVersion::CUDA_100)
      S.Diag(AL.getLoc(), diag::err_alias_not_supported_on_nvptx);
  }

  // Aliases should be on declarations, not definitions.
  if (const auto *FD = dyn_cast<FunctionDecl>(D)) {
    if (FD->isThisDeclarationADefinition()) {
      S.Diag(AL.getLoc(), diag::err_alias_is_definition) << FD << 0;
      return;
    }
  } else {
    const auto *VD = cast<VarDecl>(D);
    if (VD->isThisDeclarationADefinition() && VD->isExternallyVisible()) {
      S.Diag(AL.getLoc(), diag::err_alias_is_definition) << VD << 0;
      return;
    }
  }

  markUsedForAliasOrIfunc(S, D, AL, Str);
  D->addAttr(::new (S.Context) AliasAttr(S.Context, AL, Str));
}

static void handleTLSModelAttr(Sema &S, Decl *D, const ParsedAttr &AL) {
  StringRef Model;
  SourceLocation LiteralLoc;
  // Check that it is a string.
  if (!S.checkStringLiteralArgumentAttr(AL, 0, Model, &LiteralLoc))
    return;

  // Check that the value.
  if (Model != "global-dynamic" && Model != "local-dynamic"
      && Model != "initial-exec" && Model != "local-exec") {
    S.Diag(LiteralLoc, diag::err_attr_tlsmodel_arg);
    return;
  }

  D->addAttr(::new (S.Context) TLSModelAttr(S.Context, AL, Model));
}

static void handleRestrictAttr(Sema &S, Decl *D, const ParsedAttr &AL) {
  QualType ResultType = getFunctionOrMethodResultType(D);
  if (ResultType->isAnyPointerType() || ResultType->isBlockPointerType()) {
    D->addAttr(::new (S.Context) RestrictAttr(S.Context, AL));
    return;
  }

  S.Diag(AL.getLoc(), diag::warn_attribute_return_pointers_only)
      << AL << getFunctionOrMethodResultSourceRange(D);
}

static void handleCPUSpecificAttr(Sema &S, Decl *D, const ParsedAttr &AL) {
  // Ensure we don't combine these with themselves, since that causes some
  // confusing behavior.
  if (AL.getParsedKind() == ParsedAttr::AT_CPUDispatch) {
    if (checkAttrMutualExclusion<CPUSpecificAttr>(S, D, AL))
      return;

    if (const auto *Other = D->getAttr<CPUDispatchAttr>()) {
      S.Diag(AL.getLoc(), diag::err_disallowed_duplicate_attribute) << AL;
      S.Diag(Other->getLocation(), diag::note_conflicting_attribute);
      return;
    }
  } else if (AL.getParsedKind() == ParsedAttr::AT_CPUSpecific) {
    if (checkAttrMutualExclusion<CPUDispatchAttr>(S, D, AL))
      return;

    if (const auto *Other = D->getAttr<CPUSpecificAttr>()) {
      S.Diag(AL.getLoc(), diag::err_disallowed_duplicate_attribute) << AL;
      S.Diag(Other->getLocation(), diag::note_conflicting_attribute);
      return;
    }
  }

  FunctionDecl *FD = cast<FunctionDecl>(D);

  if (const auto *MD = dyn_cast<CXXMethodDecl>(D)) {
    if (MD->getParent()->isLambda()) {
      S.Diag(AL.getLoc(), diag::err_attribute_dll_lambda) << AL;
      return;
    }
  }

  if (!AL.checkAtLeastNumArgs(S, 1))
    return;

  SmallVector<IdentifierInfo *, 8> CPUs;
  for (unsigned ArgNo = 0; ArgNo < getNumAttributeArgs(AL); ++ArgNo) {
    if (!AL.isArgIdent(ArgNo)) {
      S.Diag(AL.getLoc(), diag::err_attribute_argument_type)
          << AL << AANT_ArgumentIdentifier;
      return;
    }

    IdentifierLoc *CPUArg = AL.getArgAsIdent(ArgNo);
    StringRef CPUName = CPUArg->Ident->getName().trim();

    if (!S.Context.getTargetInfo().validateCPUSpecificCPUDispatch(CPUName)) {
      S.Diag(CPUArg->Loc, diag::err_invalid_cpu_specific_dispatch_value)
          << CPUName << (AL.getKind() == ParsedAttr::AT_CPUDispatch);
      return;
    }

    const TargetInfo &Target = S.Context.getTargetInfo();
    if (llvm::any_of(CPUs, [CPUName, &Target](const IdentifierInfo *Cur) {
          return Target.CPUSpecificManglingCharacter(CPUName) ==
                 Target.CPUSpecificManglingCharacter(Cur->getName());
        })) {
      S.Diag(AL.getLoc(), diag::warn_multiversion_duplicate_entries);
      return;
    }
    CPUs.push_back(CPUArg->Ident);
  }

  FD->setIsMultiVersion(true);
  if (AL.getKind() == ParsedAttr::AT_CPUSpecific)
    D->addAttr(::new (S.Context)
                   CPUSpecificAttr(S.Context, AL, CPUs.data(), CPUs.size()));
  else
    D->addAttr(::new (S.Context)
                   CPUDispatchAttr(S.Context, AL, CPUs.data(), CPUs.size()));
}

static void handleCommonAttr(Sema &S, Decl *D, const ParsedAttr &AL) {
  if (S.LangOpts.CPlusPlus) {
    S.Diag(AL.getLoc(), diag::err_attribute_not_supported_in_lang)
        << AL << AttributeLangSupport::Cpp;
    return;
  }

  D->addAttr(::new (S.Context) CommonAttr(S.Context, AL));
}

static void handleNakedAttr(Sema &S, Decl *D, const ParsedAttr &AL) {
  if (AL.isDeclspecAttribute()) {
    const auto &Triple = S.getASTContext().getTargetInfo().getTriple();
    const auto &Arch = Triple.getArch();
    if (Arch != llvm::Triple::x86 &&
        (Arch != llvm::Triple::arm && Arch != llvm::Triple::thumb)) {
      S.Diag(AL.getLoc(), diag::err_attribute_not_supported_on_arch)
          << AL << Triple.getArchName();
      return;
    }

    // This form is not allowed to be written on a member function (static or
    // nonstatic) when in Microsoft compatibility mode.
    if (S.getLangOpts().MSVCCompat && isa<CXXMethodDecl>(D)) {
      S.Diag(AL.getLoc(), diag::err_attribute_wrong_decl_type_str)
          << AL << AL.isRegularKeywordAttribute() << "non-member functions";
      return;
    }
  }

  D->addAttr(::new (S.Context) NakedAttr(S.Context, AL));
}

static void handleNoReturnAttr(Sema &S, Decl *D, const ParsedAttr &Attrs) {
  if (hasDeclarator(D)) return;

  if (!isa<ObjCMethodDecl>(D)) {
    S.Diag(Attrs.getLoc(), diag::warn_attribute_wrong_decl_type)
        << Attrs << Attrs.isRegularKeywordAttribute()
        << ExpectedFunctionOrMethod;
    return;
  }

  D->addAttr(::new (S.Context) NoReturnAttr(S.Context, Attrs));
}

static void handleStandardNoReturnAttr(Sema &S, Decl *D, const ParsedAttr &A) {
  // The [[_Noreturn]] spelling is deprecated in C23, so if that was used,
  // issue an appropriate diagnostic. However, don't issue a diagnostic if the
  // attribute name comes from a macro expansion. We don't want to punish users
  // who write [[noreturn]] after including <stdnoreturn.h> (where 'noreturn'
  // is defined as a macro which expands to '_Noreturn').
  if (!S.getLangOpts().CPlusPlus &&
      A.getSemanticSpelling() == CXX11NoReturnAttr::C23_Noreturn &&
      !(A.getLoc().isMacroID() &&
        S.getSourceManager().isInSystemMacro(A.getLoc())))
    S.Diag(A.getLoc(), diag::warn_deprecated_noreturn_spelling) << A.getRange();

  D->addAttr(::new (S.Context) CXX11NoReturnAttr(S.Context, A));
}

static void handleNoCfCheckAttr(Sema &S, Decl *D, const ParsedAttr &Attrs) {
  if (!S.getLangOpts().CFProtectionBranch)
    S.Diag(Attrs.getLoc(), diag::warn_nocf_check_attribute_ignored);
  else
    handleSimpleAttribute<AnyX86NoCfCheckAttr>(S, D, Attrs);
}

bool Sema::CheckAttrNoArgs(const ParsedAttr &Attrs) {
  if (!Attrs.checkExactlyNumArgs(*this, 0)) {
    Attrs.setInvalid();
    return true;
  }

  return false;
}

bool Sema::CheckAttrTarget(const ParsedAttr &AL) {
  // Check whether the attribute is valid on the current target.
  const TargetInfo *Aux = Context.getAuxTargetInfo();
  if (!(AL.existsInTarget(Context.getTargetInfo()) ||
        (Context.getLangOpts().SYCLIsDevice &&
         Aux && AL.existsInTarget(*Aux)))) {
    Diag(AL.getLoc(), AL.isRegularKeywordAttribute()
                          ? diag::err_keyword_not_supported_on_target
                          : diag::warn_unknown_attribute_ignored)
        << AL << AL.getRange();
    AL.setInvalid();
    return true;
  }

  return false;
}

static void handleAnalyzerNoReturnAttr(Sema &S, Decl *D, const ParsedAttr &AL) {

  // The checking path for 'noreturn' and 'analyzer_noreturn' are different
  // because 'analyzer_noreturn' does not impact the type.
  if (!isFunctionOrMethodOrBlockForAttrSubject(D)) {
    ValueDecl *VD = dyn_cast<ValueDecl>(D);
    if (!VD || (!VD->getType()->isBlockPointerType() &&
                !VD->getType()->isFunctionPointerType())) {
      S.Diag(AL.getLoc(), AL.isStandardAttributeSyntax()
                              ? diag::err_attribute_wrong_decl_type
                              : diag::warn_attribute_wrong_decl_type)
          << AL << AL.isRegularKeywordAttribute()
          << ExpectedFunctionMethodOrBlock;
      return;
    }
  }

  D->addAttr(::new (S.Context) AnalyzerNoReturnAttr(S.Context, AL));
}

// PS3 PPU-specific.
static void handleVecReturnAttr(Sema &S, Decl *D, const ParsedAttr &AL) {
  /*
    Returning a Vector Class in Registers

    According to the PPU ABI specifications, a class with a single member of
    vector type is returned in memory when used as the return value of a
    function.
    This results in inefficient code when implementing vector classes. To return
    the value in a single vector register, add the vecreturn attribute to the
    class definition. This attribute is also applicable to struct types.

    Example:

    struct Vector
    {
      __vector float xyzw;
    } __attribute__((vecreturn));

    Vector Add(Vector lhs, Vector rhs)
    {
      Vector result;
      result.xyzw = vec_add(lhs.xyzw, rhs.xyzw);
      return result; // This will be returned in a register
    }
  */
  if (VecReturnAttr *A = D->getAttr<VecReturnAttr>()) {
    S.Diag(AL.getLoc(), diag::err_repeat_attribute) << A;
    return;
  }

  const auto *R = cast<RecordDecl>(D);
  int count = 0;

  if (!isa<CXXRecordDecl>(R)) {
    S.Diag(AL.getLoc(), diag::err_attribute_vecreturn_only_vector_member);
    return;
  }

  if (!cast<CXXRecordDecl>(R)->isPOD()) {
    S.Diag(AL.getLoc(), diag::err_attribute_vecreturn_only_pod_record);
    return;
  }

  for (const auto *I : R->fields()) {
    if ((count == 1) || !I->getType()->isVectorType()) {
      S.Diag(AL.getLoc(), diag::err_attribute_vecreturn_only_vector_member);
      return;
    }
    count++;
  }

  D->addAttr(::new (S.Context) VecReturnAttr(S.Context, AL));
}

static void handleDependencyAttr(Sema &S, Scope *Scope, Decl *D,
                                 const ParsedAttr &AL) {
  if (isa<ParmVarDecl>(D)) {
    // [[carries_dependency]] can only be applied to a parameter if it is a
    // parameter of a function declaration or lambda.
    if (!(Scope->getFlags() & clang::Scope::FunctionDeclarationScope)) {
      S.Diag(AL.getLoc(),
             diag::err_carries_dependency_param_not_function_decl);
      return;
    }
  }

  D->addAttr(::new (S.Context) CarriesDependencyAttr(S.Context, AL));
}

static void handleUnusedAttr(Sema &S, Decl *D, const ParsedAttr &AL) {
  bool IsCXX17Attr = AL.isCXX11Attribute() && !AL.getScopeName();

  // If this is spelled as the standard C++17 attribute, but not in C++17, warn
  // about using it as an extension.
  if (!S.getLangOpts().CPlusPlus17 && IsCXX17Attr)
    S.Diag(AL.getLoc(), diag::ext_cxx17_attr) << AL;

  D->addAttr(::new (S.Context) UnusedAttr(S.Context, AL));
}

static void handleConstructorAttr(Sema &S, Decl *D, const ParsedAttr &AL) {
  uint32_t priority = ConstructorAttr::DefaultPriority;
  if (S.getLangOpts().HLSL && AL.getNumArgs()) {
    S.Diag(AL.getLoc(), diag::err_hlsl_init_priority_unsupported);
    return;
  }
  if (AL.getNumArgs() &&
      !S.checkUInt32Argument(AL, AL.getArgAsExpr(0), priority))
    return;

  D->addAttr(::new (S.Context) ConstructorAttr(S.Context, AL, priority));
}

static void handleDestructorAttr(Sema &S, Decl *D, const ParsedAttr &AL) {
  uint32_t priority = DestructorAttr::DefaultPriority;
  if (AL.getNumArgs() &&
      !S.checkUInt32Argument(AL, AL.getArgAsExpr(0), priority))
    return;

  D->addAttr(::new (S.Context) DestructorAttr(S.Context, AL, priority));
}

template <typename AttrTy>
static void handleAttrWithMessage(Sema &S, Decl *D, const ParsedAttr &AL) {
  // Handle the case where the attribute has a text message.
  StringRef Str;
  if (AL.getNumArgs() == 1 && !S.checkStringLiteralArgumentAttr(AL, 0, Str))
    return;

  D->addAttr(::new (S.Context) AttrTy(S.Context, AL, Str));
}

static bool checkAvailabilityAttr(Sema &S, SourceRange Range,
                                  IdentifierInfo *Platform,
                                  VersionTuple Introduced,
                                  VersionTuple Deprecated,
                                  VersionTuple Obsoleted) {
  StringRef PlatformName
    = AvailabilityAttr::getPrettyPlatformName(Platform->getName());
  if (PlatformName.empty())
    PlatformName = Platform->getName();

  // Ensure that Introduced <= Deprecated <= Obsoleted (although not all
  // of these steps are needed).
  if (!Introduced.empty() && !Deprecated.empty() &&
      !(Introduced <= Deprecated)) {
    S.Diag(Range.getBegin(), diag::warn_availability_version_ordering)
      << 1 << PlatformName << Deprecated.getAsString()
      << 0 << Introduced.getAsString();
    return true;
  }

  if (!Introduced.empty() && !Obsoleted.empty() &&
      !(Introduced <= Obsoleted)) {
    S.Diag(Range.getBegin(), diag::warn_availability_version_ordering)
      << 2 << PlatformName << Obsoleted.getAsString()
      << 0 << Introduced.getAsString();
    return true;
  }

  if (!Deprecated.empty() && !Obsoleted.empty() &&
      !(Deprecated <= Obsoleted)) {
    S.Diag(Range.getBegin(), diag::warn_availability_version_ordering)
      << 2 << PlatformName << Obsoleted.getAsString()
      << 1 << Deprecated.getAsString();
    return true;
  }

  return false;
}

/// Check whether the two versions match.
///
/// If either version tuple is empty, then they are assumed to match. If
/// \p BeforeIsOkay is true, then \p X can be less than or equal to \p Y.
static bool versionsMatch(const VersionTuple &X, const VersionTuple &Y,
                          bool BeforeIsOkay) {
  if (X.empty() || Y.empty())
    return true;

  if (X == Y)
    return true;

  if (BeforeIsOkay && X < Y)
    return true;

  return false;
}

AvailabilityAttr *Sema::mergeAvailabilityAttr(
    NamedDecl *D, const AttributeCommonInfo &CI, IdentifierInfo *Platform,
    bool Implicit, VersionTuple Introduced, VersionTuple Deprecated,
    VersionTuple Obsoleted, bool IsUnavailable, StringRef Message,
    bool IsStrict, StringRef Replacement, AvailabilityMergeKind AMK,
    int Priority, IdentifierInfo *Environment) {
  VersionTuple MergedIntroduced = Introduced;
  VersionTuple MergedDeprecated = Deprecated;
  VersionTuple MergedObsoleted = Obsoleted;
  bool FoundAny = false;
  bool OverrideOrImpl = false;
  switch (AMK) {
  case AMK_None:
  case AMK_Redeclaration:
    OverrideOrImpl = false;
    break;

  case AMK_Override:
  case AMK_ProtocolImplementation:
  case AMK_OptionalProtocolImplementation:
    OverrideOrImpl = true;
    break;
  }

  if (D->hasAttrs()) {
    AttrVec &Attrs = D->getAttrs();
    for (unsigned i = 0, e = Attrs.size(); i != e;) {
      const auto *OldAA = dyn_cast<AvailabilityAttr>(Attrs[i]);
      if (!OldAA) {
        ++i;
        continue;
      }

      IdentifierInfo *OldPlatform = OldAA->getPlatform();
      if (OldPlatform != Platform) {
        ++i;
        continue;
      }

      IdentifierInfo *OldEnvironment = OldAA->getEnvironment();
      if (OldEnvironment != Environment) {
        ++i;
        continue;
      }

      // If there is an existing availability attribute for this platform that
      // has a lower priority use the existing one and discard the new
      // attribute.
      if (OldAA->getPriority() < Priority)
        return nullptr;

      // If there is an existing attribute for this platform that has a higher
      // priority than the new attribute then erase the old one and continue
      // processing the attributes.
      if (OldAA->getPriority() > Priority) {
        Attrs.erase(Attrs.begin() + i);
        --e;
        continue;
      }

      FoundAny = true;
      VersionTuple OldIntroduced = OldAA->getIntroduced();
      VersionTuple OldDeprecated = OldAA->getDeprecated();
      VersionTuple OldObsoleted = OldAA->getObsoleted();
      bool OldIsUnavailable = OldAA->getUnavailable();

      if (!versionsMatch(OldIntroduced, Introduced, OverrideOrImpl) ||
          !versionsMatch(Deprecated, OldDeprecated, OverrideOrImpl) ||
          !versionsMatch(Obsoleted, OldObsoleted, OverrideOrImpl) ||
          !(OldIsUnavailable == IsUnavailable ||
            (OverrideOrImpl && !OldIsUnavailable && IsUnavailable))) {
        if (OverrideOrImpl) {
          int Which = -1;
          VersionTuple FirstVersion;
          VersionTuple SecondVersion;
          if (!versionsMatch(OldIntroduced, Introduced, OverrideOrImpl)) {
            Which = 0;
            FirstVersion = OldIntroduced;
            SecondVersion = Introduced;
          } else if (!versionsMatch(Deprecated, OldDeprecated, OverrideOrImpl)) {
            Which = 1;
            FirstVersion = Deprecated;
            SecondVersion = OldDeprecated;
          } else if (!versionsMatch(Obsoleted, OldObsoleted, OverrideOrImpl)) {
            Which = 2;
            FirstVersion = Obsoleted;
            SecondVersion = OldObsoleted;
          }

          if (Which == -1) {
            Diag(OldAA->getLocation(),
                 diag::warn_mismatched_availability_override_unavail)
              << AvailabilityAttr::getPrettyPlatformName(Platform->getName())
              << (AMK == AMK_Override);
          } else if (Which != 1 && AMK == AMK_OptionalProtocolImplementation) {
            // Allow different 'introduced' / 'obsoleted' availability versions
            // on a method that implements an optional protocol requirement. It
            // makes less sense to allow this for 'deprecated' as the user can't
            // see if the method is 'deprecated' as 'respondsToSelector' will
            // still return true when the method is deprecated.
            ++i;
            continue;
          } else {
            Diag(OldAA->getLocation(),
                 diag::warn_mismatched_availability_override)
              << Which
              << AvailabilityAttr::getPrettyPlatformName(Platform->getName())
              << FirstVersion.getAsString() << SecondVersion.getAsString()
              << (AMK == AMK_Override);
          }
          if (AMK == AMK_Override)
            Diag(CI.getLoc(), diag::note_overridden_method);
          else
            Diag(CI.getLoc(), diag::note_protocol_method);
        } else {
          Diag(OldAA->getLocation(), diag::warn_mismatched_availability);
          Diag(CI.getLoc(), diag::note_previous_attribute);
        }

        Attrs.erase(Attrs.begin() + i);
        --e;
        continue;
      }

      VersionTuple MergedIntroduced2 = MergedIntroduced;
      VersionTuple MergedDeprecated2 = MergedDeprecated;
      VersionTuple MergedObsoleted2 = MergedObsoleted;

      if (MergedIntroduced2.empty())
        MergedIntroduced2 = OldIntroduced;
      if (MergedDeprecated2.empty())
        MergedDeprecated2 = OldDeprecated;
      if (MergedObsoleted2.empty())
        MergedObsoleted2 = OldObsoleted;

      if (checkAvailabilityAttr(*this, OldAA->getRange(), Platform,
                                MergedIntroduced2, MergedDeprecated2,
                                MergedObsoleted2)) {
        Attrs.erase(Attrs.begin() + i);
        --e;
        continue;
      }

      MergedIntroduced = MergedIntroduced2;
      MergedDeprecated = MergedDeprecated2;
      MergedObsoleted = MergedObsoleted2;
      ++i;
    }
  }

  if (FoundAny &&
      MergedIntroduced == Introduced &&
      MergedDeprecated == Deprecated &&
      MergedObsoleted == Obsoleted)
    return nullptr;

  // Only create a new attribute if !OverrideOrImpl, but we want to do
  // the checking.
  if (!checkAvailabilityAttr(*this, CI.getRange(), Platform, MergedIntroduced,
                             MergedDeprecated, MergedObsoleted) &&
      !OverrideOrImpl) {
    auto *Avail = ::new (Context) AvailabilityAttr(
        Context, CI, Platform, Introduced, Deprecated, Obsoleted, IsUnavailable,
        Message, IsStrict, Replacement, Priority, Environment);
    Avail->setImplicit(Implicit);
    return Avail;
  }
  return nullptr;
}

static void handleAvailabilityAttr(Sema &S, Decl *D, const ParsedAttr &AL) {
  if (isa<UsingDecl, UnresolvedUsingTypenameDecl, UnresolvedUsingValueDecl>(
          D)) {
    S.Diag(AL.getRange().getBegin(), diag::warn_deprecated_ignored_on_using)
        << AL;
    return;
  }

  if (!AL.checkExactlyNumArgs(S, 1))
    return;
  IdentifierLoc *Platform = AL.getArgAsIdent(0);

  IdentifierInfo *II = Platform->Ident;
  if (AvailabilityAttr::getPrettyPlatformName(II->getName()).empty())
    S.Diag(Platform->Loc, diag::warn_availability_unknown_platform)
      << Platform->Ident;

  auto *ND = dyn_cast<NamedDecl>(D);
  if (!ND) // We warned about this already, so just return.
    return;

  AvailabilityChange Introduced = AL.getAvailabilityIntroduced();
  AvailabilityChange Deprecated = AL.getAvailabilityDeprecated();
  AvailabilityChange Obsoleted = AL.getAvailabilityObsoleted();
  bool IsUnavailable = AL.getUnavailableLoc().isValid();
  bool IsStrict = AL.getStrictLoc().isValid();
  StringRef Str;
  if (const auto *SE = dyn_cast_if_present<StringLiteral>(AL.getMessageExpr()))
    Str = SE->getString();
  StringRef Replacement;
  if (const auto *SE =
          dyn_cast_if_present<StringLiteral>(AL.getReplacementExpr()))
    Replacement = SE->getString();

  if (II->isStr("swift")) {
    if (Introduced.isValid() || Obsoleted.isValid() ||
        (!IsUnavailable && !Deprecated.isValid())) {
      S.Diag(AL.getLoc(),
             diag::warn_availability_swift_unavailable_deprecated_only);
      return;
    }
  }

  if (II->isStr("fuchsia")) {
    std::optional<unsigned> Min, Sub;
    if ((Min = Introduced.Version.getMinor()) ||
        (Sub = Introduced.Version.getSubminor())) {
      S.Diag(AL.getLoc(), diag::warn_availability_fuchsia_unavailable_minor);
      return;
    }
  }

  if (S.getLangOpts().HLSL && IsStrict)
    S.Diag(AL.getStrictLoc(), diag::err_availability_unexpected_parameter)
        << "strict" << /* HLSL */ 0;

  int PriorityModifier = AL.isPragmaClangAttribute()
                             ? Sema::AP_PragmaClangAttribute
                             : Sema::AP_Explicit;

  const IdentifierLoc *EnvironmentLoc = AL.getEnvironment();
  IdentifierInfo *IIEnvironment = nullptr;
  if (EnvironmentLoc) {
    if (S.getLangOpts().HLSL) {
      IIEnvironment = EnvironmentLoc->Ident;
      if (AvailabilityAttr::getEnvironmentType(
              EnvironmentLoc->Ident->getName()) ==
          llvm::Triple::EnvironmentType::UnknownEnvironment)
        S.Diag(EnvironmentLoc->Loc, diag::warn_availability_unknown_environment)
            << EnvironmentLoc->Ident;
    } else {
      S.Diag(EnvironmentLoc->Loc, diag::err_availability_unexpected_parameter)
          << "environment" << /* C/C++ */ 1;
    }
  }

  AvailabilityAttr *NewAttr = S.mergeAvailabilityAttr(
      ND, AL, II, false /*Implicit*/, Introduced.Version, Deprecated.Version,
      Obsoleted.Version, IsUnavailable, Str, IsStrict, Replacement,
      Sema::AMK_None, PriorityModifier, IIEnvironment);
  if (NewAttr)
    D->addAttr(NewAttr);

  // Transcribe "ios" to "watchos" (and add a new attribute) if the versioning
  // matches before the start of the watchOS platform.
  if (S.Context.getTargetInfo().getTriple().isWatchOS()) {
    IdentifierInfo *NewII = nullptr;
    if (II->getName() == "ios")
      NewII = &S.Context.Idents.get("watchos");
    else if (II->getName() == "ios_app_extension")
      NewII = &S.Context.Idents.get("watchos_app_extension");

    if (NewII) {
      const auto *SDKInfo = S.getDarwinSDKInfoForAvailabilityChecking();
      const auto *IOSToWatchOSMapping =
          SDKInfo ? SDKInfo->getVersionMapping(
                        DarwinSDKInfo::OSEnvPair::iOStoWatchOSPair())
                  : nullptr;

      auto adjustWatchOSVersion =
          [IOSToWatchOSMapping](VersionTuple Version) -> VersionTuple {
        if (Version.empty())
          return Version;
        auto MinimumWatchOSVersion = VersionTuple(2, 0);

        if (IOSToWatchOSMapping) {
          if (auto MappedVersion = IOSToWatchOSMapping->map(
                  Version, MinimumWatchOSVersion, std::nullopt)) {
            return *MappedVersion;
          }
        }

        auto Major = Version.getMajor();
        auto NewMajor = Major >= 9 ? Major - 7 : 0;
        if (NewMajor >= 2) {
          if (Version.getMinor()) {
            if (Version.getSubminor())
              return VersionTuple(NewMajor, *Version.getMinor(),
                                  *Version.getSubminor());
            else
              return VersionTuple(NewMajor, *Version.getMinor());
          }
          return VersionTuple(NewMajor);
        }

        return MinimumWatchOSVersion;
      };

      auto NewIntroduced = adjustWatchOSVersion(Introduced.Version);
      auto NewDeprecated = adjustWatchOSVersion(Deprecated.Version);
      auto NewObsoleted = adjustWatchOSVersion(Obsoleted.Version);

      AvailabilityAttr *NewAttr = S.mergeAvailabilityAttr(
          ND, AL, NewII, true /*Implicit*/, NewIntroduced, NewDeprecated,
          NewObsoleted, IsUnavailable, Str, IsStrict, Replacement,
          Sema::AMK_None, PriorityModifier + Sema::AP_InferredFromOtherPlatform,
          IIEnvironment);
      if (NewAttr)
        D->addAttr(NewAttr);
    }
  } else if (S.Context.getTargetInfo().getTriple().isTvOS()) {
    // Transcribe "ios" to "tvos" (and add a new attribute) if the versioning
    // matches before the start of the tvOS platform.
    IdentifierInfo *NewII = nullptr;
    if (II->getName() == "ios")
      NewII = &S.Context.Idents.get("tvos");
    else if (II->getName() == "ios_app_extension")
      NewII = &S.Context.Idents.get("tvos_app_extension");

    if (NewII) {
      const auto *SDKInfo = S.getDarwinSDKInfoForAvailabilityChecking();
      const auto *IOSToTvOSMapping =
          SDKInfo ? SDKInfo->getVersionMapping(
                        DarwinSDKInfo::OSEnvPair::iOStoTvOSPair())
                  : nullptr;

      auto AdjustTvOSVersion =
          [IOSToTvOSMapping](VersionTuple Version) -> VersionTuple {
        if (Version.empty())
          return Version;

        if (IOSToTvOSMapping) {
          if (auto MappedVersion = IOSToTvOSMapping->map(
                  Version, VersionTuple(0, 0), std::nullopt)) {
            return *MappedVersion;
          }
        }
        return Version;
      };

      auto NewIntroduced = AdjustTvOSVersion(Introduced.Version);
      auto NewDeprecated = AdjustTvOSVersion(Deprecated.Version);
      auto NewObsoleted = AdjustTvOSVersion(Obsoleted.Version);

      AvailabilityAttr *NewAttr = S.mergeAvailabilityAttr(
          ND, AL, NewII, true /*Implicit*/, NewIntroduced, NewDeprecated,
          NewObsoleted, IsUnavailable, Str, IsStrict, Replacement,
          Sema::AMK_None, PriorityModifier + Sema::AP_InferredFromOtherPlatform,
          IIEnvironment);
      if (NewAttr)
        D->addAttr(NewAttr);
    }
  } else if (S.Context.getTargetInfo().getTriple().getOS() ==
                 llvm::Triple::IOS &&
             S.Context.getTargetInfo().getTriple().isMacCatalystEnvironment()) {
    auto GetSDKInfo = [&]() {
      return S.getDarwinSDKInfoForAvailabilityChecking(AL.getRange().getBegin(),
                                                       "macOS");
    };

    // Transcribe "ios" to "maccatalyst" (and add a new attribute).
    IdentifierInfo *NewII = nullptr;
    if (II->getName() == "ios")
      NewII = &S.Context.Idents.get("maccatalyst");
    else if (II->getName() == "ios_app_extension")
      NewII = &S.Context.Idents.get("maccatalyst_app_extension");
    if (NewII) {
      auto MinMacCatalystVersion = [](const VersionTuple &V) {
        if (V.empty())
          return V;
        if (V.getMajor() < 13 ||
            (V.getMajor() == 13 && V.getMinor() && *V.getMinor() < 1))
          return VersionTuple(13, 1); // The min Mac Catalyst version is 13.1.
        return V;
      };
      AvailabilityAttr *NewAttr = S.mergeAvailabilityAttr(
          ND, AL, NewII, true /*Implicit*/,
          MinMacCatalystVersion(Introduced.Version),
          MinMacCatalystVersion(Deprecated.Version),
          MinMacCatalystVersion(Obsoleted.Version), IsUnavailable, Str,
          IsStrict, Replacement, Sema::AMK_None,
          PriorityModifier + Sema::AP_InferredFromOtherPlatform, IIEnvironment);
      if (NewAttr)
        D->addAttr(NewAttr);
    } else if (II->getName() == "macos" && GetSDKInfo() &&
               (!Introduced.Version.empty() || !Deprecated.Version.empty() ||
                !Obsoleted.Version.empty())) {
      if (const auto *MacOStoMacCatalystMapping =
              GetSDKInfo()->getVersionMapping(
                  DarwinSDKInfo::OSEnvPair::macOStoMacCatalystPair())) {
        // Infer Mac Catalyst availability from the macOS availability attribute
        // if it has versioned availability. Don't infer 'unavailable'. This
        // inferred availability has lower priority than the other availability
        // attributes that are inferred from 'ios'.
        NewII = &S.Context.Idents.get("maccatalyst");
        auto RemapMacOSVersion =
            [&](const VersionTuple &V) -> std::optional<VersionTuple> {
          if (V.empty())
            return std::nullopt;
          // API_TO_BE_DEPRECATED is 100000.
          if (V.getMajor() == 100000)
            return VersionTuple(100000);
          // The minimum iosmac version is 13.1
          return MacOStoMacCatalystMapping->map(V, VersionTuple(13, 1),
                                                std::nullopt);
        };
        std::optional<VersionTuple> NewIntroduced =
                                        RemapMacOSVersion(Introduced.Version),
                                    NewDeprecated =
                                        RemapMacOSVersion(Deprecated.Version),
                                    NewObsoleted =
                                        RemapMacOSVersion(Obsoleted.Version);
        if (NewIntroduced || NewDeprecated || NewObsoleted) {
          auto VersionOrEmptyVersion =
              [](const std::optional<VersionTuple> &V) -> VersionTuple {
            return V ? *V : VersionTuple();
          };
          AvailabilityAttr *NewAttr = S.mergeAvailabilityAttr(
              ND, AL, NewII, true /*Implicit*/,
              VersionOrEmptyVersion(NewIntroduced),
              VersionOrEmptyVersion(NewDeprecated),
              VersionOrEmptyVersion(NewObsoleted), /*IsUnavailable=*/false, Str,
              IsStrict, Replacement, Sema::AMK_None,
              PriorityModifier + Sema::AP_InferredFromOtherPlatform +
                  Sema::AP_InferredFromOtherPlatform,
              IIEnvironment);
          if (NewAttr)
            D->addAttr(NewAttr);
        }
      }
    }
  }
}

static void handleExternalSourceSymbolAttr(Sema &S, Decl *D,
                                           const ParsedAttr &AL) {
  if (!AL.checkAtLeastNumArgs(S, 1) || !AL.checkAtMostNumArgs(S, 4))
    return;

  StringRef Language;
  if (const auto *SE = dyn_cast_if_present<StringLiteral>(AL.getArgAsExpr(0)))
    Language = SE->getString();
  StringRef DefinedIn;
  if (const auto *SE = dyn_cast_if_present<StringLiteral>(AL.getArgAsExpr(1)))
    DefinedIn = SE->getString();
  bool IsGeneratedDeclaration = AL.getArgAsIdent(2) != nullptr;
  StringRef USR;
  if (const auto *SE = dyn_cast_if_present<StringLiteral>(AL.getArgAsExpr(3)))
    USR = SE->getString();

  D->addAttr(::new (S.Context) ExternalSourceSymbolAttr(
      S.Context, AL, Language, DefinedIn, IsGeneratedDeclaration, USR));
}

template <class T>
static T *mergeVisibilityAttr(Sema &S, Decl *D, const AttributeCommonInfo &CI,
                              typename T::VisibilityType value) {
  T *existingAttr = D->getAttr<T>();
  if (existingAttr) {
    typename T::VisibilityType existingValue = existingAttr->getVisibility();
    if (existingValue == value)
      return nullptr;
    S.Diag(existingAttr->getLocation(), diag::err_mismatched_visibility);
    S.Diag(CI.getLoc(), diag::note_previous_attribute);
    D->dropAttr<T>();
  }
  return ::new (S.Context) T(S.Context, CI, value);
}

VisibilityAttr *Sema::mergeVisibilityAttr(Decl *D,
                                          const AttributeCommonInfo &CI,
                                          VisibilityAttr::VisibilityType Vis) {
  return ::mergeVisibilityAttr<VisibilityAttr>(*this, D, CI, Vis);
}

TypeVisibilityAttr *
Sema::mergeTypeVisibilityAttr(Decl *D, const AttributeCommonInfo &CI,
                              TypeVisibilityAttr::VisibilityType Vis) {
  return ::mergeVisibilityAttr<TypeVisibilityAttr>(*this, D, CI, Vis);
}

static void handleVisibilityAttr(Sema &S, Decl *D, const ParsedAttr &AL,
                                 bool isTypeVisibility) {
  // Visibility attributes don't mean anything on a typedef.
  if (isa<TypedefNameDecl>(D)) {
    S.Diag(AL.getRange().getBegin(), diag::warn_attribute_ignored) << AL;
    return;
  }

  // 'type_visibility' can only go on a type or namespace.
  if (isTypeVisibility && !(isa<TagDecl>(D) || isa<ObjCInterfaceDecl>(D) ||
                            isa<NamespaceDecl>(D))) {
    S.Diag(AL.getRange().getBegin(), diag::err_attribute_wrong_decl_type)
        << AL << AL.isRegularKeywordAttribute() << ExpectedTypeOrNamespace;
    return;
  }

  // Check that the argument is a string literal.
  StringRef TypeStr;
  SourceLocation LiteralLoc;
  if (!S.checkStringLiteralArgumentAttr(AL, 0, TypeStr, &LiteralLoc))
    return;

  VisibilityAttr::VisibilityType type;
  if (!VisibilityAttr::ConvertStrToVisibilityType(TypeStr, type)) {
    S.Diag(LiteralLoc, diag::warn_attribute_type_not_supported) << AL
                                                                << TypeStr;
    return;
  }

  // Complain about attempts to use protected visibility on targets
  // (like Darwin) that don't support it.
  if (type == VisibilityAttr::Protected &&
      !S.Context.getTargetInfo().hasProtectedVisibility()) {
    S.Diag(AL.getLoc(), diag::warn_attribute_protected_visibility);
    type = VisibilityAttr::Default;
  }

  Attr *newAttr;
  if (isTypeVisibility) {
    newAttr = S.mergeTypeVisibilityAttr(
        D, AL, (TypeVisibilityAttr::VisibilityType)type);
  } else {
    newAttr = S.mergeVisibilityAttr(D, AL, type);
  }
  if (newAttr)
    D->addAttr(newAttr);
}

static void handleSentinelAttr(Sema &S, Decl *D, const ParsedAttr &AL) {
  unsigned sentinel = (unsigned)SentinelAttr::DefaultSentinel;
  if (AL.getNumArgs() > 0) {
    Expr *E = AL.getArgAsExpr(0);
    std::optional<llvm::APSInt> Idx = llvm::APSInt(32);
    if (E->isTypeDependent() || !(Idx = E->getIntegerConstantExpr(S.Context))) {
      S.Diag(AL.getLoc(), diag::err_attribute_argument_n_type)
          << AL << 1 << AANT_ArgumentIntegerConstant << E->getSourceRange();
      return;
    }

    if (Idx->isSigned() && Idx->isNegative()) {
      S.Diag(AL.getLoc(), diag::err_attribute_sentinel_less_than_zero)
        << E->getSourceRange();
      return;
    }

    sentinel = Idx->getZExtValue();
  }

  unsigned nullPos = (unsigned)SentinelAttr::DefaultNullPos;
  if (AL.getNumArgs() > 1) {
    Expr *E = AL.getArgAsExpr(1);
    std::optional<llvm::APSInt> Idx = llvm::APSInt(32);
    if (E->isTypeDependent() || !(Idx = E->getIntegerConstantExpr(S.Context))) {
      S.Diag(AL.getLoc(), diag::err_attribute_argument_n_type)
          << AL << 2 << AANT_ArgumentIntegerConstant << E->getSourceRange();
      return;
    }
    nullPos = Idx->getZExtValue();

    if ((Idx->isSigned() && Idx->isNegative()) || nullPos > 1) {
      // FIXME: This error message could be improved, it would be nice
      // to say what the bounds actually are.
      S.Diag(AL.getLoc(), diag::err_attribute_sentinel_not_zero_or_one)
        << E->getSourceRange();
      return;
    }
  }

  if (const auto *FD = dyn_cast<FunctionDecl>(D)) {
    const FunctionType *FT = FD->getType()->castAs<FunctionType>();
    if (isa<FunctionNoProtoType>(FT)) {
      S.Diag(AL.getLoc(), diag::warn_attribute_sentinel_named_arguments);
      return;
    }

    if (!cast<FunctionProtoType>(FT)->isVariadic()) {
      S.Diag(AL.getLoc(), diag::warn_attribute_sentinel_not_variadic) << 0;
      return;
    }
  } else if (const auto *MD = dyn_cast<ObjCMethodDecl>(D)) {
    if (!MD->isVariadic()) {
      S.Diag(AL.getLoc(), diag::warn_attribute_sentinel_not_variadic) << 0;
      return;
    }
  } else if (const auto *BD = dyn_cast<BlockDecl>(D)) {
    if (!BD->isVariadic()) {
      S.Diag(AL.getLoc(), diag::warn_attribute_sentinel_not_variadic) << 1;
      return;
    }
  } else if (const auto *V = dyn_cast<VarDecl>(D)) {
    QualType Ty = V->getType();
    if (Ty->isBlockPointerType() || Ty->isFunctionPointerType()) {
      const FunctionType *FT = Ty->isFunctionPointerType()
                                   ? D->getFunctionType()
                                   : Ty->castAs<BlockPointerType>()
                                         ->getPointeeType()
                                         ->castAs<FunctionType>();
      if (!cast<FunctionProtoType>(FT)->isVariadic()) {
        int m = Ty->isFunctionPointerType() ? 0 : 1;
        S.Diag(AL.getLoc(), diag::warn_attribute_sentinel_not_variadic) << m;
        return;
      }
    } else {
      S.Diag(AL.getLoc(), diag::warn_attribute_wrong_decl_type)
          << AL << AL.isRegularKeywordAttribute()
          << ExpectedFunctionMethodOrBlock;
      return;
    }
  } else {
    S.Diag(AL.getLoc(), diag::warn_attribute_wrong_decl_type)
        << AL << AL.isRegularKeywordAttribute()
        << ExpectedFunctionMethodOrBlock;
    return;
  }
  D->addAttr(::new (S.Context) SentinelAttr(S.Context, AL, sentinel, nullPos));
}

static void handleWarnUnusedResult(Sema &S, Decl *D, const ParsedAttr &AL) {
  if (D->getFunctionType() &&
      D->getFunctionType()->getReturnType()->isVoidType() &&
      !isa<CXXConstructorDecl>(D)) {
    S.Diag(AL.getLoc(), diag::warn_attribute_void_function_method) << AL << 0;
    return;
  }
  if (const auto *MD = dyn_cast<ObjCMethodDecl>(D))
    if (MD->getReturnType()->isVoidType()) {
      S.Diag(AL.getLoc(), diag::warn_attribute_void_function_method) << AL << 1;
      return;
    }

  StringRef Str;
  if (AL.isStandardAttributeSyntax() && !AL.getScopeName()) {
    // The standard attribute cannot be applied to variable declarations such
    // as a function pointer.
    if (isa<VarDecl>(D))
      S.Diag(AL.getLoc(), diag::warn_attribute_wrong_decl_type_str)
          << AL << AL.isRegularKeywordAttribute()
          << "functions, classes, or enumerations";

    // If this is spelled as the standard C++17 attribute, but not in C++17,
    // warn about using it as an extension. If there are attribute arguments,
    // then claim it's a C++20 extension instead.
    // FIXME: If WG14 does not seem likely to adopt the same feature, add an
    // extension warning for C23 mode.
    const LangOptions &LO = S.getLangOpts();
    if (AL.getNumArgs() == 1) {
      if (LO.CPlusPlus && !LO.CPlusPlus20)
        S.Diag(AL.getLoc(), diag::ext_cxx20_attr) << AL;

      // Since this is spelled [[nodiscard]], get the optional string
      // literal. If in C++ mode, but not in C++20 mode, diagnose as an
      // extension.
      // FIXME: C23 should support this feature as well, even as an extension.
      if (!S.checkStringLiteralArgumentAttr(AL, 0, Str, nullptr))
        return;
    } else if (LO.CPlusPlus && !LO.CPlusPlus17)
      S.Diag(AL.getLoc(), diag::ext_cxx17_attr) << AL;
  }

  if ((!AL.isGNUAttribute() &&
       !(AL.isStandardAttributeSyntax() && AL.isClangScope())) &&
      isa<TypedefNameDecl>(D)) {
    S.Diag(AL.getLoc(), diag::warn_unused_result_typedef_unsupported_spelling)
        << AL.isGNUScope();
    return;
  }

  D->addAttr(::new (S.Context) WarnUnusedResultAttr(S.Context, AL, Str));
}

static void handleWeakImportAttr(Sema &S, Decl *D, const ParsedAttr &AL) {
  // weak_import only applies to variable & function declarations.
  bool isDef = false;
  if (!D->canBeWeakImported(isDef)) {
    if (isDef)
      S.Diag(AL.getLoc(), diag::warn_attribute_invalid_on_definition)
        << "weak_import";
    else if (isa<ObjCPropertyDecl>(D) || isa<ObjCMethodDecl>(D) ||
             (S.Context.getTargetInfo().getTriple().isOSDarwin() &&
              (isa<ObjCInterfaceDecl>(D) || isa<EnumDecl>(D)))) {
      // Nothing to warn about here.
    } else
      S.Diag(AL.getLoc(), diag::warn_attribute_wrong_decl_type)
          << AL << AL.isRegularKeywordAttribute() << ExpectedVariableOrFunction;

    return;
  }

  D->addAttr(::new (S.Context) WeakImportAttr(S.Context, AL));
}

// Handles reqd_work_group_size and work_group_size_hint.
template <typename WorkGroupAttr>
static void handleWorkGroupSize(Sema &S, Decl *D, const ParsedAttr &AL) {
  if (!AL.checkExactlyNumArgs(S, 3))
    return;

  uint32_t WGSize[3];
  for (unsigned i = 0; i < 3; ++i) {
    const Expr *E = AL.getArgAsExpr(i);
    if (!S.checkUInt32Argument(AL, E, WGSize[i], i,
                               /*StrictlyUnsigned=*/true))
      return;
    if (WGSize[i] == 0) {
      S.Diag(AL.getLoc(), diag::err_attribute_argument_is_zero)
          << AL << E->getSourceRange();
      return;
    }
  }

  WorkGroupAttr *Existing = D->getAttr<WorkGroupAttr>();
  if (Existing && !(Existing->getXDim() == WGSize[0] &&
                    Existing->getYDim() == WGSize[1] &&
                    Existing->getZDim() == WGSize[2]))
    S.Diag(AL.getLoc(), diag::warn_duplicate_attribute) << AL;

  D->addAttr(::new (S.Context)
                 WorkGroupAttr(S.Context, AL, WGSize[0], WGSize[1], WGSize[2]));
}

// Returns a DupArgResult value; Same means the args have the same value,
// Different means the args do not have the same value, and Unknown means that
// the args cannot (yet) be compared.
enum class DupArgResult { Unknown, Same, Different };
static DupArgResult AreArgValuesIdentical(const Expr *LHS, const Expr *RHS) {
  // If both operands are nullptr they are unspecified and are considered the
  // same.
  if (!LHS && !RHS)
    return DupArgResult::Same;

  // Otherwise, if either operand is nullptr they are considered different.
  if (!LHS || !RHS)
    return DupArgResult::Different;

  // Otherwise, if either operand is still value dependent, we can't test
  // anything.
  const auto *LHSCE = dyn_cast<ConstantExpr>(LHS);
  const auto *RHSCE = dyn_cast<ConstantExpr>(RHS);
  if (!LHSCE || !RHSCE)
    return DupArgResult::Unknown;

  // Otherwise, test that the values.
  return LHSCE->getResultAsAPSInt() == RHSCE->getResultAsAPSInt()
             ? DupArgResult::Same
             : DupArgResult::Different;
}

// Returns true if any of the specified dimensions (X,Y,Z) differ between the
// arguments.
bool Sema::AnyWorkGroupSizesDiffer(const Expr *LHSXDim, const Expr *LHSYDim,
                                   const Expr *LHSZDim, const Expr *RHSXDim,
                                   const Expr *RHSYDim, const Expr *RHSZDim) {
  DupArgResult Results[] = {AreArgValuesIdentical(LHSXDim, RHSXDim),
                            AreArgValuesIdentical(LHSYDim, RHSYDim),
                            AreArgValuesIdentical(LHSZDim, RHSZDim)};
  return llvm::is_contained(Results, DupArgResult::Different);
}

// Returns true if all of the specified dimensions (X,Y,Z) are the same between
// the arguments.
bool Sema::AllWorkGroupSizesSame(const Expr *LHSXDim, const Expr *LHSYDim,
                                 const Expr *LHSZDim, const Expr *RHSXDim,
                                 const Expr *RHSYDim, const Expr *RHSZDim) {
  DupArgResult Results[] = {AreArgValuesIdentical(LHSXDim, RHSXDim),
                            AreArgValuesIdentical(LHSYDim, RHSYDim),
                            AreArgValuesIdentical(LHSZDim, RHSZDim)};
  return llvm::all_of(Results,
                      [](DupArgResult V) { return V == DupArgResult::Same; });
}

void Sema::AddSYCLWorkGroupSizeHintAttr(Decl *D, const AttributeCommonInfo &CI,
                                        Expr *XDim, Expr *YDim, Expr *ZDim) {
  // Returns nullptr if diagnosing, otherwise returns the original expression
  // or the original expression converted to a constant expression.
  auto CheckAndConvertArg = [&](Expr *E) -> std::optional<Expr *> {
    // We can only check if the expression is not value dependent.
    if (E && !E->isValueDependent()) {
      llvm::APSInt ArgVal;
      ExprResult Res = VerifyIntegerConstantExpression(E, &ArgVal);
      if (Res.isInvalid())
        return std::nullopt;
      E = Res.get();

      // This attribute requires a strictly positive value.
      if (ArgVal <= 0) {
        Diag(E->getExprLoc(), diag::err_attribute_requires_positive_integer)
            << CI << /*positive*/ 0;
        return std::nullopt;
      }
    }

    return E;
  };

  // Check all three argument values, and if any are bad, bail out. This will
  // convert the given expressions into constant expressions when possible.
  std::optional<Expr *> XDimConvert = CheckAndConvertArg(XDim);
  std::optional<Expr *> YDimConvert = CheckAndConvertArg(YDim);
  std::optional<Expr *> ZDimConvert = CheckAndConvertArg(ZDim);
  if (!XDimConvert || !YDimConvert || !ZDimConvert)
    return;
  XDim = XDimConvert.value();
  YDim = YDimConvert.value();
  ZDim = ZDimConvert.value();

  // If the attribute was already applied with different arguments, then
  // diagnose the second attribute as a duplicate and don't add it.
  if (const auto *Existing = D->getAttr<SYCLWorkGroupSizeHintAttr>()) {
    // If any of the results are known to be different, we can diagnose at this
    // point and drop the attribute.
    if (AnyWorkGroupSizesDiffer(XDim, YDim, ZDim, Existing->getXDim(),
                                Existing->getYDim(), Existing->getZDim())) {
      Diag(CI.getLoc(), diag::warn_duplicate_attribute) << CI;
      Diag(Existing->getLoc(), diag::note_previous_attribute);
      return;
    }
    // If all of the results are known to be the same, we can silently drop the
    // attribute. Otherwise, we have to add the attribute and resolve its
    // differences later.
    if (AllWorkGroupSizesSame(XDim, YDim, ZDim, Existing->getXDim(),
                              Existing->getYDim(), Existing->getZDim()))
      return;
  }

  D->addAttr(::new (Context)
                 SYCLWorkGroupSizeHintAttr(Context, CI, XDim, YDim, ZDim));
}

SYCLWorkGroupSizeHintAttr *
Sema::MergeSYCLWorkGroupSizeHintAttr(Decl *D,
                                     const SYCLWorkGroupSizeHintAttr &A) {
  // Check to see if there's a duplicate attribute already applied.
  if (const auto *DeclAttr = D->getAttr<SYCLWorkGroupSizeHintAttr>()) {
    // If any of the results are known to be different, we can diagnose at this
    // point and drop the attribute.
    if (AnyWorkGroupSizesDiffer(DeclAttr->getXDim(), DeclAttr->getYDim(),
                                DeclAttr->getZDim(), A.getXDim(), A.getYDim(),
                                A.getZDim())) {
      Diag(DeclAttr->getLoc(), diag::warn_duplicate_attribute) << &A;
      Diag(A.getLoc(), diag::note_previous_attribute);
      return nullptr;
    }
    // If all of the results are known to be the same, we can silently drop the
    // attribute. Otherwise, we have to add the attribute and resolve its
    // differences later.
    if (AllWorkGroupSizesSame(DeclAttr->getXDim(), DeclAttr->getYDim(),
                              DeclAttr->getZDim(), A.getXDim(), A.getYDim(),
                              A.getZDim()))
      return nullptr;
  }
  return ::new (Context) SYCLWorkGroupSizeHintAttr(Context, A, A.getXDim(),
                                                   A.getYDim(), A.getZDim());
}

// Handles SYCL work_group_size_hint.
static void handleSYCLWorkGroupSizeHint(Sema &S, Decl *D,
                                        const ParsedAttr &AL) {
  S.CheckDeprecatedSYCLAttributeSpelling(AL);

  // __attribute__((work_group_size_hint) requires exactly three arguments.
  if (AL.getSyntax() == ParsedAttr::AS_GNU || !AL.hasScope() ||
      (AL.hasScope() && !AL.getScopeName()->isStr("sycl"))) {
    if (!AL.checkExactlyNumArgs(S, 3))
      return;
  } else if (!AL.checkAtLeastNumArgs(S, 1) || !AL.checkAtMostNumArgs(S, 3))
    return;

  size_t NumArgs = AL.getNumArgs();
  Expr *XDimExpr = NumArgs > 0 ? AL.getArgAsExpr(0) : nullptr;
  Expr *YDimExpr = NumArgs > 1 ? AL.getArgAsExpr(1) : nullptr;
  Expr *ZDimExpr = NumArgs > 2 ? AL.getArgAsExpr(2) : nullptr;
  S.AddSYCLWorkGroupSizeHintAttr(D, AL, XDimExpr, YDimExpr, ZDimExpr);
}

static void handleWorkGroupSizeHint(Sema &S, Decl *D, const ParsedAttr &AL) {
  // Handle the attribute based on whether we are targeting SYCL or not.
  if (S.getLangOpts().SYCLIsDevice || S.getLangOpts().SYCLIsHost)
    handleSYCLWorkGroupSizeHint(S, D, AL);
  else
    handleWorkGroupSize<WorkGroupSizeHintAttr>(S, D, AL);
}

// Checks correctness of mutual usage of different work_group_size attributes:
// reqd_work_group_size, max_work_group_size, and max_global_work_dim.
//
// If [[intel::max_work_group_size(X, Y, Z)]] or
// [[sycl::reqd_work_group_size(X, Y, Z)]] or
// [[cl::reqd_work_group_size(X, Y, Z)]]
// or __attribute__((reqd_work_group_size)) attribute is specified on a
// declaration along with [[intel::max_global_work_dim()]] attribute, check to
// see if all arguments of 'max_work_group_size' or different spellings of
// 'reqd_work_group_size' attribute hold value 1 in case the argument of
// [[intel::max_global_work_dim()]] attribute value equals to 0.
static bool InvalidWorkGroupSizeAttrs(Sema &S, const Expr *MGValue,
                                      const Expr *XDim, const Expr *YDim,
                                      const Expr *ZDim) {
  // If any of the operand is still value dependent, we can't test anything.
  const auto *MGValueExpr = dyn_cast<ConstantExpr>(MGValue);
  const auto *XDimExpr = dyn_cast<ConstantExpr>(XDim);

  if (!MGValueExpr || !XDimExpr)
    return false;

  // Y and Z may be optional so we allow them to be null and consider them
  // dependent if the original epxression was not null while the result of the
  // cast is.
  const auto *YDimExpr = dyn_cast_or_null<ConstantExpr>(YDim);
  const auto *ZDimExpr = dyn_cast_or_null<ConstantExpr>(ZDim);

  if ((!YDimExpr && YDim) || (!ZDimExpr && ZDim))
    return false;

  // Otherwise, check if the attribute values are equal to one.
  // Y and Z dimensions are optional and are considered trivially 1 if
  // unspecified.
  return (MGValueExpr->getResultAsAPSInt() == 0 &&
          (XDimExpr->getResultAsAPSInt() != 1 ||
           (YDimExpr && YDimExpr->getResultAsAPSInt() != 1) ||
           (ZDimExpr && ZDimExpr->getResultAsAPSInt() != 1)));
}

// Checks correctness of mutual usage of different work_group_size attributes:
// reqd_work_group_size and max_work_group_size.
//
// If the 'reqd_work_group_size' attribute is specified on a declaration along
// with 'max_work_group_size' attribute, check to see if values of
// 'reqd_work_group_size' attribute arguments are equal to or less than values
// of 'max_work_group_size' attribute arguments.
//
// The arguments to reqd_work_group_size are ordered based on which index
// increments the fastest. In OpenCL, the first argument is the index that
// increments the fastest, and in SYCL, the last argument is the index that
// increments the fastest.
//
// __attribute__((reqd_work_group_size)) follows the OpenCL rules in OpenCL
// mode. All spellings of reqd_work_group_size attribute (regardless of
// syntax used) follow the SYCL rules when in SYCL mode.
bool Sema::CheckMaxAllowedWorkGroupSize(
    const Expr *RWGSXDim, const Expr *RWGSYDim, const Expr *RWGSZDim,
    const Expr *MWGSXDim, const Expr *MWGSYDim, const Expr *MWGSZDim) {
  // If any of the operand is still value dependent, we can't test anything.
  const auto *RWGSXDimExpr = dyn_cast<ConstantExpr>(RWGSXDim);
  const auto *MWGSXDimExpr = dyn_cast<ConstantExpr>(MWGSXDim);
  const auto *MWGSYDimExpr = dyn_cast<ConstantExpr>(MWGSYDim);
  const auto *MWGSZDimExpr = dyn_cast<ConstantExpr>(MWGSZDim);

  if (!RWGSXDimExpr || !MWGSXDimExpr || !MWGSYDimExpr || !MWGSZDimExpr)
    return false;

  // Y and Z may be optional so we allow them to be null and consider them
  // dependent if the original epxression was not null while the result of the
  // cast is.
  const auto *RWGSYDimExpr = dyn_cast_or_null<ConstantExpr>(RWGSYDim);
  const auto *RWGSZDimExpr = dyn_cast_or_null<ConstantExpr>(RWGSZDim);

  if ((!RWGSYDimExpr && RWGSYDim) || (!RWGSZDimExpr && RWGSZDim))
    return false;

  // SYCL reorders arguments based on the dimensionality.
  // If we only have the X-dimension, there is no change to the expressions,
  // otherwise the last specified dimension acts as the first dimension in the
  // work-group size.
  const ConstantExpr *FirstRWGDimExpr = RWGSXDimExpr;
  const ConstantExpr *SecondRWGDimExpr = RWGSYDimExpr;
  const ConstantExpr *ThirdRWGDimExpr = RWGSZDimExpr;
  if (getLangOpts().SYCLIsDevice && RWGSYDim)
    std::swap(FirstRWGDimExpr, RWGSZDim ? ThirdRWGDimExpr : SecondRWGDimExpr);

  // Check if values of 'reqd_work_group_size' attribute arguments are greater
  // than values of 'max_work_group_size' attribute arguments.
  bool CheckFirstArgument =
      FirstRWGDimExpr->getResultAsAPSInt().getZExtValue() >
      MWGSZDimExpr->getResultAsAPSInt().getZExtValue();

  bool CheckSecondArgument =
      SecondRWGDimExpr && SecondRWGDimExpr->getResultAsAPSInt().getZExtValue() >
                              MWGSYDimExpr->getResultAsAPSInt().getZExtValue();

  bool CheckThirdArgument =
      ThirdRWGDimExpr && ThirdRWGDimExpr->getResultAsAPSInt().getZExtValue() >
                             MWGSXDimExpr->getResultAsAPSInt().getZExtValue();

  return CheckFirstArgument || CheckSecondArgument || CheckThirdArgument;
}

void Sema::AddSYCLIntelMaxWorkGroupSizeAttr(Decl *D,
                                            const AttributeCommonInfo &CI,
                                            Expr *XDim, Expr *YDim,
                                            Expr *ZDim) {
  // Returns nullptr if diagnosing, otherwise returns the original expression
  // or the original expression converted to a constant expression.
  auto CheckAndConvertArg = [&](Expr *E) -> Expr * {
    // Check if the expression is not value dependent.
    if (!E->isValueDependent()) {
      llvm::APSInt ArgVal;
      ExprResult Res = VerifyIntegerConstantExpression(E, &ArgVal);
      if (Res.isInvalid())
        return nullptr;
      E = Res.get();

      // This attribute requires a strictly positive value.
      if (ArgVal <= 0) {
        Diag(E->getExprLoc(), diag::err_attribute_requires_positive_integer)
            << CI << /*positive*/ 0;
        return nullptr;
      }
    }
    return E;
  };

  // Check all three argument values, and if any are bad, bail out. This will
  // convert the given expressions into constant expressions when possible.
  XDim = CheckAndConvertArg(XDim);
  YDim = CheckAndConvertArg(YDim);
  ZDim = CheckAndConvertArg(ZDim);
  if (!XDim || !YDim || !ZDim)
    return;

  // If the 'max_work_group_size' attribute is specified on a declaration along
  // with 'reqd_work_group_size' attribute, check to see if values of
  // 'reqd_work_group_size' attribute arguments are equal to or less than values
  // of 'max_work_group_size' attribute arguments.
  //
  // We emit diagnostic if values of 'reqd_work_group_size' attribute arguments
  // are greater than values of 'max_work_group_size' attribute arguments.
  if (const auto *DeclAttr = D->getAttr<SYCLReqdWorkGroupSizeAttr>()) {
    if (CheckMaxAllowedWorkGroupSize(DeclAttr->getXDim(), DeclAttr->getYDim(),
                                     DeclAttr->getZDim(), XDim, YDim, ZDim)) {
      Diag(CI.getLoc(), diag::err_conflicting_sycl_function_attributes)
          << CI << DeclAttr;
      Diag(DeclAttr->getLoc(), diag::note_conflicting_attribute);
      return;
    }
  }

  // If the declaration has a SYCLIntelMaxWorkGroupSizeAttr, check to see if
  // the attribute holds values equal to (1, 1, 1) in case the value of
  // SYCLIntelMaxGlobalWorkDimAttr equals to 0.
  if (const auto *DeclAttr = D->getAttr<SYCLIntelMaxGlobalWorkDimAttr>()) {
    if (InvalidWorkGroupSizeAttrs(*this, DeclAttr->getValue(), XDim, YDim,
                                  ZDim)) {
      Diag(CI.getLoc(), diag::err_sycl_x_y_z_arguments_must_be_one)
          << CI << DeclAttr;
      return;
    }
  }

  // If the attribute was already applied with different arguments, then
  // diagnose the second attribute as a duplicate and don't add it.
  if (const auto *Existing = D->getAttr<SYCLIntelMaxWorkGroupSizeAttr>()) {
    // If any of the results are known to be different, we can diagnose at this
    // point and drop the attribute.
    if (AnyWorkGroupSizesDiffer(XDim, YDim, ZDim, Existing->getXDim(),
                                Existing->getYDim(), Existing->getZDim())) {
      Diag(CI.getLoc(), diag::warn_duplicate_attribute) << CI;
      Diag(Existing->getLoc(), diag::note_previous_attribute);
      return;
    }
    // If all of the results are known to be the same, we can silently drop the
    // attribute. Otherwise, we have to add the attribute and resolve its
    // differences later.
    if (AllWorkGroupSizesSame(XDim, YDim, ZDim, Existing->getXDim(),
                              Existing->getYDim(), Existing->getZDim()))
      return;
  }

  D->addAttr(::new (Context)
                 SYCLIntelMaxWorkGroupSizeAttr(Context, CI, XDim, YDim, ZDim));
}

SYCLIntelMaxWorkGroupSizeAttr *Sema::MergeSYCLIntelMaxWorkGroupSizeAttr(
    Decl *D, const SYCLIntelMaxWorkGroupSizeAttr &A) {
  // Check to see if there's a duplicate attribute already applied.
  if (const auto *DeclAttr = D->getAttr<SYCLIntelMaxWorkGroupSizeAttr>()) {
    // If any of the results are known to be different, we can diagnose at this
    // point and drop the attribute.
    if (AnyWorkGroupSizesDiffer(DeclAttr->getXDim(), DeclAttr->getYDim(),
                                DeclAttr->getZDim(), A.getXDim(), A.getYDim(),
                                A.getZDim())) {
      Diag(DeclAttr->getLoc(), diag::warn_duplicate_attribute) << &A;
      Diag(A.getLoc(), diag::note_previous_attribute);
      return nullptr;
    }
    // If all of the results are known to be the same, we can silently drop the
    // attribute. Otherwise, we have to add the attribute and resolve its
    // differences later.
    if (AllWorkGroupSizesSame(DeclAttr->getXDim(), DeclAttr->getYDim(),
                              DeclAttr->getZDim(), A.getXDim(), A.getYDim(),
                              A.getZDim()))
      return nullptr;
  }

  // If the 'max_work_group_size' attribute is specified on a declaration along
  // with 'reqd_work_group_size' attribute, check to see if values of
  // 'reqd_work_group_size' attribute arguments are equal to or less than values
  // of 'max_work_group_size' attribute arguments.
  //
  // We emit diagnostic if values of 'reqd_work_group_size' attribute arguments
  // are greater than values of 'max_work_group_size' attribute arguments.
  if (const auto *DeclAttr = D->getAttr<SYCLReqdWorkGroupSizeAttr>()) {
    if (CheckMaxAllowedWorkGroupSize(DeclAttr->getXDim(), DeclAttr->getYDim(),
                                     DeclAttr->getZDim(), A.getXDim(),
                                     A.getYDim(), A.getZDim())) {
      Diag(DeclAttr->getLoc(), diag::err_conflicting_sycl_function_attributes)
          << DeclAttr << &A;
      Diag(A.getLoc(), diag::note_conflicting_attribute);
      return nullptr;
    }
  }

  // If the declaration has a SYCLIntelMaxWorkGroupSizeAttr, check to see if
  // the attribute holds values equal to (1, 1, 1) in case the value of
  // SYCLIntelMaxGlobalWorkDimAttr equals to 0.
  if (const auto *DeclAttr = D->getAttr<SYCLIntelMaxGlobalWorkDimAttr>()) {
    if (InvalidWorkGroupSizeAttrs(*this, DeclAttr->getValue(), A.getXDim(),
                                  A.getYDim(), A.getZDim())) {
      Diag(A.getLoc(), diag::err_sycl_x_y_z_arguments_must_be_one)
          << &A << DeclAttr;
      return nullptr;
    }
  }

  return ::new (Context) SYCLIntelMaxWorkGroupSizeAttr(
      Context, A, A.getXDim(), A.getYDim(), A.getZDim());
}

// Handles max_work_group_size attribute.
static void handleSYCLIntelMaxWorkGroupSize(Sema &S, Decl *D,
                                            const ParsedAttr &AL) {
  S.AddSYCLIntelMaxWorkGroupSizeAttr(D, AL, AL.getArgAsExpr(0),
                                     AL.getArgAsExpr(1), AL.getArgAsExpr(2));
}

// Handles min_work_groups_per_cu attribute.
static void handleSYCLIntelMinWorkGroupsPerComputeUnit(Sema &S, Decl *D,
                                                       const ParsedAttr &AL) {
  S.AddSYCLIntelMinWorkGroupsPerComputeUnitAttr(D, AL, AL.getArgAsExpr(0));
}

// Handles max_work_groups_per_mp attribute.
static void
handleSYCLIntelMaxWorkGroupsPerMultiprocessor(Sema &S, Decl *D,
                                              const ParsedAttr &AL) {
  S.AddSYCLIntelMaxWorkGroupsPerMultiprocessorAttr(D, AL, AL.getArgAsExpr(0));
}

// Handles reqd_work_group_size.
// If the 'reqd_work_group_size' attribute is specified on a declaration along
// with 'num_simd_work_items' attribute, the required work group size specified
// by 'num_simd_work_items' attribute must evenly divide the index that
// increments fastest in the 'reqd_work_group_size' attribute.
//
// The arguments to reqd_work_group_size are ordered based on which index
// increments the fastest. In OpenCL, the first argument is the index that
// increments the fastest, and in SYCL, the last argument is the index that
// increments the fastest.
//
// __attribute__((reqd_work_group_size)) follows the OpenCL rules in OpenCL
// mode. All spellings of reqd_work_group_size attribute (regardless of
// syntax used) follow the SYCL rules when in SYCL mode.
static bool CheckWorkGroupSize(Sema &S, const Expr *NSWIValue,
                               const Expr *RWGSXDim, const Expr *RWGSYDim,
                               const Expr *RWGSZDim) {
  // If any of the operand is still value dependent, we can't test anything.
  const auto *NSWIValueExpr = dyn_cast<ConstantExpr>(NSWIValue);
  const auto *RWGSXDimExpr = dyn_cast<ConstantExpr>(RWGSXDim);

  if (!NSWIValueExpr || !RWGSXDimExpr)
    return false;

  // Y and Z may be optional so we allow them to be null and consider them
  // dependent if the original epxression was not null while the result of the
  // cast is.
  const auto *RWGSYDimExpr = dyn_cast_or_null<ConstantExpr>(RWGSYDim);
  const auto *RWGSZDimExpr = dyn_cast_or_null<ConstantExpr>(RWGSZDim);

  if ((!RWGSYDimExpr && RWGSYDim) || (!RWGSZDimExpr && RWGSZDim))
    return false;

  // Otherwise, check which argument increments the fastest.
  const ConstantExpr *LastRWGSDimExpr =
      RWGSZDim ? RWGSZDimExpr : (RWGSYDim ? RWGSYDimExpr : RWGSXDimExpr);
  unsigned WorkGroupSize = LastRWGSDimExpr->getResultAsAPSInt().getZExtValue();

  // Check if the required work group size specified by 'num_simd_work_items'
  // attribute evenly divides the index that increments fastest in the
  // 'reqd_work_group_size' attribute.
  return WorkGroupSize % NSWIValueExpr->getResultAsAPSInt().getZExtValue() != 0;
}

void Sema::AddSYCLReqdWorkGroupSizeAttr(Decl *D, const AttributeCommonInfo &CI,
                                        Expr *XDim, Expr *YDim, Expr *ZDim) {
  // Returns nullptr if diagnosing, otherwise returns the original expression
  // or the original expression converted to a constant expression.
  auto CheckAndConvertArg = [&](Expr *E) -> std::optional<Expr *> {
    // Check if the expression is not value dependent.
    if (E && !E->isValueDependent()) {
      llvm::APSInt ArgVal;
      ExprResult Res = VerifyIntegerConstantExpression(E, &ArgVal);
      if (Res.isInvalid())
        return std::nullopt;
      E = Res.get();

      // This attribute requires a strictly positive value.
      if (ArgVal <= 0) {
        Diag(E->getExprLoc(), diag::err_attribute_requires_positive_integer)
            << CI << /*positive*/ 0;
        return std::nullopt;
      }
    }
    return E;
  };

  // Check all three argument values, and if any are bad, bail out. This will
  // convert the given expressions into constant expressions when possible.
  std::optional<Expr *> XDimConvert = CheckAndConvertArg(XDim);
  std::optional<Expr *> YDimConvert = CheckAndConvertArg(YDim);
  std::optional<Expr *> ZDimConvert = CheckAndConvertArg(ZDim);
  if (!XDimConvert || !YDimConvert || !ZDimConvert)
    return;
  XDim = XDimConvert.value();
  YDim = YDimConvert.value();
  ZDim = ZDimConvert.value();

  // If the declaration has a ReqdWorkGroupSizeAttr, check to see if
  // the attribute holds values equal to (1, 1, 1) in case the value of
  // SYCLIntelMaxGlobalWorkDimAttr equals to 0.
  if (const auto *DeclAttr = D->getAttr<SYCLIntelMaxGlobalWorkDimAttr>()) {
    if (InvalidWorkGroupSizeAttrs(*this, DeclAttr->getValue(), XDim, YDim,
                                  ZDim)) {
      Diag(CI.getLoc(), diag::err_sycl_x_y_z_arguments_must_be_one)
          << CI << DeclAttr;
    }
  }

  // If the 'max_work_group_size' attribute is specified on a declaration along
  // with 'reqd_work_group_size' attribute, check to see if values of
  // 'reqd_work_group_size' attribute arguments are equal to or less than values
  // of 'max_work_group_size' attribute arguments.
  //
  // We emit diagnostic if values of 'reqd_work_group_size' attribute arguments
  // are greater than values of 'max_work_group_size' attribute arguments.
  if (const auto *DeclAttr = D->getAttr<SYCLIntelMaxWorkGroupSizeAttr>()) {
    if (CheckMaxAllowedWorkGroupSize(XDim, YDim, ZDim, DeclAttr->getXDim(),
                                     DeclAttr->getYDim(),
                                     DeclAttr->getZDim())) {
      Diag(CI.getLoc(), diag::err_conflicting_sycl_function_attributes)
          << CI << DeclAttr;
      Diag(DeclAttr->getLoc(), diag::note_conflicting_attribute);
      return;
    }
  }

  // If the 'reqd_work_group_size' attribute is specified on a declaration
  // along with 'num_simd_work_items' attribute, the required work group size
  // specified by 'num_simd_work_items' attribute must evenly divide the index
  // that increments fastest in the 'reqd_work_group_size' attribute.
  if (const auto *DeclAttr = D->getAttr<SYCLIntelNumSimdWorkItemsAttr>()) {
    if (CheckWorkGroupSize(*this, DeclAttr->getValue(), XDim, YDim, ZDim)) {
      Diag(DeclAttr->getLoc(), diag::err_sycl_num_kernel_wrong_reqd_wg_size)
          << DeclAttr << CI;
      Diag(CI.getLoc(), diag::note_conflicting_attribute);
      return;
    }
  }

  // If the attribute was already applied with different arguments, then
  // diagnose the second attribute as a duplicate and don't add it.
  if (const auto *Existing = D->getAttr<SYCLReqdWorkGroupSizeAttr>()) {
    // If any of the results are known to be different, we can diagnose at this
    // point and drop the attribute.
    if (AnyWorkGroupSizesDiffer(XDim, YDim, ZDim, Existing->getXDim(),
                                Existing->getYDim(), Existing->getZDim())) {
      Diag(CI.getLoc(), diag::err_duplicate_attribute) << CI;
      Diag(Existing->getLoc(), diag::note_previous_attribute);
      return;
    }

    // If all of the results are known to be the same, we can silently drop the
    // attribute. Otherwise, we have to add the attribute and resolve its
    // differences later.
    if (AllWorkGroupSizesSame(XDim, YDim, ZDim, Existing->getXDim(),
                              Existing->getYDim(), Existing->getZDim()))
      return;
  }

  D->addAttr(::new (Context)
                 SYCLReqdWorkGroupSizeAttr(Context, CI, XDim, YDim, ZDim));
}

SYCLReqdWorkGroupSizeAttr *
Sema::MergeSYCLReqdWorkGroupSizeAttr(Decl *D,
                                     const SYCLReqdWorkGroupSizeAttr &A) {
  // If the declaration has a SYCLReqdWorkGroupSizeAttr, check to see if the
  // attribute holds values equal to (1, 1, 1) in case the value of
  // SYCLIntelMaxGlobalWorkDimAttr equals to 0.
  if (const auto *DeclAttr = D->getAttr<SYCLIntelMaxGlobalWorkDimAttr>()) {
    if (InvalidWorkGroupSizeAttrs(*this, DeclAttr->getValue(), A.getXDim(),
                                  A.getYDim(), A.getZDim())) {
      Diag(A.getLoc(), diag::err_sycl_x_y_z_arguments_must_be_one)
          << &A << DeclAttr;
      return nullptr;
    }
  }

  // If the 'max_work_group_size' attribute is specified on a declaration along
  // with 'reqd_work_group_size' attribute, check to see if values of
  // 'reqd_work_group_size' attribute arguments are equal or less than values
  // of 'max_work_group_size' attribute arguments.
  //
  // We emit diagnostic if values of 'reqd_work_group_size' attribute arguments
  // are greater than values of 'max_work_group_size' attribute arguments.
  if (const auto *DeclAttr = D->getAttr<SYCLIntelMaxWorkGroupSizeAttr>()) {
    if (CheckMaxAllowedWorkGroupSize(A.getXDim(), A.getYDim(), A.getZDim(),
                                     DeclAttr->getXDim(), DeclAttr->getYDim(),
                                     DeclAttr->getZDim())) {
      Diag(DeclAttr->getLoc(), diag::err_conflicting_sycl_function_attributes)
          << DeclAttr << &A;
      Diag(A.getLoc(), diag::note_conflicting_attribute);
      return nullptr;
    }
  }

  // If the 'reqd_work_group_size' attribute is specified on a declaration
  // along with 'num_simd_work_items' attribute, the required work group size
  // specified by 'num_simd_work_items' attribute must evenly divide the index
  // that increments fastest in the 'reqd_work_group_size' attribute.
  if (const auto *DeclAttr = D->getAttr<SYCLIntelNumSimdWorkItemsAttr>()) {
    if (CheckWorkGroupSize(*this, DeclAttr->getValue(), A.getXDim(),
                           A.getYDim(), A.getZDim())) {
      Diag(DeclAttr->getLoc(), diag::err_sycl_num_kernel_wrong_reqd_wg_size)
          << DeclAttr << &A;
      Diag(A.getLoc(), diag::note_conflicting_attribute);
      return nullptr;
    }
  }

  // Check to see if there's a duplicate attribute already applied.
  if (const auto *DeclAttr = D->getAttr<SYCLReqdWorkGroupSizeAttr>()) {
    // If any of the results are known to be different, we can diagnose at this
    // point and drop the attribute.
    if (AnyWorkGroupSizesDiffer(DeclAttr->getXDim(), DeclAttr->getYDim(),
                                DeclAttr->getZDim(), A.getXDim(), A.getYDim(),
                                A.getZDim())) {
      Diag(DeclAttr->getLoc(), diag::err_duplicate_attribute) << &A;
      Diag(A.getLoc(), diag::note_previous_attribute);
      return nullptr;
    }

    // If all of the results are known to be the same, we can silently drop the
    // attribute. Otherwise, we have to add the attribute and resolve its
    // differences later.
    if (AllWorkGroupSizesSame(DeclAttr->getXDim(), DeclAttr->getYDim(),
                              DeclAttr->getZDim(), A.getXDim(), A.getYDim(),
                              A.getZDim()))
      return nullptr;
  }

  return ::new (Context) SYCLReqdWorkGroupSizeAttr(Context, A, A.getXDim(),
                                                   A.getYDim(), A.getZDim());
}

static void handleSYCLReqdWorkGroupSize(Sema &S, Decl *D, const ParsedAttr &AL){
  S.CheckDeprecatedSYCLAttributeSpelling(AL);

  // __attribute__((reqd_work_group_size)) and [[cl::reqd_work_group_size]]
  // all require exactly three arguments.
  if ((AL.getKind() == ParsedAttr::AT_ReqdWorkGroupSize &&
       AL.getAttributeSpellingListIndex() ==
           SYCLReqdWorkGroupSizeAttr::CXX11_cl_reqd_work_group_size) ||
      AL.getSyntax() == ParsedAttr::AS_GNU) {
    if (!AL.checkExactlyNumArgs(S, 3))
      return;
  } else if (!AL.checkAtLeastNumArgs(S, 1) || !AL.checkAtMostNumArgs(S, 3))
    return;

  size_t NumArgs = AL.getNumArgs();
  Expr *XDimExpr = NumArgs > 0 ? AL.getArgAsExpr(0) : nullptr;
  Expr *YDimExpr = NumArgs > 1 ? AL.getArgAsExpr(1) : nullptr;
  Expr *ZDimExpr = NumArgs > 2 ? AL.getArgAsExpr(2) : nullptr;
  S.AddSYCLReqdWorkGroupSizeAttr(D, AL, XDimExpr, YDimExpr, ZDimExpr);
}

static void handleReqdWorkGroupSize(Sema &S, Decl *D, const ParsedAttr &AL) {
  // Handle the attribute based on whether we are targeting SYCL or not.
  if (S.getLangOpts().SYCLIsDevice || S.getLangOpts().SYCLIsHost)
    handleSYCLReqdWorkGroupSize(S, D, AL);
  else
    handleWorkGroupSize<ReqdWorkGroupSizeAttr>(S, D, AL);
}

void Sema::AddIntelReqdSubGroupSize(Decl *D, const AttributeCommonInfo &CI,
                                    Expr *E) {
  if (!E->isValueDependent()) {
    // Validate that we have an integer constant expression and then store the
    // converted constant expression into the semantic attribute so that we
    // don't have to evaluate it again later.
    llvm::APSInt ArgVal;
    ExprResult Res = VerifyIntegerConstantExpression(E, &ArgVal);
    if (Res.isInvalid())
      return;
    E = Res.get();

    // This attribute requires a strictly positive value.
    if (ArgVal <= 0) {
      Diag(E->getExprLoc(), diag::err_attribute_requires_positive_integer)
          << CI << /*positive*/ 0;
      return;
    }
    auto &TI = Context.getTargetInfo();
    if (TI.getTriple().isNVPTX() && ArgVal != 32)
      Diag(E->getExprLoc(), diag::warn_reqd_sub_group_attribute_n)
          << ArgVal.getSExtValue() << TI.getTriple().getArchName() << 32;
    if (TI.getTriple().isAMDGPU()) {
      const auto HasWaveFrontSize64 =
          TI.getTargetOpts().FeatureMap["wavefrontsize64"];
      const auto HasWaveFrontSize32 =
          TI.getTargetOpts().FeatureMap["wavefrontsize32"];

      // CDNA supports only 64 wave front size, for those GPUs allow subgroup
      // size of 64. Some GPUs support both 32 and 64, for those (and the rest)
      // only allow 32. Warn on incompatible sizes.
      const auto SupportedWaveFrontSize =
          HasWaveFrontSize64 && !HasWaveFrontSize32 ? 64 : 32;
      if (ArgVal != SupportedWaveFrontSize)
        Diag(E->getExprLoc(), diag::warn_reqd_sub_group_attribute_n)
            << ArgVal.getSExtValue() << TI.getTriple().getArchName()
            << SupportedWaveFrontSize;
    }

    // Check to see if there's a duplicate attribute with different values
    // already applied to the declaration.
    if (const auto *DeclAttr = D->getAttr<IntelReqdSubGroupSizeAttr>()) {
      // If the other attribute argument is instantiation dependent, we won't
      // have converted it to a constant expression yet and thus we test
      // whether this is a null pointer.
      if (const auto *DeclExpr = dyn_cast<ConstantExpr>(DeclAttr->getValue())) {
        if (ArgVal != DeclExpr->getResultAsAPSInt()) {
          Diag(CI.getLoc(), diag::warn_duplicate_attribute) << CI;
          Diag(DeclAttr->getLoc(), diag::note_previous_attribute);
        }
        // Drop the duplicate attribute.
        return;
      }
    }
  }

  D->addAttr(::new (Context) IntelReqdSubGroupSizeAttr(Context, CI, E));
}

IntelReqdSubGroupSizeAttr *
Sema::MergeIntelReqdSubGroupSizeAttr(Decl *D,
                                     const IntelReqdSubGroupSizeAttr &A) {
  // Check to see if there's a duplicate attribute with different values
  // already applied to the declaration.
  if (const auto *DeclAttr = D->getAttr<IntelReqdSubGroupSizeAttr>()) {
    if (const auto *DeclExpr = dyn_cast<ConstantExpr>(DeclAttr->getValue())) {
      if (const auto *MergeExpr = dyn_cast<ConstantExpr>(A.getValue())) {
        if (DeclExpr->getResultAsAPSInt() != MergeExpr->getResultAsAPSInt()) {
          Diag(DeclAttr->getLoc(), diag::warn_duplicate_attribute) << &A;
          Diag(A.getLoc(), diag::note_previous_attribute);
          return nullptr;
        }
        // Do not add a duplicate attribute.
        return nullptr;
      }
    }
  }
  return ::new (Context) IntelReqdSubGroupSizeAttr(Context, A, A.getValue());
}

static void handleIntelReqdSubGroupSize(Sema &S, Decl *D,
                                        const ParsedAttr &AL) {
  S.CheckDeprecatedSYCLAttributeSpelling(AL);

  Expr *E = AL.getArgAsExpr(0);
  S.AddIntelReqdSubGroupSize(D, AL, E);
}

IntelNamedSubGroupSizeAttr *
Sema::MergeIntelNamedSubGroupSizeAttr(Decl *D,
                                      const IntelNamedSubGroupSizeAttr &A) {
  // Check to see if there's a duplicate attribute with different values
  // already applied to the declaration.
  if (const auto *DeclAttr = D->getAttr<IntelNamedSubGroupSizeAttr>()) {
    if (DeclAttr->getType() != A.getType()) {
      Diag(DeclAttr->getLoc(), diag::warn_duplicate_attribute) << &A;
      Diag(A.getLoc(), diag::note_previous_attribute);
    }
    return nullptr;
  }

  return IntelNamedSubGroupSizeAttr::Create(Context, A.getType(), A);
}

static void handleIntelNamedSubGroupSize(Sema &S, Decl *D,
                                         const ParsedAttr &AL) {
  StringRef SizeStr;
  SourceLocation Loc;
  if (AL.isArgIdent(0)) {
    IdentifierLoc *IL = AL.getArgAsIdent(0);
    SizeStr = IL->Ident->getName();
    Loc = IL->Loc;
  } else if (!S.checkStringLiteralArgumentAttr(AL, 0, SizeStr, &Loc)) {
    return;
  }

  IntelNamedSubGroupSizeAttr::SubGroupSizeType SizeType;
  if (!IntelNamedSubGroupSizeAttr::ConvertStrToSubGroupSizeType(SizeStr,
                                                                SizeType)) {
    S.Diag(Loc, diag::warn_attribute_type_not_supported) << AL << SizeStr;
    return;
  }
  D->addAttr(IntelNamedSubGroupSizeAttr::Create(S.Context, SizeType, AL));
}

void Sema::AddSYCLIntelNumSimdWorkItemsAttr(Decl *D,
                                            const AttributeCommonInfo &CI,
                                            Expr *E) {
  if (!E->isValueDependent()) {
    // Validate that we have an integer constant expression and then store the
    // converted constant expression into the semantic attribute so that we
    // don't have to evaluate it again later.
    llvm::APSInt ArgVal;
    ExprResult Res = VerifyIntegerConstantExpression(E, &ArgVal);
    if (Res.isInvalid())
      return;
    E = Res.get();

    // This attribute requires a strictly positive value.
    if (ArgVal <= 0) {
      Diag(E->getExprLoc(), diag::err_attribute_requires_positive_integer)
          << CI << /*positive*/ 0;
      return;
    }

    // Check to see if there's a duplicate attribute with different values
    // already applied to the declaration.
    if (const auto *DeclAttr = D->getAttr<SYCLIntelNumSimdWorkItemsAttr>()) {
      // If the other attribute argument is instantiation dependent, we won't
      // have converted it to a constant expression yet and thus we test
      // whether this is a null pointer.
      if (const auto *DeclExpr = dyn_cast<ConstantExpr>(DeclAttr->getValue())) {
        if (ArgVal != DeclExpr->getResultAsAPSInt()) {
          Diag(CI.getLoc(), diag::warn_duplicate_attribute) << CI;
          Diag(DeclAttr->getLoc(), diag::note_previous_attribute);
        }
        // Drop the duplicate attribute.
        return;
      }
    }

    // If the 'reqd_work_group_size' attribute is specified on a declaration
    // along with 'num_simd_work_items' attribute, the required work group size
    // specified by 'num_simd_work_items' attribute must evenly divide the index
    // that increments fastest in the 'reqd_work_group_size' attribute.
    if (const auto *DeclAttr = D->getAttr<SYCLReqdWorkGroupSizeAttr>()) {
      if (CheckWorkGroupSize(*this, E, DeclAttr->getXDim(), DeclAttr->getYDim(),
                             DeclAttr->getZDim())) {
        Diag(CI.getLoc(), diag::err_sycl_num_kernel_wrong_reqd_wg_size)
            << CI << DeclAttr;
        Diag(DeclAttr->getLoc(), diag::note_conflicting_attribute);
        return;
      }
    }
  }

  D->addAttr(::new (Context) SYCLIntelNumSimdWorkItemsAttr(Context, CI, E));
}

SYCLIntelNumSimdWorkItemsAttr *Sema::MergeSYCLIntelNumSimdWorkItemsAttr(
    Decl *D, const SYCLIntelNumSimdWorkItemsAttr &A) {
  // Check to see if there's a duplicate attribute with different values
  // already applied to the declaration.
  if (const auto *DeclAttr = D->getAttr<SYCLIntelNumSimdWorkItemsAttr>()) {
    if (const auto *DeclExpr = dyn_cast<ConstantExpr>(DeclAttr->getValue())) {
      if (const auto *MergeExpr = dyn_cast<ConstantExpr>(A.getValue())) {
        if (DeclExpr->getResultAsAPSInt() != MergeExpr->getResultAsAPSInt()) {
          Diag(DeclAttr->getLoc(), diag::warn_duplicate_attribute) << &A;
          Diag(A.getLoc(), diag::note_previous_attribute);
        }
        // Do not add a duplicate attribute.
        return nullptr;
      }
    }
  }

  // If the 'reqd_work_group_size' attribute is specified on a declaration
  // along with 'num_simd_work_items' attribute, the required work group size
  // specified by 'num_simd_work_items' attribute must evenly divide the index
  // that increments fastest in the 'reqd_work_group_size' attribute.
  if (const auto *DeclAttr = D->getAttr<SYCLReqdWorkGroupSizeAttr>()) {
    if (CheckWorkGroupSize(*this, A.getValue(), DeclAttr->getXDim(),
                           DeclAttr->getYDim(), DeclAttr->getZDim())) {
      Diag(A.getLoc(), diag::err_sycl_num_kernel_wrong_reqd_wg_size)
          << &A << DeclAttr;
      Diag(DeclAttr->getLoc(), diag::note_conflicting_attribute);
      return nullptr;
    }
  }

  return ::new (Context)
      SYCLIntelNumSimdWorkItemsAttr(Context, A, A.getValue());
}

static void handleSYCLIntelNumSimdWorkItemsAttr(Sema &S, Decl *D,
                                                const ParsedAttr &A) {
  Expr *E = A.getArgAsExpr(0);
  S.AddSYCLIntelNumSimdWorkItemsAttr(D, A, E);
}

// Handles use_stall_enable_clusters
static void handleSYCLIntelUseStallEnableClustersAttr(Sema &S, Decl *D,
                                                      const ParsedAttr &A) {
  D->addAttr(::new (S.Context)
                 SYCLIntelUseStallEnableClustersAttr(S.Context, A));
}

// Handles initiation_interval attribute.
void Sema::AddSYCLIntelInitiationIntervalAttr(Decl *D,
                                              const AttributeCommonInfo &CI,
                                              Expr *E) {
  if (!E->isValueDependent()) {
    // Validate that we have an integer constant expression and then store the
    // converted constant expression into the semantic attribute so that we
    // don't have to evaluate it again later.
    llvm::APSInt ArgVal;
    ExprResult Res = VerifyIntegerConstantExpression(E, &ArgVal);
    if (Res.isInvalid())
      return;
    E = Res.get();
    // This attribute requires a strictly positive value.
    if (ArgVal <= 0) {
      Diag(E->getExprLoc(), diag::err_attribute_requires_positive_integer)
          << CI << /*positive*/ 0;
      return;
    }
    // Check to see if there's a duplicate attribute with different values
    // already applied to the declaration.
    if (const auto *DeclAttr =
            D->getAttr<SYCLIntelInitiationIntervalAttr>()) {
      // If the other attribute argument is instantiation dependent, we won't
      // have converted it to a constant expression yet and thus we test
      // whether this is a null pointer.
      if (const auto *DeclExpr = dyn_cast<ConstantExpr>(DeclAttr->getNExpr())) {
        if (ArgVal != DeclExpr->getResultAsAPSInt()) {
          Diag(CI.getLoc(), diag::warn_duplicate_attribute) << CI;
          Diag(DeclAttr->getLoc(), diag::note_previous_attribute);
        }
        // Drop the duplicate attribute.
        return;
      }
    }
  }

  D->addAttr(::new (Context)
                 SYCLIntelInitiationIntervalAttr(Context, CI, E));
}

SYCLIntelInitiationIntervalAttr *
Sema::MergeSYCLIntelInitiationIntervalAttr(
    Decl *D, const SYCLIntelInitiationIntervalAttr &A) {
  // Check to see if there's a duplicate attribute with different values
  // already applied to the declaration.
  if (const auto *DeclAttr =
          D->getAttr<SYCLIntelInitiationIntervalAttr>()) {
    if (const auto *DeclExpr = dyn_cast<ConstantExpr>(DeclAttr->getNExpr())) {
      if (const auto *MergeExpr = dyn_cast<ConstantExpr>(A.getNExpr())) {
        if (DeclExpr->getResultAsAPSInt() != MergeExpr->getResultAsAPSInt()) {
          Diag(DeclAttr->getLoc(), diag::warn_duplicate_attribute) << &A;
          Diag(A.getLoc(), diag::note_previous_attribute);
        }
        // Do not add a duplicate attribute.
        return nullptr;
      }
    }
  }

  return ::new (Context)
      SYCLIntelInitiationIntervalAttr(Context, A, A.getNExpr());
}

static void handleSYCLIntelInitiationIntervalAttr(Sema &S, Decl *D,
                                                      const ParsedAttr &A) {
  S.CheckDeprecatedSYCLAttributeSpelling(A);

  S.AddSYCLIntelInitiationIntervalAttr(D, A, A.getArgAsExpr(0));
}

// Handle scheduler_target_fmax_mhz
void Sema::AddSYCLIntelSchedulerTargetFmaxMhzAttr(Decl *D,
                                                  const AttributeCommonInfo &CI,
                                                  Expr *E) {
  if (!E->isValueDependent()) {
    // Validate that we have an integer constant expression and then store the
    // converted constant expression into the semantic attribute so that we
    // don't have to evaluate it again later.
    llvm::APSInt ArgVal;
    ExprResult Res = VerifyIntegerConstantExpression(E, &ArgVal);
    if (Res.isInvalid())
      return;
    E = Res.get();

    // This attribute requires a non-negative value.
    if (ArgVal < 0) {
      Diag(E->getExprLoc(), diag::err_attribute_requires_positive_integer)
          << CI << /*non-negative*/ 1;
      return;
    }
    // Check to see if there's a duplicate attribute with different values
    // already applied to the declaration.
    if (const auto *DeclAttr =
            D->getAttr<SYCLIntelSchedulerTargetFmaxMhzAttr>()) {
      // If the other attribute argument is instantiation dependent, we won't
      // have converted it to a constant expression yet and thus we test
      // whether this is a null pointer.
      if (const auto *DeclExpr = dyn_cast<ConstantExpr>(DeclAttr->getValue())) {
        if (ArgVal != DeclExpr->getResultAsAPSInt()) {
          Diag(CI.getLoc(), diag::warn_duplicate_attribute) << CI;
          Diag(DeclAttr->getLoc(), diag::note_previous_attribute);
        }
        // Drop the duplicate attribute.
        return;
      }
    }
  }

  D->addAttr(::new (Context)
                 SYCLIntelSchedulerTargetFmaxMhzAttr(Context, CI, E));
}

SYCLIntelSchedulerTargetFmaxMhzAttr *
Sema::MergeSYCLIntelSchedulerTargetFmaxMhzAttr(
    Decl *D, const SYCLIntelSchedulerTargetFmaxMhzAttr &A) {
  // Check to see if there's a duplicate attribute with different values
  // already applied to the declaration.
  if (const auto *DeclAttr =
          D->getAttr<SYCLIntelSchedulerTargetFmaxMhzAttr>()) {
    if (const auto *DeclExpr = dyn_cast<ConstantExpr>(DeclAttr->getValue())) {
      if (const auto *MergeExpr = dyn_cast<ConstantExpr>(A.getValue())) {
        if (DeclExpr->getResultAsAPSInt() != MergeExpr->getResultAsAPSInt()) {
          Diag(DeclAttr->getLoc(), diag::warn_duplicate_attribute) << &A;
          Diag(A.getLoc(), diag::note_previous_attribute);
          return nullptr;
        }
        // Do not add a duplicate attribute.
        return nullptr;
      }
    }
  }
  return ::new (Context)
      SYCLIntelSchedulerTargetFmaxMhzAttr(Context, A, A.getValue());
}

static void handleSYCLIntelSchedulerTargetFmaxMhzAttr(Sema &S, Decl *D,
                                                      const ParsedAttr &AL) {
  Expr *E = AL.getArgAsExpr(0);
  S.AddSYCLIntelSchedulerTargetFmaxMhzAttr(D, AL, E);
}

// Handles max_global_work_dim.
// Returns a OneArgResult value; EqualToOne means all argument values are
// equal to one, NotEqualToOne means at least one argument value is not
// equal to one, and Unknown means that at least one of the argument values
// could not be determined.
enum class OneArgResult { Unknown, EqualToOne, NotEqualToOne };
static OneArgResult AreAllArgsOne(const Expr *Args[], size_t Count) {

  for (size_t Idx = 0; Idx < Count; ++Idx) {
    const Expr *Arg = Args[Idx];
    // Optional arguments are considered trivially one.
    if (!Arg)
      return OneArgResult::EqualToOne;
    const auto *CE = dyn_cast<ConstantExpr>(Args[Idx]);
    if (!CE)
      return OneArgResult::Unknown;
    if (CE->getResultAsAPSInt() != 1)
      return OneArgResult::NotEqualToOne;
  }
  return OneArgResult::EqualToOne;
}

// If the declaration has a SYCLIntelMaxWorkGroupSizeAttr or
// ReqdWorkGroupSizeAttr, check to see if they hold equal values
// (1, 1, 1). Returns true if diagnosed.
template <typename AttrTy>
static bool checkWorkGroupSizeAttrExpr(Sema &S, Decl *D,
                                       const AttributeCommonInfo &AL) {
  if (const auto *A = D->getAttr<AttrTy>()) {
    const Expr *Args[3] = {A->getXDim(), A->getYDim(), A->getZDim()};
    if (OneArgResult::NotEqualToOne == AreAllArgsOne(Args, 3)) {
      S.Diag(A->getLocation(), diag::err_sycl_x_y_z_arguments_must_be_one)
          << A << AL;
      return true;
    }
  }
  return false;
}

void Sema::AddSYCLIntelMaxGlobalWorkDimAttr(Decl *D,
                                            const AttributeCommonInfo &CI,
                                            Expr *E) {
  if (!E->isValueDependent()) {
    // Validate that we have an integer constant expression and then store the
    // converted constant expression into the semantic attribute so that we
    // don't have to evaluate it again later.
    llvm::APSInt ArgVal;
    ExprResult Res = VerifyIntegerConstantExpression(E, &ArgVal);
    if (Res.isInvalid())
      return;
    E = Res.get();

    // This attribute must be in the range [0, 3].
    if (ArgVal < 0 || ArgVal > 3) {
      Diag(E->getBeginLoc(), diag::err_attribute_argument_out_of_range)
          << CI << 0 << 3 << E->getSourceRange();
      return;
    }

    // Check to see if there's a duplicate attribute with different values
    // already applied to the declaration.
    if (const auto *DeclAttr = D->getAttr<SYCLIntelMaxGlobalWorkDimAttr>()) {
      // If the other attribute argument is instantiation dependent, we won't
      // have converted it to a constant expression yet and thus we test
      // whether this is a null pointer.
      if (const auto *DeclExpr = dyn_cast<ConstantExpr>(DeclAttr->getValue())) {
        if (ArgVal != DeclExpr->getResultAsAPSInt()) {
          Diag(CI.getLoc(), diag::warn_duplicate_attribute) << CI;
          Diag(DeclAttr->getLoc(), diag::note_previous_attribute);
        }
        // Drop the duplicate attribute.
        return;
      }
    }

    // If the declaration has a SYCLIntelMaxWorkGroupSizeAttr or
    // SYCLReqdWorkGroupSizeAttr, check to see if the attribute holds values
    // equal to (1, 1, 1) in case the value of SYCLIntelMaxGlobalWorkDimAttr
    // equals to 0.
    if (ArgVal == 0) {
      if (checkWorkGroupSizeAttrExpr<SYCLIntelMaxWorkGroupSizeAttr>(*this, D,
                                                                    CI) ||
          checkWorkGroupSizeAttrExpr<SYCLReqdWorkGroupSizeAttr>(*this, D, CI))
        return;
    }
  }

  D->addAttr(::new (Context) SYCLIntelMaxGlobalWorkDimAttr(Context, CI, E));
}

// Check that the value is a non-negative integer constant that can fit in
// 32-bits. Issue correct error message and return false on failure.
bool static check32BitInt(const Expr *E, Sema &S, llvm::APSInt &I,
                          const AttributeCommonInfo &CI) {
  if (!I.isIntN(32)) {
    S.Diag(E->getExprLoc(), diag::err_ice_too_large)
        << llvm::toString(I, 10, false) << 32 << /* Unsigned */ 1;
    return false;
  }

  if (I.isSigned() && I.isNegative()) {
    S.Diag(E->getExprLoc(), diag::err_attribute_requires_positive_integer)
        << CI << /* Non-negative */ 1;
    return false;
  }

  return true;
}

void Sema::AddSYCLIntelMinWorkGroupsPerComputeUnitAttr(
    Decl *D, const AttributeCommonInfo &CI, Expr *E) {
  if (Context.getLangOpts().SYCLIsDevice &&
      !Context.getTargetInfo().getTriple().isNVPTX()) {
    Diag(E->getBeginLoc(), diag::warn_launch_bounds_is_cuda_specific)
        << CI << E->getSourceRange();
    return;
  }
  if (!E->isValueDependent()) {
    // Validate that we have an integer constant expression and then store the
    // converted constant expression into the semantic attribute so that we
    // don't have to evaluate it again later.
    llvm::APSInt ArgVal;
    ExprResult Res = VerifyIntegerConstantExpression(E, &ArgVal);
    if (Res.isInvalid())
      return;
    if (!check32BitInt(E, *this, ArgVal, CI))
      return;
    E = Res.get();

    // Check to see if there's a duplicate attribute with different values
    // already applied to the declaration.
    if (const auto *DeclAttr =
            D->getAttr<SYCLIntelMinWorkGroupsPerComputeUnitAttr>()) {
      // If the other attribute argument is instantiation dependent, we won't
      // have converted it to a constant expression yet and thus we test
      // whether this is a null pointer.
      if (const auto *DeclExpr = dyn_cast<ConstantExpr>(DeclAttr->getValue())) {
        if (ArgVal != DeclExpr->getResultAsAPSInt()) {
          Diag(CI.getLoc(), diag::warn_duplicate_attribute) << CI;
          Diag(DeclAttr->getLoc(), diag::note_previous_attribute);
        }
        // Drop the duplicate attribute.
        return;
      }
    }
  }

  D->addAttr(::new (Context)
                 SYCLIntelMinWorkGroupsPerComputeUnitAttr(Context, CI, E));
}

// Helper to get CudaArch.
static CudaArch getCudaArch(const TargetInfo &TI) {
  if (!TI.getTriple().isNVPTX())
    llvm_unreachable("getCudaArch is only valid for NVPTX triple");
  auto &TO = TI.getTargetOpts();
  return StringToCudaArch(TO.CPU);
}

void Sema::AddSYCLIntelMaxWorkGroupsPerMultiprocessorAttr(
    Decl *D, const AttributeCommonInfo &CI, Expr *E) {
  auto &TI = Context.getTargetInfo();
  if (Context.getLangOpts().SYCLIsDevice) {
    if (!TI.getTriple().isNVPTX()) {
      Diag(E->getBeginLoc(), diag::warn_launch_bounds_is_cuda_specific)
          << CI << E->getSourceRange();
      return;
    }

    // Feature '.maxclusterrank' requires .target sm_90 or higher.
    auto SM = getCudaArch(TI);
    if (SM == CudaArch::UNKNOWN || SM < CudaArch::SM_90) {
      Diag(E->getBeginLoc(), diag::warn_cuda_maxclusterrank_sm_90)
          << CudaArchToString(SM) << CI << E->getSourceRange();
      return;
    }
  }
  if (!E->isValueDependent()) {
    // Validate that we have an integer constant expression and then store the
    // converted constant expression into the semantic attribute so that we
    // don't have to evaluate it again later.
    llvm::APSInt ArgVal;
    ExprResult Res = VerifyIntegerConstantExpression(E, &ArgVal);
    if (Res.isInvalid())
      return;
    if (!check32BitInt(E, *this, ArgVal, CI))
      return;
    E = Res.get();

    // Check to see if there's a duplicate attribute with different values
    // already applied to the declaration.
    if (const auto *DeclAttr =
            D->getAttr<SYCLIntelMaxWorkGroupsPerMultiprocessorAttr>()) {
      // If the other attribute argument is instantiation dependent, we won't
      // have converted it to a constant expression yet and thus we test
      // whether this is a null pointer.
      if (const auto *DeclExpr = dyn_cast<ConstantExpr>(DeclAttr->getValue())) {
        if (ArgVal != DeclExpr->getResultAsAPSInt()) {
          Diag(CI.getLoc(), diag::warn_duplicate_attribute) << CI;
          Diag(DeclAttr->getLoc(), diag::note_previous_attribute);
        }
        // Drop the duplicate attribute.
        return;
      }
    }
  }

  D->addAttr(::new (Context)
                 SYCLIntelMaxWorkGroupsPerMultiprocessorAttr(Context, CI, E));
}

SYCLIntelMaxGlobalWorkDimAttr *Sema::MergeSYCLIntelMaxGlobalWorkDimAttr(
    Decl *D, const SYCLIntelMaxGlobalWorkDimAttr &A) {
  // Check to see if there's a duplicate attribute with different values
  // already applied to the declaration.
  if (const auto *DeclAttr = D->getAttr<SYCLIntelMaxGlobalWorkDimAttr>()) {
    if (const auto *DeclExpr = dyn_cast<ConstantExpr>(DeclAttr->getValue())) {
      if (const auto *MergeExpr = dyn_cast<ConstantExpr>(A.getValue())) {
        if (DeclExpr->getResultAsAPSInt() != MergeExpr->getResultAsAPSInt()) {
          Diag(DeclAttr->getLoc(), diag::warn_duplicate_attribute) << &A;
          Diag(A.getLoc(), diag::note_previous_attribute);
        }
        // Do not add a duplicate attribute.
        return nullptr;
      }
    }
  }

  // If the declaration has a SYCLIntelMaxWorkGroupSizeAttr or
  // SYCLReqdWorkGroupSizeAttr, check to see if the attribute holds values equal
  // to (1, 1, 1) in case the value of SYCLIntelMaxGlobalWorkDimAttr equals to
  // 0.
  const auto *MergeExpr = dyn_cast<ConstantExpr>(A.getValue());
  if (MergeExpr && MergeExpr->getResultAsAPSInt() == 0) {
    if (checkWorkGroupSizeAttrExpr<SYCLIntelMaxWorkGroupSizeAttr>(*this, D,
                                                                  A) ||
        checkWorkGroupSizeAttrExpr<SYCLReqdWorkGroupSizeAttr>(*this, D, A))
      return nullptr;
  }

  return ::new (Context)
      SYCLIntelMaxGlobalWorkDimAttr(Context, A, A.getValue());
}

static void handleSYCLIntelMaxGlobalWorkDimAttr(Sema &S, Decl *D,
                                                const ParsedAttr &AL) {
  Expr *E = AL.getArgAsExpr(0);
  S.AddSYCLIntelMaxGlobalWorkDimAttr(D, AL, E);
}

SYCLIntelMinWorkGroupsPerComputeUnitAttr *
Sema::MergeSYCLIntelMinWorkGroupsPerComputeUnitAttr(
    Decl *D, const SYCLIntelMinWorkGroupsPerComputeUnitAttr &A) {
  // Check to see if there's a duplicate attribute with different values
  // already applied to the declaration.
  if (const auto *DeclAttr =
          D->getAttr<SYCLIntelMinWorkGroupsPerComputeUnitAttr>()) {
    if (const auto *DeclExpr = dyn_cast<ConstantExpr>(DeclAttr->getValue())) {
      if (const auto *MergeExpr = dyn_cast<ConstantExpr>(A.getValue())) {
        if (DeclExpr->getResultAsAPSInt() != MergeExpr->getResultAsAPSInt()) {
          Diag(DeclAttr->getLoc(), diag::warn_duplicate_attribute) << &A;
          Diag(A.getLoc(), diag::note_previous_attribute);
        }
        // Do not add a duplicate attribute.
        return nullptr;
      }
    }
  }

  return ::new (Context)
      SYCLIntelMinWorkGroupsPerComputeUnitAttr(Context, A, A.getValue());
}

SYCLIntelMaxWorkGroupsPerMultiprocessorAttr *
Sema::MergeSYCLIntelMaxWorkGroupsPerMultiprocessorAttr(
    Decl *D, const SYCLIntelMaxWorkGroupsPerMultiprocessorAttr &A) {
  // Check to see if there's a duplicate attribute with different values
  // already applied to the declaration.
  if (const auto *DeclAttr =
          D->getAttr<SYCLIntelMaxWorkGroupsPerMultiprocessorAttr>()) {
    if (const auto *DeclExpr = dyn_cast<ConstantExpr>(DeclAttr->getValue())) {
      if (const auto *MergeExpr = dyn_cast<ConstantExpr>(A.getValue())) {
        if (DeclExpr->getResultAsAPSInt() != MergeExpr->getResultAsAPSInt()) {
          Diag(DeclAttr->getLoc(), diag::warn_duplicate_attribute) << &A;
          Diag(A.getLoc(), diag::note_previous_attribute);
        }
        // Do not add a duplicate attribute.
        return nullptr;
      }
    }
  }

  return ::new (Context)
      SYCLIntelMaxWorkGroupsPerMultiprocessorAttr(Context, A, A.getValue());
}

// Handles [[intel::loop_fuse]] and [[intel::loop_fuse_independent]].
void Sema::AddSYCLIntelLoopFuseAttr(Decl *D, const AttributeCommonInfo &CI,
                                    Expr *E) {
  if (!E->isValueDependent()) {
    // Validate that we have an integer constant expression and then store the
    // converted constant expression into the semantic attribute so that we
    // don't have to evaluate it again later.
    llvm::APSInt ArgVal;
    ExprResult Res = VerifyIntegerConstantExpression(E, &ArgVal);
    if (Res.isInvalid())
      return;
    E = Res.get();

    // This attribute requires a non-negative value.
    if (ArgVal < 0) {
      Diag(E->getExprLoc(), diag::err_attribute_requires_positive_integer)
          << CI << /*non-negative*/ 1;
      return;
    }
    // Check to see if there's a duplicate attribute with different values
    // already applied to the declaration.
    if (const auto *DeclAttr = D->getAttr<SYCLIntelLoopFuseAttr>()) {
      // [[intel::loop_fuse]] and [[intel::loop_fuse_independent]] are
      // incompatible.
      // FIXME: If additional spellings are provided for this attribute,
      // this code will do the wrong thing.
      if (DeclAttr->getAttributeSpellingListIndex() !=
          CI.getAttributeSpellingListIndex()) {
        Diag(CI.getLoc(), diag::err_attributes_are_not_compatible)
            << CI << DeclAttr << CI.isRegularKeywordAttribute();
        Diag(DeclAttr->getLocation(), diag::note_conflicting_attribute);
        return;
      }
      // If the other attribute argument is instantiation dependent, we won't
      // have converted it to a constant expression yet and thus we test
      // whether this is a null pointer.
      if (const auto *DeclExpr = dyn_cast<ConstantExpr>(DeclAttr->getValue())) {
        if (ArgVal != DeclExpr->getResultAsAPSInt()) {
          Diag(CI.getLoc(), diag::warn_duplicate_attribute) << CI;
          Diag(DeclAttr->getLoc(), diag::note_previous_attribute);
        }
        // Drop the duplicate attribute.
        return;
      }
    }
  }

  D->addAttr(::new (Context) SYCLIntelLoopFuseAttr(Context, CI, E));
}

SYCLIntelLoopFuseAttr *
Sema::MergeSYCLIntelLoopFuseAttr(Decl *D, const SYCLIntelLoopFuseAttr &A) {
  // Check to see if there's a duplicate attribute with different values
  // already applied to the declaration.
  if (const auto *DeclAttr = D->getAttr<SYCLIntelLoopFuseAttr>()) {
    // [[intel::loop_fuse]] and [[intel::loop_fuse_independent]] are
    // incompatible.
    // FIXME: If additional spellings are provided for this attribute,
    // this code will do the wrong thing.
    if (DeclAttr->getAttributeSpellingListIndex() !=
        A.getAttributeSpellingListIndex()) {
      Diag(A.getLoc(), diag::err_attributes_are_not_compatible)
          << &A << DeclAttr << A.isRegularKeywordAttribute();
      Diag(DeclAttr->getLoc(), diag::note_conflicting_attribute);
      return nullptr;
    }
    if (const auto *DeclExpr = dyn_cast<ConstantExpr>(DeclAttr->getValue())) {
      if (const auto *MergeExpr = dyn_cast<ConstantExpr>(A.getValue())) {
        if (DeclExpr->getResultAsAPSInt() != MergeExpr->getResultAsAPSInt()) {
          Diag(DeclAttr->getLoc(), diag::warn_duplicate_attribute) << &A;
          Diag(A.getLoc(), diag::note_previous_attribute);
        }
        // Do not add a duplicate attribute.
        return nullptr;
      }
    }
  }

  return ::new (Context) SYCLIntelLoopFuseAttr(Context, A, A.getValue());
}

static void handleSYCLIntelLoopFuseAttr(Sema &S, Decl *D, const ParsedAttr &A) {
  // If no attribute argument is specified, set to default value '1'.
  Expr *E = A.isArgExpr(0)
                ? A.getArgAsExpr(0)
                : IntegerLiteral::Create(S.Context, llvm::APInt(32, 1),
                                         S.Context.IntTy, A.getLoc());

  S.AddSYCLIntelLoopFuseAttr(D, A, E);
}

static void handleVecTypeHint(Sema &S, Decl *D, const ParsedAttr &AL) {
  // This attribute is deprecated without replacement in SYCL 2020 mode.
  // Ignore the attribute in SYCL 2020.
  if (S.LangOpts.getSYCLVersion() > LangOptions::SYCL_2017) {
    S.Diag(AL.getLoc(), diag::warn_attribute_deprecated_ignored) << AL;
    return;
  }

  // If the attribute is used with the [[sycl::vec_type_hint]] spelling in SYCL
  // 2017 mode, we want to warn about using the newer name in the older
  // standard as a compatibility extension.
  if (S.LangOpts.getSYCLVersion() == LangOptions::SYCL_2017 && AL.hasScope())
    S.Diag(AL.getLoc(), diag::ext_sycl_2020_attr_spelling) << AL;

  if (!AL.hasParsedType()) {
    S.Diag(AL.getLoc(), diag::err_attribute_wrong_number_arguments) << AL << 1;
    return;
  }

  TypeSourceInfo *ParmTSI = nullptr;
  QualType ParmType = S.GetTypeFromParser(AL.getTypeArg(), &ParmTSI);
  assert(ParmTSI && "no type source info for attribute argument");

  if (!ParmType->isExtVectorType() && !ParmType->isFloatingType() &&
      (ParmType->isBooleanType() ||
       !ParmType->isIntegralType(S.getASTContext()))) {
    S.Diag(AL.getLoc(), diag::err_attribute_invalid_argument) << 2 << AL;
    return;
  }

  if (VecTypeHintAttr *A = D->getAttr<VecTypeHintAttr>()) {
    if (!S.Context.hasSameType(A->getTypeHint(), ParmType)) {
      S.Diag(AL.getLoc(), diag::warn_duplicate_attribute) << AL;
      return;
    }
  }

  D->addAttr(::new (S.Context) VecTypeHintAttr(S.Context, AL, ParmTSI));
}

SectionAttr *Sema::mergeSectionAttr(Decl *D, const AttributeCommonInfo &CI,
                                    StringRef Name) {
  // Explicit or partial specializations do not inherit
  // the section attribute from the primary template.
  if (const auto *FD = dyn_cast<FunctionDecl>(D)) {
    if (CI.getAttributeSpellingListIndex() == SectionAttr::Declspec_allocate &&
        FD->isFunctionTemplateSpecialization())
      return nullptr;
  }
  if (SectionAttr *ExistingAttr = D->getAttr<SectionAttr>()) {
    if (ExistingAttr->getName() == Name)
      return nullptr;
    Diag(ExistingAttr->getLocation(), diag::warn_mismatched_section)
         << 1 /*section*/;
    Diag(CI.getLoc(), diag::note_previous_attribute);
    return nullptr;
  }
  return ::new (Context) SectionAttr(Context, CI, Name);
}

/// Used to implement to perform semantic checking on
/// attribute((section("foo"))) specifiers.
///
/// In this case, "foo" is passed in to be checked.  If the section
/// specifier is invalid, return an Error that indicates the problem.
///
/// This is a simple quality of implementation feature to catch errors
/// and give good diagnostics in cases when the assembler or code generator
/// would otherwise reject the section specifier.
llvm::Error Sema::isValidSectionSpecifier(StringRef SecName) {
  if (!Context.getTargetInfo().getTriple().isOSDarwin())
    return llvm::Error::success();

  // Let MCSectionMachO validate this.
  StringRef Segment, Section;
  unsigned TAA, StubSize;
  bool HasTAA;
  return llvm::MCSectionMachO::ParseSectionSpecifier(SecName, Segment, Section,
                                                     TAA, HasTAA, StubSize);
}

bool Sema::checkSectionName(SourceLocation LiteralLoc, StringRef SecName) {
  if (llvm::Error E = isValidSectionSpecifier(SecName)) {
    Diag(LiteralLoc, diag::err_attribute_section_invalid_for_target)
        << toString(std::move(E)) << 1 /*'section'*/;
    return false;
  }
  return true;
}

static void handleSectionAttr(Sema &S, Decl *D, const ParsedAttr &AL) {
  // Make sure that there is a string literal as the sections's single
  // argument.
  StringRef Str;
  SourceLocation LiteralLoc;
  if (!S.checkStringLiteralArgumentAttr(AL, 0, Str, &LiteralLoc))
    return;

  if (!S.checkSectionName(LiteralLoc, Str))
    return;

  SectionAttr *NewAttr = S.mergeSectionAttr(D, AL, Str);
  if (NewAttr) {
    D->addAttr(NewAttr);
    if (isa<FunctionDecl, FunctionTemplateDecl, ObjCMethodDecl,
            ObjCPropertyDecl>(D))
      S.UnifySection(NewAttr->getName(),
                     ASTContext::PSF_Execute | ASTContext::PSF_Read,
                     cast<NamedDecl>(D));
  }
}

static void handleCodeModelAttr(Sema &S, Decl *D, const ParsedAttr &AL) {
  StringRef Str;
  SourceLocation LiteralLoc;
  // Check that it is a string.
  if (!S.checkStringLiteralArgumentAttr(AL, 0, Str, &LiteralLoc))
    return;

  llvm::CodeModel::Model CM;
  if (!CodeModelAttr::ConvertStrToModel(Str, CM)) {
    S.Diag(LiteralLoc, diag::err_attr_codemodel_arg) << Str;
    return;
  }

  D->addAttr(::new (S.Context) CodeModelAttr(S.Context, AL, CM));
}

// This is used for `__declspec(code_seg("segname"))` on a decl.
// `#pragma code_seg("segname")` uses checkSectionName() instead.
static bool checkCodeSegName(Sema &S, SourceLocation LiteralLoc,
                             StringRef CodeSegName) {
  if (llvm::Error E = S.isValidSectionSpecifier(CodeSegName)) {
    S.Diag(LiteralLoc, diag::err_attribute_section_invalid_for_target)
        << toString(std::move(E)) << 0 /*'code-seg'*/;
    return false;
  }

  return true;
}

CodeSegAttr *Sema::mergeCodeSegAttr(Decl *D, const AttributeCommonInfo &CI,
                                    StringRef Name) {
  // Explicit or partial specializations do not inherit
  // the code_seg attribute from the primary template.
  if (const auto *FD = dyn_cast<FunctionDecl>(D)) {
    if (FD->isFunctionTemplateSpecialization())
      return nullptr;
  }
  if (const auto *ExistingAttr = D->getAttr<CodeSegAttr>()) {
    if (ExistingAttr->getName() == Name)
      return nullptr;
    Diag(ExistingAttr->getLocation(), diag::warn_mismatched_section)
         << 0 /*codeseg*/;
    Diag(CI.getLoc(), diag::note_previous_attribute);
    return nullptr;
  }
  return ::new (Context) CodeSegAttr(Context, CI, Name);
}

static void handleCodeSegAttr(Sema &S, Decl *D, const ParsedAttr &AL) {
  StringRef Str;
  SourceLocation LiteralLoc;
  if (!S.checkStringLiteralArgumentAttr(AL, 0, Str, &LiteralLoc))
    return;
  if (!checkCodeSegName(S, LiteralLoc, Str))
    return;
  if (const auto *ExistingAttr = D->getAttr<CodeSegAttr>()) {
    if (!ExistingAttr->isImplicit()) {
      S.Diag(AL.getLoc(),
             ExistingAttr->getName() == Str
             ? diag::warn_duplicate_codeseg_attribute
             : diag::err_conflicting_codeseg_attribute);
      return;
    }
    D->dropAttr<CodeSegAttr>();
  }
  if (CodeSegAttr *CSA = S.mergeCodeSegAttr(D, AL, Str))
    D->addAttr(CSA);
}

// Check for things we'd like to warn about. Multiversioning issues are
// handled later in the process, once we know how many exist.
bool Sema::checkTargetAttr(SourceLocation LiteralLoc, StringRef AttrStr) {
  enum FirstParam { Unsupported, Duplicate, Unknown };
  enum SecondParam { None, CPU, Tune };
  enum ThirdParam { Target, TargetClones };
  if (AttrStr.contains("fpmath="))
    return Diag(LiteralLoc, diag::warn_unsupported_target_attribute)
           << Unsupported << None << "fpmath=" << Target;

  // Diagnose use of tune if target doesn't support it.
  if (!Context.getTargetInfo().supportsTargetAttributeTune() &&
      AttrStr.contains("tune="))
    return Diag(LiteralLoc, diag::warn_unsupported_target_attribute)
           << Unsupported << None << "tune=" << Target;

  ParsedTargetAttr ParsedAttrs =
      Context.getTargetInfo().parseTargetAttr(AttrStr);

  if (!ParsedAttrs.CPU.empty() &&
      !Context.getTargetInfo().isValidCPUName(ParsedAttrs.CPU))
    return Diag(LiteralLoc, diag::warn_unsupported_target_attribute)
           << Unknown << CPU << ParsedAttrs.CPU << Target;

  if (!ParsedAttrs.Tune.empty() &&
      !Context.getTargetInfo().isValidCPUName(ParsedAttrs.Tune))
    return Diag(LiteralLoc, diag::warn_unsupported_target_attribute)
           << Unknown << Tune << ParsedAttrs.Tune << Target;

  if (Context.getTargetInfo().getTriple().isRISCV() &&
      ParsedAttrs.Duplicate != "")
    return Diag(LiteralLoc, diag::err_duplicate_target_attribute)
           << Duplicate << None << ParsedAttrs.Duplicate << Target;

  if (ParsedAttrs.Duplicate != "")
    return Diag(LiteralLoc, diag::warn_unsupported_target_attribute)
           << Duplicate << None << ParsedAttrs.Duplicate << Target;

  for (const auto &Feature : ParsedAttrs.Features) {
    auto CurFeature = StringRef(Feature).drop_front(); // remove + or -.
    if (!Context.getTargetInfo().isValidFeatureName(CurFeature))
      return Diag(LiteralLoc, diag::warn_unsupported_target_attribute)
             << Unsupported << None << CurFeature << Target;
  }

  TargetInfo::BranchProtectionInfo BPI;
  StringRef DiagMsg;
  if (ParsedAttrs.BranchProtection.empty())
    return false;
  if (!Context.getTargetInfo().validateBranchProtection(
          ParsedAttrs.BranchProtection, ParsedAttrs.CPU, BPI, DiagMsg)) {
    if (DiagMsg.empty())
      return Diag(LiteralLoc, diag::warn_unsupported_target_attribute)
             << Unsupported << None << "branch-protection" << Target;
    return Diag(LiteralLoc, diag::err_invalid_branch_protection_spec)
           << DiagMsg;
  }
  if (!DiagMsg.empty())
    Diag(LiteralLoc, diag::warn_unsupported_branch_protection_spec) << DiagMsg;

  return false;
}

// Check Target Version attrs
bool Sema::checkTargetVersionAttr(SourceLocation LiteralLoc, Decl *D,
                                  StringRef &AttrStr, bool &isDefault) {
  enum FirstParam { Unsupported };
  enum SecondParam { None };
  enum ThirdParam { Target, TargetClones, TargetVersion };
  if (AttrStr.trim() == "default")
    isDefault = true;
  llvm::SmallVector<StringRef, 8> Features;
  AttrStr.split(Features, "+");
  for (auto &CurFeature : Features) {
    CurFeature = CurFeature.trim();
    if (CurFeature == "default")
      continue;
    if (!Context.getTargetInfo().validateCpuSupports(CurFeature))
      return Diag(LiteralLoc, diag::warn_unsupported_target_attribute)
             << Unsupported << None << CurFeature << TargetVersion;
  }
  if (IsArmStreamingFunction(cast<FunctionDecl>(D),
                             /*IncludeLocallyStreaming=*/false))
    return Diag(LiteralLoc, diag::err_sme_streaming_cannot_be_multiversioned);
  return false;
}

static void handleTargetVersionAttr(Sema &S, Decl *D, const ParsedAttr &AL) {
  StringRef Str;
  SourceLocation LiteralLoc;
  bool isDefault = false;
  if (!S.checkStringLiteralArgumentAttr(AL, 0, Str, &LiteralLoc) ||
      S.checkTargetVersionAttr(LiteralLoc, D, Str, isDefault))
    return;
  // Do not create default only target_version attribute
  if (!isDefault) {
    TargetVersionAttr *NewAttr =
        ::new (S.Context) TargetVersionAttr(S.Context, AL, Str);
    D->addAttr(NewAttr);
  }
}

static void handleTargetAttr(Sema &S, Decl *D, const ParsedAttr &AL) {
  StringRef Str;
  SourceLocation LiteralLoc;
  if (!S.checkStringLiteralArgumentAttr(AL, 0, Str, &LiteralLoc) ||
      S.checkTargetAttr(LiteralLoc, Str))
    return;

  TargetAttr *NewAttr = ::new (S.Context) TargetAttr(S.Context, AL, Str);
  D->addAttr(NewAttr);
}

bool Sema::checkTargetClonesAttrString(
    SourceLocation LiteralLoc, StringRef Str, const StringLiteral *Literal,
    Decl *D, bool &HasDefault, bool &HasCommas, bool &HasNotDefault,
    SmallVectorImpl<SmallString<64>> &StringsBuffer) {
  enum FirstParam { Unsupported, Duplicate, Unknown };
  enum SecondParam { None, CPU, Tune };
  enum ThirdParam { Target, TargetClones };
  HasCommas = HasCommas || Str.contains(',');
  const TargetInfo &TInfo = Context.getTargetInfo();
  // Warn on empty at the beginning of a string.
  if (Str.size() == 0)
    return Diag(LiteralLoc, diag::warn_unsupported_target_attribute)
           << Unsupported << None << "" << TargetClones;

  std::pair<StringRef, StringRef> Parts = {{}, Str};
  while (!Parts.second.empty()) {
    Parts = Parts.second.split(',');
    StringRef Cur = Parts.first.trim();
    SourceLocation CurLoc =
        Literal->getLocationOfByte(Cur.data() - Literal->getString().data(),
                                   getSourceManager(), getLangOpts(), TInfo);

    bool DefaultIsDupe = false;
    bool HasCodeGenImpact = false;
    if (Cur.empty())
      return Diag(CurLoc, diag::warn_unsupported_target_attribute)
             << Unsupported << None << "" << TargetClones;

    if (TInfo.getTriple().isAArch64()) {
      // AArch64 target clones specific
      if (Cur == "default") {
        DefaultIsDupe = HasDefault;
        HasDefault = true;
        if (llvm::is_contained(StringsBuffer, Cur) || DefaultIsDupe)
          Diag(CurLoc, diag::warn_target_clone_duplicate_options);
        else
          StringsBuffer.push_back(Cur);
      } else {
        std::pair<StringRef, StringRef> CurParts = {{}, Cur};
        llvm::SmallVector<StringRef, 8> CurFeatures;
        while (!CurParts.second.empty()) {
          CurParts = CurParts.second.split('+');
          StringRef CurFeature = CurParts.first.trim();
          if (!TInfo.validateCpuSupports(CurFeature)) {
            Diag(CurLoc, diag::warn_unsupported_target_attribute)
                << Unsupported << None << CurFeature << TargetClones;
            continue;
          }
          if (TInfo.doesFeatureAffectCodeGen(CurFeature))
            HasCodeGenImpact = true;
          CurFeatures.push_back(CurFeature);
        }
        // Canonize TargetClones Attributes
        llvm::sort(CurFeatures);
        SmallString<64> Res;
        for (auto &CurFeat : CurFeatures) {
          if (!Res.empty())
            Res.append("+");
          Res.append(CurFeat);
        }
        if (llvm::is_contained(StringsBuffer, Res) || DefaultIsDupe)
          Diag(CurLoc, diag::warn_target_clone_duplicate_options);
        else if (!HasCodeGenImpact)
          // Ignore features in target_clone attribute that don't impact
          // code generation
          Diag(CurLoc, diag::warn_target_clone_no_impact_options);
        else if (!Res.empty()) {
          StringsBuffer.push_back(Res);
          HasNotDefault = true;
        }
      }
      if (IsArmStreamingFunction(cast<FunctionDecl>(D),
                                 /*IncludeLocallyStreaming=*/false))
        return Diag(LiteralLoc,
                    diag::err_sme_streaming_cannot_be_multiversioned);
    } else {
      // Other targets ( currently X86 )
      if (Cur.starts_with("arch=")) {
        if (!Context.getTargetInfo().isValidCPUName(
                Cur.drop_front(sizeof("arch=") - 1)))
          return Diag(CurLoc, diag::warn_unsupported_target_attribute)
                 << Unsupported << CPU << Cur.drop_front(sizeof("arch=") - 1)
                 << TargetClones;
      } else if (Cur == "default") {
        DefaultIsDupe = HasDefault;
        HasDefault = true;
      } else if (!Context.getTargetInfo().isValidFeatureName(Cur))
        return Diag(CurLoc, diag::warn_unsupported_target_attribute)
               << Unsupported << None << Cur << TargetClones;
      if (llvm::is_contained(StringsBuffer, Cur) || DefaultIsDupe)
        Diag(CurLoc, diag::warn_target_clone_duplicate_options);
      // Note: Add even if there are duplicates, since it changes name mangling.
      StringsBuffer.push_back(Cur);
    }
  }

  if (Str.rtrim().ends_with(","))
    return Diag(LiteralLoc, diag::warn_unsupported_target_attribute)
           << Unsupported << None << "" << TargetClones;
  return false;
}

static void handleTargetClonesAttr(Sema &S, Decl *D, const ParsedAttr &AL) {
  if (S.Context.getTargetInfo().getTriple().isAArch64() &&
      !S.Context.getTargetInfo().hasFeature("fmv"))
    return;

  // Ensure we don't combine these with themselves, since that causes some
  // confusing behavior.
  if (const auto *Other = D->getAttr<TargetClonesAttr>()) {
    S.Diag(AL.getLoc(), diag::err_disallowed_duplicate_attribute) << AL;
    S.Diag(Other->getLocation(), diag::note_conflicting_attribute);
    return;
  }
  if (checkAttrMutualExclusion<TargetClonesAttr>(S, D, AL))
    return;

  SmallVector<StringRef, 2> Strings;
  SmallVector<SmallString<64>, 2> StringsBuffer;
  bool HasCommas = false, HasDefault = false, HasNotDefault = false;

  for (unsigned I = 0, E = AL.getNumArgs(); I != E; ++I) {
    StringRef CurStr;
    SourceLocation LiteralLoc;
    if (!S.checkStringLiteralArgumentAttr(AL, I, CurStr, &LiteralLoc) ||
        S.checkTargetClonesAttrString(
            LiteralLoc, CurStr,
            cast<StringLiteral>(AL.getArgAsExpr(I)->IgnoreParenCasts()), D,
            HasDefault, HasCommas, HasNotDefault, StringsBuffer))
      return;
  }

  for (auto &SmallStr : StringsBuffer)
    Strings.push_back(SmallStr.str());

  if (HasCommas && AL.getNumArgs() > 1)
    S.Diag(AL.getLoc(), diag::warn_target_clone_mixed_values);

  if (S.Context.getTargetInfo().getTriple().isAArch64() && !HasDefault) {
    // Add default attribute if there is no one
    HasDefault = true;
    Strings.push_back("default");
  }

  if (!HasDefault) {
    S.Diag(AL.getLoc(), diag::err_target_clone_must_have_default);
    return;
  }

  // FIXME: We could probably figure out how to get this to work for lambdas
  // someday.
  if (const auto *MD = dyn_cast<CXXMethodDecl>(D)) {
    if (MD->getParent()->isLambda()) {
      S.Diag(D->getLocation(), diag::err_multiversion_doesnt_support)
          << static_cast<unsigned>(MultiVersionKind::TargetClones)
          << /*Lambda*/ 9;
      return;
    }
  }

  // No multiversion if we have default version only.
  if (S.Context.getTargetInfo().getTriple().isAArch64() && !HasNotDefault)
    return;

  cast<FunctionDecl>(D)->setIsMultiVersion();
  TargetClonesAttr *NewAttr = ::new (S.Context)
      TargetClonesAttr(S.Context, AL, Strings.data(), Strings.size());
  D->addAttr(NewAttr);
}

static void handleMinVectorWidthAttr(Sema &S, Decl *D, const ParsedAttr &AL) {
  Expr *E = AL.getArgAsExpr(0);
  uint32_t VecWidth;
  if (!S.checkUInt32Argument(AL, E, VecWidth)) {
    AL.setInvalid();
    return;
  }

  MinVectorWidthAttr *Existing = D->getAttr<MinVectorWidthAttr>();
  if (Existing && Existing->getVectorWidth() != VecWidth) {
    S.Diag(AL.getLoc(), diag::warn_duplicate_attribute) << AL;
    return;
  }

  D->addAttr(::new (S.Context) MinVectorWidthAttr(S.Context, AL, VecWidth));
}

static void handleCleanupAttr(Sema &S, Decl *D, const ParsedAttr &AL) {
  Expr *E = AL.getArgAsExpr(0);
  SourceLocation Loc = E->getExprLoc();
  FunctionDecl *FD = nullptr;
  DeclarationNameInfo NI;

  // gcc only allows for simple identifiers. Since we support more than gcc, we
  // will warn the user.
  if (auto *DRE = dyn_cast<DeclRefExpr>(E)) {
    if (DRE->hasQualifier())
      S.Diag(Loc, diag::warn_cleanup_ext);
    FD = dyn_cast<FunctionDecl>(DRE->getDecl());
    NI = DRE->getNameInfo();
    if (!FD) {
      S.Diag(Loc, diag::err_attribute_cleanup_arg_not_function) << 1
        << NI.getName();
      return;
    }
  } else if (auto *ULE = dyn_cast<UnresolvedLookupExpr>(E)) {
    if (ULE->hasExplicitTemplateArgs())
      S.Diag(Loc, diag::warn_cleanup_ext);
    FD = S.ResolveSingleFunctionTemplateSpecialization(ULE, true);
    NI = ULE->getNameInfo();
    if (!FD) {
      S.Diag(Loc, diag::err_attribute_cleanup_arg_not_function) << 2
        << NI.getName();
      if (ULE->getType() == S.Context.OverloadTy)
        S.NoteAllOverloadCandidates(ULE);
      return;
    }
  } else {
    S.Diag(Loc, diag::err_attribute_cleanup_arg_not_function) << 0;
    return;
  }

  if (FD->getNumParams() != 1) {
    S.Diag(Loc, diag::err_attribute_cleanup_func_must_take_one_arg)
      << NI.getName();
    return;
  }

  // We're currently more strict than GCC about what function types we accept.
  // If this ever proves to be a problem it should be easy to fix.
  QualType Ty = S.Context.getPointerType(cast<VarDecl>(D)->getType());
  QualType ParamTy = FD->getParamDecl(0)->getType();
  if (S.CheckAssignmentConstraints(FD->getParamDecl(0)->getLocation(),
                                   ParamTy, Ty) != Sema::Compatible) {
    S.Diag(Loc, diag::err_attribute_cleanup_func_arg_incompatible_type)
      << NI.getName() << ParamTy << Ty;
    return;
  }
  VarDecl *VD = cast<VarDecl>(D);
  // Create a reference to the variable declaration. This is a fake/dummy
  // reference.
  DeclRefExpr *VariableReference = DeclRefExpr::Create(
      S.Context, NestedNameSpecifierLoc{}, FD->getLocation(), VD, false,
      DeclarationNameInfo{VD->getDeclName(), VD->getLocation()}, VD->getType(),
      VK_LValue);

  // Create a unary operator expression that represents taking the address of
  // the variable. This is a fake/dummy expression.
  Expr *AddressOfVariable = UnaryOperator::Create(
      S.Context, VariableReference, UnaryOperatorKind::UO_AddrOf,
      S.Context.getPointerType(VD->getType()), VK_PRValue, OK_Ordinary, Loc,
      +false, FPOptionsOverride{});

  // Create a function call expression. This is a fake/dummy call expression.
  CallExpr *FunctionCallExpression =
      CallExpr::Create(S.Context, E, ArrayRef{AddressOfVariable},
                       S.Context.VoidTy, VK_PRValue, Loc, FPOptionsOverride{});

  if (S.CheckFunctionCall(FD, FunctionCallExpression,
                          FD->getType()->getAs<FunctionProtoType>())) {
    return;
  }

  D->addAttr(::new (S.Context) CleanupAttr(S.Context, AL, FD));
}

static void handleEnumExtensibilityAttr(Sema &S, Decl *D,
                                        const ParsedAttr &AL) {
  if (!AL.isArgIdent(0)) {
    S.Diag(AL.getLoc(), diag::err_attribute_argument_n_type)
        << AL << 0 << AANT_ArgumentIdentifier;
    return;
  }

  EnumExtensibilityAttr::Kind ExtensibilityKind;
  IdentifierInfo *II = AL.getArgAsIdent(0)->Ident;
  if (!EnumExtensibilityAttr::ConvertStrToKind(II->getName(),
                                               ExtensibilityKind)) {
    S.Diag(AL.getLoc(), diag::warn_attribute_type_not_supported) << AL << II;
    return;
  }

  D->addAttr(::new (S.Context)
                 EnumExtensibilityAttr(S.Context, AL, ExtensibilityKind));
}

/// Handle __attribute__((format_arg((idx)))) attribute based on
/// http://gcc.gnu.org/onlinedocs/gcc/Function-Attributes.html
static void handleFormatArgAttr(Sema &S, Decl *D, const ParsedAttr &AL) {
  const Expr *IdxExpr = AL.getArgAsExpr(0);
  ParamIdx Idx;
  if (!S.checkFunctionOrMethodParameterIndex(D, AL, 1, IdxExpr, Idx))
    return;

  // Make sure the format string is really a string.
  QualType Ty = getFunctionOrMethodParamType(D, Idx.getASTIndex());

  bool NotNSStringTy = !S.ObjC().isNSStringType(Ty);
  if (NotNSStringTy && !S.ObjC().isCFStringType(Ty) &&
      (!Ty->isPointerType() ||
       !Ty->castAs<PointerType>()->getPointeeType()->isCharType())) {
    S.Diag(AL.getLoc(), diag::err_format_attribute_not)
        << IdxExpr->getSourceRange() << getFunctionOrMethodParamRange(D, 0);
    return;
  }
  Ty = getFunctionOrMethodResultType(D);
  // replace instancetype with the class type
  auto Instancetype = S.Context.getObjCInstanceTypeDecl()->getTypeForDecl();
  if (Ty->getAs<TypedefType>() == Instancetype)
    if (auto *OMD = dyn_cast<ObjCMethodDecl>(D))
      if (auto *Interface = OMD->getClassInterface())
        Ty = S.Context.getObjCObjectPointerType(
            QualType(Interface->getTypeForDecl(), 0));
  if (!S.ObjC().isNSStringType(Ty, /*AllowNSAttributedString=*/true) &&
      !S.ObjC().isCFStringType(Ty) &&
      (!Ty->isPointerType() ||
       !Ty->castAs<PointerType>()->getPointeeType()->isCharType())) {
    S.Diag(AL.getLoc(), diag::err_format_attribute_result_not)
        << (NotNSStringTy ? "string type" : "NSString")
        << IdxExpr->getSourceRange() << getFunctionOrMethodParamRange(D, 0);
    return;
  }

  D->addAttr(::new (S.Context) FormatArgAttr(S.Context, AL, Idx));
}

enum FormatAttrKind {
  CFStringFormat,
  NSStringFormat,
  StrftimeFormat,
  SupportedFormat,
  IgnoredFormat,
  InvalidFormat
};

/// getFormatAttrKind - Map from format attribute names to supported format
/// types.
static FormatAttrKind getFormatAttrKind(StringRef Format) {
  return llvm::StringSwitch<FormatAttrKind>(Format)
      // Check for formats that get handled specially.
      .Case("NSString", NSStringFormat)
      .Case("CFString", CFStringFormat)
      .Case("strftime", StrftimeFormat)

      // Otherwise, check for supported formats.
      .Cases("scanf", "printf", "printf0", "strfmon", SupportedFormat)
      .Cases("cmn_err", "vcmn_err", "zcmn_err", SupportedFormat)
      .Case("kprintf", SupportedFormat)         // OpenBSD.
      .Case("freebsd_kprintf", SupportedFormat) // FreeBSD.
      .Case("os_trace", SupportedFormat)
      .Case("os_log", SupportedFormat)

      .Cases("gcc_diag", "gcc_cdiag", "gcc_cxxdiag", "gcc_tdiag", IgnoredFormat)
      .Default(InvalidFormat);
}

/// Handle __attribute__((init_priority(priority))) attributes based on
/// http://gcc.gnu.org/onlinedocs/gcc/C_002b_002b-Attributes.html
static void handleInitPriorityAttr(Sema &S, Decl *D, const ParsedAttr &AL) {
  if (!S.getLangOpts().CPlusPlus) {
    S.Diag(AL.getLoc(), diag::warn_attribute_ignored) << AL;
    return;
  }

  if (S.getLangOpts().HLSL) {
    S.Diag(AL.getLoc(), diag::err_hlsl_init_priority_unsupported);
    return;
  }

  if (S.getCurFunctionOrMethodDecl()) {
    S.Diag(AL.getLoc(), diag::err_init_priority_object_attr);
    AL.setInvalid();
    return;
  }
  QualType T = cast<VarDecl>(D)->getType();
  if (S.Context.getAsArrayType(T))
    T = S.Context.getBaseElementType(T);
  if (!T->getAs<RecordType>()) {
    S.Diag(AL.getLoc(), diag::err_init_priority_object_attr);
    AL.setInvalid();
    return;
  }

  Expr *E = AL.getArgAsExpr(0);
  uint32_t prioritynum;
  if (!S.checkUInt32Argument(AL, E, prioritynum)) {
    AL.setInvalid();
    return;
  }

  // Only perform the priority check if the attribute is outside of a system
  // header. Values <= 100 are reserved for the implementation, and libc++
  // benefits from being able to specify values in that range.
  if ((prioritynum < 101 || prioritynum > 65535) &&
      !S.getSourceManager().isInSystemHeader(AL.getLoc())) {
    S.Diag(AL.getLoc(), diag::err_attribute_argument_out_of_range)
        << E->getSourceRange() << AL << 101 << 65535;
    AL.setInvalid();
    return;
  }
  D->addAttr(::new (S.Context) InitPriorityAttr(S.Context, AL, prioritynum));
}

ErrorAttr *Sema::mergeErrorAttr(Decl *D, const AttributeCommonInfo &CI,
                                StringRef NewUserDiagnostic) {
  if (const auto *EA = D->getAttr<ErrorAttr>()) {
    std::string NewAttr = CI.getNormalizedFullName();
    assert((NewAttr == "error" || NewAttr == "warning") &&
           "unexpected normalized full name");
    bool Match = (EA->isError() && NewAttr == "error") ||
                 (EA->isWarning() && NewAttr == "warning");
    if (!Match) {
      Diag(EA->getLocation(), diag::err_attributes_are_not_compatible)
          << CI << EA
          << (CI.isRegularKeywordAttribute() ||
              EA->isRegularKeywordAttribute());
      Diag(CI.getLoc(), diag::note_conflicting_attribute);
      return nullptr;
    }
    if (EA->getUserDiagnostic() != NewUserDiagnostic) {
      Diag(CI.getLoc(), diag::warn_duplicate_attribute) << EA;
      Diag(EA->getLoc(), diag::note_previous_attribute);
    }
    D->dropAttr<ErrorAttr>();
  }
  return ::new (Context) ErrorAttr(Context, CI, NewUserDiagnostic);
}

FormatAttr *Sema::mergeFormatAttr(Decl *D, const AttributeCommonInfo &CI,
                                  IdentifierInfo *Format, int FormatIdx,
                                  int FirstArg) {
  // Check whether we already have an equivalent format attribute.
  for (auto *F : D->specific_attrs<FormatAttr>()) {
    if (F->getType() == Format &&
        F->getFormatIdx() == FormatIdx &&
        F->getFirstArg() == FirstArg) {
      // If we don't have a valid location for this attribute, adopt the
      // location.
      if (F->getLocation().isInvalid())
        F->setRange(CI.getRange());
      return nullptr;
    }
  }

  return ::new (Context) FormatAttr(Context, CI, Format, FormatIdx, FirstArg);
}

/// Handle __attribute__((format(type,idx,firstarg))) attributes based on
/// http://gcc.gnu.org/onlinedocs/gcc/Function-Attributes.html
static void handleFormatAttr(Sema &S, Decl *D, const ParsedAttr &AL) {
  if (!AL.isArgIdent(0)) {
    S.Diag(AL.getLoc(), diag::err_attribute_argument_n_type)
        << AL << 1 << AANT_ArgumentIdentifier;
    return;
  }

  // In C++ the implicit 'this' function parameter also counts, and they are
  // counted from one.
  bool HasImplicitThisParam = isInstanceMethod(D);
  unsigned NumArgs = getFunctionOrMethodNumParams(D) + HasImplicitThisParam;

  IdentifierInfo *II = AL.getArgAsIdent(0)->Ident;
  StringRef Format = II->getName();

  if (normalizeName(Format)) {
    // If we've modified the string name, we need a new identifier for it.
    II = &S.Context.Idents.get(Format);
  }

  // Check for supported formats.
  FormatAttrKind Kind = getFormatAttrKind(Format);

  if (Kind == IgnoredFormat)
    return;

  if (Kind == InvalidFormat) {
    S.Diag(AL.getLoc(), diag::warn_attribute_type_not_supported)
        << AL << II->getName();
    return;
  }

  // checks for the 2nd argument
  Expr *IdxExpr = AL.getArgAsExpr(1);
  uint32_t Idx;
  if (!S.checkUInt32Argument(AL, IdxExpr, Idx, 2))
    return;

  if (Idx < 1 || Idx > NumArgs) {
    S.Diag(AL.getLoc(), diag::err_attribute_argument_out_of_bounds)
        << AL << 2 << IdxExpr->getSourceRange();
    return;
  }

  // FIXME: Do we need to bounds check?
  unsigned ArgIdx = Idx - 1;

  if (HasImplicitThisParam) {
    if (ArgIdx == 0) {
      S.Diag(AL.getLoc(),
             diag::err_format_attribute_implicit_this_format_string)
        << IdxExpr->getSourceRange();
      return;
    }
    ArgIdx--;
  }

  // make sure the format string is really a string
  QualType Ty = getFunctionOrMethodParamType(D, ArgIdx);

  if (!S.ObjC().isNSStringType(Ty, true) && !S.ObjC().isCFStringType(Ty) &&
      (!Ty->isPointerType() ||
       !Ty->castAs<PointerType>()->getPointeeType()->isCharType())) {
    S.Diag(AL.getLoc(), diag::err_format_attribute_not)
      << IdxExpr->getSourceRange() << getFunctionOrMethodParamRange(D, ArgIdx);
    return;
  }

  // check the 3rd argument
  Expr *FirstArgExpr = AL.getArgAsExpr(2);
  uint32_t FirstArg;
  if (!S.checkUInt32Argument(AL, FirstArgExpr, FirstArg, 3))
    return;

  // FirstArg == 0 is is always valid.
  if (FirstArg != 0) {
    if (Kind == StrftimeFormat) {
      // If the kind is strftime, FirstArg must be 0 because strftime does not
      // use any variadic arguments.
      S.Diag(AL.getLoc(), diag::err_format_strftime_third_parameter)
          << FirstArgExpr->getSourceRange()
          << FixItHint::CreateReplacement(FirstArgExpr->getSourceRange(), "0");
      return;
    } else if (isFunctionOrMethodVariadic(D)) {
      // Else, if the function is variadic, then FirstArg must be 0 or the
      // "position" of the ... parameter. It's unusual to use 0 with variadic
      // functions, so the fixit proposes the latter.
      if (FirstArg != NumArgs + 1) {
        S.Diag(AL.getLoc(), diag::err_attribute_argument_out_of_bounds)
            << AL << 3 << FirstArgExpr->getSourceRange()
            << FixItHint::CreateReplacement(FirstArgExpr->getSourceRange(),
                                            std::to_string(NumArgs + 1));
        return;
      }
    } else {
      // Inescapable GCC compatibility diagnostic.
      S.Diag(D->getLocation(), diag::warn_gcc_requires_variadic_function) << AL;
      if (FirstArg <= Idx) {
        // Else, the function is not variadic, and FirstArg must be 0 or any
        // parameter after the format parameter. We don't offer a fixit because
        // there are too many possible good values.
        S.Diag(AL.getLoc(), diag::err_attribute_argument_out_of_bounds)
            << AL << 3 << FirstArgExpr->getSourceRange();
        return;
      }
    }
  }

  FormatAttr *NewAttr = S.mergeFormatAttr(D, AL, II, Idx, FirstArg);
  if (NewAttr)
    D->addAttr(NewAttr);
}

/// Handle __attribute__((callback(CalleeIdx, PayloadIdx0, ...))) attributes.
static void handleCallbackAttr(Sema &S, Decl *D, const ParsedAttr &AL) {
  // The index that identifies the callback callee is mandatory.
  if (AL.getNumArgs() == 0) {
    S.Diag(AL.getLoc(), diag::err_callback_attribute_no_callee)
        << AL.getRange();
    return;
  }

  bool HasImplicitThisParam = isInstanceMethod(D);
  int32_t NumArgs = getFunctionOrMethodNumParams(D);

  FunctionDecl *FD = D->getAsFunction();
  assert(FD && "Expected a function declaration!");

  llvm::StringMap<int> NameIdxMapping;
  NameIdxMapping["__"] = -1;

  NameIdxMapping["this"] = 0;

  int Idx = 1;
  for (const ParmVarDecl *PVD : FD->parameters())
    NameIdxMapping[PVD->getName()] = Idx++;

  auto UnknownName = NameIdxMapping.end();

  SmallVector<int, 8> EncodingIndices;
  for (unsigned I = 0, E = AL.getNumArgs(); I < E; ++I) {
    SourceRange SR;
    int32_t ArgIdx;

    if (AL.isArgIdent(I)) {
      IdentifierLoc *IdLoc = AL.getArgAsIdent(I);
      auto It = NameIdxMapping.find(IdLoc->Ident->getName());
      if (It == UnknownName) {
        S.Diag(AL.getLoc(), diag::err_callback_attribute_argument_unknown)
            << IdLoc->Ident << IdLoc->Loc;
        return;
      }

      SR = SourceRange(IdLoc->Loc);
      ArgIdx = It->second;
    } else if (AL.isArgExpr(I)) {
      Expr *IdxExpr = AL.getArgAsExpr(I);

      // If the expression is not parseable as an int32_t we have a problem.
      if (!S.checkUInt32Argument(AL, IdxExpr, (uint32_t &)ArgIdx, I + 1,
                                 false)) {
        S.Diag(AL.getLoc(), diag::err_attribute_argument_out_of_bounds)
            << AL << (I + 1) << IdxExpr->getSourceRange();
        return;
      }

      // Check oob, excluding the special values, 0 and -1.
      if (ArgIdx < -1 || ArgIdx > NumArgs) {
        S.Diag(AL.getLoc(), diag::err_attribute_argument_out_of_bounds)
            << AL << (I + 1) << IdxExpr->getSourceRange();
        return;
      }

      SR = IdxExpr->getSourceRange();
    } else {
      llvm_unreachable("Unexpected ParsedAttr argument type!");
    }

    if (ArgIdx == 0 && !HasImplicitThisParam) {
      S.Diag(AL.getLoc(), diag::err_callback_implicit_this_not_available)
          << (I + 1) << SR;
      return;
    }

    // Adjust for the case we do not have an implicit "this" parameter. In this
    // case we decrease all positive values by 1 to get LLVM argument indices.
    if (!HasImplicitThisParam && ArgIdx > 0)
      ArgIdx -= 1;

    EncodingIndices.push_back(ArgIdx);
  }

  int CalleeIdx = EncodingIndices.front();
  // Check if the callee index is proper, thus not "this" and not "unknown".
  // This means the "CalleeIdx" has to be non-negative if "HasImplicitThisParam"
  // is false and positive if "HasImplicitThisParam" is true.
  if (CalleeIdx < (int)HasImplicitThisParam) {
    S.Diag(AL.getLoc(), diag::err_callback_attribute_invalid_callee)
        << AL.getRange();
    return;
  }

  // Get the callee type, note the index adjustment as the AST doesn't contain
  // the this type (which the callee cannot reference anyway!).
  const Type *CalleeType =
      getFunctionOrMethodParamType(D, CalleeIdx - HasImplicitThisParam)
          .getTypePtr();
  if (!CalleeType || !CalleeType->isFunctionPointerType()) {
    S.Diag(AL.getLoc(), diag::err_callback_callee_no_function_type)
        << AL.getRange();
    return;
  }

  const Type *CalleeFnType =
      CalleeType->getPointeeType()->getUnqualifiedDesugaredType();

  // TODO: Check the type of the callee arguments.

  const auto *CalleeFnProtoType = dyn_cast<FunctionProtoType>(CalleeFnType);
  if (!CalleeFnProtoType) {
    S.Diag(AL.getLoc(), diag::err_callback_callee_no_function_type)
        << AL.getRange();
    return;
  }

  if (CalleeFnProtoType->getNumParams() > EncodingIndices.size() - 1) {
    S.Diag(AL.getLoc(), diag::err_attribute_wrong_number_arguments)
        << AL << (unsigned)(EncodingIndices.size() - 1);
    return;
  }

  if (CalleeFnProtoType->getNumParams() < EncodingIndices.size() - 1) {
    S.Diag(AL.getLoc(), diag::err_attribute_wrong_number_arguments)
        << AL << (unsigned)(EncodingIndices.size() - 1);
    return;
  }

  if (CalleeFnProtoType->isVariadic()) {
    S.Diag(AL.getLoc(), diag::err_callback_callee_is_variadic) << AL.getRange();
    return;
  }

  // Do not allow multiple callback attributes.
  if (D->hasAttr<CallbackAttr>()) {
    S.Diag(AL.getLoc(), diag::err_callback_attribute_multiple) << AL.getRange();
    return;
  }

  D->addAttr(::new (S.Context) CallbackAttr(
      S.Context, AL, EncodingIndices.data(), EncodingIndices.size()));
}

static bool isFunctionLike(const Type &T) {
  // Check for explicit function types.
  // 'called_once' is only supported in Objective-C and it has
  // function pointers and block pointers.
  return T.isFunctionPointerType() || T.isBlockPointerType();
}

/// Handle 'called_once' attribute.
static void handleCalledOnceAttr(Sema &S, Decl *D, const ParsedAttr &AL) {
  // 'called_once' only applies to parameters representing functions.
  QualType T = cast<ParmVarDecl>(D)->getType();

  if (!isFunctionLike(*T)) {
    S.Diag(AL.getLoc(), diag::err_called_once_attribute_wrong_type);
    return;
  }

  D->addAttr(::new (S.Context) CalledOnceAttr(S.Context, AL));
}

static void handleTransparentUnionAttr(Sema &S, Decl *D, const ParsedAttr &AL) {
  // Try to find the underlying union declaration.
  RecordDecl *RD = nullptr;
  const auto *TD = dyn_cast<TypedefNameDecl>(D);
  if (TD && TD->getUnderlyingType()->isUnionType())
    RD = TD->getUnderlyingType()->getAsUnionType()->getDecl();
  else
    RD = dyn_cast<RecordDecl>(D);

  if (!RD || !RD->isUnion()) {
    S.Diag(AL.getLoc(), diag::warn_attribute_wrong_decl_type)
        << AL << AL.isRegularKeywordAttribute() << ExpectedUnion;
    return;
  }

  if (!RD->isCompleteDefinition()) {
    if (!RD->isBeingDefined())
      S.Diag(AL.getLoc(),
             diag::warn_transparent_union_attribute_not_definition);
    return;
  }

  RecordDecl::field_iterator Field = RD->field_begin(),
                          FieldEnd = RD->field_end();
  if (Field == FieldEnd) {
    S.Diag(AL.getLoc(), diag::warn_transparent_union_attribute_zero_fields);
    return;
  }

  FieldDecl *FirstField = *Field;
  QualType FirstType = FirstField->getType();
  if (FirstType->hasFloatingRepresentation() || FirstType->isVectorType()) {
    S.Diag(FirstField->getLocation(),
           diag::warn_transparent_union_attribute_floating)
      << FirstType->isVectorType() << FirstType;
    return;
  }

  if (FirstType->isIncompleteType())
    return;
  uint64_t FirstSize = S.Context.getTypeSize(FirstType);
  uint64_t FirstAlign = S.Context.getTypeAlign(FirstType);
  for (; Field != FieldEnd; ++Field) {
    QualType FieldType = Field->getType();
    if (FieldType->isIncompleteType())
      return;
    // FIXME: this isn't fully correct; we also need to test whether the
    // members of the union would all have the same calling convention as the
    // first member of the union. Checking just the size and alignment isn't
    // sufficient (consider structs passed on the stack instead of in registers
    // as an example).
    if (S.Context.getTypeSize(FieldType) != FirstSize ||
        S.Context.getTypeAlign(FieldType) > FirstAlign) {
      // Warn if we drop the attribute.
      bool isSize = S.Context.getTypeSize(FieldType) != FirstSize;
      unsigned FieldBits = isSize ? S.Context.getTypeSize(FieldType)
                                  : S.Context.getTypeAlign(FieldType);
      S.Diag(Field->getLocation(),
             diag::warn_transparent_union_attribute_field_size_align)
          << isSize << *Field << FieldBits;
      unsigned FirstBits = isSize ? FirstSize : FirstAlign;
      S.Diag(FirstField->getLocation(),
             diag::note_transparent_union_first_field_size_align)
          << isSize << FirstBits;
      return;
    }
  }

  RD->addAttr(::new (S.Context) TransparentUnionAttr(S.Context, AL));
}

void Sema::AddAnnotationAttr(Decl *D, const AttributeCommonInfo &CI,
                             StringRef Str, MutableArrayRef<Expr *> Args) {
  auto *Attr = AnnotateAttr::Create(Context, Str, Args.data(), Args.size(), CI);
  if (ConstantFoldAttrArgs(
          CI, MutableArrayRef<Expr *>(Attr->args_begin(), Attr->args_end()))) {
    D->addAttr(Attr);
  }
}

static void handleAnnotateAttr(Sema &S, Decl *D, const ParsedAttr &AL) {
  // Make sure that there is a string literal as the annotation's first
  // argument.
  StringRef Str;
  if (!S.checkStringLiteralArgumentAttr(AL, 0, Str))
    return;

  llvm::SmallVector<Expr *, 4> Args;
  Args.reserve(AL.getNumArgs() - 1);
  for (unsigned Idx = 1; Idx < AL.getNumArgs(); Idx++) {
    assert(!AL.isArgIdent(Idx));
    Args.push_back(AL.getArgAsExpr(Idx));
  }

  S.AddAnnotationAttr(D, AL, Str, Args);
}

static void handleAlignValueAttr(Sema &S, Decl *D, const ParsedAttr &AL) {
  S.AddAlignValueAttr(D, AL, AL.getArgAsExpr(0));
}

void Sema::AddAlignValueAttr(Decl *D, const AttributeCommonInfo &CI, Expr *E) {
  AlignValueAttr TmpAttr(Context, CI, E);
  SourceLocation AttrLoc = CI.getLoc();

  QualType T;
  if (const auto *TD = dyn_cast<TypedefNameDecl>(D))
    T = TD->getUnderlyingType();
  else if (const auto *VD = dyn_cast<ValueDecl>(D))
    T = VD->getType();
  else
    llvm_unreachable("Unknown decl type for align_value");

  if (!T->isDependentType() && !T->isAnyPointerType() &&
      !T->isReferenceType() && !T->isMemberPointerType()) {
    Diag(AttrLoc, diag::warn_attribute_pointer_or_reference_only)
      << &TmpAttr << T << D->getSourceRange();
    return;
  }

  if (!E->isValueDependent()) {
    llvm::APSInt Alignment;
    ExprResult ICE = VerifyIntegerConstantExpression(
        E, &Alignment, diag::err_align_value_attribute_argument_not_int);
    if (ICE.isInvalid())
      return;

    if (!Alignment.isPowerOf2()) {
      Diag(AttrLoc, diag::err_alignment_not_power_of_two)
        << E->getSourceRange();
      return;
    }

    D->addAttr(::new (Context) AlignValueAttr(Context, CI, ICE.get()));
    return;
  }

  // Save dependent expressions in the AST to be instantiated.
  D->addAttr(::new (Context) AlignValueAttr(Context, CI, E));
}

static void handleAlignedAttr(Sema &S, Decl *D, const ParsedAttr &AL) {
  if (AL.hasParsedType()) {
    const ParsedType &TypeArg = AL.getTypeArg();
    TypeSourceInfo *TInfo;
    (void)S.GetTypeFromParser(
        ParsedType::getFromOpaquePtr(TypeArg.getAsOpaquePtr()), &TInfo);
    if (AL.isPackExpansion() &&
        !TInfo->getType()->containsUnexpandedParameterPack()) {
      S.Diag(AL.getEllipsisLoc(),
             diag::err_pack_expansion_without_parameter_packs);
      return;
    }

    if (!AL.isPackExpansion() &&
        S.DiagnoseUnexpandedParameterPack(TInfo->getTypeLoc().getBeginLoc(),
                                          TInfo, Sema::UPPC_Expression))
      return;

    S.AddAlignedAttr(D, AL, TInfo, AL.isPackExpansion());
    return;
  }

  // check the attribute arguments.
  if (AL.getNumArgs() > 1) {
    S.Diag(AL.getLoc(), diag::err_attribute_wrong_number_arguments) << AL << 1;
    return;
  }

  if (AL.getNumArgs() == 0) {
    D->addAttr(::new (S.Context) AlignedAttr(S.Context, AL, true, nullptr));
    return;
  }

  Expr *E = AL.getArgAsExpr(0);
  if (AL.isPackExpansion() && !E->containsUnexpandedParameterPack()) {
    S.Diag(AL.getEllipsisLoc(),
           diag::err_pack_expansion_without_parameter_packs);
    return;
  }

  if (!AL.isPackExpansion() && S.DiagnoseUnexpandedParameterPack(E))
    return;

  S.AddAlignedAttr(D, AL, E, AL.isPackExpansion());
}

/// Perform checking of type validity
///
/// C++11 [dcl.align]p1:
///   An alignment-specifier may be applied to a variable or to a class
///   data member, but it shall not be applied to a bit-field, a function
///   parameter, the formal parameter of a catch clause, or a variable
///   declared with the register storage class specifier. An
///   alignment-specifier may also be applied to the declaration of a class
///   or enumeration type.
/// CWG 2354:
///   CWG agreed to remove permission for alignas to be applied to
///   enumerations.
/// C11 6.7.5/2:
///   An alignment attribute shall not be specified in a declaration of
///   a typedef, or a bit-field, or a function, or a parameter, or an
///   object declared with the register storage-class specifier.
static bool validateAlignasAppliedType(Sema &S, Decl *D,
                                       const AlignedAttr &Attr,
                                       SourceLocation AttrLoc) {
  int DiagKind = -1;
  if (isa<ParmVarDecl>(D)) {
    DiagKind = 0;
  } else if (const auto *VD = dyn_cast<VarDecl>(D)) {
    if (VD->getStorageClass() == SC_Register)
      DiagKind = 1;
    if (VD->isExceptionVariable())
      DiagKind = 2;
  } else if (const auto *FD = dyn_cast<FieldDecl>(D)) {
    if (FD->isBitField())
      DiagKind = 3;
  } else if (const auto *ED = dyn_cast<EnumDecl>(D)) {
    if (ED->getLangOpts().CPlusPlus)
      DiagKind = 4;
  } else if (!isa<TagDecl>(D)) {
    return S.Diag(AttrLoc, diag::err_attribute_wrong_decl_type)
           << &Attr << Attr.isRegularKeywordAttribute()
           << (Attr.isC11() ? ExpectedVariableOrField
                            : ExpectedVariableFieldOrTag);
  }
  if (DiagKind != -1) {
    return S.Diag(AttrLoc, diag::err_alignas_attribute_wrong_decl_type)
           << &Attr << DiagKind;
  }
  return false;
}

void Sema::AddAlignedAttr(Decl *D, const AttributeCommonInfo &CI, Expr *E,
                          bool IsPackExpansion) {
  AlignedAttr TmpAttr(Context, CI, true, E);
  SourceLocation AttrLoc = CI.getLoc();

  // C++11 alignas(...) and C11 _Alignas(...) have additional requirements.
  if (TmpAttr.isAlignas() &&
      validateAlignasAppliedType(*this, D, TmpAttr, AttrLoc))
    return;

  if (E->isValueDependent()) {
    // We can't support a dependent alignment on a non-dependent type,
    // because we have no way to model that a type is "alignment-dependent"
    // but not dependent in any other way.
    if (const auto *TND = dyn_cast<TypedefNameDecl>(D)) {
      if (!TND->getUnderlyingType()->isDependentType()) {
        Diag(AttrLoc, diag::err_alignment_dependent_typedef_name)
            << E->getSourceRange();
        return;
      }
    }

    // Save dependent expressions in the AST to be instantiated.
    AlignedAttr *AA = ::new (Context) AlignedAttr(Context, CI, true, E);
    AA->setPackExpansion(IsPackExpansion);
    D->addAttr(AA);
    return;
  }

  // FIXME: Cache the number on the AL object?
  llvm::APSInt Alignment;
  ExprResult ICE = VerifyIntegerConstantExpression(
      E, &Alignment, diag::err_aligned_attribute_argument_not_int);
  if (ICE.isInvalid())
    return;

  uint64_t MaximumAlignment = Sema::MaximumAlignment;
  if (Context.getTargetInfo().getTriple().isOSBinFormatCOFF())
    MaximumAlignment = std::min(MaximumAlignment, uint64_t(8192));
  if (Alignment > MaximumAlignment) {
    Diag(AttrLoc, diag::err_attribute_aligned_too_great)
        << MaximumAlignment << E->getSourceRange();
    return;
  }

  uint64_t AlignVal = Alignment.getZExtValue();
  // C++11 [dcl.align]p2:
  //   -- if the constant expression evaluates to zero, the alignment
  //      specifier shall have no effect
  // C11 6.7.5p6:
  //   An alignment specification of zero has no effect.
  if (!(TmpAttr.isAlignas() && !Alignment)) {
    if (!llvm::isPowerOf2_64(AlignVal)) {
      Diag(AttrLoc, diag::err_alignment_not_power_of_two)
        << E->getSourceRange();
      return;
    }
  }

  const auto *VD = dyn_cast<VarDecl>(D);
  if (VD) {
    unsigned MaxTLSAlign =
        Context.toCharUnitsFromBits(Context.getTargetInfo().getMaxTLSAlign())
            .getQuantity();
    if (MaxTLSAlign && AlignVal > MaxTLSAlign &&
        VD->getTLSKind() != VarDecl::TLS_None) {
      Diag(VD->getLocation(), diag::err_tls_var_aligned_over_maximum)
          << (unsigned)AlignVal << VD << MaxTLSAlign;
      return;
    }
  }

  // On AIX, an aligned attribute can not decrease the alignment when applied
  // to a variable declaration with vector type.
  if (VD && Context.getTargetInfo().getTriple().isOSAIX()) {
    const Type *Ty = VD->getType().getTypePtr();
    if (Ty->isVectorType() && AlignVal < 16) {
      Diag(VD->getLocation(), diag::warn_aligned_attr_underaligned)
          << VD->getType() << 16;
      return;
    }
  }

  AlignedAttr *AA = ::new (Context) AlignedAttr(Context, CI, true, ICE.get());
  AA->setPackExpansion(IsPackExpansion);
  AA->setCachedAlignmentValue(
      static_cast<unsigned>(AlignVal * Context.getCharWidth()));
  D->addAttr(AA);
}

void Sema::AddAlignedAttr(Decl *D, const AttributeCommonInfo &CI,
                          TypeSourceInfo *TS, bool IsPackExpansion) {
  AlignedAttr TmpAttr(Context, CI, false, TS);
  SourceLocation AttrLoc = CI.getLoc();

  // C++11 alignas(...) and C11 _Alignas(...) have additional requirements.
  if (TmpAttr.isAlignas() &&
      validateAlignasAppliedType(*this, D, TmpAttr, AttrLoc))
    return;

  if (TS->getType()->isDependentType()) {
    // We can't support a dependent alignment on a non-dependent type,
    // because we have no way to model that a type is "type-dependent"
    // but not dependent in any other way.
    if (const auto *TND = dyn_cast<TypedefNameDecl>(D)) {
      if (!TND->getUnderlyingType()->isDependentType()) {
        Diag(AttrLoc, diag::err_alignment_dependent_typedef_name)
            << TS->getTypeLoc().getSourceRange();
        return;
      }
    }

    AlignedAttr *AA = ::new (Context) AlignedAttr(Context, CI, false, TS);
    AA->setPackExpansion(IsPackExpansion);
    D->addAttr(AA);
    return;
  }

  const auto *VD = dyn_cast<VarDecl>(D);
  unsigned AlignVal = TmpAttr.getAlignment(Context);
  // On AIX, an aligned attribute can not decrease the alignment when applied
  // to a variable declaration with vector type.
  if (VD && Context.getTargetInfo().getTriple().isOSAIX()) {
    const Type *Ty = VD->getType().getTypePtr();
    if (Ty->isVectorType() &&
        Context.toCharUnitsFromBits(AlignVal).getQuantity() < 16) {
      Diag(VD->getLocation(), diag::warn_aligned_attr_underaligned)
          << VD->getType() << 16;
      return;
    }
  }

  AlignedAttr *AA = ::new (Context) AlignedAttr(Context, CI, false, TS);
  AA->setPackExpansion(IsPackExpansion);
  AA->setCachedAlignmentValue(AlignVal);
  D->addAttr(AA);
}

void Sema::CheckAlignasUnderalignment(Decl *D) {
  assert(D->hasAttrs() && "no attributes on decl");

  QualType UnderlyingTy, DiagTy;
  if (const auto *VD = dyn_cast<ValueDecl>(D)) {
    UnderlyingTy = DiagTy = VD->getType();
  } else {
    UnderlyingTy = DiagTy = Context.getTagDeclType(cast<TagDecl>(D));
    if (const auto *ED = dyn_cast<EnumDecl>(D))
      UnderlyingTy = ED->getIntegerType();
  }
  if (DiagTy->isDependentType() || DiagTy->isIncompleteType())
    return;

  // C++11 [dcl.align]p5, C11 6.7.5/4:
  //   The combined effect of all alignment attributes in a declaration shall
  //   not specify an alignment that is less strict than the alignment that
  //   would otherwise be required for the entity being declared.
  AlignedAttr *AlignasAttr = nullptr;
  AlignedAttr *LastAlignedAttr = nullptr;
  unsigned Align = 0;
  for (auto *I : D->specific_attrs<AlignedAttr>()) {
    if (I->isAlignmentDependent())
      return;
    if (I->isAlignas())
      AlignasAttr = I;
    Align = std::max(Align, I->getAlignment(Context));
    LastAlignedAttr = I;
  }

  if (Align && DiagTy->isSizelessType()) {
    Diag(LastAlignedAttr->getLocation(), diag::err_attribute_sizeless_type)
        << LastAlignedAttr << DiagTy;
  } else if (AlignasAttr && Align) {
    CharUnits RequestedAlign = Context.toCharUnitsFromBits(Align);
    CharUnits NaturalAlign = Context.getTypeAlignInChars(UnderlyingTy);
    if (NaturalAlign > RequestedAlign)
      Diag(AlignasAttr->getLocation(), diag::err_alignas_underaligned)
        << DiagTy << (unsigned)NaturalAlign.getQuantity();
  }
}

bool Sema::checkMSInheritanceAttrOnDefinition(
    CXXRecordDecl *RD, SourceRange Range, bool BestCase,
    MSInheritanceModel ExplicitModel) {
  assert(RD->hasDefinition() && "RD has no definition!");

  // We may not have seen base specifiers or any virtual methods yet.  We will
  // have to wait until the record is defined to catch any mismatches.
  if (!RD->getDefinition()->isCompleteDefinition())
    return false;

  // The unspecified model never matches what a definition could need.
  if (ExplicitModel == MSInheritanceModel::Unspecified)
    return false;

  if (BestCase) {
    if (RD->calculateInheritanceModel() == ExplicitModel)
      return false;
  } else {
    if (RD->calculateInheritanceModel() <= ExplicitModel)
      return false;
  }

  Diag(Range.getBegin(), diag::err_mismatched_ms_inheritance)
      << 0 /*definition*/;
  Diag(RD->getDefinition()->getLocation(), diag::note_defined_here) << RD;
  return true;
}

/// parseModeAttrArg - Parses attribute mode string and returns parsed type
/// attribute.
static void parseModeAttrArg(Sema &S, StringRef Str, unsigned &DestWidth,
                             bool &IntegerMode, bool &ComplexMode,
                             FloatModeKind &ExplicitType) {
  IntegerMode = true;
  ComplexMode = false;
  ExplicitType = FloatModeKind::NoFloat;
  switch (Str.size()) {
  case 2:
    switch (Str[0]) {
    case 'Q':
      DestWidth = 8;
      break;
    case 'H':
      DestWidth = 16;
      break;
    case 'S':
      DestWidth = 32;
      break;
    case 'D':
      DestWidth = 64;
      break;
    case 'X':
      DestWidth = 96;
      break;
    case 'K': // KFmode - IEEE quad precision (__float128)
      ExplicitType = FloatModeKind::Float128;
      DestWidth = Str[1] == 'I' ? 0 : 128;
      break;
    case 'T':
      ExplicitType = FloatModeKind::LongDouble;
      DestWidth = 128;
      break;
    case 'I':
      ExplicitType = FloatModeKind::Ibm128;
      DestWidth = Str[1] == 'I' ? 0 : 128;
      break;
    }
    if (Str[1] == 'F') {
      IntegerMode = false;
    } else if (Str[1] == 'C') {
      IntegerMode = false;
      ComplexMode = true;
    } else if (Str[1] != 'I') {
      DestWidth = 0;
    }
    break;
  case 4:
    // FIXME: glibc uses 'word' to define register_t; this is narrower than a
    // pointer on PIC16 and other embedded platforms.
    if (Str == "word")
      DestWidth = S.Context.getTargetInfo().getRegisterWidth();
    else if (Str == "byte")
      DestWidth = S.Context.getTargetInfo().getCharWidth();
    break;
  case 7:
    if (Str == "pointer")
      DestWidth = S.Context.getTargetInfo().getPointerWidth(LangAS::Default);
    break;
  case 11:
    if (Str == "unwind_word")
      DestWidth = S.Context.getTargetInfo().getUnwindWordWidth();
    break;
  }
}

/// handleModeAttr - This attribute modifies the width of a decl with primitive
/// type.
///
/// Despite what would be logical, the mode attribute is a decl attribute, not a
/// type attribute: 'int ** __attribute((mode(HI))) *G;' tries to make 'G' be
/// HImode, not an intermediate pointer.
static void handleModeAttr(Sema &S, Decl *D, const ParsedAttr &AL) {
  // This attribute isn't documented, but glibc uses it.  It changes
  // the width of an int or unsigned int to the specified size.
  if (!AL.isArgIdent(0)) {
    S.Diag(AL.getLoc(), diag::err_attribute_argument_type)
        << AL << AANT_ArgumentIdentifier;
    return;
  }

  IdentifierInfo *Name = AL.getArgAsIdent(0)->Ident;

  S.AddModeAttr(D, AL, Name);
}

void Sema::AddModeAttr(Decl *D, const AttributeCommonInfo &CI,
                       IdentifierInfo *Name, bool InInstantiation) {
  StringRef Str = Name->getName();
  normalizeName(Str);
  SourceLocation AttrLoc = CI.getLoc();

  unsigned DestWidth = 0;
  bool IntegerMode = true;
  bool ComplexMode = false;
  FloatModeKind ExplicitType = FloatModeKind::NoFloat;
  llvm::APInt VectorSize(64, 0);
  if (Str.size() >= 4 && Str[0] == 'V') {
    // Minimal length of vector mode is 4: 'V' + NUMBER(>=1) + TYPE(>=2).
    size_t StrSize = Str.size();
    size_t VectorStringLength = 0;
    while ((VectorStringLength + 1) < StrSize &&
           isdigit(Str[VectorStringLength + 1]))
      ++VectorStringLength;
    if (VectorStringLength &&
        !Str.substr(1, VectorStringLength).getAsInteger(10, VectorSize) &&
        VectorSize.isPowerOf2()) {
      parseModeAttrArg(*this, Str.substr(VectorStringLength + 1), DestWidth,
                       IntegerMode, ComplexMode, ExplicitType);
      // Avoid duplicate warning from template instantiation.
      if (!InInstantiation)
        Diag(AttrLoc, diag::warn_vector_mode_deprecated);
    } else {
      VectorSize = 0;
    }
  }

  if (!VectorSize)
    parseModeAttrArg(*this, Str, DestWidth, IntegerMode, ComplexMode,
                     ExplicitType);

  // FIXME: Sync this with InitializePredefinedMacros; we need to match int8_t
  // and friends, at least with glibc.
  // FIXME: Make sure floating-point mappings are accurate
  // FIXME: Support XF and TF types
  if (!DestWidth) {
    Diag(AttrLoc, diag::err_machine_mode) << 0 /*Unknown*/ << Name;
    return;
  }

  QualType OldTy;
  if (const auto *TD = dyn_cast<TypedefNameDecl>(D))
    OldTy = TD->getUnderlyingType();
  else if (const auto *ED = dyn_cast<EnumDecl>(D)) {
    // Something like 'typedef enum { X } __attribute__((mode(XX))) T;'.
    // Try to get type from enum declaration, default to int.
    OldTy = ED->getIntegerType();
    if (OldTy.isNull())
      OldTy = Context.IntTy;
  } else
    OldTy = cast<ValueDecl>(D)->getType();

  if (OldTy->isDependentType()) {
    D->addAttr(::new (Context) ModeAttr(Context, CI, Name));
    return;
  }

  // Base type can also be a vector type (see PR17453).
  // Distinguish between base type and base element type.
  QualType OldElemTy = OldTy;
  if (const auto *VT = OldTy->getAs<VectorType>())
    OldElemTy = VT->getElementType();

  // GCC allows 'mode' attribute on enumeration types (even incomplete), except
  // for vector modes. So, 'enum X __attribute__((mode(QI)));' forms a complete
  // type, 'enum { A } __attribute__((mode(V4SI)))' is rejected.
  if ((isa<EnumDecl>(D) || OldElemTy->getAs<EnumType>()) &&
      VectorSize.getBoolValue()) {
    Diag(AttrLoc, diag::err_enum_mode_vector_type) << Name << CI.getRange();
    return;
  }
  bool IntegralOrAnyEnumType = (OldElemTy->isIntegralOrEnumerationType() &&
                                !OldElemTy->isBitIntType()) ||
                               OldElemTy->getAs<EnumType>();

  if (!OldElemTy->getAs<BuiltinType>() && !OldElemTy->isComplexType() &&
      !IntegralOrAnyEnumType)
    Diag(AttrLoc, diag::err_mode_not_primitive);
  else if (IntegerMode) {
    if (!IntegralOrAnyEnumType)
      Diag(AttrLoc, diag::err_mode_wrong_type);
  } else if (ComplexMode) {
    if (!OldElemTy->isComplexType())
      Diag(AttrLoc, diag::err_mode_wrong_type);
  } else {
    if (!OldElemTy->isFloatingType())
      Diag(AttrLoc, diag::err_mode_wrong_type);
  }

  QualType NewElemTy;

  if (IntegerMode)
    NewElemTy = Context.getIntTypeForBitwidth(DestWidth,
                                              OldElemTy->isSignedIntegerType());
  else
    NewElemTy = Context.getRealTypeForBitwidth(DestWidth, ExplicitType);

  if (NewElemTy.isNull()) {
    // Only emit diagnostic on host for 128-bit mode attribute
    if (!(DestWidth == 128 && getLangOpts().CUDAIsDevice))
      Diag(AttrLoc, diag::err_machine_mode) << 1 /*Unsupported*/ << Name;
    return;
  }

  if (ComplexMode) {
    NewElemTy = Context.getComplexType(NewElemTy);
  }

  QualType NewTy = NewElemTy;
  if (VectorSize.getBoolValue()) {
    NewTy = Context.getVectorType(NewTy, VectorSize.getZExtValue(),
                                  VectorKind::Generic);
  } else if (const auto *OldVT = OldTy->getAs<VectorType>()) {
    // Complex machine mode does not support base vector types.
    if (ComplexMode) {
      Diag(AttrLoc, diag::err_complex_mode_vector_type);
      return;
    }
    unsigned NumElements = Context.getTypeSize(OldElemTy) *
                           OldVT->getNumElements() /
                           Context.getTypeSize(NewElemTy);
    NewTy =
        Context.getVectorType(NewElemTy, NumElements, OldVT->getVectorKind());
  }

  if (NewTy.isNull()) {
    Diag(AttrLoc, diag::err_mode_wrong_type);
    return;
  }

  // Install the new type.
  if (auto *TD = dyn_cast<TypedefNameDecl>(D))
    TD->setModedTypeSourceInfo(TD->getTypeSourceInfo(), NewTy);
  else if (auto *ED = dyn_cast<EnumDecl>(D))
    ED->setIntegerType(NewTy);
  else
    cast<ValueDecl>(D)->setType(NewTy);

  D->addAttr(::new (Context) ModeAttr(Context, CI, Name));
}

static void handleNoDebugAttr(Sema &S, Decl *D, const ParsedAttr &AL) {
  D->addAttr(::new (S.Context) NoDebugAttr(S.Context, AL));
}

AlwaysInlineAttr *Sema::mergeAlwaysInlineAttr(Decl *D,
                                              const AttributeCommonInfo &CI,
                                              const IdentifierInfo *Ident) {
  if (OptimizeNoneAttr *Optnone = D->getAttr<OptimizeNoneAttr>()) {
    Diag(CI.getLoc(), diag::warn_attribute_ignored) << Ident;
    Diag(Optnone->getLocation(), diag::note_conflicting_attribute);
    return nullptr;
  }

  if (D->hasAttr<AlwaysInlineAttr>())
    return nullptr;

  return ::new (Context) AlwaysInlineAttr(Context, CI);
}

InternalLinkageAttr *Sema::mergeInternalLinkageAttr(Decl *D,
                                                    const ParsedAttr &AL) {
  if (const auto *VD = dyn_cast<VarDecl>(D)) {
    // Attribute applies to Var but not any subclass of it (like ParmVar,
    // ImplicitParm or VarTemplateSpecialization).
    if (VD->getKind() != Decl::Var) {
      Diag(AL.getLoc(), diag::warn_attribute_wrong_decl_type)
          << AL << AL.isRegularKeywordAttribute()
          << (getLangOpts().CPlusPlus ? ExpectedFunctionVariableOrClass
                                      : ExpectedVariableOrFunction);
      return nullptr;
    }
    // Attribute does not apply to non-static local variables.
    if (VD->hasLocalStorage()) {
      Diag(VD->getLocation(), diag::warn_internal_linkage_local_storage);
      return nullptr;
    }
  }

  return ::new (Context) InternalLinkageAttr(Context, AL);
}
InternalLinkageAttr *
Sema::mergeInternalLinkageAttr(Decl *D, const InternalLinkageAttr &AL) {
  if (const auto *VD = dyn_cast<VarDecl>(D)) {
    // Attribute applies to Var but not any subclass of it (like ParmVar,
    // ImplicitParm or VarTemplateSpecialization).
    if (VD->getKind() != Decl::Var) {
      Diag(AL.getLocation(), diag::warn_attribute_wrong_decl_type)
          << &AL << AL.isRegularKeywordAttribute()
          << (getLangOpts().CPlusPlus ? ExpectedFunctionVariableOrClass
                                      : ExpectedVariableOrFunction);
      return nullptr;
    }
    // Attribute does not apply to non-static local variables.
    if (VD->hasLocalStorage()) {
      Diag(VD->getLocation(), diag::warn_internal_linkage_local_storage);
      return nullptr;
    }
  }

  return ::new (Context) InternalLinkageAttr(Context, AL);
}

MinSizeAttr *Sema::mergeMinSizeAttr(Decl *D, const AttributeCommonInfo &CI) {
  if (OptimizeNoneAttr *Optnone = D->getAttr<OptimizeNoneAttr>()) {
    Diag(CI.getLoc(), diag::warn_attribute_ignored) << "'minsize'";
    Diag(Optnone->getLocation(), diag::note_conflicting_attribute);
    return nullptr;
  }

  if (D->hasAttr<MinSizeAttr>())
    return nullptr;

  return ::new (Context) MinSizeAttr(Context, CI);
}

OptimizeNoneAttr *Sema::mergeOptimizeNoneAttr(Decl *D,
                                              const AttributeCommonInfo &CI) {
  if (AlwaysInlineAttr *Inline = D->getAttr<AlwaysInlineAttr>()) {
    Diag(Inline->getLocation(), diag::warn_attribute_ignored) << Inline;
    Diag(CI.getLoc(), diag::note_conflicting_attribute);
    D->dropAttr<AlwaysInlineAttr>();
  }
  if (MinSizeAttr *MinSize = D->getAttr<MinSizeAttr>()) {
    Diag(MinSize->getLocation(), diag::warn_attribute_ignored) << MinSize;
    Diag(CI.getLoc(), diag::note_conflicting_attribute);
    D->dropAttr<MinSizeAttr>();
  }

  if (D->hasAttr<OptimizeNoneAttr>())
    return nullptr;

  return ::new (Context) OptimizeNoneAttr(Context, CI);
}

static void handleAlwaysInlineAttr(Sema &S, Decl *D, const ParsedAttr &AL) {
  if (AlwaysInlineAttr *Inline =
          S.mergeAlwaysInlineAttr(D, AL, AL.getAttrName()))
    D->addAttr(Inline);
}

static void handleMinSizeAttr(Sema &S, Decl *D, const ParsedAttr &AL) {
  if (MinSizeAttr *MinSize = S.mergeMinSizeAttr(D, AL))
    D->addAttr(MinSize);
}

static void handleOptimizeNoneAttr(Sema &S, Decl *D, const ParsedAttr &AL) {
  if (OptimizeNoneAttr *Optnone = S.mergeOptimizeNoneAttr(D, AL))
    D->addAttr(Optnone);
}

static void handleSYCLDeviceAttr(Sema &S, Decl *D, const ParsedAttr &AL) {
  auto *ND = cast<NamedDecl>(D);
  if (!ND->isExternallyVisible()) {
    S.Diag(AL.getLoc(), diag::err_sycl_attribute_internal_decl)
        << AL << !isa<FunctionDecl>(ND);
    return;
  }

  if (auto *VD = dyn_cast<VarDecl>(D)) {
    QualType VarType = VD->getType();
    // Diagnose only for non-dependent types since dependent type don't have
    // attributes applied on them ATM.
    if (!VarType->isDependentType() &&
        !S.SYCL().isTypeDecoratedWithDeclAttribute<SYCLDeviceGlobalAttr>(
            VD->getType())) {
      S.Diag(AL.getLoc(), diag::err_sycl_attribute_not_device_global) << AL;
      return;
    }
  }

  handleSimpleAttribute<SYCLDeviceAttr>(S, D, AL);
}

static void handleSYCLDeviceIndirectlyCallableAttr(Sema &S, Decl *D,
                                                   const ParsedAttr &AL) {
  auto *FD = cast<FunctionDecl>(D);
  if (!FD->isExternallyVisible()) {
    S.Diag(AL.getLoc(), diag::err_sycl_attribute_internal_decl)
        << AL << /*function*/ 0;
    return;
  }

  D->addAttr(SYCLDeviceAttr::CreateImplicit(S.Context));
  handleSimpleAttribute<SYCLDeviceIndirectlyCallableAttr>(S, D, AL);
}

static void handleSYCLGlobalVarAttr(Sema &S, Decl *D, const ParsedAttr &AL) {
  if (!S.Context.getSourceManager().isInSystemHeader(D->getLocation())) {
    S.Diag(AL.getLoc(), diag::err_attribute_only_system_header) << AL;
    return;
  }

  handleSimpleAttribute<SYCLGlobalVarAttr>(S, D, AL);
}

static void handleSYCLRegisterNumAttr(Sema &S, Decl *D, const ParsedAttr &AL) {
  if (!AL.checkExactlyNumArgs(S, 1))
    return;
  uint32_t RegNo = 0;
  const Expr *E = AL.getArgAsExpr(0);
  if (!S.checkUInt32Argument(AL, E, RegNo, 0, /*StrictlyUnsigned=*/true))
    return;
  D->addAttr(::new (S.Context) SYCLRegisterNumAttr(S.Context, AL, RegNo));
}

void Sema::AddSYCLIntelESimdVectorizeAttr(Decl *D,
                                          const AttributeCommonInfo &CI,
                                          Expr *E) {
  if (!E->isValueDependent()) {
    // Validate that we have an integer constant expression and then store the
    // converted constant expression into the semantic attribute so that we
    // don't have to evaluate it again later.
    llvm::APSInt ArgVal;
    ExprResult Res = VerifyIntegerConstantExpression(E, &ArgVal);
    if (Res.isInvalid())
      return;
    E = Res.get();

    if (ArgVal != 8 && ArgVal != 16 && ArgVal != 32) {
      Diag(E->getExprLoc(), diag::err_sycl_esimd_vectorize_unsupported_value)
          << CI;
      return;
    }

    // Check to see if there's a duplicate attribute with different values
    // already applied to the declaration.
    if (const auto *DeclAttr = D->getAttr<SYCLIntelESimdVectorizeAttr>()) {
      // If the other attribute argument is instantiation dependent, we won't
      // have converted it to a constant expression yet and thus we test
      // whether this is a null pointer.
      if (const auto *DeclExpr = dyn_cast<ConstantExpr>(DeclAttr->getValue())) {
        if (ArgVal != DeclExpr->getResultAsAPSInt()) {
          Diag(CI.getLoc(), diag::warn_duplicate_attribute) << CI;
          Diag(DeclAttr->getLoc(), diag::note_previous_attribute);
        }
        // Drop the duplicate attribute.
        return;
      }
    }
  }

  D->addAttr(::new (Context) SYCLIntelESimdVectorizeAttr(Context, CI, E));
}

SYCLIntelESimdVectorizeAttr *
Sema::MergeSYCLIntelESimdVectorizeAttr(Decl *D,
                                       const SYCLIntelESimdVectorizeAttr &A) {
  // Check to see if there's a duplicate attribute with different values
  // already applied to the declaration.
  if (const auto *DeclAttr = D->getAttr<SYCLIntelESimdVectorizeAttr>()) {
    if (const auto *DeclExpr = dyn_cast<ConstantExpr>(DeclAttr->getValue())) {
      if (const auto *MergeExpr = dyn_cast<ConstantExpr>(A.getValue())) {
        if (DeclExpr->getResultAsAPSInt() != MergeExpr->getResultAsAPSInt()) {
          Diag(DeclAttr->getLoc(), diag::warn_duplicate_attribute) << &A;
          Diag(A.getLoc(), diag::note_previous_attribute);
        }
        // Do not add a duplicate attribute.
        return nullptr;
      }
    }
  }
  return ::new (Context) SYCLIntelESimdVectorizeAttr(Context, A, A.getValue());
}

static void handleSYCLIntelESimdVectorizeAttr(Sema &S, Decl *D,
                                              const ParsedAttr &A) {
  S.CheckDeprecatedSYCLAttributeSpelling(A);

  Expr *E = A.getArgAsExpr(0);
  S.AddSYCLIntelESimdVectorizeAttr(D, A, E);
}

static void handleConstantAttr(Sema &S, Decl *D, const ParsedAttr &AL) {
  const auto *VD = cast<VarDecl>(D);
  if (VD->hasLocalStorage()) {
    S.Diag(AL.getLoc(), diag::err_cuda_nonstatic_constdev);
    return;
  }
  // constexpr variable may already get an implicit constant attr, which should
  // be replaced by the explicit constant attr.
  if (auto *A = D->getAttr<CUDAConstantAttr>()) {
    if (!A->isImplicit())
      return;
    D->dropAttr<CUDAConstantAttr>();
  }
  D->addAttr(::new (S.Context) CUDAConstantAttr(S.Context, AL));
}

static void handleSharedAttr(Sema &S, Decl *D, const ParsedAttr &AL) {
  const auto *VD = cast<VarDecl>(D);
  // extern __shared__ is only allowed on arrays with no length (e.g.
  // "int x[]").
  if (!S.getLangOpts().GPURelocatableDeviceCode && VD->hasExternalStorage() &&
      !isa<IncompleteArrayType>(VD->getType())) {
    S.Diag(AL.getLoc(), diag::err_cuda_extern_shared) << VD;
    return;
  }
  if (S.getLangOpts().CUDA && VD->hasLocalStorage() &&
      S.CUDA().DiagIfHostCode(AL.getLoc(), diag::err_cuda_host_shared)
          << llvm::to_underlying(S.CUDA().CurrentTarget()))
    return;
  D->addAttr(::new (S.Context) CUDASharedAttr(S.Context, AL));
}

static void handleGlobalAttr(Sema &S, Decl *D, const ParsedAttr &AL) {
  const auto *FD = cast<FunctionDecl>(D);
  if (!FD->getReturnType()->isVoidType() &&
      !FD->getReturnType()->getAs<AutoType>() &&
      !FD->getReturnType()->isInstantiationDependentType()) {
    SourceRange RTRange = FD->getReturnTypeSourceRange();
    S.Diag(FD->getTypeSpecStartLoc(), diag::err_kern_type_not_void_return)
        << FD->getType()
        << (RTRange.isValid() ? FixItHint::CreateReplacement(RTRange, "void")
                              : FixItHint());
    return;
  }
  if (const auto *Method = dyn_cast<CXXMethodDecl>(FD)) {
    if (Method->isInstance()) {
      S.Diag(Method->getBeginLoc(), diag::err_kern_is_nonstatic_method)
          << Method;
      return;
    }
    S.Diag(Method->getBeginLoc(), diag::warn_kern_is_method) << Method;
  }
  // Only warn for "inline" when compiling for host, to cut down on noise.
  if (FD->isInlineSpecified() && !S.getLangOpts().CUDAIsDevice)
    S.Diag(FD->getBeginLoc(), diag::warn_kern_is_inline) << FD;

  if (AL.getKind() == ParsedAttr::AT_NVPTXKernel)
    D->addAttr(::new (S.Context) NVPTXKernelAttr(S.Context, AL));
  else
    D->addAttr(::new (S.Context) CUDAGlobalAttr(S.Context, AL));
  // In host compilation the kernel is emitted as a stub function, which is
  // a helper function for launching the kernel. The instructions in the helper
  // function has nothing to do with the source code of the kernel. Do not emit
  // debug info for the stub function to avoid confusing the debugger.
  if (S.LangOpts.HIP && !S.LangOpts.CUDAIsDevice)
    D->addAttr(NoDebugAttr::CreateImplicit(S.Context));
}

static void handleDeviceAttr(Sema &S, Decl *D, const ParsedAttr &AL) {
  if (const auto *VD = dyn_cast<VarDecl>(D)) {
    if (VD->hasLocalStorage()) {
      S.Diag(AL.getLoc(), diag::err_cuda_nonstatic_constdev);
      return;
    }
  }

  if (auto *A = D->getAttr<CUDADeviceAttr>()) {
    if (!A->isImplicit())
      return;
    D->dropAttr<CUDADeviceAttr>();
  }
  D->addAttr(::new (S.Context) CUDADeviceAttr(S.Context, AL));
}

static void handleManagedAttr(Sema &S, Decl *D, const ParsedAttr &AL) {
  if (const auto *VD = dyn_cast<VarDecl>(D)) {
    if (VD->hasLocalStorage()) {
      S.Diag(AL.getLoc(), diag::err_cuda_nonstatic_constdev);
      return;
    }
  }
  if (!D->hasAttr<HIPManagedAttr>())
    D->addAttr(::new (S.Context) HIPManagedAttr(S.Context, AL));
  if (!D->hasAttr<CUDADeviceAttr>())
    D->addAttr(CUDADeviceAttr::CreateImplicit(S.Context));
}

static void handleGNUInlineAttr(Sema &S, Decl *D, const ParsedAttr &AL) {
  const auto *Fn = cast<FunctionDecl>(D);
  if (!Fn->isInlineSpecified()) {
    S.Diag(AL.getLoc(), diag::warn_gnu_inline_attribute_requires_inline);
    return;
  }

  if (S.LangOpts.CPlusPlus && Fn->getStorageClass() != SC_Extern)
    S.Diag(AL.getLoc(), diag::warn_gnu_inline_cplusplus_without_extern);

  D->addAttr(::new (S.Context) GNUInlineAttr(S.Context, AL));
}

static void handleCallConvAttr(Sema &S, Decl *D, const ParsedAttr &AL) {
  if (hasDeclarator(D)) return;

  // Diagnostic is emitted elsewhere: here we store the (valid) AL
  // in the Decl node for syntactic reasoning, e.g., pretty-printing.
  CallingConv CC;
  if (S.CheckCallingConvAttr(
          AL, CC, /*FD*/ nullptr,
          S.CUDA().IdentifyTarget(dyn_cast<FunctionDecl>(D))))
    return;

  if (!isa<ObjCMethodDecl>(D)) {
    S.Diag(AL.getLoc(), diag::warn_attribute_wrong_decl_type)
        << AL << AL.isRegularKeywordAttribute() << ExpectedFunctionOrMethod;
    return;
  }

  switch (AL.getKind()) {
  case ParsedAttr::AT_FastCall:
    D->addAttr(::new (S.Context) FastCallAttr(S.Context, AL));
    return;
  case ParsedAttr::AT_StdCall:
    D->addAttr(::new (S.Context) StdCallAttr(S.Context, AL));
    return;
  case ParsedAttr::AT_ThisCall:
    D->addAttr(::new (S.Context) ThisCallAttr(S.Context, AL));
    return;
  case ParsedAttr::AT_CDecl:
    D->addAttr(::new (S.Context) CDeclAttr(S.Context, AL));
    return;
  case ParsedAttr::AT_Pascal:
    D->addAttr(::new (S.Context) PascalAttr(S.Context, AL));
    return;
  case ParsedAttr::AT_SwiftCall:
    D->addAttr(::new (S.Context) SwiftCallAttr(S.Context, AL));
    return;
  case ParsedAttr::AT_SwiftAsyncCall:
    D->addAttr(::new (S.Context) SwiftAsyncCallAttr(S.Context, AL));
    return;
  case ParsedAttr::AT_VectorCall:
    D->addAttr(::new (S.Context) VectorCallAttr(S.Context, AL));
    return;
  case ParsedAttr::AT_MSABI:
    D->addAttr(::new (S.Context) MSABIAttr(S.Context, AL));
    return;
  case ParsedAttr::AT_SysVABI:
    D->addAttr(::new (S.Context) SysVABIAttr(S.Context, AL));
    return;
  case ParsedAttr::AT_RegCall:
    D->addAttr(::new (S.Context) RegCallAttr(S.Context, AL));
    return;
  case ParsedAttr::AT_Pcs: {
    PcsAttr::PCSType PCS;
    switch (CC) {
    case CC_AAPCS:
      PCS = PcsAttr::AAPCS;
      break;
    case CC_AAPCS_VFP:
      PCS = PcsAttr::AAPCS_VFP;
      break;
    default:
      llvm_unreachable("unexpected calling convention in pcs attribute");
    }

    D->addAttr(::new (S.Context) PcsAttr(S.Context, AL, PCS));
    return;
  }
  case ParsedAttr::AT_AArch64VectorPcs:
    D->addAttr(::new (S.Context) AArch64VectorPcsAttr(S.Context, AL));
    return;
  case ParsedAttr::AT_AArch64SVEPcs:
    D->addAttr(::new (S.Context) AArch64SVEPcsAttr(S.Context, AL));
    return;
  case ParsedAttr::AT_AMDGPUKernelCall:
    D->addAttr(::new (S.Context) AMDGPUKernelCallAttr(S.Context, AL));
    return;
  case ParsedAttr::AT_IntelOclBicc:
    D->addAttr(::new (S.Context) IntelOclBiccAttr(S.Context, AL));
    return;
  case ParsedAttr::AT_PreserveMost:
    D->addAttr(::new (S.Context) PreserveMostAttr(S.Context, AL));
    return;
  case ParsedAttr::AT_PreserveAll:
    D->addAttr(::new (S.Context) PreserveAllAttr(S.Context, AL));
    return;
  case ParsedAttr::AT_M68kRTD:
    D->addAttr(::new (S.Context) M68kRTDAttr(S.Context, AL));
    return;
  case ParsedAttr::AT_PreserveNone:
    D->addAttr(::new (S.Context) PreserveNoneAttr(S.Context, AL));
    return;
  case ParsedAttr::AT_RISCVVectorCC:
    D->addAttr(::new (S.Context) RISCVVectorCCAttr(S.Context, AL));
    return;
  default:
    llvm_unreachable("unexpected attribute kind");
  }
}

static void handleSuppressAttr(Sema &S, Decl *D, const ParsedAttr &AL) {
  if (AL.getAttributeSpellingListIndex() == SuppressAttr::CXX11_gsl_suppress) {
    // Suppression attribute with GSL spelling requires at least 1 argument.
    if (!AL.checkAtLeastNumArgs(S, 1))
      return;
  }

  std::vector<StringRef> DiagnosticIdentifiers;
  for (unsigned I = 0, E = AL.getNumArgs(); I != E; ++I) {
    StringRef RuleName;

    if (!S.checkStringLiteralArgumentAttr(AL, I, RuleName, nullptr))
      return;

    DiagnosticIdentifiers.push_back(RuleName);
  }
  D->addAttr(::new (S.Context)
                 SuppressAttr(S.Context, AL, DiagnosticIdentifiers.data(),
                              DiagnosticIdentifiers.size()));
}

static void handleLifetimeCategoryAttr(Sema &S, Decl *D, const ParsedAttr &AL) {
  TypeSourceInfo *DerefTypeLoc = nullptr;
  QualType ParmType;
  if (AL.hasParsedType()) {
    ParmType = S.GetTypeFromParser(AL.getTypeArg(), &DerefTypeLoc);

    unsigned SelectIdx = ~0U;
    if (ParmType->isReferenceType())
      SelectIdx = 0;
    else if (ParmType->isArrayType())
      SelectIdx = 1;

    if (SelectIdx != ~0U) {
      S.Diag(AL.getLoc(), diag::err_attribute_invalid_argument)
          << SelectIdx << AL;
      return;
    }
  }

  // To check if earlier decl attributes do not conflict the newly parsed ones
  // we always add (and check) the attribute to the canonical decl. We need
  // to repeat the check for attribute mutual exclusion because we're attaching
  // all of the attributes to the canonical declaration rather than the current
  // declaration.
  D = D->getCanonicalDecl();
  if (AL.getKind() == ParsedAttr::AT_Owner) {
    if (checkAttrMutualExclusion<PointerAttr>(S, D, AL))
      return;
    if (const auto *OAttr = D->getAttr<OwnerAttr>()) {
      const Type *ExistingDerefType = OAttr->getDerefTypeLoc()
                                          ? OAttr->getDerefType().getTypePtr()
                                          : nullptr;
      if (ExistingDerefType != ParmType.getTypePtrOrNull()) {
        S.Diag(AL.getLoc(), diag::err_attributes_are_not_compatible)
            << AL << OAttr
            << (AL.isRegularKeywordAttribute() ||
                OAttr->isRegularKeywordAttribute());
        S.Diag(OAttr->getLocation(), diag::note_conflicting_attribute);
      }
      return;
    }
    for (Decl *Redecl : D->redecls()) {
      Redecl->addAttr(::new (S.Context) OwnerAttr(S.Context, AL, DerefTypeLoc));
    }
  } else {
    if (checkAttrMutualExclusion<OwnerAttr>(S, D, AL))
      return;
    if (const auto *PAttr = D->getAttr<PointerAttr>()) {
      const Type *ExistingDerefType = PAttr->getDerefTypeLoc()
                                          ? PAttr->getDerefType().getTypePtr()
                                          : nullptr;
      if (ExistingDerefType != ParmType.getTypePtrOrNull()) {
        S.Diag(AL.getLoc(), diag::err_attributes_are_not_compatible)
            << AL << PAttr
            << (AL.isRegularKeywordAttribute() ||
                PAttr->isRegularKeywordAttribute());
        S.Diag(PAttr->getLocation(), diag::note_conflicting_attribute);
      }
      return;
    }
    for (Decl *Redecl : D->redecls()) {
      Redecl->addAttr(::new (S.Context)
                          PointerAttr(S.Context, AL, DerefTypeLoc));
    }
  }
}

static void handleRandomizeLayoutAttr(Sema &S, Decl *D, const ParsedAttr &AL) {
  if (checkAttrMutualExclusion<NoRandomizeLayoutAttr>(S, D, AL))
    return;
  if (!D->hasAttr<RandomizeLayoutAttr>())
    D->addAttr(::new (S.Context) RandomizeLayoutAttr(S.Context, AL));
}

static void handleNoRandomizeLayoutAttr(Sema &S, Decl *D,
                                        const ParsedAttr &AL) {
  if (checkAttrMutualExclusion<RandomizeLayoutAttr>(S, D, AL))
    return;
  if (!D->hasAttr<NoRandomizeLayoutAttr>())
    D->addAttr(::new (S.Context) NoRandomizeLayoutAttr(S.Context, AL));
}

bool Sema::CheckCallingConvAttr(const ParsedAttr &Attrs, CallingConv &CC,
                                const FunctionDecl *FD,
                                CUDAFunctionTarget CFT) {
  if (Attrs.isInvalid())
    return true;

  if (Attrs.hasProcessingCache()) {
    CC = (CallingConv) Attrs.getProcessingCache();
    return false;
  }

  unsigned ReqArgs = Attrs.getKind() == ParsedAttr::AT_Pcs ? 1 : 0;
  if (!Attrs.checkExactlyNumArgs(*this, ReqArgs)) {
    Attrs.setInvalid();
    return true;
  }

  const TargetInfo &TI = Context.getTargetInfo();
  // TODO: diagnose uses of these conventions on the wrong target.
  switch (Attrs.getKind()) {
  case ParsedAttr::AT_CDecl:
    CC = TI.getDefaultCallingConv();
    break;
  case ParsedAttr::AT_FastCall:
    CC = CC_X86FastCall;
    break;
  case ParsedAttr::AT_StdCall:
    CC = CC_X86StdCall;
    break;
  case ParsedAttr::AT_ThisCall:
    CC = CC_X86ThisCall;
    break;
  case ParsedAttr::AT_Pascal:
    CC = CC_X86Pascal;
    break;
  case ParsedAttr::AT_SwiftCall:
    CC = CC_Swift;
    break;
  case ParsedAttr::AT_SwiftAsyncCall:
    CC = CC_SwiftAsync;
    break;
  case ParsedAttr::AT_VectorCall:
    CC = CC_X86VectorCall;
    break;
  case ParsedAttr::AT_AArch64VectorPcs:
    CC = CC_AArch64VectorCall;
    break;
  case ParsedAttr::AT_AArch64SVEPcs:
    CC = CC_AArch64SVEPCS;
    break;
  case ParsedAttr::AT_AMDGPUKernelCall:
    CC = CC_AMDGPUKernelCall;
    break;
  case ParsedAttr::AT_RegCall:
    CC = CC_X86RegCall;
    break;
  case ParsedAttr::AT_MSABI:
    CC = Context.getTargetInfo().getTriple().isOSWindows() ? CC_C :
                                                             CC_Win64;
    break;
  case ParsedAttr::AT_SysVABI:
    CC = Context.getTargetInfo().getTriple().isOSWindows() ? CC_X86_64SysV :
                                                             CC_C;
    break;
  case ParsedAttr::AT_Pcs: {
    StringRef StrRef;
    if (!checkStringLiteralArgumentAttr(Attrs, 0, StrRef)) {
      Attrs.setInvalid();
      return true;
    }
    if (StrRef == "aapcs") {
      CC = CC_AAPCS;
      break;
    } else if (StrRef == "aapcs-vfp") {
      CC = CC_AAPCS_VFP;
      break;
    }

    Attrs.setInvalid();
    Diag(Attrs.getLoc(), diag::err_invalid_pcs);
    return true;
  }
  case ParsedAttr::AT_IntelOclBicc:
    CC = CC_IntelOclBicc;
    break;
  case ParsedAttr::AT_PreserveMost:
    CC = CC_PreserveMost;
    break;
  case ParsedAttr::AT_PreserveAll:
    CC = CC_PreserveAll;
    break;
  case ParsedAttr::AT_M68kRTD:
    CC = CC_M68kRTD;
    break;
  case ParsedAttr::AT_PreserveNone:
    CC = CC_PreserveNone;
    break;
  case ParsedAttr::AT_RISCVVectorCC:
    CC = CC_RISCVVectorCall;
    break;
  default: llvm_unreachable("unexpected attribute kind");
  }

  TargetInfo::CallingConvCheckResult A = TargetInfo::CCCR_OK;
  // CUDA functions may have host and/or device attributes which indicate
  // their targeted execution environment, therefore the calling convention
  // of functions in CUDA should be checked against the target deduced based
  // on their host/device attributes.
  if (LangOpts.CUDA) {
    auto *Aux = Context.getAuxTargetInfo();
    assert(FD || CFT != CUDAFunctionTarget::InvalidTarget);
    auto CudaTarget = FD ? CUDA().IdentifyTarget(FD) : CFT;
    bool CheckHost = false, CheckDevice = false;
    switch (CudaTarget) {
    case CUDAFunctionTarget::HostDevice:
      CheckHost = true;
      CheckDevice = true;
      break;
    case CUDAFunctionTarget::Host:
      CheckHost = true;
      break;
    case CUDAFunctionTarget::Device:
    case CUDAFunctionTarget::Global:
      CheckDevice = true;
      break;
    case CUDAFunctionTarget::InvalidTarget:
      llvm_unreachable("unexpected cuda target");
    }
    auto *HostTI = LangOpts.CUDAIsDevice ? Aux : &TI;
    auto *DeviceTI = LangOpts.CUDAIsDevice ? &TI : Aux;
    if (CheckHost && HostTI)
      A = HostTI->checkCallingConvention(CC);
    if (A == TargetInfo::CCCR_OK && CheckDevice && DeviceTI)
      A = DeviceTI->checkCallingConvention(CC);
  } else {
    A = TI.checkCallingConvention(CC);
  }

  switch (A) {
  case TargetInfo::CCCR_OK:
    break;

  case TargetInfo::CCCR_Ignore:
    // Treat an ignored convention as if it was an explicit C calling convention
    // attribute. For example, __stdcall on Win x64 functions as __cdecl, so
    // that command line flags that change the default convention to
    // __vectorcall don't affect declarations marked __stdcall.
    CC = CC_C;
    break;

  case TargetInfo::CCCR_Error:
    Diag(Attrs.getLoc(), diag::error_cconv_unsupported)
        << Attrs << (int)CallingConventionIgnoredReason::ForThisTarget;
    break;

  case TargetInfo::CCCR_Warning: {
    Diag(Attrs.getLoc(), diag::warn_cconv_unsupported)
        << Attrs << (int)CallingConventionIgnoredReason::ForThisTarget;

    // This convention is not valid for the target. Use the default function or
    // method calling convention.
    bool IsCXXMethod = false, IsVariadic = false;
    if (FD) {
      IsCXXMethod = FD->isCXXInstanceMember();
      IsVariadic = FD->isVariadic();
    }
    CC = Context.getDefaultCallingConvention(IsVariadic, IsCXXMethod);
    break;
  }
  }

  Attrs.setProcessingCache((unsigned) CC);
  return false;
}

/// Checks a regparm attribute, returning true if it is ill-formed and
/// otherwise setting numParams to the appropriate value.
bool Sema::CheckRegparmAttr(const ParsedAttr &AL, unsigned &numParams) {
  if (AL.isInvalid())
    return true;

  if (!AL.checkExactlyNumArgs(*this, 1)) {
    AL.setInvalid();
    return true;
  }

  uint32_t NP;
  Expr *NumParamsExpr = AL.getArgAsExpr(0);
  if (!checkUInt32Argument(AL, NumParamsExpr, NP)) {
    AL.setInvalid();
    return true;
  }

  if (Context.getTargetInfo().getRegParmMax() == 0) {
    Diag(AL.getLoc(), diag::err_attribute_regparm_wrong_platform)
      << NumParamsExpr->getSourceRange();
    AL.setInvalid();
    return true;
  }

  numParams = NP;
  if (numParams > Context.getTargetInfo().getRegParmMax()) {
    Diag(AL.getLoc(), diag::err_attribute_regparm_invalid_number)
      << Context.getTargetInfo().getRegParmMax() << NumParamsExpr->getSourceRange();
    AL.setInvalid();
    return true;
  }

  return false;
}

// Checks whether an argument of launch_bounds attribute is
// acceptable, performs implicit conversion to Rvalue, and returns
// non-nullptr Expr result on success. Otherwise, it returns nullptr
// and may output an error.
static Expr *makeLaunchBoundsArgExpr(Sema &S, Expr *E,
                                     const CUDALaunchBoundsAttr &AL,
                                     const unsigned Idx) {
  if (S.DiagnoseUnexpandedParameterPack(E))
    return nullptr;

  // Accept template arguments for now as they depend on something else.
  // We'll get to check them when they eventually get instantiated.
  if (E->isValueDependent())
    return E;

  std::optional<llvm::APSInt> I = llvm::APSInt(64);
  if (!(I = E->getIntegerConstantExpr(S.Context))) {
    S.Diag(E->getExprLoc(), diag::err_attribute_argument_n_type)
        << &AL << Idx << AANT_ArgumentIntegerConstant << E->getSourceRange();
    return nullptr;
  }
  // Make sure we can fit it in 32 bits.
  if (!I->isIntN(32)) {
    S.Diag(E->getExprLoc(), diag::err_ice_too_large)
        << toString(*I, 10, false) << 32 << /* Unsigned */ 1;
    return nullptr;
  }
  if (*I < 0)
    S.Diag(E->getExprLoc(), diag::warn_attribute_argument_n_negative)
        << &AL << Idx << E->getSourceRange();

  // We may need to perform implicit conversion of the argument.
  InitializedEntity Entity = InitializedEntity::InitializeParameter(
      S.Context, S.Context.getConstType(S.Context.IntTy), /*consume*/ false);
  ExprResult ValArg = S.PerformCopyInitialization(Entity, SourceLocation(), E);
  assert(!ValArg.isInvalid() &&
         "Unexpected PerformCopyInitialization() failure.");

  return ValArg.getAs<Expr>();
}

CUDALaunchBoundsAttr *
Sema::CreateLaunchBoundsAttr(const AttributeCommonInfo &CI, Expr *MaxThreads,
                             Expr *MinBlocks, Expr *MaxBlocks) {
  CUDALaunchBoundsAttr TmpAttr(Context, CI, MaxThreads, MinBlocks, MaxBlocks);
  MaxThreads = makeLaunchBoundsArgExpr(*this, MaxThreads, TmpAttr, 0);
  if (!MaxThreads)
    return nullptr;

  if (MinBlocks) {
    MinBlocks = makeLaunchBoundsArgExpr(*this, MinBlocks, TmpAttr, 1);
    if (!MinBlocks)
      return nullptr;
  }

  if (MaxBlocks) {
    // '.maxclusterrank' ptx directive requires .target sm_90 or higher.
    auto SM = getCudaArch(Context.getTargetInfo());
    if (SM == CudaArch::UNKNOWN || SM < CudaArch::SM_90) {
      Diag(MaxBlocks->getBeginLoc(), diag::warn_cuda_maxclusterrank_sm_90)
          << CudaArchToString(SM) << CI << MaxBlocks->getSourceRange();
      // Ignore it by setting MaxBlocks to null;
      MaxBlocks = nullptr;
    } else {
      MaxBlocks = makeLaunchBoundsArgExpr(*this, MaxBlocks, TmpAttr, 2);
      if (!MaxBlocks)
        return nullptr;
    }
  }

  return ::new (Context)
      CUDALaunchBoundsAttr(Context, CI, MaxThreads, MinBlocks, MaxBlocks);
}

void Sema::AddLaunchBoundsAttr(Decl *D, const AttributeCommonInfo &CI,
                               Expr *MaxThreads, Expr *MinBlocks,
                               Expr *MaxBlocks) {
  if (auto *Attr = CreateLaunchBoundsAttr(CI, MaxThreads, MinBlocks, MaxBlocks))
    D->addAttr(Attr);
}

static void handleLaunchBoundsAttr(Sema &S, Decl *D, const ParsedAttr &AL) {
  if (!AL.checkAtLeastNumArgs(S, 1) || !AL.checkAtMostNumArgs(S, 3))
    return;

  S.AddLaunchBoundsAttr(D, AL, AL.getArgAsExpr(0),
                        AL.getNumArgs() > 1 ? AL.getArgAsExpr(1) : nullptr,
                        AL.getNumArgs() > 2 ? AL.getArgAsExpr(2) : nullptr);
}

static void handleArgumentWithTypeTagAttr(Sema &S, Decl *D,
                                          const ParsedAttr &AL) {
  if (!AL.isArgIdent(0)) {
    S.Diag(AL.getLoc(), diag::err_attribute_argument_n_type)
        << AL << /* arg num = */ 1 << AANT_ArgumentIdentifier;
    return;
  }

  ParamIdx ArgumentIdx;
  if (!S.checkFunctionOrMethodParameterIndex(D, AL, 2, AL.getArgAsExpr(1),
                                             ArgumentIdx))
    return;

  ParamIdx TypeTagIdx;
  if (!S.checkFunctionOrMethodParameterIndex(D, AL, 3, AL.getArgAsExpr(2),
                                             TypeTagIdx))
    return;

  bool IsPointer = AL.getAttrName()->getName() == "pointer_with_type_tag";
  if (IsPointer) {
    // Ensure that buffer has a pointer type.
    unsigned ArgumentIdxAST = ArgumentIdx.getASTIndex();
    if (ArgumentIdxAST >= getFunctionOrMethodNumParams(D) ||
        !getFunctionOrMethodParamType(D, ArgumentIdxAST)->isPointerType())
      S.Diag(AL.getLoc(), diag::err_attribute_pointers_only) << AL << 0;
  }

  D->addAttr(::new (S.Context) ArgumentWithTypeTagAttr(
      S.Context, AL, AL.getArgAsIdent(0)->Ident, ArgumentIdx, TypeTagIdx,
      IsPointer));
}

static void handleTypeTagForDatatypeAttr(Sema &S, Decl *D,
                                         const ParsedAttr &AL) {
  if (!AL.isArgIdent(0)) {
    S.Diag(AL.getLoc(), diag::err_attribute_argument_n_type)
        << AL << 1 << AANT_ArgumentIdentifier;
    return;
  }

  if (!AL.checkExactlyNumArgs(S, 1))
    return;

  if (!isa<VarDecl>(D)) {
    S.Diag(AL.getLoc(), diag::err_attribute_wrong_decl_type)
        << AL << AL.isRegularKeywordAttribute() << ExpectedVariable;
    return;
  }

  IdentifierInfo *PointerKind = AL.getArgAsIdent(0)->Ident;
  TypeSourceInfo *MatchingCTypeLoc = nullptr;
  S.GetTypeFromParser(AL.getMatchingCType(), &MatchingCTypeLoc);
  assert(MatchingCTypeLoc && "no type source info for attribute argument");

  D->addAttr(::new (S.Context) TypeTagForDatatypeAttr(
      S.Context, AL, PointerKind, MatchingCTypeLoc, AL.getLayoutCompatible(),
      AL.getMustBeNull()));
}

/// Give a warning for duplicate attributes, return true if duplicate.
template <typename AttrType>
static bool checkForDuplicateAttribute(Sema &S, Decl *D,
                                       const ParsedAttr &Attr) {
  // Give a warning for duplicates but not if it's one we've implicitly added.
  auto *A = D->getAttr<AttrType>();
  if (A && !A->isImplicit()) {
    S.Diag(Attr.getLoc(), diag::warn_duplicate_attribute_exact) << A;
    return true;
  }
  return false;
}

// Checks if FPGA memory attributes apply on valid variables.
// Returns true if an error occured.
static bool CheckValidFPGAMemoryAttributesVar(Sema &S, Decl *D) {
  if (const auto *VD = dyn_cast<VarDecl>(D)) {
    if (!(isa<FieldDecl>(D) ||
          (VD->getKind() != Decl::ImplicitParam &&
           VD->getKind() != Decl::NonTypeTemplateParm &&
           (S.SYCL().isTypeDecoratedWithDeclAttribute<SYCLDeviceGlobalAttr>(
                VD->getType()) ||
            VD->getType().isConstQualified() ||
            VD->getType().getAddressSpace() == LangAS::opencl_constant ||
            VD->getStorageClass() == SC_Static || VD->hasLocalStorage())))) {
      return true;
    }
  }
  return false;
}

void Sema::AddSYCLIntelNoGlobalWorkOffsetAttr(Decl *D,
                                              const AttributeCommonInfo &CI,
                                              Expr *E) {
  if (!E->isValueDependent()) {
    // Validate that we have an integer constant expression and then store the
    // converted constant expression into the semantic attribute so that we
    // don't have to evaluate it again later.
    llvm::APSInt ArgVal;
    ExprResult Res = VerifyIntegerConstantExpression(E, &ArgVal);
    if (Res.isInvalid())
      return;
    E = Res.get();

    // Check to see if there's a duplicate attribute with different values
    // already applied to the declaration.
    if (const auto *DeclAttr = D->getAttr<SYCLIntelNoGlobalWorkOffsetAttr>()) {
      // If the other attribute argument is instantiation dependent, we won't
      // have converted it to a constant expression yet and thus we test
      // whether this is a null pointer.
      if (const auto *DeclExpr = dyn_cast<ConstantExpr>(DeclAttr->getValue())) {
        if (ArgVal != DeclExpr->getResultAsAPSInt()) {
          Diag(CI.getLoc(), diag::warn_duplicate_attribute) << CI;
          Diag(DeclAttr->getLoc(), diag::note_previous_attribute);
        }
        // Drop the duplicate attribute.
        return;
      }
    }
  }

  D->addAttr(::new (Context) SYCLIntelNoGlobalWorkOffsetAttr(Context, CI, E));
}

SYCLIntelNoGlobalWorkOffsetAttr *Sema::MergeSYCLIntelNoGlobalWorkOffsetAttr(
    Decl *D, const SYCLIntelNoGlobalWorkOffsetAttr &A) {
  // Check to see if there's a duplicate attribute with different values
  // already applied to the declaration.
  if (const auto *DeclAttr = D->getAttr<SYCLIntelNoGlobalWorkOffsetAttr>()) {
    if (const auto *DeclExpr = dyn_cast<ConstantExpr>(DeclAttr->getValue())) {
      if (const auto *MergeExpr = dyn_cast<ConstantExpr>(A.getValue())) {
        if (DeclExpr->getResultAsAPSInt() != MergeExpr->getResultAsAPSInt()) {
          Diag(DeclAttr->getLoc(), diag::warn_duplicate_attribute) << &A;
          Diag(A.getLoc(), diag::note_previous_attribute);
        }
        // Do not add a duplicate attribute.
        return nullptr;
      }
    }
  }
  return ::new (Context)
      SYCLIntelNoGlobalWorkOffsetAttr(Context, A, A.getValue());
}

static void handleSYCLIntelNoGlobalWorkOffsetAttr(Sema &S, Decl *D,
                                                  const ParsedAttr &A) {
  // If no attribute argument is specified, set to default value '1'.
  Expr *E = A.isArgExpr(0)
                ? A.getArgAsExpr(0)
                : IntegerLiteral::Create(S.Context, llvm::APInt(32, 1),
                                         S.Context.IntTy, A.getLoc());

  S.AddSYCLIntelNoGlobalWorkOffsetAttr(D, A, E);
}

/// Handle the [[intel::singlepump]] attribute.
static void handleSYCLIntelSinglePumpAttr(Sema &S, Decl *D,
                                          const ParsedAttr &AL) {
  // 'singlepump' Attribute does not take any argument. Give a warning for
  // duplicate attributes but not if it's one we've implicitly added and drop
  // any duplicates.
  if (const auto *ExistingAttr = D->getAttr<SYCLIntelSinglePumpAttr>()) {
    if (ExistingAttr && !ExistingAttr->isImplicit()) {
      S.Diag(AL.getLoc(), diag::warn_duplicate_attribute_exact) << &AL;
      S.Diag(ExistingAttr->getLoc(), diag::note_previous_attribute);
      return;
    }
  }

  // Check attribute applies to field, constant variables, local variables,
  // static variables, non-static data members, and device_global variables
  // for the device compilation.
  if (S.Context.getLangOpts().SYCLIsDevice &&
      ((D->getKind() == Decl::ParmVar) ||
       CheckValidFPGAMemoryAttributesVar(S, D))) {
    S.Diag(AL.getLoc(), diag::err_fpga_attribute_incorrect_variable)
        << AL << /*agent memory arguments*/ 0;
    return;
  }

  // If the declaration does not have an [[intel::fpga_memory]]
  // attribute, this creates one as an implicit attribute.
  if (!D->hasAttr<SYCLIntelMemoryAttr>())
    D->addAttr(SYCLIntelMemoryAttr::CreateImplicit(
        S.Context, SYCLIntelMemoryAttr::Default));

  D->addAttr(::new (S.Context) SYCLIntelSinglePumpAttr(S.Context, AL));
}

/// Handle the [[intel::doublepump]] attribute.
static void handleSYCLIntelDoublePumpAttr(Sema &S, Decl *D,
                                          const ParsedAttr &AL) {
  // 'doublepump' Attribute does not take any argument. Give a warning for
  // duplicate attributes but not if it's one we've implicitly added and drop
  // any duplicates.
  if (const auto *ExistingAttr = D->getAttr<SYCLIntelDoublePumpAttr>()) {
    if (ExistingAttr && !ExistingAttr->isImplicit()) {
      S.Diag(AL.getLoc(), diag::warn_duplicate_attribute_exact) << &AL;
      S.Diag(ExistingAttr->getLoc(), diag::note_previous_attribute);
      return;
    }
  }

  // Check attribute applies to field, constant variables, local variables,
  // static variables, non-static data members, and device_global variables
  // for the device compilation.
  if (S.Context.getLangOpts().SYCLIsDevice &&
      ((D->getKind() == Decl::ParmVar) ||
       CheckValidFPGAMemoryAttributesVar(S, D))) {
    S.Diag(AL.getLoc(), diag::err_fpga_attribute_incorrect_variable)
        << AL << /*agent memory arguments*/ 0;
    return;
  }

  // If the declaration does not have an [[intel::fpga_memory]]
  // attribute, this creates one as an implicit attribute.
  if (!D->hasAttr<SYCLIntelMemoryAttr>())
    D->addAttr(SYCLIntelMemoryAttr::CreateImplicit(
        S.Context, SYCLIntelMemoryAttr::Default));

  D->addAttr(::new (S.Context) SYCLIntelDoublePumpAttr(S.Context, AL));
}

/// Handle the [[intel::fpga_memory]] attribute.
/// This is incompatible with the [[intel::fpga_register]] attribute.
static void handleSYCLIntelMemoryAttr(Sema &S, Decl *D, const ParsedAttr &AL) {
  SYCLIntelMemoryAttr::MemoryKind Kind;
  if (AL.getNumArgs() == 0)
    Kind = SYCLIntelMemoryAttr::Default;
  else {
    StringRef Str;
    if (!S.checkStringLiteralArgumentAttr(AL, 0, Str))
      return;
    if (Str.empty() ||
        !SYCLIntelMemoryAttr::ConvertStrToMemoryKind(Str, Kind)) {
      SmallString<256> ValidStrings;
      SYCLIntelMemoryAttr::generateValidStrings(ValidStrings);
      S.Diag(AL.getLoc(), diag::err_intel_fpga_memory_arg_invalid)
          << AL << ValidStrings;
      return;
    }
  }

  if (auto *MA = D->getAttr<SYCLIntelMemoryAttr>()) {
    // Check to see if there's a duplicate memory attribute with different
    // values already applied to the declaration.
    if (!MA->isImplicit()) {
      if (MA->getKind() != Kind) {
        S.Diag(AL.getLoc(), diag::warn_duplicate_attribute) << &AL;
        S.Diag(MA->getLocation(), diag::note_previous_attribute);
      }
      // Drop the duplicate attribute.
      return;
    }
    // We are adding a user memory attribute, drop any implicit default.
    D->dropAttr<SYCLIntelMemoryAttr>();
  }

  // Check attribute applies to field, constant variables, local variables,
  // static variables, agent memory arguments, non-static data members,
  // and device_global variables for the device compilation.
  if (S.Context.getLangOpts().SYCLIsDevice &&
      CheckValidFPGAMemoryAttributesVar(S, D)) {
    S.Diag(AL.getLoc(), diag::err_fpga_attribute_incorrect_variable)
        << AL << /*agent memory arguments*/ 1;
    return;
  }

  D->addAttr(::new (S.Context) SYCLIntelMemoryAttr(S.Context, AL, Kind));
}

/// Handle the [[intel::fpga_register]] attribute.
/// This is incompatible with most of the other memory attributes.
static void handleSYCLIntelRegisterAttr(Sema &S, Decl *D,
		                        const ParsedAttr &A) {

  // 'fpga_register' Attribute does not take any argument. Give a warning for
  // duplicate attributes but not if it's one we've implicitly added and drop
  // any duplicates.
  if (const auto *ExistingAttr = D->getAttr<SYCLIntelRegisterAttr>()) {
    if (ExistingAttr && !ExistingAttr->isImplicit()) {
      S.Diag(A.getLoc(), diag::warn_duplicate_attribute_exact) << &A;
      S.Diag(ExistingAttr->getLoc(), diag::note_previous_attribute);
      return;
    }
  }

  // Check attribute applies to field, constant variables, local variables,
  // static variables, non-static data members, and device_global variables
  // for the device compilation.
  if (S.Context.getLangOpts().SYCLIsDevice &&
      ((D->getKind() == Decl::ParmVar) ||
       CheckValidFPGAMemoryAttributesVar(S, D))) {
    S.Diag(A.getLoc(), diag::err_fpga_attribute_incorrect_variable)
        << A << /*agent memory arguments*/ 0;
    return;
  }

  D->addAttr(::new (S.Context) SYCLIntelRegisterAttr(S.Context, A));
}

/// Handle the [[intel::bankwidth]] and [[intel::numbanks]] attributes.
/// These require a single constant power of two greater than zero.
/// These are incompatible with the register attribute.
/// The numbanks and bank_bits attributes are related.  If bank_bits exists
/// when handling numbanks they are checked for consistency.

void Sema::AddSYCLIntelBankWidthAttr(Decl *D, const AttributeCommonInfo &CI,
                                     Expr *E) {
  if (!E->isValueDependent()) {
    // Validate that we have an integer constant expression and then store the
    // converted constant expression into the semantic attribute so that we
    // don't have to evaluate it again later.
    llvm::APSInt ArgVal;
    ExprResult Res = VerifyIntegerConstantExpression(E, &ArgVal);
    if (Res.isInvalid())
      return;
    E = Res.get();

    // This attribute requires a strictly positive value.
    if (ArgVal <= 0) {
      Diag(E->getExprLoc(), diag::err_attribute_requires_positive_integer)
          << CI << /*positive*/ 0;
      return;
    }

    // This attribute requires a single constant power of two greater than zero.
    if (!ArgVal.isPowerOf2()) {
      Diag(E->getExprLoc(), diag::err_attribute_argument_not_power_of_two)
          << CI;
      return;
    }

    // Check attribute applies to field, constant variables, local variables,
    // static variables, agent memory arguments, non-static data members,
    // and device_global variables for the device compilation.
    if (Context.getLangOpts().SYCLIsDevice &&
        CheckValidFPGAMemoryAttributesVar(*this, D)) {
      Diag(CI.getLoc(), diag::err_fpga_attribute_incorrect_variable)
          << CI << /*agent memory arguments*/ 1;
      return;
    }

    // Check to see if there's a duplicate attribute with different values
    // already applied to the declaration.
    if (const auto *DeclAttr = D->getAttr<SYCLIntelBankWidthAttr>()) {
      // If the other attribute argument is instantiation dependent, we won't
      // have converted it to a constant expression yet and thus we test
      // whether this is a null pointer.
      if (const auto *DeclExpr = dyn_cast<ConstantExpr>(DeclAttr->getValue())) {
        if (ArgVal != DeclExpr->getResultAsAPSInt()) {
          Diag(CI.getLoc(), diag::warn_duplicate_attribute) << CI;
          Diag(DeclAttr->getLoc(), diag::note_previous_attribute);
        }
        // Drop the duplicate attribute.
        return;
      }
    }
  }

  // If the declaration does not have an [[intel::fpga_memory]]
  // attribute, this creates one as an implicit attribute.
  if (!D->hasAttr<SYCLIntelMemoryAttr>())
    D->addAttr(SYCLIntelMemoryAttr::CreateImplicit(
        Context, SYCLIntelMemoryAttr::Default));

  D->addAttr(::new (Context) SYCLIntelBankWidthAttr(Context, CI, E));
}

SYCLIntelBankWidthAttr *
Sema::MergeSYCLIntelBankWidthAttr(Decl *D, const SYCLIntelBankWidthAttr &A) {
  // Check to see if there's a duplicate attribute with different values
  // already applied to the declaration.
  if (const auto *DeclAttr = D->getAttr<SYCLIntelBankWidthAttr>()) {
    const auto *DeclExpr = dyn_cast<ConstantExpr>(DeclAttr->getValue());
    const auto *MergeExpr = dyn_cast<ConstantExpr>(A.getValue());
    if (DeclExpr && MergeExpr &&
        DeclExpr->getResultAsAPSInt() != MergeExpr->getResultAsAPSInt()) {
      Diag(DeclAttr->getLoc(), diag::warn_duplicate_attribute) << &A;
      Diag(A.getLoc(), diag::note_previous_attribute);
      return nullptr;
    }
  }

  return ::new (Context) SYCLIntelBankWidthAttr(Context, A, A.getValue());
}

static void handleSYCLIntelBankWidthAttr(Sema &S, Decl *D,
                                         const ParsedAttr &A) {
  S.AddSYCLIntelBankWidthAttr(D, A, A.getArgAsExpr(0));
}

void Sema::AddSYCLIntelNumBanksAttr(Decl *D, const AttributeCommonInfo &CI,
                                    Expr *E) {
  if (!E->isValueDependent()) {
    // Validate that we have an integer constant expression and then store the
    // converted constant expression into the semantic attribute so that we
    // don't have to evaluate it again later.
    llvm::APSInt ArgVal;
    ExprResult Res = VerifyIntegerConstantExpression(E, &ArgVal);
    if (Res.isInvalid())
      return;
    E = Res.get();

    // This attribute requires a strictly positive value.
    if (ArgVal <= 0) {
      Diag(E->getExprLoc(), diag::err_attribute_requires_positive_integer)
          << CI << /*positive*/ 0;
      return;
    }

    // This attribute requires a single constant power of two greater than zero.
    if (!ArgVal.isPowerOf2()) {
      Diag(E->getExprLoc(), diag::err_attribute_argument_not_power_of_two)
          << CI;
      return;
    }

    // Check or add the related BankBits attribute.
    if (auto *BBA = D->getAttr<SYCLIntelBankBitsAttr>()) {
      unsigned NumBankBits = BBA->args_size();
      if (NumBankBits != ArgVal.ceilLogBase2()) {
        Diag(E->getExprLoc(), diag::err_bankbits_numbanks_conflicting) << CI;
        return;
      }
    }

    // Check attribute applies to constant variables, local variables,
    // static variables, agent memory arguments, non-static data members,
    // and device_global variables for the device compilation.
    if (Context.getLangOpts().SYCLIsDevice &&
        CheckValidFPGAMemoryAttributesVar(*this, D)) {
      Diag(CI.getLoc(), diag::err_fpga_attribute_incorrect_variable)
          << CI << /*agent memory arguments*/ 1;
      return;
    }

    // Check to see if there's a duplicate attribute with different values
    // already applied to the declaration.
    if (const auto *DeclAttr = D->getAttr<SYCLIntelNumBanksAttr>()) {
      // If the other attribute argument is instantiation dependent, we won't
      // have converted it to a constant expression yet and thus we test
      // whether this is a null pointer.
      if (const auto *DeclExpr = dyn_cast<ConstantExpr>(DeclAttr->getValue())) {
        if (ArgVal != DeclExpr->getResultAsAPSInt()) {
          Diag(CI.getLoc(), diag::warn_duplicate_attribute) << CI;
          Diag(DeclAttr->getLoc(), diag::note_previous_attribute);
        }
        // Drop the duplicate attribute.
        return;
      }
    }
  }

  // If the declaration does not have an [[intel::fpga_memory]]
  // attribute, this creates one as an implicit attribute.
  if (!D->hasAttr<SYCLIntelMemoryAttr>())
    D->addAttr(SYCLIntelMemoryAttr::CreateImplicit(
        Context, SYCLIntelMemoryAttr::Default));

  // We are adding a user NumBanks attribute, drop any implicit default.
  if (auto *NBA = D->getAttr<SYCLIntelNumBanksAttr>()) {
    if (NBA->isImplicit())
      D->dropAttr<SYCLIntelNumBanksAttr>();
  }

  D->addAttr(::new (Context) SYCLIntelNumBanksAttr(Context, CI, E));
}

SYCLIntelNumBanksAttr *
Sema::MergeSYCLIntelNumBanksAttr(Decl *D, const SYCLIntelNumBanksAttr &A) {
  // Check to see if there's a duplicate attribute with different values
  // already applied to the declaration.
  if (const auto *DeclAttr = D->getAttr<SYCLIntelNumBanksAttr>()) {
    const auto *DeclExpr = dyn_cast<ConstantExpr>(DeclAttr->getValue());
    const auto *MergeExpr = dyn_cast<ConstantExpr>(A.getValue());
    if (DeclExpr && MergeExpr &&
        DeclExpr->getResultAsAPSInt() != MergeExpr->getResultAsAPSInt()) {
      Diag(DeclAttr->getLoc(), diag::warn_duplicate_attribute) << &A;
      Diag(A.getLoc(), diag::note_previous_attribute);
      return nullptr;
    }
  }

  return ::new (Context) SYCLIntelNumBanksAttr(Context, A, A.getValue());
}

static void handleSYCLIntelNumBanksAttr(Sema &S, Decl *D, const ParsedAttr &A) {
  S.AddSYCLIntelNumBanksAttr(D, A, A.getArgAsExpr(0));
}

static void handleIntelSimpleDualPortAttr(Sema &S, Decl *D,
                                          const ParsedAttr &AL) {
  // 'simple_dual_port' Attribute does not take any argument. Give a warning for
  // duplicate attributes but not if it's one we've implicitly added and drop
  // any duplicates.
  if (const auto *ExistingAttr = D->getAttr<SYCLIntelSimpleDualPortAttr>()) {
    if (ExistingAttr && !ExistingAttr->isImplicit()) {
      S.Diag(AL.getLoc(), diag::warn_duplicate_attribute_exact) << &AL;
      S.Diag(ExistingAttr->getLoc(), diag::note_previous_attribute);
      return;
    }
  }

  // Check attribute applies to field, constant variables, local variables,
  // static variables, agent memory arguments, non-static data members,
  // and device_global variables for the device compilation.
  if (S.Context.getLangOpts().SYCLIsDevice &&
      CheckValidFPGAMemoryAttributesVar(S, D)) {
      S.Diag(AL.getLoc(), diag::err_fpga_attribute_incorrect_variable)
          << AL << /*agent memory arguments*/ 1;
      return;
  }

  if (!D->hasAttr<SYCLIntelMemoryAttr>())
    D->addAttr(SYCLIntelMemoryAttr::CreateImplicit(
        S.Context, SYCLIntelMemoryAttr::Default));

  D->addAttr(::new (S.Context)
                 SYCLIntelSimpleDualPortAttr(S.Context, AL));
}

void Sema::AddSYCLIntelMaxReplicatesAttr(Decl *D, const AttributeCommonInfo &CI,
                                         Expr *E) {
  if (!E->isValueDependent()) {
    // Validate that we have an integer constant expression and then store the
    // converted constant expression into the semantic attribute so that we
    // don't have to evaluate it again later.
    llvm::APSInt ArgVal;
    ExprResult Res = VerifyIntegerConstantExpression(E, &ArgVal);
    if (Res.isInvalid())
      return;
    E = Res.get();
    // This attribute requires a strictly positive value.
    if (ArgVal <= 0) {
      Diag(E->getExprLoc(), diag::err_attribute_requires_positive_integer)
          << CI << /*positive*/ 0;
      return;
    }

    // Check attribute applies to field, constant variables, local variables,
    // static variables, agent memory arguments, non-static data members,
    // and device_global variables for the device compilation.
    if (Context.getLangOpts().SYCLIsDevice &&
        CheckValidFPGAMemoryAttributesVar(*this, D)) {
      Diag(CI.getLoc(), diag::err_fpga_attribute_incorrect_variable)
          << CI << /*agent memory arguments*/ 1;
      return;
    }

    // Check to see if there's a duplicate attribute with different values
    // already applied to the declaration.
    if (const auto *DeclAttr = D->getAttr<SYCLIntelMaxReplicatesAttr>()) {
      // If the other attribute argument is instantiation dependent, we won't
      // have converted it to a constant expression yet and thus we test
      // whether this is a null pointer.
      if (const auto *DeclExpr = dyn_cast<ConstantExpr>(DeclAttr->getValue())) {
        if (ArgVal != DeclExpr->getResultAsAPSInt()) {
          Diag(CI.getLoc(), diag::warn_duplicate_attribute) << CI;
          Diag(DeclAttr->getLoc(), diag::note_previous_attribute);
        }
        // Drop the duplicate attribute.
        return;
      }
    }
  }

  // If the declaration does not have an [[intel::fpga_memory]]
  // attribute, this creates one as an implicit attribute.
  if (!D->hasAttr<SYCLIntelMemoryAttr>())
    D->addAttr(SYCLIntelMemoryAttr::CreateImplicit(
        Context, SYCLIntelMemoryAttr::Default));

  D->addAttr(::new (Context) SYCLIntelMaxReplicatesAttr(Context, CI, E));
}

SYCLIntelMaxReplicatesAttr *
Sema::MergeSYCLIntelMaxReplicatesAttr(Decl *D,
                                      const SYCLIntelMaxReplicatesAttr &A) {
  // Check to see if there's a duplicate attribute with different values
  // already applied to the declaration.
  if (const auto *DeclAttr = D->getAttr<SYCLIntelMaxReplicatesAttr>()) {
    if (const auto *DeclExpr = dyn_cast<ConstantExpr>(DeclAttr->getValue())) {
      if (const auto *MergeExpr = dyn_cast<ConstantExpr>(A.getValue())) {
        if (DeclExpr->getResultAsAPSInt() != MergeExpr->getResultAsAPSInt()) {
          Diag(DeclAttr->getLoc(), diag::warn_duplicate_attribute) << &A;
          Diag(A.getLoc(), diag::note_previous_attribute);
        }
        // Do not add a duplicate attribute.
        return nullptr;
      }
    }
  }

  return ::new (Context) SYCLIntelMaxReplicatesAttr(Context, A, A.getValue());
}

static void handleSYCLIntelMaxReplicatesAttr(Sema &S, Decl *D,
                                          const ParsedAttr &A) {
  S.AddSYCLIntelMaxReplicatesAttr(D, A, A.getArgAsExpr(0));
}

/// Handle the merge attribute.
/// This requires two string arguments.  The first argument is a name, the
/// second is a direction.  The direction must be "depth" or "width".
/// This is incompatible with the register attribute.
static void handleSYCLIntelMergeAttr(Sema &S, Decl *D, const ParsedAttr &AL) {
  SmallVector<StringRef, 2> Results;
  for (int I = 0; I < 2; I++) {
    StringRef Str;
    if (!S.checkStringLiteralArgumentAttr(AL, I, Str))
      return;

    if (I == 1 && Str != "depth" && Str != "width") {
      S.Diag(AL.getLoc(), diag::err_intel_fpga_merge_dir_invalid) << AL;
      return;
    }
    Results.push_back(Str);
  }

  // Warn about duplicate attributes if they have different arguments, no
  // diagnostic is emitted if the arguments match, and drop any duplicate
  // attributes.
  if (const auto *Existing = D->getAttr<SYCLIntelMergeAttr>()) {
    if (Existing && !(Existing->getName() == Results[0] &&
                      Existing->getDirection() == Results[1])) {
      S.Diag(AL.getLoc(), diag::warn_duplicate_attribute) << AL;
      S.Diag(Existing->getLoc(), diag::note_previous_attribute);
    }
    // If there is no mismatch, drop any duplicate attributes.
    return;
  }

  // Check attribute applies to field, constant variables, local variables,
  // static variables, non-static data members, and device_global variables
  // for the device compilation.
  if (S.Context.getLangOpts().SYCLIsDevice &&
      ((D->getKind() == Decl::ParmVar) ||
       CheckValidFPGAMemoryAttributesVar(S, D))) {
    S.Diag(AL.getLoc(), diag::err_fpga_attribute_incorrect_variable)
        << AL << /*agent memory arguments*/ 0;
    return;
  }

  if (!D->hasAttr<SYCLIntelMemoryAttr>())
    D->addAttr(SYCLIntelMemoryAttr::CreateImplicit(
        S.Context, SYCLIntelMemoryAttr::Default));

  D->addAttr(::new (S.Context)
                 SYCLIntelMergeAttr(S.Context, AL, Results[0], Results[1]));
}

/// Handle the bank_bits attribute.
/// This attribute accepts a list of values greater than zero.
/// This is incompatible with the register attribute.
/// The numbanks and bank_bits attributes are related. If numbanks exists
/// when handling bank_bits they are checked for consistency. If numbanks
/// hasn't been added yet an implicit one is added with the correct value.
/// If the user later adds a numbanks attribute the implicit one is removed.
/// The values must be consecutive values (i.e. 3,4,5 or 2,1).
static void handleSYCLIntelBankBitsAttr(Sema &S, Decl *D, const ParsedAttr &A) {
  checkForDuplicateAttribute<SYCLIntelBankBitsAttr>(S, D, A);

  if (!A.checkAtLeastNumArgs(S, 1))
    return;

  SmallVector<Expr *, 8> Args;
  for (unsigned I = 0; I < A.getNumArgs(); ++I) {
    Args.push_back(A.getArgAsExpr(I));
  }

  S.AddSYCLIntelBankBitsAttr(D, A, Args.data(), Args.size());
}

void Sema::AddSYCLIntelBankBitsAttr(Decl *D, const AttributeCommonInfo &CI,
                                    Expr **Exprs, unsigned Size) {
  SYCLIntelBankBitsAttr TmpAttr(Context, CI, Exprs, Size);
  SmallVector<Expr *, 8> Args;
  SmallVector<int64_t, 8> Values;
  bool ListIsValueDep = false;
  for (auto *E : TmpAttr.args()) {
    llvm::APSInt Value(32, /*IsUnsigned=*/false);
    Expr::EvalResult Result;
    ListIsValueDep = ListIsValueDep || E->isValueDependent();
    if (!E->isValueDependent()) {
      ExprResult ICE = VerifyIntegerConstantExpression(E, &Value);
      if (ICE.isInvalid())
        return;
      if (!Value.isNonNegative()) {
        Diag(E->getExprLoc(), diag::err_attribute_requires_positive_integer)
            << CI << /*non-negative*/ 1;
        return;
      }
      E = ICE.get();
    }
    Args.push_back(E);
    Values.push_back(Value.getExtValue());
  }

  // Check that the list is consecutive.
  if (!ListIsValueDep && Values.size() > 1) {
    bool ListIsAscending = Values[0] < Values[1];
    for (int I = 0, E = Values.size() - 1; I < E; ++I) {
      if (Values[I + 1] != Values[I] + (ListIsAscending ? 1 : -1)) {
        Diag(CI.getLoc(), diag::err_bankbits_non_consecutive) << &TmpAttr;
        return;
      }
    }
  }

  // Check or add the related numbanks attribute.
  if (auto *NBA = D->getAttr<SYCLIntelNumBanksAttr>()) {
    Expr *E = NBA->getValue();
    if (!E->isValueDependent()) {
      Expr::EvalResult Result;
      E->EvaluateAsInt(Result, Context);
      llvm::APSInt Value = Result.Val.getInt();
      if (Args.size() != Value.ceilLogBase2()) {
        Diag(TmpAttr.getLoc(), diag::err_bankbits_numbanks_conflicting);
        return;
      }
    }
  } else {
    llvm::APInt Num(32, (unsigned)(1 << Args.size()));
    Expr *NBE =
        IntegerLiteral::Create(Context, Num, Context.IntTy, SourceLocation());
    D->addAttr(SYCLIntelNumBanksAttr::CreateImplicit(Context, NBE));
  }

  // Check attribute applies to field, constant variables, local variables,
  // static variables, agent memory arguments, non-static data members,
  // and device_global variables for the device compilation.
  if (Context.getLangOpts().SYCLIsDevice &&
      CheckValidFPGAMemoryAttributesVar(*this, D)) {
    Diag(CI.getLoc(), diag::err_fpga_attribute_incorrect_variable)
        << CI << /*agent memory arguments*/ 1;
    return;
  }

  if (!D->hasAttr<SYCLIntelMemoryAttr>())
    D->addAttr(SYCLIntelMemoryAttr::CreateImplicit(
        Context, SYCLIntelMemoryAttr::Default));

  D->addAttr(::new (Context)
                 SYCLIntelBankBitsAttr(Context, CI, Args.data(), Args.size()));
}

void Sema::AddSYCLIntelPrivateCopiesAttr(Decl *D, const AttributeCommonInfo &CI,
                                         Expr *E) {
  if (!E->isValueDependent()) {
    // Validate that we have an integer constant expression and then store the
    // converted constant expression into the semantic attribute so that we
    // don't have to evaluate it again later.
    llvm::APSInt ArgVal;
    ExprResult Res = VerifyIntegerConstantExpression(E, &ArgVal);
    if (Res.isInvalid())
      return;
    E = Res.get();
    // This attribute requires a non-negative value.
    if (ArgVal < 0) {
      Diag(E->getExprLoc(), diag::err_attribute_requires_positive_integer)
          << CI << /*non-negative*/ 1;
      return;
    }

    // Check attribute applies to field as well as const variables, non-static
    // local variables, non-static data members, and device_global variables.
    // for the device compilation.
    if (const auto *VD = dyn_cast<VarDecl>(D)) {
      if (Context.getLangOpts().SYCLIsDevice &&
	  (!(isa<FieldDecl>(D) ||
            (VD->getKind() != Decl::ImplicitParam &&
             VD->getKind() != Decl::NonTypeTemplateParm &&
             VD->getKind() != Decl::ParmVar &&
             (VD->hasLocalStorage() ||
              SYCL().isTypeDecoratedWithDeclAttribute<SYCLDeviceGlobalAttr>(
                  VD->getType())))))) {
        Diag(CI.getLoc(), diag::err_fpga_attribute_invalid_decl) << CI;
        return;
      }
    }

    // Check to see if there's a duplicate attribute with different values
    // already applied to the declaration.
    if (const auto *DeclAttr = D->getAttr<SYCLIntelPrivateCopiesAttr>()) {
      // If the other attribute argument is instantiation dependent, we won't
      // have converted it to a constant expression yet and thus we test
      // whether this is a null pointer.
      if (const auto *DeclExpr = dyn_cast<ConstantExpr>(DeclAttr->getValue())) {
        if (ArgVal != DeclExpr->getResultAsAPSInt()) {
          Diag(CI.getLoc(), diag::warn_duplicate_attribute) << CI;
          Diag(DeclAttr->getLoc(), diag::note_previous_attribute);
        }
        // Drop the duplicate attribute.
        return;
      }
    }
  }

  // If the declaration does not have [[intel::fpga_memory]]
  // attribute, this creates default implicit memory.
  if (!D->hasAttr<SYCLIntelMemoryAttr>())
    D->addAttr(SYCLIntelMemoryAttr::CreateImplicit(
        Context, SYCLIntelMemoryAttr::Default));

  D->addAttr(::new (Context) SYCLIntelPrivateCopiesAttr(Context, CI, E));
}

static void handleSYCLIntelPrivateCopiesAttr(Sema &S, Decl *D,
                                             const ParsedAttr &A) {
  S.AddSYCLIntelPrivateCopiesAttr(D, A, A.getArgAsExpr(0));
}

void Sema::AddSYCLIntelForcePow2DepthAttr(Decl *D,
                                          const AttributeCommonInfo &CI,
                                          Expr *E) {
  if (!E->isValueDependent()) {
    // Validate that we have an integer constant expression and then store the
    // converted constant expression into the semantic attribute so that we
    // don't have to evaluate it again later.
    llvm::APSInt ArgVal;
    ExprResult Res = VerifyIntegerConstantExpression(E, &ArgVal);
    if (Res.isInvalid())
      return;
    E = Res.get();

    // This attribute accepts values 0 and 1 only.
    if (ArgVal < 0 || ArgVal > 1) {
      Diag(E->getBeginLoc(), diag::err_attribute_argument_is_not_valid) << CI;
      return;
    }

    // Check attribute applies to field, constant variables, local variables,
    // static variables, agent memory arguments, non-static data members,
    // and device_global variables for the device compilation.
    if (Context.getLangOpts().SYCLIsDevice &&
        CheckValidFPGAMemoryAttributesVar(*this, D)) {
      Diag(CI.getLoc(), diag::err_fpga_attribute_incorrect_variable)
          << CI << /*agent memory arguments*/ 1;
      return;
    }

    // Check to see if there's a duplicate attribute with different values
    // already applied to the declaration.
    if (const auto *DeclAttr = D->getAttr<SYCLIntelForcePow2DepthAttr>()) {
      // If the other attribute argument is instantiation dependent, we won't
      // have converted it to a constant expression yet and thus we test
      // whether this is a null pointer.
      if (const auto *DeclExpr = dyn_cast<ConstantExpr>(DeclAttr->getValue())) {
        if (ArgVal != DeclExpr->getResultAsAPSInt()) {
          Diag(CI.getLoc(), diag::warn_duplicate_attribute) << CI;
          Diag(DeclAttr->getLoc(), diag::note_previous_attribute);
        }
        // If there is no mismatch, drop any duplicate attributes.
        return;
      }
    }
  }

  // If the declaration does not have an [[intel::fpga_memory]]
  // attribute, this creates one as an implicit attribute.
  if (!D->hasAttr<SYCLIntelMemoryAttr>())
    D->addAttr(SYCLIntelMemoryAttr::CreateImplicit(
        Context, SYCLIntelMemoryAttr::Default));

  D->addAttr(::new (Context) SYCLIntelForcePow2DepthAttr(Context, CI, E));
}

SYCLIntelForcePow2DepthAttr *
Sema::MergeSYCLIntelForcePow2DepthAttr(Decl *D,
                                       const SYCLIntelForcePow2DepthAttr &A) {
  // Check to see if there's a duplicate attribute with different values
  // already applied to the declaration.
  if (const auto *DeclAttr = D->getAttr<SYCLIntelForcePow2DepthAttr>()) {
    if (const auto *DeclExpr = dyn_cast<ConstantExpr>(DeclAttr->getValue())) {
      if (const auto *MergeExpr = dyn_cast<ConstantExpr>(A.getValue())) {
        if (DeclExpr->getResultAsAPSInt() != MergeExpr->getResultAsAPSInt()) {
          Diag(DeclAttr->getLoc(), diag::warn_duplicate_attribute) << &A;
          Diag(A.getLoc(), diag::note_previous_attribute);
        }
        // If there is no mismatch, drop any duplicate attributes.
        return nullptr;
      }
    }
  }

  return ::new (Context) SYCLIntelForcePow2DepthAttr(Context, A, A.getValue());
}

static void handleSYCLIntelForcePow2DepthAttr(Sema &S, Decl *D,
                                              const ParsedAttr &A) {
  S.AddSYCLIntelForcePow2DepthAttr(D, A, A.getArgAsExpr(0));
}

static void handleXRayLogArgsAttr(Sema &S, Decl *D, const ParsedAttr &AL) {
  ParamIdx ArgCount;

  if (!S.checkFunctionOrMethodParameterIndex(D, AL, 1, AL.getArgAsExpr(0),
                                             ArgCount,
                                             true /* CanIndexImplicitThis */))
    return;

  // ArgCount isn't a parameter index [0;n), it's a count [1;n]
  D->addAttr(::new (S.Context)
                 XRayLogArgsAttr(S.Context, AL, ArgCount.getSourceIndex()));
}

static void handlePatchableFunctionEntryAttr(Sema &S, Decl *D,
                                             const ParsedAttr &AL) {
  uint32_t Count = 0, Offset = 0;
  if (!S.checkUInt32Argument(AL, AL.getArgAsExpr(0), Count, 0, true))
    return;
  if (AL.getNumArgs() == 2) {
    Expr *Arg = AL.getArgAsExpr(1);
    if (!S.checkUInt32Argument(AL, Arg, Offset, 1, true))
      return;
    if (Count < Offset) {
      S.Diag(S.getAttrLoc(AL), diag::err_attribute_argument_out_of_range)
          << &AL << 0 << Count << Arg->getBeginLoc();
      return;
    }
  }
  D->addAttr(::new (S.Context)
                 PatchableFunctionEntryAttr(S.Context, AL, Count, Offset));
}

void Sema::addSYCLIntelPipeIOAttr(Decl *D, const AttributeCommonInfo &CI,
                                  Expr *E) {
  VarDecl *VD = cast<VarDecl>(D);
  QualType Ty = VD->getType();
  // TODO: Applicable only on pipe storages. Currently they are defined
  // as structures inside of SYCL headers. Add a check for pipe_storage_t
  // when it is ready.
  if (!Ty->isStructureType()) {
    Diag(CI.getLoc(), diag::err_attribute_wrong_decl_type_str)
        << CI << CI.isRegularKeywordAttribute()
        << "SYCL pipe storage declaration";
    return;
  }

  if (!E->isValueDependent()) {
    // Validate that we have an integer constant expression and then store the
    // converted constant expression into the semantic attribute so that we
    // don't have to evaluate it again later.
    llvm::APSInt ArgVal;
    ExprResult Res = VerifyIntegerConstantExpression(E, &ArgVal);
    if (Res.isInvalid())
      return;
    E = Res.get();

    // This attribute requires a non-negative value.
    if (ArgVal < 0) {
      Diag(E->getExprLoc(), diag::err_attribute_requires_positive_integer)
          << CI << /*non-negative*/ 1;
      return;
    }

    // Check to see if there's a duplicate attribute with different values
    // already applied to the declaration.
    if (const auto *DeclAttr = D->getAttr<SYCLIntelPipeIOAttr>()) {
      // If the other attribute argument is instantiation dependent, we won't
      // have converted it to a constant expression yet and thus we test
      // whether this is a null pointer.
      if (const auto *DeclExpr = dyn_cast<ConstantExpr>(DeclAttr->getID())) {
        if (ArgVal != DeclExpr->getResultAsAPSInt()) {
          Diag(CI.getLoc(), diag::warn_duplicate_attribute) << CI;
          Diag(DeclAttr->getLoc(), diag::note_previous_attribute);
        }
        // Drop the duplicate attribute.
        return;
      }
    }
  }

  D->addAttr(::new (Context) SYCLIntelPipeIOAttr(Context, CI, E));
}

SYCLIntelPipeIOAttr *
Sema::MergeSYCLIntelPipeIOAttr(Decl *D, const SYCLIntelPipeIOAttr &A) {
  // Check to see if there's a duplicate attribute with different values
  // already applied to the declaration.
  if (const auto *DeclAttr = D->getAttr<SYCLIntelPipeIOAttr>()) {
    if (const auto *DeclExpr = dyn_cast<ConstantExpr>(DeclAttr->getID())) {
      if (const auto *MergeExpr = dyn_cast<ConstantExpr>(A.getID())) {
        if (DeclExpr->getResultAsAPSInt() != MergeExpr->getResultAsAPSInt()) {
          Diag(DeclAttr->getLoc(), diag::err_disallowed_duplicate_attribute)
              << &A;
          Diag(A.getLoc(), diag::note_conflicting_attribute);
        }
        // Do not add a duplicate attribute.
        return nullptr;
      }
    }
  }

  return ::new (Context) SYCLIntelPipeIOAttr(Context, A, A.getID());
}

static void handleSYCLIntelPipeIOAttr(Sema &S, Decl *D, const ParsedAttr &A) {
  Expr *E = A.getArgAsExpr(0);
  S.addSYCLIntelPipeIOAttr(D, A, E);
}

SYCLIntelMaxConcurrencyAttr *Sema::MergeSYCLIntelMaxConcurrencyAttr(
    Decl *D, const SYCLIntelMaxConcurrencyAttr &A) {
  // Check to see if there's a duplicate attribute with different values
  // already applied to the declaration.
  if (const auto *DeclAttr = D->getAttr<SYCLIntelMaxConcurrencyAttr>()) {
    if (const auto *DeclExpr = dyn_cast<ConstantExpr>(DeclAttr->getNExpr())) {
      if (const auto *MergeExpr = dyn_cast<ConstantExpr>(A.getNExpr())) {
        if (DeclExpr->getResultAsAPSInt() != MergeExpr->getResultAsAPSInt()) {
          Diag(DeclAttr->getLoc(), diag::warn_duplicate_attribute) << &A;
          Diag(A.getLoc(), diag::note_previous_attribute);
        }
        // Do not add a duplicate attribute.
        return nullptr;
      }
    }
  }

  return ::new (Context) SYCLIntelMaxConcurrencyAttr(Context, A, A.getNExpr());
}

void Sema::AddSYCLIntelMaxConcurrencyAttr(Decl *D,
                                          const AttributeCommonInfo &CI,
                                          Expr *E) {
  if (!E->isValueDependent()) {
    llvm::APSInt ArgVal;
    ExprResult Res = VerifyIntegerConstantExpression(E, &ArgVal);
    if (Res.isInvalid())
      return;
    E = Res.get();

    // This attribute requires a non-negative value.
    if (ArgVal < 0) {
      Diag(E->getExprLoc(), diag::err_attribute_requires_positive_integer)
          << CI << /*non-negative*/ 1;
      return;
    }

    // Check to see if there's a duplicate attribute with different values
    // already applied to the declaration.
    if (const auto *DeclAttr = D->getAttr<SYCLIntelMaxConcurrencyAttr>()) {
      // If the other attribute argument is instantiation dependent, we won't
      // have converted it to a constant expression yet and thus we test
      // whether this is a null pointer.
      if (const auto *DeclExpr = dyn_cast<ConstantExpr>(DeclAttr->getNExpr())) {
        if (ArgVal != DeclExpr->getResultAsAPSInt()) {
          Diag(CI.getLoc(), diag::warn_duplicate_attribute) << CI;
          Diag(DeclAttr->getLoc(), diag::note_previous_attribute);
        }
        // Drop the duplicate attribute.
        return;
      }
    }
  }

  D->addAttr(::new (Context) SYCLIntelMaxConcurrencyAttr(Context, CI, E));
}

static void handleSYCLIntelMaxConcurrencyAttr(Sema &S, Decl *D,
                                              const ParsedAttr &A) {
  Expr *E = A.getArgAsExpr(0);
  S.AddSYCLIntelMaxConcurrencyAttr(D, A, E);
}

// Checks if an expression is a valid filter list for an add_ir_attributes_*
// attribute. Returns true if an error occured.
static bool checkAddIRAttributesFilterListExpr(Expr *FilterListArg, Sema &S,
                                               const AttributeCommonInfo &CI) {
  const auto *FilterListE = cast<InitListExpr>(FilterListArg);
  for (const Expr *FilterElemE : FilterListE->inits())
    if (!isa<StringLiteral>(FilterElemE))
      return S.Diag(FilterElemE->getBeginLoc(),
                    diag::err_sycl_add_ir_attribute_invalid_filter)
             << CI;
  return false;
}

// Returns true if a type is either an array of char or a pointer to char.
static bool isAddIRAttributesValidStringType(QualType T) {
  if (!T->isArrayType() && !T->isPointerType())
    return false;
  QualType ElemT = T->isArrayType()
                       ? cast<ArrayType>(T.getTypePtr())->getElementType()
                       : T->getPointeeType();
  return ElemT.isConstQualified() && ElemT->isCharType();
}

// Checks if an expression is a valid attribute name for an add_ir_attributes_*
// attribute. Returns true if an error occured.
static bool checkAddIRAttributesNameExpr(Expr *NameArg, Sema &S,
                                         const AttributeCommonInfo &CI) {
  // Only strings and const char * are valid name arguments.
  if (isAddIRAttributesValidStringType(NameArg->getType()))
    return false;

  return S.Diag(NameArg->getBeginLoc(),
                diag::err_sycl_add_ir_attribute_invalid_name)
         << CI;
}

// Checks if an expression is a valid attribute value for an add_ir_attributes_*
// attribute. Returns true if an error occured.
static bool checkAddIRAttributesValueExpr(Expr *ValArg, Sema &S,
                                          const AttributeCommonInfo &CI) {
  QualType ValType = ValArg->getType();
  if (isAddIRAttributesValidStringType(ValType) || ValType->isNullPtrType() ||
      ValType->isIntegralOrEnumerationType() || ValType->isFloatingType())
    return false;

  return S.Diag(ValArg->getBeginLoc(),
                diag::err_sycl_add_ir_attribute_invalid_value)
         << CI;
}

// Checks and evaluates arguments of an add_ir_attributes_* attribute. Returns
// true if an error occured.
static bool evaluateAddIRAttributesArgs(Expr **Args, size_t ArgsSize, Sema &S,
                                        const AttributeCommonInfo &CI) {
  ASTContext &Context = S.getASTContext();

  // Check filter list if it is the first argument.
  bool HasFilter = ArgsSize && isa<InitListExpr>(Args[0]);
  if (HasFilter && checkAddIRAttributesFilterListExpr(Args[0], S, CI))
    return true;

  llvm::SmallVector<PartialDiagnosticAt, 8> Notes;
  bool HasDependentArg = false;
  for (unsigned I = HasFilter; I < ArgsSize; I++) {
    Expr *&E = Args[I];

    if (isa<InitListExpr>(E))
      return S.Diag(E->getBeginLoc(),
                    diag::err_sycl_add_ir_attr_filter_list_invalid_arg)
             << CI;

    if (E->isValueDependent() || E->isTypeDependent()) {
      HasDependentArg = true;
      continue;
    }

    Expr::EvalResult Eval;
    Eval.Diag = &Notes;
    if (!E->EvaluateAsConstantExpr(Eval, Context) || !Notes.empty()) {
      S.Diag(E->getBeginLoc(), diag::err_attribute_argument_n_type)
          << CI << (I + 1) << AANT_ArgumentConstantExpr;
      for (auto &Note : Notes)
        S.Diag(Note.first, Note.second);
      return true;
    }
    assert(Eval.Val.hasValue());
    E = ConstantExpr::Create(Context, E, Eval.Val);
  }

  // If there are no dependent expressions, check for expected number of args.
  if (!HasDependentArg && ArgsSize && (ArgsSize - HasFilter) & 1)
    return S.Diag(CI.getLoc(), diag::err_sycl_add_ir_attribute_must_have_pairs)
           << CI;

  // If there are no dependent expressions, check argument types.
  // First half of the arguments are names, the second half are values.
  unsigned MidArg = (ArgsSize - HasFilter) / 2 + HasFilter;
  if (!HasDependentArg) {
    for (unsigned I = HasFilter; I < ArgsSize; ++I) {
      if ((I < MidArg && checkAddIRAttributesNameExpr(Args[I], S, CI)) ||
          (I >= MidArg && checkAddIRAttributesValueExpr(Args[I], S, CI)))
        return true;
    }
  }
  return false;
}

static bool hasDependentExpr(Expr **Exprs, const size_t ExprsSize) {
  return std::any_of(Exprs, Exprs + ExprsSize, [](const Expr *E) {
    return E->isValueDependent() || E->isTypeDependent();
  });
}

static bool hasSameSYCLAddIRAttributes(
    const SmallVector<std::pair<std::string, std::string>, 4> &LAttrs,
    const SmallVector<std::pair<std::string, std::string>, 4> &RAttrs) {
  std::set<std::pair<std::string, std::string>> LNameValSet{LAttrs.begin(),
                                                            LAttrs.end()};
  std::set<std::pair<std::string, std::string>> RNameValSet{RAttrs.begin(),
                                                            RAttrs.end()};
  return LNameValSet == RNameValSet;
}

template <typename AddIRAttrT>
static bool checkSYCLAddIRAttributesMergeability(const AddIRAttrT &NewAttr,
                                                 const AddIRAttrT &ExistingAttr,
                                                 Sema &S) {
  ASTContext &Context = S.getASTContext();
  // If there are no dependent argument expressions and the filters or the
  // attributes are different, then fail due to differing duplicates.
  if (!hasDependentExpr(NewAttr.args_begin(), NewAttr.args_size()) &&
      !hasDependentExpr(ExistingAttr.args_begin(), ExistingAttr.args_size()) &&
      (NewAttr.getAttributeFilter() != ExistingAttr.getAttributeFilter() ||
       !hasSameSYCLAddIRAttributes(
           NewAttr.getAttributeNameValuePairs(Context),
           ExistingAttr.getAttributeNameValuePairs(Context)))) {
    S.Diag(ExistingAttr.getLoc(), diag::err_duplicate_attribute) << &NewAttr;
    S.Diag(NewAttr.getLoc(), diag::note_conflicting_attribute);
    return true;
  }
  return false;
}

<<<<<<< HEAD
void Sema::CheckSYCLAddIRAttributesFunctionAttrConflicts(Decl *D) {
  const auto *AddIRFuncAttr = D->getAttr<SYCLAddIRAttributesFunctionAttr>();
=======
// Helper to get OffloadArch.
static OffloadArch getOffloadArch(const TargetInfo &TI) {
  if (!TI.getTriple().isNVPTX())
    llvm_unreachable("getOffloadArch is only valid for NVPTX triple");
  auto &TO = TI.getTargetOpts();
  return StringToOffloadArch(TO.CPU);
}
>>>>>>> ab200864

  // If there is no such attribute there is nothing to check. If there are
  // dependent arguments we cannot know the actual number of arguments so we
  // defer the check.
  if (!AddIRFuncAttr ||
      hasDependentExpr(AddIRFuncAttr->args_begin(), AddIRFuncAttr->args_size()))
    return;

  // If there are no name-value pairs in the attribute it will not have an
  // effect and we can skip the check. The filter is ignored.
  size_t NumArgsWithoutFilter =
      AddIRFuncAttr->args_size() - (AddIRFuncAttr->hasFilterList() ? 1 : 0);
  if (NumArgsWithoutFilter == 0)
    return;

  // "sycl-single-task" is present on all single_task invocations, implicitly
  // added by the SYCL headers. It can only conflict with max_global_work_dim,
  // but the value will be the same so there is no need for a warning.
  if (NumArgsWithoutFilter == 2) {
    auto NameValuePairs = AddIRFuncAttr->getAttributeNameValuePairs(Context);
    if (NameValuePairs.size() > 0 &&
        NameValuePairs[0].first == "sycl-single-task")
      return;
  }

  // If there are potentially conflicting attributes, we issue a warning.
  for (const auto *Attr : std::vector<AttributeCommonInfo *>{
           D->getAttr<SYCLReqdWorkGroupSizeAttr>(),
           D->getAttr<IntelReqdSubGroupSizeAttr>(),
           D->getAttr<SYCLWorkGroupSizeHintAttr>(),
           D->getAttr<SYCLDeviceHasAttr>()})
    if (Attr)
      Diag(Attr->getLoc(), diag::warn_sycl_old_and_new_kernel_attributes)
          << Attr;
}

SYCLAddIRAttributesFunctionAttr *Sema::MergeSYCLAddIRAttributesFunctionAttr(
    Decl *D, const SYCLAddIRAttributesFunctionAttr &A) {
  if (const auto *ExistingAttr =
          D->getAttr<SYCLAddIRAttributesFunctionAttr>()) {
    checkSYCLAddIRAttributesMergeability(A, *ExistingAttr, *this);
    return nullptr;
  }
  return A.clone(Context);
}

void Sema::AddSYCLAddIRAttributesFunctionAttr(Decl *D,
                                              const AttributeCommonInfo &CI,
                                              MutableArrayRef<Expr *> Args) {
  if (const auto *FuncD = dyn_cast<FunctionDecl>(D)) {
    if (FuncD->isDefaulted()) {
      Diag(CI.getLoc(), diag::err_disallow_attribute_on_func) << CI << 0;
      return;
    }
    if (FuncD->isDeleted()) {
      Diag(CI.getLoc(), diag::err_disallow_attribute_on_func) << CI << 1;
      return;
    }
  }

  auto *Attr = SYCLAddIRAttributesFunctionAttr::Create(Context, Args.data(),
                                                       Args.size(), CI);
  if (evaluateAddIRAttributesArgs(Attr->args_begin(), Attr->args_size(), *this,
                                  CI))
    return;
  D->addAttr(Attr);

  // There are compile-time SYCL properties which we would like to turn into
  // attributes to enable compiler diagnostics.
  // At the moment the only such property is related to virtual functions and
  // it is turned into sycl_device attribute. This is a tiny optimization to
  // avoid deep dive into the attribute if we already know that a declaration
  // is a device declaration. It may have to be removed later if/when we add
  // handling of more compile-time properties here.
  if (D->hasAttr<SYCLDeviceAttr>())
    return;

  // SYCL Headers use template magic to pass key=value pairs to the attribute
  // and we should make sure that all template instantiations are done before
  // accessing attribute arguments.
  if (hasDependentExpr(Attr->args_begin(), Attr->args_size()))
    return;

  SmallVector<std::pair<std::string, std::string>, 4> Pairs =
      Attr->getFilteredAttributeNameValuePairs(Context);

  for (const auto &[Key, Value] : Pairs) {
    if (Key == "indirectly-callable") {
      D->addAttr(SYCLDeviceAttr::CreateImplicit(Context));
      break;
    }
  }
}

static void handleSYCLAddIRAttributesFunctionAttr(Sema &S, Decl *D,
                                                  const ParsedAttr &A) {
  llvm::SmallVector<Expr *, 4> Args;
  Args.reserve(A.getNumArgs() - 1);
  for (unsigned I = 0; I < A.getNumArgs(); I++) {
    assert(A.isArgExpr(I));
    Args.push_back(A.getArgAsExpr(I));
  }

  S.AddSYCLAddIRAttributesFunctionAttr(D, A, Args);
}

SYCLAddIRAttributesKernelParameterAttr *
Sema::MergeSYCLAddIRAttributesKernelParameterAttr(
    Decl *D, const SYCLAddIRAttributesKernelParameterAttr &A) {
  if (const auto *ExistingAttr =
          D->getAttr<SYCLAddIRAttributesKernelParameterAttr>()) {
    checkSYCLAddIRAttributesMergeability(A, *ExistingAttr, *this);
    return nullptr;
  }
  return A.clone(Context);
}

<<<<<<< HEAD
void Sema::AddSYCLAddIRAttributesKernelParameterAttr(
    Decl *D, const AttributeCommonInfo &CI, MutableArrayRef<Expr *> Args) {
  auto *Attr = SYCLAddIRAttributesKernelParameterAttr::Create(
      Context, Args.data(), Args.size(), CI);
  if (evaluateAddIRAttributesArgs(Attr->args_begin(), Attr->args_size(), *this,
                                  CI))
    return;
  D->addAttr(Attr);
}

static void handleSYCLAddIRAttributesKernelParameterAttr(Sema &S, Decl *D,
                                                         const ParsedAttr &A) {
  llvm::SmallVector<Expr *, 4> Args;
  Args.reserve(A.getNumArgs() - 1);
  for (unsigned I = 0; I < A.getNumArgs(); I++) {
    assert(A.getArgAsExpr(I));
    Args.push_back(A.getArgAsExpr(I));
=======
  if (MaxBlocks) {
    // '.maxclusterrank' ptx directive requires .target sm_90 or higher.
    auto SM = getOffloadArch(Context.getTargetInfo());
    if (SM == OffloadArch::UNKNOWN || SM < OffloadArch::SM_90) {
      Diag(MaxBlocks->getBeginLoc(), diag::warn_cuda_maxclusterrank_sm_90)
          << OffloadArchToString(SM) << CI << MaxBlocks->getSourceRange();
      // Ignore it by setting MaxBlocks to null;
      MaxBlocks = nullptr;
    } else {
      MaxBlocks = makeLaunchBoundsArgExpr(*this, MaxBlocks, TmpAttr, 2);
      if (!MaxBlocks)
        return nullptr;
    }
>>>>>>> ab200864
  }

  S.AddSYCLAddIRAttributesKernelParameterAttr(D, A, Args);
}

SYCLAddIRAttributesGlobalVariableAttr *
Sema::MergeSYCLAddIRAttributesGlobalVariableAttr(
    Decl *D, const SYCLAddIRAttributesGlobalVariableAttr &A) {
  if (const auto *ExistingAttr =
          D->getAttr<SYCLAddIRAttributesGlobalVariableAttr>()) {
    checkSYCLAddIRAttributesMergeability(A, *ExistingAttr, *this);
    return nullptr;
  }
  return A.clone(Context);
}

void Sema::AddSYCLAddIRAttributesGlobalVariableAttr(
    Decl *D, const AttributeCommonInfo &CI, MutableArrayRef<Expr *> Args) {
  auto *Attr = SYCLAddIRAttributesGlobalVariableAttr::Create(
      Context, Args.data(), Args.size(), CI);
  if (evaluateAddIRAttributesArgs(Attr->args_begin(), Attr->args_size(), *this,
                                  CI))
    return;
  D->addAttr(Attr);
}

static void handleSYCLAddIRAttributesGlobalVariableAttr(Sema &S, Decl *D,
                                                        const ParsedAttr &A) {
  llvm::SmallVector<Expr *, 4> Args;
  Args.reserve(A.getNumArgs() - 1);
  for (unsigned I = 0; I < A.getNumArgs(); I++) {
    assert(A.getArgAsExpr(I));
    Args.push_back(A.getArgAsExpr(I));
  }

  S.AddSYCLAddIRAttributesGlobalVariableAttr(D, A, Args);
}

SYCLAddIRAnnotationsMemberAttr *Sema::MergeSYCLAddIRAnnotationsMemberAttr(
    Decl *D, const SYCLAddIRAnnotationsMemberAttr &A) {
  if (const auto *ExistingAttr = D->getAttr<SYCLAddIRAnnotationsMemberAttr>()) {
    checkSYCLAddIRAttributesMergeability(A, *ExistingAttr, *this);
    return nullptr;
  }
  return A.clone(Context);
}

void Sema::AddSYCLAddIRAnnotationsMemberAttr(Decl *D,
                                             const AttributeCommonInfo &CI,
                                             MutableArrayRef<Expr *> Args) {
  auto *Attr = SYCLAddIRAnnotationsMemberAttr::Create(Context, Args.data(),
                                                      Args.size(), CI);
  if (evaluateAddIRAttributesArgs(Attr->args_begin(), Attr->args_size(), *this,
                                  CI))
    return;
  D->addAttr(Attr);
}

static void handleSYCLAddIRAnnotationsMemberAttr(Sema &S, Decl *D,
                                                 const ParsedAttr &A) {
  llvm::SmallVector<Expr *, 4> Args;
  Args.reserve(A.getNumArgs());
  for (unsigned I = 0; I < A.getNumArgs(); I++) {
    assert(A.getArgAsExpr(I));
    Args.push_back(A.getArgAsExpr(I));
  }

  S.AddSYCLAddIRAnnotationsMemberAttr(D, A, Args);
}

namespace {
struct IntrinToName {
  uint32_t Id;
  int32_t FullName;
  int32_t ShortName;
};
} // unnamed namespace

static bool ArmBuiltinAliasValid(unsigned BuiltinID, StringRef AliasName,
                                 ArrayRef<IntrinToName> Map,
                                 const char *IntrinNames) {
  AliasName.consume_front("__arm_");
  const IntrinToName *It =
      llvm::lower_bound(Map, BuiltinID, [](const IntrinToName &L, unsigned Id) {
        return L.Id < Id;
      });
  if (It == Map.end() || It->Id != BuiltinID)
    return false;
  StringRef FullName(&IntrinNames[It->FullName]);
  if (AliasName == FullName)
    return true;
  if (It->ShortName == -1)
    return false;
  StringRef ShortName(&IntrinNames[It->ShortName]);
  return AliasName == ShortName;
}

static bool ArmMveAliasValid(unsigned BuiltinID, StringRef AliasName) {
#include "clang/Basic/arm_mve_builtin_aliases.inc"
  // The included file defines:
  // - ArrayRef<IntrinToName> Map
  // - const char IntrinNames[]
  return ArmBuiltinAliasValid(BuiltinID, AliasName, Map, IntrinNames);
}

static bool ArmCdeAliasValid(unsigned BuiltinID, StringRef AliasName) {
#include "clang/Basic/arm_cde_builtin_aliases.inc"
  return ArmBuiltinAliasValid(BuiltinID, AliasName, Map, IntrinNames);
}

static bool ArmSveAliasValid(ASTContext &Context, unsigned BuiltinID,
                             StringRef AliasName) {
  if (Context.BuiltinInfo.isAuxBuiltinID(BuiltinID))
    BuiltinID = Context.BuiltinInfo.getAuxBuiltinID(BuiltinID);
  return BuiltinID >= AArch64::FirstSVEBuiltin &&
         BuiltinID <= AArch64::LastSVEBuiltin;
}

static bool ArmSmeAliasValid(ASTContext &Context, unsigned BuiltinID,
                             StringRef AliasName) {
  if (Context.BuiltinInfo.isAuxBuiltinID(BuiltinID))
    BuiltinID = Context.BuiltinInfo.getAuxBuiltinID(BuiltinID);
  return BuiltinID >= AArch64::FirstSMEBuiltin &&
         BuiltinID <= AArch64::LastSMEBuiltin;
}

static void handleArmBuiltinAliasAttr(Sema &S, Decl *D, const ParsedAttr &AL) {
  if (!AL.isArgIdent(0)) {
    S.Diag(AL.getLoc(), diag::err_attribute_argument_n_type)
        << AL << 1 << AANT_ArgumentIdentifier;
    return;
  }

  IdentifierInfo *Ident = AL.getArgAsIdent(0)->Ident;
  unsigned BuiltinID = Ident->getBuiltinID();
  StringRef AliasName = cast<FunctionDecl>(D)->getIdentifier()->getName();

  bool IsAArch64 = S.Context.getTargetInfo().getTriple().isAArch64();
  if ((IsAArch64 && !ArmSveAliasValid(S.Context, BuiltinID, AliasName) &&
       !ArmSmeAliasValid(S.Context, BuiltinID, AliasName)) ||
      (!IsAArch64 && !ArmMveAliasValid(BuiltinID, AliasName) &&
       !ArmCdeAliasValid(BuiltinID, AliasName))) {
    S.Diag(AL.getLoc(), diag::err_attribute_arm_builtin_alias);
    return;
  }

  D->addAttr(::new (S.Context) ArmBuiltinAliasAttr(S.Context, AL, Ident));
}

static bool RISCVAliasValid(unsigned BuiltinID, StringRef AliasName) {
  return BuiltinID >= RISCV::FirstRVVBuiltin &&
         BuiltinID <= RISCV::LastRVVBuiltin;
}

static bool SYCLAliasValid(ASTContext &Context, unsigned BuiltinID) {
  constexpr llvm::StringLiteral Prefix = "__builtin_intel_sycl";
  return Context.BuiltinInfo.getName(BuiltinID).starts_with(Prefix);
}

static void handleBuiltinAliasAttr(Sema &S, Decl *D,
                                        const ParsedAttr &AL) {
  if (!AL.isArgIdent(0)) {
    S.Diag(AL.getLoc(), diag::err_attribute_argument_n_type)
        << AL << 1 << AANT_ArgumentIdentifier;
    return;
  }

  IdentifierInfo *Ident = AL.getArgAsIdent(0)->Ident;
  unsigned BuiltinID = Ident->getBuiltinID();
  StringRef AliasName = cast<FunctionDecl>(D)->getIdentifier()->getName();

  bool IsAArch64 = S.Context.getTargetInfo().getTriple().isAArch64();
  bool IsARM = S.Context.getTargetInfo().getTriple().isARM();
  bool IsRISCV = S.Context.getTargetInfo().getTriple().isRISCV();
  bool IsHLSL = S.Context.getLangOpts().HLSL;
  bool IsSYCL = S.Context.getLangOpts().isSYCL();
  if ((IsAArch64 && !S.ARM().SveAliasValid(BuiltinID, AliasName)) ||
      (IsARM && !S.ARM().MveAliasValid(BuiltinID, AliasName) &&
       !S.ARM().CdeAliasValid(BuiltinID, AliasName)) ||
      (IsRISCV && !S.RISCV().isAliasValid(BuiltinID, AliasName)) ||
      (IsSYCL && !SYCLAliasValid(S.Context, BuiltinID)) ||
      (!IsAArch64 && !IsARM && !IsRISCV && !IsHLSL && !IsSYCL)) {
    S.Diag(AL.getLoc(), diag::err_attribute_builtin_alias) << AL;
    return;
  }

  D->addAttr(::new (S.Context) BuiltinAliasAttr(S.Context, AL, Ident));
}

static void handleNullableTypeAttr(Sema &S, Decl *D, const ParsedAttr &AL) {
  if (AL.isUsedAsTypeAttr())
    return;

  if (auto *CRD = dyn_cast<CXXRecordDecl>(D);
      !CRD || !(CRD->isClass() || CRD->isStruct())) {
    S.Diag(AL.getRange().getBegin(), diag::err_attribute_wrong_decl_type_str)
        << AL << AL.isRegularKeywordAttribute() << "classes";
    return;
  }

  handleSimpleAttribute<TypeNullableAttr>(S, D, AL);
}

static void handlePreferredTypeAttr(Sema &S, Decl *D, const ParsedAttr &AL) {
  if (!AL.hasParsedType()) {
    S.Diag(AL.getLoc(), diag::err_attribute_wrong_number_arguments) << AL << 1;
    return;
  }

  TypeSourceInfo *ParmTSI = nullptr;
  QualType QT = S.GetTypeFromParser(AL.getTypeArg(), &ParmTSI);
  assert(ParmTSI && "no type source info for attribute argument");
  S.RequireCompleteType(ParmTSI->getTypeLoc().getBeginLoc(), QT,
                        diag::err_incomplete_type);

  D->addAttr(::new (S.Context) PreferredTypeAttr(S.Context, AL, ParmTSI));
}

//===----------------------------------------------------------------------===//
// Microsoft specific attribute handlers.
//===----------------------------------------------------------------------===//

UuidAttr *Sema::mergeUuidAttr(Decl *D, const AttributeCommonInfo &CI,
                              StringRef UuidAsWritten, MSGuidDecl *GuidDecl) {
  if (const auto *UA = D->getAttr<UuidAttr>()) {
    if (declaresSameEntity(UA->getGuidDecl(), GuidDecl))
      return nullptr;
    if (!UA->getGuid().empty()) {
      Diag(UA->getLocation(), diag::err_mismatched_uuid);
      Diag(CI.getLoc(), diag::note_previous_uuid);
      D->dropAttr<UuidAttr>();
    }
  }

  return ::new (Context) UuidAttr(Context, CI, UuidAsWritten, GuidDecl);
}

static void handleUuidAttr(Sema &S, Decl *D, const ParsedAttr &AL) {
  if (!S.LangOpts.CPlusPlus) {
    S.Diag(AL.getLoc(), diag::err_attribute_not_supported_in_lang)
        << AL << AttributeLangSupport::C;
    return;
  }

  StringRef OrigStrRef;
  SourceLocation LiteralLoc;
  if (!S.checkStringLiteralArgumentAttr(AL, 0, OrigStrRef, &LiteralLoc))
    return;

  // GUID format is "XXXXXXXX-XXXX-XXXX-XXXX-XXXXXXXXXXXX" or
  // "{XXXXXXXX-XXXX-XXXX-XXXX-XXXXXXXXXXXX}", normalize to the former.
  StringRef StrRef = OrigStrRef;
  if (StrRef.size() == 38 && StrRef.front() == '{' && StrRef.back() == '}')
    StrRef = StrRef.drop_front().drop_back();

  // Validate GUID length.
  if (StrRef.size() != 36) {
    S.Diag(LiteralLoc, diag::err_attribute_uuid_malformed_guid);
    return;
  }

  for (unsigned i = 0; i < 36; ++i) {
    if (i == 8 || i == 13 || i == 18 || i == 23) {
      if (StrRef[i] != '-') {
        S.Diag(LiteralLoc, diag::err_attribute_uuid_malformed_guid);
        return;
      }
    } else if (!isHexDigit(StrRef[i])) {
      S.Diag(LiteralLoc, diag::err_attribute_uuid_malformed_guid);
      return;
    }
  }

  // Convert to our parsed format and canonicalize.
  MSGuidDecl::Parts Parsed;
  StrRef.substr(0, 8).getAsInteger(16, Parsed.Part1);
  StrRef.substr(9, 4).getAsInteger(16, Parsed.Part2);
  StrRef.substr(14, 4).getAsInteger(16, Parsed.Part3);
  for (unsigned i = 0; i != 8; ++i)
    StrRef.substr(19 + 2 * i + (i >= 2 ? 1 : 0), 2)
        .getAsInteger(16, Parsed.Part4And5[i]);
  MSGuidDecl *Guid = S.Context.getMSGuidDecl(Parsed);

  // FIXME: It'd be nice to also emit a fixit removing uuid(...) (and, if it's
  // the only thing in the [] list, the [] too), and add an insertion of
  // __declspec(uuid(...)).  But sadly, neither the SourceLocs of the commas
  // separating attributes nor of the [ and the ] are in the AST.
  // Cf "SourceLocations of attribute list delimiters - [[ ... , ... ]] etc"
  // on cfe-dev.
  if (AL.isMicrosoftAttribute()) // Check for [uuid(...)] spelling.
    S.Diag(AL.getLoc(), diag::warn_atl_uuid_deprecated);

  UuidAttr *UA = S.mergeUuidAttr(D, AL, OrigStrRef, Guid);
  if (UA)
    D->addAttr(UA);
}

static void handleMSInheritanceAttr(Sema &S, Decl *D, const ParsedAttr &AL) {
  if (!S.LangOpts.CPlusPlus) {
    S.Diag(AL.getLoc(), diag::err_attribute_not_supported_in_lang)
        << AL << AttributeLangSupport::C;
    return;
  }
  MSInheritanceAttr *IA = S.mergeMSInheritanceAttr(
      D, AL, /*BestCase=*/true, (MSInheritanceModel)AL.getSemanticSpelling());
  if (IA) {
    D->addAttr(IA);
    S.Consumer.AssignInheritanceModel(cast<CXXRecordDecl>(D));
  }
}

static void handleDeclspecThreadAttr(Sema &S, Decl *D, const ParsedAttr &AL) {
  const auto *VD = cast<VarDecl>(D);
  if (!S.Context.getTargetInfo().isTLSSupported()) {
    S.Diag(AL.getLoc(), diag::err_thread_unsupported);
    return;
  }
  if (VD->getTSCSpec() != TSCS_unspecified) {
    S.Diag(AL.getLoc(), diag::err_declspec_thread_on_thread_variable);
    return;
  }
  if (VD->hasLocalStorage()) {
    S.Diag(AL.getLoc(), diag::err_thread_non_global) << "__declspec(thread)";
    return;
  }
  D->addAttr(::new (S.Context) ThreadAttr(S.Context, AL));
}

static void handleMSConstexprAttr(Sema &S, Decl *D, const ParsedAttr &AL) {
  if (!S.getLangOpts().isCompatibleWithMSVC(LangOptions::MSVC2022_3)) {
    S.Diag(AL.getLoc(), diag::warn_unknown_attribute_ignored)
        << AL << AL.getRange();
    return;
  }
  auto *FD = cast<FunctionDecl>(D);
  if (FD->isConstexprSpecified() || FD->isConsteval()) {
    S.Diag(AL.getLoc(), diag::err_ms_constexpr_cannot_be_applied)
        << FD->isConsteval() << FD;
    return;
  }
  if (auto *MD = dyn_cast<CXXMethodDecl>(FD)) {
    if (!S.getLangOpts().CPlusPlus20 && MD->isVirtual()) {
      S.Diag(AL.getLoc(), diag::err_ms_constexpr_cannot_be_applied)
          << /*virtual*/ 2 << MD;
      return;
    }
  }
  D->addAttr(::new (S.Context) MSConstexprAttr(S.Context, AL));
}

static void handleAbiTagAttr(Sema &S, Decl *D, const ParsedAttr &AL) {
  SmallVector<StringRef, 4> Tags;
  for (unsigned I = 0, E = AL.getNumArgs(); I != E; ++I) {
    StringRef Tag;
    if (!S.checkStringLiteralArgumentAttr(AL, I, Tag))
      return;
    Tags.push_back(Tag);
  }

  if (const auto *NS = dyn_cast<NamespaceDecl>(D)) {
    if (!NS->isInline()) {
      S.Diag(AL.getLoc(), diag::warn_attr_abi_tag_namespace) << 0;
      return;
    }
    if (NS->isAnonymousNamespace()) {
      S.Diag(AL.getLoc(), diag::warn_attr_abi_tag_namespace) << 1;
      return;
    }
    if (AL.getNumArgs() == 0)
      Tags.push_back(NS->getName());
  } else if (!AL.checkAtLeastNumArgs(S, 1))
    return;

  // Store tags sorted and without duplicates.
  llvm::sort(Tags);
  Tags.erase(std::unique(Tags.begin(), Tags.end()), Tags.end());

  D->addAttr(::new (S.Context)
                 AbiTagAttr(S.Context, AL, Tags.data(), Tags.size()));
}

static bool hasBTFDeclTagAttr(Decl *D, StringRef Tag) {
  for (const auto *I : D->specific_attrs<BTFDeclTagAttr>()) {
    if (I->getBTFDeclTag() == Tag)
      return true;
  }
  return false;
}

static void handleBTFDeclTagAttr(Sema &S, Decl *D, const ParsedAttr &AL) {
  StringRef Str;
  if (!S.checkStringLiteralArgumentAttr(AL, 0, Str))
    return;
  if (hasBTFDeclTagAttr(D, Str))
    return;

  D->addAttr(::new (S.Context) BTFDeclTagAttr(S.Context, AL, Str));
}

BTFDeclTagAttr *Sema::mergeBTFDeclTagAttr(Decl *D, const BTFDeclTagAttr &AL) {
  if (hasBTFDeclTagAttr(D, AL.getBTFDeclTag()))
    return nullptr;
  return ::new (Context) BTFDeclTagAttr(Context, AL, AL.getBTFDeclTag());
}

static void handleInterruptAttr(Sema &S, Decl *D, const ParsedAttr &AL) {
  // Dispatch the interrupt attribute based on the current target.
  switch (S.Context.getTargetInfo().getTriple().getArch()) {
  case llvm::Triple::msp430:
    S.MSP430().handleInterruptAttr(D, AL);
    break;
  case llvm::Triple::mipsel:
  case llvm::Triple::mips:
    S.MIPS().handleInterruptAttr(D, AL);
    break;
  case llvm::Triple::m68k:
    S.M68k().handleInterruptAttr(D, AL);
    break;
  case llvm::Triple::x86:
  case llvm::Triple::x86_64:
    S.X86().handleAnyInterruptAttr(D, AL);
    break;
  case llvm::Triple::avr:
    S.AVR().handleInterruptAttr(D, AL);
    break;
  case llvm::Triple::riscv32:
  case llvm::Triple::riscv64:
    S.RISCV().handleInterruptAttr(D, AL);
    break;
  default:
    S.ARM().handleInterruptAttr(D, AL);
    break;
  }
}

static void handleLayoutVersion(Sema &S, Decl *D, const ParsedAttr &AL) {
  uint32_t Version;
  Expr *VersionExpr = static_cast<Expr *>(AL.getArgAsExpr(0));
  if (!S.checkUInt32Argument(AL, AL.getArgAsExpr(0), Version))
    return;

  // TODO: Investigate what happens with the next major version of MSVC.
  if (Version != LangOptions::MSVC2015 / 100) {
    S.Diag(AL.getLoc(), diag::err_attribute_argument_out_of_bounds)
        << AL << Version << VersionExpr->getSourceRange();
    return;
  }

  // The attribute expects a "major" version number like 19, but new versions of
  // MSVC have moved to updating the "minor", or less significant numbers, so we
  // have to multiply by 100 now.
  Version *= 100;

  D->addAttr(::new (S.Context) LayoutVersionAttr(S.Context, AL, Version));
}

DLLImportAttr *Sema::mergeDLLImportAttr(Decl *D,
                                        const AttributeCommonInfo &CI) {
  if (D->hasAttr<DLLExportAttr>()) {
    Diag(CI.getLoc(), diag::warn_attribute_ignored) << "'dllimport'";
    return nullptr;
  }

  if (D->hasAttr<DLLImportAttr>())
    return nullptr;

  return ::new (Context) DLLImportAttr(Context, CI);
}

DLLExportAttr *Sema::mergeDLLExportAttr(Decl *D,
                                        const AttributeCommonInfo &CI) {
  if (DLLImportAttr *Import = D->getAttr<DLLImportAttr>()) {
    Diag(Import->getLocation(), diag::warn_attribute_ignored) << Import;
    D->dropAttr<DLLImportAttr>();
  }

  if (D->hasAttr<DLLExportAttr>())
    return nullptr;

  return ::new (Context) DLLExportAttr(Context, CI);
}

static void handleDLLAttr(Sema &S, Decl *D, const ParsedAttr &A) {
  if (isa<ClassTemplatePartialSpecializationDecl>(D) &&
      (S.Context.getTargetInfo().shouldDLLImportComdatSymbols())) {
    S.Diag(A.getRange().getBegin(), diag::warn_attribute_ignored) << A;
    return;
  }

  if (const auto *FD = dyn_cast<FunctionDecl>(D)) {
    if (FD->isInlined() && A.getKind() == ParsedAttr::AT_DLLImport &&
        !(S.Context.getTargetInfo().shouldDLLImportComdatSymbols())) {
      // MinGW doesn't allow dllimport on inline functions.
      S.Diag(A.getRange().getBegin(), diag::warn_attribute_ignored_on_inline)
          << A;
      return;
    }
  }

  if (const auto *MD = dyn_cast<CXXMethodDecl>(D)) {
    if ((S.Context.getTargetInfo().shouldDLLImportComdatSymbols()) &&
        MD->getParent()->isLambda()) {
      S.Diag(A.getRange().getBegin(), diag::err_attribute_dll_lambda) << A;
      return;
    }
  }

  Attr *NewAttr = A.getKind() == ParsedAttr::AT_DLLExport
                      ? (Attr *)S.mergeDLLExportAttr(D, A)
                      : (Attr *)S.mergeDLLImportAttr(D, A);
  if (NewAttr)
    D->addAttr(NewAttr);
}

MSInheritanceAttr *
Sema::mergeMSInheritanceAttr(Decl *D, const AttributeCommonInfo &CI,
                             bool BestCase,
                             MSInheritanceModel Model) {
  if (MSInheritanceAttr *IA = D->getAttr<MSInheritanceAttr>()) {
    if (IA->getInheritanceModel() == Model)
      return nullptr;
    Diag(IA->getLocation(), diag::err_mismatched_ms_inheritance)
        << 1 /*previous declaration*/;
    Diag(CI.getLoc(), diag::note_previous_ms_inheritance);
    D->dropAttr<MSInheritanceAttr>();
  }

  auto *RD = cast<CXXRecordDecl>(D);
  if (RD->hasDefinition()) {
    if (checkMSInheritanceAttrOnDefinition(RD, CI.getRange(), BestCase,
                                           Model)) {
      return nullptr;
    }
  } else {
    if (isa<ClassTemplatePartialSpecializationDecl>(RD)) {
      Diag(CI.getLoc(), diag::warn_ignored_ms_inheritance)
          << 1 /*partial specialization*/;
      return nullptr;
    }
    if (RD->getDescribedClassTemplate()) {
      Diag(CI.getLoc(), diag::warn_ignored_ms_inheritance)
          << 0 /*primary template*/;
      return nullptr;
    }
  }

  return ::new (Context) MSInheritanceAttr(Context, CI, BestCase);
}

static void handleCapabilityAttr(Sema &S, Decl *D, const ParsedAttr &AL) {
  // The capability attributes take a single string parameter for the name of
  // the capability they represent. The lockable attribute does not take any
  // parameters. However, semantically, both attributes represent the same
  // concept, and so they use the same semantic attribute. Eventually, the
  // lockable attribute will be removed.
  //
  // For backward compatibility, any capability which has no specified string
  // literal will be considered a "mutex."
  StringRef N("mutex");
  SourceLocation LiteralLoc;
  if (AL.getKind() == ParsedAttr::AT_Capability &&
      !S.checkStringLiteralArgumentAttr(AL, 0, N, &LiteralLoc))
    return;

  D->addAttr(::new (S.Context) CapabilityAttr(S.Context, AL, N));
}

static void handleAssertCapabilityAttr(Sema &S, Decl *D, const ParsedAttr &AL) {
  SmallVector<Expr*, 1> Args;
  if (!checkLockFunAttrCommon(S, D, AL, Args))
    return;

  D->addAttr(::new (S.Context)
                 AssertCapabilityAttr(S.Context, AL, Args.data(), Args.size()));
}

static void handleAcquireCapabilityAttr(Sema &S, Decl *D,
                                        const ParsedAttr &AL) {
  SmallVector<Expr*, 1> Args;
  if (!checkLockFunAttrCommon(S, D, AL, Args))
    return;

  D->addAttr(::new (S.Context) AcquireCapabilityAttr(S.Context, AL, Args.data(),
                                                     Args.size()));
}

static void handleTryAcquireCapabilityAttr(Sema &S, Decl *D,
                                           const ParsedAttr &AL) {
  SmallVector<Expr*, 2> Args;
  if (!checkTryLockFunAttrCommon(S, D, AL, Args))
    return;

  D->addAttr(::new (S.Context) TryAcquireCapabilityAttr(
      S.Context, AL, AL.getArgAsExpr(0), Args.data(), Args.size()));
}

static void handleReleaseCapabilityAttr(Sema &S, Decl *D,
                                        const ParsedAttr &AL) {
  // Check that all arguments are lockable objects.
  SmallVector<Expr *, 1> Args;
  checkAttrArgsAreCapabilityObjs(S, D, AL, Args, 0, true);

  D->addAttr(::new (S.Context) ReleaseCapabilityAttr(S.Context, AL, Args.data(),
                                                     Args.size()));
}

static void handleRequiresCapabilityAttr(Sema &S, Decl *D,
                                         const ParsedAttr &AL) {
  if (!AL.checkAtLeastNumArgs(S, 1))
    return;

  // check that all arguments are lockable objects
  SmallVector<Expr*, 1> Args;
  checkAttrArgsAreCapabilityObjs(S, D, AL, Args);
  if (Args.empty())
    return;

  RequiresCapabilityAttr *RCA = ::new (S.Context)
      RequiresCapabilityAttr(S.Context, AL, Args.data(), Args.size());

  D->addAttr(RCA);
}

static void handleDeprecatedAttr(Sema &S, Decl *D, const ParsedAttr &AL) {
  if (const auto *NSD = dyn_cast<NamespaceDecl>(D)) {
    if (NSD->isAnonymousNamespace()) {
      S.Diag(AL.getLoc(), diag::warn_deprecated_anonymous_namespace);
      // Do not want to attach the attribute to the namespace because that will
      // cause confusing diagnostic reports for uses of declarations within the
      // namespace.
      return;
    }
  } else if (isa<UsingDecl, UnresolvedUsingTypenameDecl,
                 UnresolvedUsingValueDecl>(D)) {
    S.Diag(AL.getRange().getBegin(), diag::warn_deprecated_ignored_on_using)
        << AL;
    return;
  }

  // Handle the cases where the attribute has a text message.
  StringRef Str, Replacement;
  if (AL.isArgExpr(0) && AL.getArgAsExpr(0) &&
      !S.checkStringLiteralArgumentAttr(AL, 0, Str))
    return;

  // Support a single optional message only for Declspec and [[]] spellings.
  if (AL.isDeclspecAttribute() || AL.isStandardAttributeSyntax())
    AL.checkAtMostNumArgs(S, 1);
  else if (AL.isArgExpr(1) && AL.getArgAsExpr(1) &&
           !S.checkStringLiteralArgumentAttr(AL, 1, Replacement))
    return;

  if (!S.getLangOpts().CPlusPlus14 && AL.isCXX11Attribute() && !AL.isGNUScope())
    S.Diag(AL.getLoc(), diag::ext_cxx14_attr) << AL;

  D->addAttr(::new (S.Context) DeprecatedAttr(S.Context, AL, Str, Replacement));
}

static bool isGlobalVar(const Decl *D) {
  if (const auto *S = dyn_cast<VarDecl>(D))
    return S->hasGlobalStorage();
  return false;
}

static bool isSanitizerAttributeAllowedOnGlobals(StringRef Sanitizer) {
  return Sanitizer == "address" || Sanitizer == "hwaddress" ||
         Sanitizer == "memtag";
}

static void handleNoSanitizeAttr(Sema &S, Decl *D, const ParsedAttr &AL) {
  if (!AL.checkAtLeastNumArgs(S, 1))
    return;

  std::vector<StringRef> Sanitizers;

  for (unsigned I = 0, E = AL.getNumArgs(); I != E; ++I) {
    StringRef SanitizerName;
    SourceLocation LiteralLoc;

    if (!S.checkStringLiteralArgumentAttr(AL, I, SanitizerName, &LiteralLoc))
      return;

    if (parseSanitizerValue(SanitizerName, /*AllowGroups=*/true) ==
            SanitizerMask() &&
        SanitizerName != "coverage")
      S.Diag(LiteralLoc, diag::warn_unknown_sanitizer_ignored) << SanitizerName;
    else if (isGlobalVar(D) && !isSanitizerAttributeAllowedOnGlobals(SanitizerName))
      S.Diag(D->getLocation(), diag::warn_attribute_type_not_supported_global)
          << AL << SanitizerName;
    Sanitizers.push_back(SanitizerName);
  }

  D->addAttr(::new (S.Context) NoSanitizeAttr(S.Context, AL, Sanitizers.data(),
                                              Sanitizers.size()));
}

static void handleNoSanitizeSpecificAttr(Sema &S, Decl *D,
                                         const ParsedAttr &AL) {
  StringRef AttrName = AL.getAttrName()->getName();
  normalizeName(AttrName);
  StringRef SanitizerName = llvm::StringSwitch<StringRef>(AttrName)
                                .Case("no_address_safety_analysis", "address")
                                .Case("no_sanitize_address", "address")
                                .Case("no_sanitize_thread", "thread")
                                .Case("no_sanitize_memory", "memory");
  if (isGlobalVar(D) && SanitizerName != "address")
    S.Diag(D->getLocation(), diag::err_attribute_wrong_decl_type)
        << AL << AL.isRegularKeywordAttribute() << ExpectedFunction;

  // FIXME: Rather than create a NoSanitizeSpecificAttr, this creates a
  // NoSanitizeAttr object; but we need to calculate the correct spelling list
  // index rather than incorrectly assume the index for NoSanitizeSpecificAttr
  // has the same spellings as the index for NoSanitizeAttr. We don't have a
  // general way to "translate" between the two, so this hack attempts to work
  // around the issue with hard-coded indices. This is critical for calling
  // getSpelling() or prettyPrint() on the resulting semantic attribute object
  // without failing assertions.
  unsigned TranslatedSpellingIndex = 0;
  if (AL.isStandardAttributeSyntax())
    TranslatedSpellingIndex = 1;

  AttributeCommonInfo Info = AL;
  Info.setAttributeSpellingListIndex(TranslatedSpellingIndex);
  D->addAttr(::new (S.Context)
                 NoSanitizeAttr(S.Context, Info, &SanitizerName, 1));
}

static void handleInternalLinkageAttr(Sema &S, Decl *D, const ParsedAttr &AL) {
  if (InternalLinkageAttr *Internal = S.mergeInternalLinkageAttr(D, AL))
    D->addAttr(Internal);
}

static void handleZeroCallUsedRegsAttr(Sema &S, Decl *D, const ParsedAttr &AL) {
  // Check that the argument is a string literal.
  StringRef KindStr;
  SourceLocation LiteralLoc;
  if (!S.checkStringLiteralArgumentAttr(AL, 0, KindStr, &LiteralLoc))
    return;

  ZeroCallUsedRegsAttr::ZeroCallUsedRegsKind Kind;
  if (!ZeroCallUsedRegsAttr::ConvertStrToZeroCallUsedRegsKind(KindStr, Kind)) {
    S.Diag(LiteralLoc, diag::warn_attribute_type_not_supported)
        << AL << KindStr;
    return;
  }

  D->dropAttr<ZeroCallUsedRegsAttr>();
  D->addAttr(ZeroCallUsedRegsAttr::Create(S.Context, Kind, AL));
}

static const RecordDecl *GetEnclosingNamedOrTopAnonRecord(const FieldDecl *FD) {
  const auto *RD = FD->getParent();
  // An unnamed struct is anonymous struct only if it's not instantiated.
  // However, the struct may not be fully processed yet to determine
  // whether it's anonymous or not. In that case, this function treats it as
  // an anonymous struct and tries to find a named parent.
  while (RD && (RD->isAnonymousStructOrUnion() ||
                (!RD->isCompleteDefinition() && RD->getName().empty()))) {
    const auto *Parent = dyn_cast<RecordDecl>(RD->getParent());
    if (!Parent)
      break;
    RD = Parent;
  }
  return RD;
}

enum class CountedByInvalidPointeeTypeKind {
  INCOMPLETE,
  SIZELESS,
  FUNCTION,
  FLEXIBLE_ARRAY_MEMBER,
  VALID,
};

static bool CheckCountedByAttrOnField(
    Sema &S, FieldDecl *FD, Expr *E,
    llvm::SmallVectorImpl<TypeCoupledDeclRefInfo> &Decls) {
  // Check the context the attribute is used in

  if (FD->getParent()->isUnion()) {
    S.Diag(FD->getBeginLoc(), diag::err_counted_by_attr_in_union)
        << FD->getSourceRange();
    return true;
  }

  const auto FieldTy = FD->getType();
  if (!FieldTy->isArrayType() && !FieldTy->isPointerType()) {
    S.Diag(FD->getBeginLoc(),
           diag::err_counted_by_attr_not_on_ptr_or_flexible_array_member)
        << FD->getLocation();
    return true;
  }

  LangOptions::StrictFlexArraysLevelKind StrictFlexArraysLevel =
      LangOptions::StrictFlexArraysLevelKind::IncompleteOnly;
  if (FieldTy->isArrayType() &&
      !Decl::isFlexibleArrayMemberLike(S.getASTContext(), FD, FieldTy,
                                       StrictFlexArraysLevel, true)) {
    S.Diag(FD->getBeginLoc(),
           diag::err_counted_by_attr_on_array_not_flexible_array_member)
        << FD->getLocation();
    return true;
  }

  CountedByInvalidPointeeTypeKind InvalidTypeKind =
      CountedByInvalidPointeeTypeKind::VALID;
  QualType PointeeTy;
  int SelectPtrOrArr = 0;
  if (FieldTy->isPointerType()) {
    PointeeTy = FieldTy->getPointeeType();
    SelectPtrOrArr = 0;
  } else {
    assert(FieldTy->isArrayType());
    const ArrayType *AT = S.getASTContext().getAsArrayType(FieldTy);
    PointeeTy = AT->getElementType();
    SelectPtrOrArr = 1;
  }
  // Note: The `Decl::isFlexibleArrayMemberLike` check earlier on means
  // only `PointeeTy->isStructureTypeWithFlexibleArrayMember()` is reachable
  // when `FieldTy->isArrayType()`.
  bool ShouldWarn = false;
  if (PointeeTy->isIncompleteType()) {
    InvalidTypeKind = CountedByInvalidPointeeTypeKind::INCOMPLETE;
  } else if (PointeeTy->isSizelessType()) {
    InvalidTypeKind = CountedByInvalidPointeeTypeKind::SIZELESS;
  } else if (PointeeTy->isFunctionType()) {
    InvalidTypeKind = CountedByInvalidPointeeTypeKind::FUNCTION;
  } else if (PointeeTy->isStructureTypeWithFlexibleArrayMember()) {
    if (FieldTy->isArrayType()) {
      // This is a workaround for the Linux kernel that has already adopted
      // `counted_by` on a FAM where the pointee is a struct with a FAM. This
      // should be an error because computing the bounds of the array cannot be
      // done correctly without manually traversing every struct object in the
      // array at runtime. To allow the code to be built this error is
      // downgraded to a warning.
      ShouldWarn = true;
    }
    InvalidTypeKind = CountedByInvalidPointeeTypeKind::FLEXIBLE_ARRAY_MEMBER;
  }

  if (InvalidTypeKind != CountedByInvalidPointeeTypeKind::VALID) {
    unsigned DiagID = ShouldWarn
                          ? diag::warn_counted_by_attr_elt_type_unknown_size
                          : diag::err_counted_by_attr_pointee_unknown_size;
    S.Diag(FD->getBeginLoc(), DiagID)
        << SelectPtrOrArr << PointeeTy << (int)InvalidTypeKind
        << (ShouldWarn ? 1 : 0) << FD->getSourceRange();
    return true;
  }

  // Check the expression

  if (!E->getType()->isIntegerType() || E->getType()->isBooleanType()) {
    S.Diag(E->getBeginLoc(), diag::err_counted_by_attr_argument_not_integer)
        << E->getSourceRange();
    return true;
  }

  auto *DRE = dyn_cast<DeclRefExpr>(E);
  if (!DRE) {
    S.Diag(E->getBeginLoc(),
           diag::err_counted_by_attr_only_support_simple_decl_reference)
        << E->getSourceRange();
    return true;
  }

  auto *CountDecl = DRE->getDecl();
  FieldDecl *CountFD = dyn_cast<FieldDecl>(CountDecl);
  if (auto *IFD = dyn_cast<IndirectFieldDecl>(CountDecl)) {
    CountFD = IFD->getAnonField();
  }
  if (!CountFD) {
    S.Diag(E->getBeginLoc(), diag::err_counted_by_must_be_in_structure)
        << CountDecl << E->getSourceRange();

    S.Diag(CountDecl->getBeginLoc(),
           diag::note_flexible_array_counted_by_attr_field)
        << CountDecl << CountDecl->getSourceRange();
    return true;
  }

  if (FD->getParent() != CountFD->getParent()) {
    if (CountFD->getParent()->isUnion()) {
      S.Diag(CountFD->getBeginLoc(), diag::err_counted_by_attr_refer_to_union)
          << CountFD->getSourceRange();
      return true;
    }
    // Whether CountRD is an anonymous struct is not determined at this
    // point. Thus, an additional diagnostic in case it's not anonymous struct
    // is done later in `Parser::ParseStructDeclaration`.
    auto *RD = GetEnclosingNamedOrTopAnonRecord(FD);
    auto *CountRD = GetEnclosingNamedOrTopAnonRecord(CountFD);

    if (RD != CountRD) {
      S.Diag(E->getBeginLoc(),
             diag::err_flexible_array_count_not_in_same_struct)
          << CountFD << E->getSourceRange();
      S.Diag(CountFD->getBeginLoc(),
             diag::note_flexible_array_counted_by_attr_field)
          << CountFD << CountFD->getSourceRange();
      return true;
    }
  }

  Decls.push_back(TypeCoupledDeclRefInfo(CountFD, /*IsDref*/ false));
  return false;
}

static void handleCountedByAttrField(Sema &S, Decl *D, const ParsedAttr &AL) {
  auto *FD = dyn_cast<FieldDecl>(D);
  assert(FD);

  auto *CountExpr = AL.getArgAsExpr(0);
  if (!CountExpr)
    return;

  llvm::SmallVector<TypeCoupledDeclRefInfo, 1> Decls;
  if (CheckCountedByAttrOnField(S, FD, CountExpr, Decls))
    return;

  QualType CAT =
      S.BuildCountAttributedArrayOrPointerType(FD->getType(), CountExpr);
  FD->setType(CAT);
}

static void handleFunctionReturnThunksAttr(Sema &S, Decl *D,
                                           const ParsedAttr &AL) {
  StringRef KindStr;
  SourceLocation LiteralLoc;
  if (!S.checkStringLiteralArgumentAttr(AL, 0, KindStr, &LiteralLoc))
    return;

  FunctionReturnThunksAttr::Kind Kind;
  if (!FunctionReturnThunksAttr::ConvertStrToKind(KindStr, Kind)) {
    S.Diag(LiteralLoc, diag::warn_attribute_type_not_supported)
        << AL << KindStr;
    return;
  }
  // FIXME: it would be good to better handle attribute merging rather than
  // silently replacing the existing attribute, so long as it does not break
  // the expected codegen tests.
  D->dropAttr<FunctionReturnThunksAttr>();
  D->addAttr(FunctionReturnThunksAttr::Create(S.Context, Kind, AL));
}

bool isDeviceAspectType(const QualType Ty) {
  const EnumType *ET = Ty->getAs<EnumType>();
  if (!ET)
    return false;

  if (const auto *Attr = ET->getDecl()->getAttr<SYCLTypeAttr>())
    return Attr->getType() == SYCLTypeAttr::aspect;

  return false;
}

SYCLDeviceHasAttr *Sema::MergeSYCLDeviceHasAttr(Decl *D,
                                                const SYCLDeviceHasAttr &A) {
  if (const auto *ExistingAttr = D->getAttr<SYCLDeviceHasAttr>()) {
    Diag(ExistingAttr->getLoc(), diag::warn_duplicate_attribute_exact) << &A;
    Diag(A.getLoc(), diag::note_previous_attribute);
    return nullptr;
  }

  SmallVector<Expr *, 5> Args;
  for (auto *E : A.aspects())
    Args.push_back(E);
  return ::new (Context)
      SYCLDeviceHasAttr(Context, A, Args.data(), Args.size());
}

void Sema::AddSYCLDeviceHasAttr(Decl *D, const AttributeCommonInfo &CI,
                                Expr **Exprs, unsigned Size) {

  SYCLDeviceHasAttr TmpAttr(Context, CI, Exprs, Size);
  SmallVector<Expr *, 5> Aspects;
  for (auto *E : TmpAttr.aspects())
    if (!isa<PackExpansionExpr>(E) && !isDeviceAspectType(E->getType()))
      Diag(E->getExprLoc(), diag::err_sycl_invalid_aspect_argument) << CI;

  if (const auto *ExistingAttr = D->getAttr<SYCLDeviceHasAttr>()) {
    Diag(CI.getLoc(), diag::warn_duplicate_attribute_exact) << CI;
    Diag(ExistingAttr->getLoc(), diag::note_previous_attribute);
    return;
  }

  D->addAttr(::new (Context) SYCLDeviceHasAttr(Context, CI, Exprs, Size));
}

static void handleSYCLDeviceHasAttr(Sema &S, Decl *D, const ParsedAttr &A) {
  // Ignore the attribute if compiling for the host side because aspects may not
  // be marked properly for such compilation
  if (!S.Context.getLangOpts().SYCLIsDevice)
    return;

  SmallVector<Expr *, 5> Args;
  for (unsigned I = 0; I < A.getNumArgs(); ++I)
    Args.push_back(A.getArgAsExpr(I));

  S.AddSYCLDeviceHasAttr(D, A, Args.data(), Args.size());
}

SYCLUsesAspectsAttr *
Sema::MergeSYCLUsesAspectsAttr(Decl *D, const SYCLUsesAspectsAttr &A) {
  if (const auto *ExistingAttr = D->getAttr<SYCLUsesAspectsAttr>()) {
    Diag(ExistingAttr->getLoc(), diag::warn_duplicate_attribute_exact) << &A;
    Diag(A.getLoc(), diag::note_previous_attribute);
    return nullptr;
  }

  SmallVector<Expr *, 5> Args;
  for (auto *E : A.aspects())
    Args.push_back(E);
  return ::new (Context)
      SYCLUsesAspectsAttr(Context, A, Args.data(), Args.size());
}

void Sema::AddSYCLUsesAspectsAttr(Decl *D, const AttributeCommonInfo &CI,
                                  Expr **Exprs, unsigned Size) {

  SYCLUsesAspectsAttr TmpAttr(Context, CI, Exprs, Size);
  SmallVector<Expr *, 5> Aspects;
  for (auto *E : TmpAttr.aspects())
    if (!isDeviceAspectType(E->getType()))
      Diag(E->getExprLoc(), diag::err_sycl_invalid_aspect_argument) << CI;

  if (const auto *ExistingAttr = D->getAttr<SYCLUsesAspectsAttr>()) {
    Diag(CI.getLoc(), diag::warn_duplicate_attribute_exact) << CI;
    Diag(ExistingAttr->getLoc(), diag::note_previous_attribute);
    return;
  }

  D->addAttr(::new (Context) SYCLUsesAspectsAttr(Context, CI, Exprs, Size));
}

static void handleSYCLUsesAspectsAttr(Sema &S, Decl *D, const ParsedAttr &A) {
  // Ignore the attribute if compiling for the host because aspects may not be
  // marked properly for such compilation
  if (!S.Context.getLangOpts().SYCLIsDevice)
    return;

  SmallVector<Expr *, 5> Args;
  for (unsigned I = 0; I < A.getNumArgs(); ++I)
    Args.push_back(A.getArgAsExpr(I));

  S.AddSYCLUsesAspectsAttr(D, A, Args.data(), Args.size());
}

static void handleAvailableOnlyInDefaultEvalMethod(Sema &S, Decl *D,
                                                   const ParsedAttr &AL) {
  assert(isa<TypedefNameDecl>(D) && "This attribute only applies to a typedef");
  handleSimpleAttribute<AvailableOnlyInDefaultEvalMethodAttr>(S, D, AL);
}

static void handleNoMergeAttr(Sema &S, Decl *D, const ParsedAttr &AL) {
  auto *VDecl = dyn_cast<VarDecl>(D);
  if (VDecl && !VDecl->isFunctionPointerType()) {
    S.Diag(AL.getLoc(), diag::warn_attribute_ignored_non_function_pointer)
        << AL << VDecl;
    return;
  }
  D->addAttr(NoMergeAttr::Create(S.Context, AL));
}

static void handleNoUniqueAddressAttr(Sema &S, Decl *D, const ParsedAttr &AL) {
  D->addAttr(NoUniqueAddressAttr::Create(S.Context, AL));
}

SYCLTypeAttr *Sema::MergeSYCLTypeAttr(Decl *D, const AttributeCommonInfo &CI,
                                      SYCLTypeAttr::SYCLType TypeName) {
  if (const auto *ExistingAttr = D->getAttr<SYCLTypeAttr>()) {
    if (ExistingAttr->getType() != TypeName) {
      Diag(ExistingAttr->getLoc(), diag::err_duplicate_attribute)
          << ExistingAttr;
      Diag(CI.getLoc(), diag::note_previous_attribute);
    }
    // Do not add duplicate attribute
    return nullptr;
  }
  return ::new (Context) SYCLTypeAttr(Context, CI, TypeName);
}

static void handleSYCLTypeAttr(Sema &S, Decl *D, const ParsedAttr &AL) {
  if (!AL.isArgIdent(0)) {
    S.Diag(AL.getLoc(), diag::err_attribute_argument_type)
        << AL << AANT_ArgumentIdentifier;
    return;
  }

  IdentifierInfo *II = AL.getArgAsIdent(0)->Ident;
  SYCLTypeAttr::SYCLType Type;

  if (!SYCLTypeAttr::ConvertStrToSYCLType(II->getName(), Type)) {
    S.Diag(AL.getLoc(), diag::err_attribute_argument_not_supported) << AL << II;
    return;
  }

  if (SYCLTypeAttr *NewAttr = S.MergeSYCLTypeAttr(D, AL, Type))
    D->addAttr(NewAttr);
}

static void handleDestroyAttr(Sema &S, Decl *D, const ParsedAttr &A) {
  if (!cast<VarDecl>(D)->hasGlobalStorage()) {
    S.Diag(D->getLocation(), diag::err_destroy_attr_on_non_static_var)
        << (A.getKind() == ParsedAttr::AT_AlwaysDestroy);
    return;
  }

  if (A.getKind() == ParsedAttr::AT_AlwaysDestroy)
    handleSimpleAttribute<AlwaysDestroyAttr>(S, D, A);
  else
    handleSimpleAttribute<NoDestroyAttr>(S, D, A);
}

static void handleUninitializedAttr(Sema &S, Decl *D, const ParsedAttr &AL) {
  assert(cast<VarDecl>(D)->getStorageDuration() == SD_Automatic &&
         "uninitialized is only valid on automatic duration variables");
  D->addAttr(::new (S.Context) UninitializedAttr(S.Context, AL));
}

static void handleMIGServerRoutineAttr(Sema &S, Decl *D, const ParsedAttr &AL) {
  // Check that the return type is a `typedef int kern_return_t` or a typedef
  // around it, because otherwise MIG convention checks make no sense.
  // BlockDecl doesn't store a return type, so it's annoying to check,
  // so let's skip it for now.
  if (!isa<BlockDecl>(D)) {
    QualType T = getFunctionOrMethodResultType(D);
    bool IsKernReturnT = false;
    while (const auto *TT = T->getAs<TypedefType>()) {
      IsKernReturnT = (TT->getDecl()->getName() == "kern_return_t");
      T = TT->desugar();
    }
    if (!IsKernReturnT || T.getCanonicalType() != S.getASTContext().IntTy) {
      S.Diag(D->getBeginLoc(),
             diag::warn_mig_server_routine_does_not_return_kern_return_t);
      return;
    }
  }

  handleSimpleAttribute<MIGServerRoutineAttr>(S, D, AL);
}

static void handleMSAllocatorAttr(Sema &S, Decl *D, const ParsedAttr &AL) {
  // Warn if the return type is not a pointer or reference type.
  if (auto *FD = dyn_cast<FunctionDecl>(D)) {
    QualType RetTy = FD->getReturnType();
    if (!RetTy->isPointerType() && !RetTy->isReferenceType()) {
      S.Diag(AL.getLoc(), diag::warn_declspec_allocator_nonpointer)
          << AL.getRange() << RetTy;
      return;
    }
  }

  handleSimpleAttribute<MSAllocatorAttr>(S, D, AL);
}

static void handleAcquireHandleAttr(Sema &S, Decl *D, const ParsedAttr &AL) {
  if (AL.isUsedAsTypeAttr())
    return;
  // Warn if the parameter is definitely not an output parameter.
  if (const auto *PVD = dyn_cast<ParmVarDecl>(D)) {
    if (PVD->getType()->isIntegerType()) {
      S.Diag(AL.getLoc(), diag::err_attribute_output_parameter)
          << AL.getRange();
      return;
    }
  }
  StringRef Argument;
  if (!S.checkStringLiteralArgumentAttr(AL, 0, Argument))
    return;
  D->addAttr(AcquireHandleAttr::Create(S.Context, Argument, AL));
}

template<typename Attr>
static void handleHandleAttr(Sema &S, Decl *D, const ParsedAttr &AL) {
  StringRef Argument;
  if (!S.checkStringLiteralArgumentAttr(AL, 0, Argument))
    return;
  D->addAttr(Attr::Create(S.Context, Argument, AL));
}

template<typename Attr>
static void handleUnsafeBufferUsage(Sema &S, Decl *D, const ParsedAttr &AL) {
  D->addAttr(Attr::Create(S.Context, AL));
}

static void handleCFGuardAttr(Sema &S, Decl *D, const ParsedAttr &AL) {
  // The guard attribute takes a single identifier argument.

  if (!AL.isArgIdent(0)) {
    S.Diag(AL.getLoc(), diag::err_attribute_argument_type)
        << AL << AANT_ArgumentIdentifier;
    return;
  }

  CFGuardAttr::GuardArg Arg;
  IdentifierInfo *II = AL.getArgAsIdent(0)->Ident;
  if (!CFGuardAttr::ConvertStrToGuardArg(II->getName(), Arg)) {
    S.Diag(AL.getLoc(), diag::warn_attribute_type_not_supported) << AL << II;
    return;
  }

  D->addAttr(::new (S.Context) CFGuardAttr(S.Context, AL, Arg));
}


template <typename AttrTy>
static const AttrTy *findEnforceTCBAttrByName(Decl *D, StringRef Name) {
  auto Attrs = D->specific_attrs<AttrTy>();
  auto I = llvm::find_if(Attrs,
                         [Name](const AttrTy *A) {
                           return A->getTCBName() == Name;
                         });
  return I == Attrs.end() ? nullptr : *I;
}

template <typename AttrTy, typename ConflictingAttrTy>
static void handleEnforceTCBAttr(Sema &S, Decl *D, const ParsedAttr &AL) {
  StringRef Argument;
  if (!S.checkStringLiteralArgumentAttr(AL, 0, Argument))
    return;

  // A function cannot be have both regular and leaf membership in the same TCB.
  if (const ConflictingAttrTy *ConflictingAttr =
      findEnforceTCBAttrByName<ConflictingAttrTy>(D, Argument)) {
    // We could attach a note to the other attribute but in this case
    // there's no need given how the two are very close to each other.
    S.Diag(AL.getLoc(), diag::err_tcb_conflicting_attributes)
      << AL.getAttrName()->getName() << ConflictingAttr->getAttrName()->getName()
      << Argument;

    // Error recovery: drop the non-leaf attribute so that to suppress
    // all future warnings caused by erroneous attributes. The leaf attribute
    // needs to be kept because it can only suppresses warnings, not cause them.
    D->dropAttr<EnforceTCBAttr>();
    return;
  }

  D->addAttr(AttrTy::Create(S.Context, Argument, AL));
}

template <typename AttrTy, typename ConflictingAttrTy>
static AttrTy *mergeEnforceTCBAttrImpl(Sema &S, Decl *D, const AttrTy &AL) {
  // Check if the new redeclaration has different leaf-ness in the same TCB.
  StringRef TCBName = AL.getTCBName();
  if (const ConflictingAttrTy *ConflictingAttr =
      findEnforceTCBAttrByName<ConflictingAttrTy>(D, TCBName)) {
    S.Diag(ConflictingAttr->getLoc(), diag::err_tcb_conflicting_attributes)
      << ConflictingAttr->getAttrName()->getName()
      << AL.getAttrName()->getName() << TCBName;

    // Add a note so that the user could easily find the conflicting attribute.
    S.Diag(AL.getLoc(), diag::note_conflicting_attribute);

    // More error recovery.
    D->dropAttr<EnforceTCBAttr>();
    return nullptr;
  }

  ASTContext &Context = S.getASTContext();
  return ::new(Context) AttrTy(Context, AL, AL.getTCBName());
}

EnforceTCBAttr *Sema::mergeEnforceTCBAttr(Decl *D, const EnforceTCBAttr &AL) {
  return mergeEnforceTCBAttrImpl<EnforceTCBAttr, EnforceTCBLeafAttr>(
      *this, D, AL);
}

EnforceTCBLeafAttr *Sema::mergeEnforceTCBLeafAttr(
    Decl *D, const EnforceTCBLeafAttr &AL) {
  return mergeEnforceTCBAttrImpl<EnforceTCBLeafAttr, EnforceTCBAttr>(
      *this, D, AL);
}

static void handleVTablePointerAuthentication(Sema &S, Decl *D,
                                              const ParsedAttr &AL) {
  CXXRecordDecl *Decl = cast<CXXRecordDecl>(D);
  const uint32_t NumArgs = AL.getNumArgs();
  if (NumArgs > 4) {
    S.Diag(AL.getLoc(), diag::err_attribute_too_many_arguments) << AL << 4;
    AL.setInvalid();
  }

  if (NumArgs == 0) {
    S.Diag(AL.getLoc(), diag::err_attribute_too_few_arguments) << AL;
    AL.setInvalid();
    return;
  }

  if (D->getAttr<VTablePointerAuthenticationAttr>()) {
    S.Diag(AL.getLoc(), diag::err_duplicated_vtable_pointer_auth) << Decl;
    AL.setInvalid();
  }

  auto KeyType = VTablePointerAuthenticationAttr::VPtrAuthKeyType::DefaultKey;
  if (AL.isArgIdent(0)) {
    IdentifierLoc *IL = AL.getArgAsIdent(0);
    if (!VTablePointerAuthenticationAttr::ConvertStrToVPtrAuthKeyType(
            IL->Ident->getName(), KeyType)) {
      S.Diag(IL->Loc, diag::err_invalid_authentication_key) << IL->Ident;
      AL.setInvalid();
    }
    if (KeyType == VTablePointerAuthenticationAttr::DefaultKey &&
        !S.getLangOpts().PointerAuthCalls) {
      S.Diag(AL.getLoc(), diag::err_no_default_vtable_pointer_auth) << 0;
      AL.setInvalid();
    }
  } else {
    S.Diag(AL.getLoc(), diag::err_attribute_argument_type)
        << AL << AANT_ArgumentIdentifier;
    return;
  }

  auto AddressDiversityMode = VTablePointerAuthenticationAttr::
      AddressDiscriminationMode::DefaultAddressDiscrimination;
  if (AL.getNumArgs() > 1) {
    if (AL.isArgIdent(1)) {
      IdentifierLoc *IL = AL.getArgAsIdent(1);
      if (!VTablePointerAuthenticationAttr::
              ConvertStrToAddressDiscriminationMode(IL->Ident->getName(),
                                                    AddressDiversityMode)) {
        S.Diag(IL->Loc, diag::err_invalid_address_discrimination) << IL->Ident;
        AL.setInvalid();
      }
      if (AddressDiversityMode ==
              VTablePointerAuthenticationAttr::DefaultAddressDiscrimination &&
          !S.getLangOpts().PointerAuthCalls) {
        S.Diag(IL->Loc, diag::err_no_default_vtable_pointer_auth) << 1;
        AL.setInvalid();
      }
    } else {
      S.Diag(AL.getLoc(), diag::err_attribute_argument_type)
          << AL << AANT_ArgumentIdentifier;
    }
  }

  auto ED = VTablePointerAuthenticationAttr::ExtraDiscrimination::
      DefaultExtraDiscrimination;
  if (AL.getNumArgs() > 2) {
    if (AL.isArgIdent(2)) {
      IdentifierLoc *IL = AL.getArgAsIdent(2);
      if (!VTablePointerAuthenticationAttr::ConvertStrToExtraDiscrimination(
              IL->Ident->getName(), ED)) {
        S.Diag(IL->Loc, diag::err_invalid_extra_discrimination) << IL->Ident;
        AL.setInvalid();
      }
      if (ED == VTablePointerAuthenticationAttr::DefaultExtraDiscrimination &&
          !S.getLangOpts().PointerAuthCalls) {
        S.Diag(AL.getLoc(), diag::err_no_default_vtable_pointer_auth) << 2;
        AL.setInvalid();
      }
    } else {
      S.Diag(AL.getLoc(), diag::err_attribute_argument_type)
          << AL << AANT_ArgumentIdentifier;
    }
  }

  uint32_t CustomDiscriminationValue = 0;
  if (ED == VTablePointerAuthenticationAttr::CustomDiscrimination) {
    if (NumArgs < 4) {
      S.Diag(AL.getLoc(), diag::err_missing_custom_discrimination) << AL << 4;
      AL.setInvalid();
      return;
    }
    if (NumArgs > 4) {
      S.Diag(AL.getLoc(), diag::err_attribute_too_many_arguments) << AL << 4;
      AL.setInvalid();
    }

    if (!AL.isArgExpr(3) || !S.checkUInt32Argument(AL, AL.getArgAsExpr(3),
                                                   CustomDiscriminationValue)) {
      S.Diag(AL.getLoc(), diag::err_invalid_custom_discrimination);
      AL.setInvalid();
    }
  } else if (NumArgs > 3) {
    S.Diag(AL.getLoc(), diag::err_attribute_too_many_arguments) << AL << 3;
    AL.setInvalid();
  }

  Decl->addAttr(::new (S.Context) VTablePointerAuthenticationAttr(
      S.Context, AL, KeyType, AddressDiversityMode, ED,
      CustomDiscriminationValue));
}

//===----------------------------------------------------------------------===//
// Top Level Sema Entry Points
//===----------------------------------------------------------------------===//

static bool IsDeclLambdaCallOperator(Decl *D) {
  if (const auto *MD = dyn_cast<CXXMethodDecl>(D))
    return MD->getParent()->isLambda() &&
           MD->getOverloadedOperator() == OverloadedOperatorKind::OO_Call;
  return false;
}

// Returns true if the attribute must delay setting its arguments until after
// template instantiation, and false otherwise.
static bool MustDelayAttributeArguments(const ParsedAttr &AL) {
  // Only attributes that accept expression parameter packs can delay arguments.
  if (!AL.acceptsExprPack())
    return false;

  bool AttrHasVariadicArg = AL.hasVariadicArg();
  unsigned AttrNumArgs = AL.getNumArgMembers();
  for (size_t I = 0; I < std::min(AL.getNumArgs(), AttrNumArgs); ++I) {
    bool IsLastAttrArg = I == (AttrNumArgs - 1);
    // If the argument is the last argument and it is variadic it can contain
    // any expression.
    if (IsLastAttrArg && AttrHasVariadicArg)
      return false;
    Expr *E = AL.getArgAsExpr(I);
    bool ArgMemberCanHoldExpr = AL.isParamExpr(I);
    // If the expression is a pack expansion then arguments must be delayed
    // unless the argument is an expression and it is the last argument of the
    // attribute.
    if (isa<PackExpansionExpr>(E))
      return !(IsLastAttrArg && ArgMemberCanHoldExpr);
    // Last case is if the expression is value dependent then it must delay
    // arguments unless the corresponding argument is able to hold the
    // expression.
    if (E->isValueDependent() && !ArgMemberCanHoldExpr)
      return true;
  }
  return false;
}

/// ProcessDeclAttribute - Apply the specific attribute to the specified decl if
/// the attribute applies to decls.  If the attribute is a type attribute, just
/// silently ignore it if a GNU attribute.
static void
ProcessDeclAttribute(Sema &S, Scope *scope, Decl *D, const ParsedAttr &AL,
                     const Sema::ProcessDeclAttributeOptions &Options) {
  if (AL.isInvalid() || AL.getKind() == ParsedAttr::IgnoredAttribute)
    return;

  // Ignore C++11 attributes on declarator chunks: they appertain to the type
  // instead.
  if (AL.isCXX11Attribute() && !Options.IncludeCXX11Attributes &&
      (!IsDeclLambdaCallOperator(D) || !AL.supportsNonconformingLambdaSyntax()))
    return;

  // Unknown attributes are automatically warned on. Target-specific attributes
  // which do not apply to the current target architecture are treated as
  // though they were unknown attributes.
  const TargetInfo *Aux = S.Context.getAuxTargetInfo();
  if (AL.getKind() == ParsedAttr::UnknownAttribute ||
      !(AL.existsInTarget(S.Context.getTargetInfo()) ||
        (S.Context.getLangOpts().SYCLIsDevice &&
         Aux && AL.existsInTarget(*Aux)))) {
    S.Diag(AL.getLoc(),
           AL.isRegularKeywordAttribute()
               ? (unsigned)diag::err_keyword_not_supported_on_target
           : AL.isDeclspecAttribute()
               ? (unsigned)diag::warn_unhandled_ms_attribute_ignored
               : (unsigned)diag::warn_unknown_attribute_ignored)
        << AL << AL.getRange();
    return;
  }

  // Check if argument population must delayed to after template instantiation.
  bool MustDelayArgs = MustDelayAttributeArguments(AL);

  // Argument number check must be skipped if arguments are delayed.
  if (S.checkCommonAttributeFeatures(D, AL, MustDelayArgs))
    return;

  if (MustDelayArgs) {
    AL.handleAttrWithDelayedArgs(S, D);
    return;
  }

  switch (AL.getKind()) {
  default:
    if (AL.getInfo().handleDeclAttribute(S, D, AL) != ParsedAttrInfo::NotHandled)
      break;
    if (!AL.isStmtAttr()) {
      assert(AL.isTypeAttr() && "Non-type attribute not handled");
    }
    if (AL.isTypeAttr()) {
      if (Options.IgnoreTypeAttributes)
        break;
      if (!AL.isStandardAttributeSyntax() && !AL.isRegularKeywordAttribute()) {
        // Non-[[]] type attributes are handled in processTypeAttrs(); silently
        // move on.
        break;
      }

      // According to the C and C++ standards, we should never see a
      // [[]] type attribute on a declaration. However, we have in the past
      // allowed some type attributes to "slide" to the `DeclSpec`, so we need
      // to continue to support this legacy behavior. We only do this, however,
      // if
      // - we actually have a `DeclSpec`, i.e. if we're looking at a
      //   `DeclaratorDecl`, or
      // - we are looking at an alias-declaration, where historically we have
      //   allowed type attributes after the identifier to slide to the type.
      if (AL.slidesFromDeclToDeclSpecLegacyBehavior() &&
          isa<DeclaratorDecl, TypeAliasDecl>(D)) {
        // Suggest moving the attribute to the type instead, but only for our
        // own vendor attributes; moving other vendors' attributes might hurt
        // portability.
        if (AL.isClangScope()) {
          S.Diag(AL.getLoc(), diag::warn_type_attribute_deprecated_on_decl)
              << AL << D->getLocation();
        }

        // Allow this type attribute to be handled in processTypeAttrs();
        // silently move on.
        break;
      }

      if (AL.getKind() == ParsedAttr::AT_Regparm) {
        // `regparm` is a special case: It's a type attribute but we still want
        // to treat it as if it had been written on the declaration because that
        // way we'll be able to handle it directly in `processTypeAttr()`.
        // If we treated `regparm` it as if it had been written on the
        // `DeclSpec`, the logic in `distributeFunctionTypeAttrFromDeclSepc()`
        // would try to move it to the declarator, but that doesn't work: We
        // can't remove the attribute from the list of declaration attributes
        // because it might be needed by other declarators in the same
        // declaration.
        break;
      }

      if (AL.getKind() == ParsedAttr::AT_VectorSize) {
        // `vector_size` is a special case: It's a type attribute semantically,
        // but GCC expects the [[]] syntax to be written on the declaration (and
        // warns that the attribute has no effect if it is placed on the
        // decl-specifier-seq).
        // Silently move on and allow the attribute to be handled in
        // processTypeAttr().
        break;
      }

      if (AL.getKind() == ParsedAttr::AT_NoDeref) {
        // FIXME: `noderef` currently doesn't work correctly in [[]] syntax.
        // See https://github.com/llvm/llvm-project/issues/55790 for details.
        // We allow processTypeAttrs() to emit a warning and silently move on.
        break;
      }
    }
    // N.B., ClangAttrEmitter.cpp emits a diagnostic helper that ensures a
    // statement attribute is not written on a declaration, but this code is
    // needed for type attributes as well as statement attributes in Attr.td
    // that do not list any subjects.
    S.Diag(AL.getLoc(), diag::err_attribute_invalid_on_decl)
        << AL << AL.isRegularKeywordAttribute() << D->getLocation();
    break;
  case ParsedAttr::AT_Interrupt:
    handleInterruptAttr(S, D, AL);
    break;
  case ParsedAttr::AT_X86ForceAlignArgPointer:
    S.X86().handleForceAlignArgPointerAttr(D, AL);
    break;
  case ParsedAttr::AT_ReadOnlyPlacement:
    handleSimpleAttribute<ReadOnlyPlacementAttr>(S, D, AL);
    break;
  case ParsedAttr::AT_DLLExport:
  case ParsedAttr::AT_DLLImport:
    handleDLLAttr(S, D, AL);
    break;
  case ParsedAttr::AT_AMDGPUFlatWorkGroupSize:
    S.AMDGPU().handleAMDGPUFlatWorkGroupSizeAttr(D, AL);
    break;
  case ParsedAttr::AT_AMDGPUWavesPerEU:
    S.AMDGPU().handleAMDGPUWavesPerEUAttr(D, AL);
    break;
  case ParsedAttr::AT_AMDGPUNumSGPR:
    S.AMDGPU().handleAMDGPUNumSGPRAttr(D, AL);
    break;
  case ParsedAttr::AT_AMDGPUNumVGPR:
    S.AMDGPU().handleAMDGPUNumVGPRAttr(D, AL);
    break;
  case ParsedAttr::AT_AMDGPUMaxNumWorkGroups:
    S.AMDGPU().handleAMDGPUMaxNumWorkGroupsAttr(D, AL);
    break;
  case ParsedAttr::AT_AVRSignal:
    S.AVR().handleSignalAttr(D, AL);
    break;
  case ParsedAttr::AT_BPFPreserveAccessIndex:
    S.BPF().handlePreserveAccessIndexAttr(D, AL);
    break;
  case ParsedAttr::AT_BPFPreserveStaticOffset:
    handleSimpleAttribute<BPFPreserveStaticOffsetAttr>(S, D, AL);
    break;
  case ParsedAttr::AT_BTFDeclTag:
    handleBTFDeclTagAttr(S, D, AL);
    break;
  case ParsedAttr::AT_WebAssemblyExportName:
    S.Wasm().handleWebAssemblyExportNameAttr(D, AL);
    break;
  case ParsedAttr::AT_WebAssemblyImportModule:
    S.Wasm().handleWebAssemblyImportModuleAttr(D, AL);
    break;
  case ParsedAttr::AT_WebAssemblyImportName:
    S.Wasm().handleWebAssemblyImportNameAttr(D, AL);
    break;
  case ParsedAttr::AT_IBOutlet:
    S.ObjC().handleIBOutlet(D, AL);
    break;
  case ParsedAttr::AT_IBOutletCollection:
    S.ObjC().handleIBOutletCollection(D, AL);
    break;
  case ParsedAttr::AT_IFunc:
    handleIFuncAttr(S, D, AL);
    break;
  case ParsedAttr::AT_Alias:
    handleAliasAttr(S, D, AL);
    break;
  case ParsedAttr::AT_Aligned:
    handleAlignedAttr(S, D, AL);
    break;
  case ParsedAttr::AT_AlignValue:
    handleAlignValueAttr(S, D, AL);
    break;
  case ParsedAttr::AT_AllocSize:
    handleAllocSizeAttr(S, D, AL);
    break;
  case ParsedAttr::AT_AlwaysInline:
    handleAlwaysInlineAttr(S, D, AL);
    break;
  case ParsedAttr::AT_AnalyzerNoReturn:
    handleAnalyzerNoReturnAttr(S, D, AL);
    break;
  case ParsedAttr::AT_TLSModel:
    handleTLSModelAttr(S, D, AL);
    break;
  case ParsedAttr::AT_Annotate:
    handleAnnotateAttr(S, D, AL);
    break;
  case ParsedAttr::AT_Availability:
    handleAvailabilityAttr(S, D, AL);
    break;
  case ParsedAttr::AT_CarriesDependency:
    handleDependencyAttr(S, scope, D, AL);
    break;
  case ParsedAttr::AT_CPUDispatch:
  case ParsedAttr::AT_CPUSpecific:
    handleCPUSpecificAttr(S, D, AL);
    break;
  case ParsedAttr::AT_Common:
    handleCommonAttr(S, D, AL);
    break;
  case ParsedAttr::AT_CUDAConstant:
    handleConstantAttr(S, D, AL);
    break;
  case ParsedAttr::AT_PassObjectSize:
    handlePassObjectSizeAttr(S, D, AL);
    break;
  case ParsedAttr::AT_Constructor:
      handleConstructorAttr(S, D, AL);
    break;
  case ParsedAttr::AT_Deprecated:
    handleDeprecatedAttr(S, D, AL);
    break;
  case ParsedAttr::AT_Destructor:
      handleDestructorAttr(S, D, AL);
    break;
  case ParsedAttr::AT_EnableIf:
    handleEnableIfAttr(S, D, AL);
    break;
  case ParsedAttr::AT_Error:
    handleErrorAttr(S, D, AL);
    break;
  case ParsedAttr::AT_ExcludeFromExplicitInstantiation:
    handleExcludeFromExplicitInstantiationAttr(S, D, AL);
    break;
  case ParsedAttr::AT_DiagnoseIf:
    handleDiagnoseIfAttr(S, D, AL);
    break;
  case ParsedAttr::AT_DiagnoseAsBuiltin:
    handleDiagnoseAsBuiltinAttr(S, D, AL);
    break;
  case ParsedAttr::AT_NoBuiltin:
    handleNoBuiltinAttr(S, D, AL);
    break;
  case ParsedAttr::AT_ExtVectorType:
    handleExtVectorTypeAttr(S, D, AL);
    break;
  case ParsedAttr::AT_ExternalSourceSymbol:
    handleExternalSourceSymbolAttr(S, D, AL);
    break;
  case ParsedAttr::AT_MinSize:
    handleMinSizeAttr(S, D, AL);
    break;
  case ParsedAttr::AT_OptimizeNone:
    handleOptimizeNoneAttr(S, D, AL);
    break;
  case ParsedAttr::AT_EnumExtensibility:
    handleEnumExtensibilityAttr(S, D, AL);
    break;
  case ParsedAttr::AT_SYCLKernel:
    S.SYCL().handleKernelAttr(D, AL);
    break;
  case ParsedAttr::AT_SYCLSimd:
    handleSimpleAttribute<SYCLSimdAttr>(S, D, AL);
    break;
  case ParsedAttr::AT_SYCLSpecialClass:
    handleSimpleAttribute<SYCLSpecialClassAttr>(S, D, AL);
    break;
  case ParsedAttr::AT_SYCLType:
    handleSYCLTypeAttr(S, D, AL);
    break;
  case ParsedAttr::AT_SYCLDevice:
    handleSYCLDeviceAttr(S, D, AL);
    break;
  case ParsedAttr::AT_SYCLDeviceIndirectlyCallable:
    handleSYCLDeviceIndirectlyCallableAttr(S, D, AL);
    break;
  case ParsedAttr::AT_SYCLGlobalVar:
    handleSYCLGlobalVarAttr(S, D, AL);
    break;
  case ParsedAttr::AT_SYCLRegisterNum:
    handleSYCLRegisterNumAttr(S, D, AL);
    break;
  case ParsedAttr::AT_SYCLIntelESimdVectorize:
    handleSYCLIntelESimdVectorizeAttr(S, D, AL);
    break;
  case ParsedAttr::AT_SYCLDeviceHas:
    handleSYCLDeviceHasAttr(S, D, AL);
    break;
  case ParsedAttr::AT_SYCLUsesAspects:
    handleSYCLUsesAspectsAttr(S, D, AL);
    break;
  case ParsedAttr::AT_Format:
    handleFormatAttr(S, D, AL);
    break;
  case ParsedAttr::AT_FormatArg:
    handleFormatArgAttr(S, D, AL);
    break;
  case ParsedAttr::AT_Callback:
    handleCallbackAttr(S, D, AL);
    break;
  case ParsedAttr::AT_CalledOnce:
    handleCalledOnceAttr(S, D, AL);
    break;
  case ParsedAttr::AT_NVPTXKernel:
  case ParsedAttr::AT_CUDAGlobal:
    handleGlobalAttr(S, D, AL);
    break;
  case ParsedAttr::AT_CUDADevice:
    handleDeviceAttr(S, D, AL);
    break;
  case ParsedAttr::AT_HIPManaged:
    handleManagedAttr(S, D, AL);
    break;
  case ParsedAttr::AT_GNUInline:
    handleGNUInlineAttr(S, D, AL);
    break;
  case ParsedAttr::AT_CUDALaunchBounds:
    handleLaunchBoundsAttr(S, D, AL);
    break;
  case ParsedAttr::AT_Restrict:
    handleRestrictAttr(S, D, AL);
    break;
  case ParsedAttr::AT_Mode:
    handleModeAttr(S, D, AL);
    break;
  case ParsedAttr::AT_NonNull:
    if (auto *PVD = dyn_cast<ParmVarDecl>(D))
      handleNonNullAttrParameter(S, PVD, AL);
    else
      handleNonNullAttr(S, D, AL);
    break;
  case ParsedAttr::AT_ReturnsNonNull:
    handleReturnsNonNullAttr(S, D, AL);
    break;
  case ParsedAttr::AT_NoEscape:
    handleNoEscapeAttr(S, D, AL);
    break;
  case ParsedAttr::AT_MaybeUndef:
    handleSimpleAttribute<MaybeUndefAttr>(S, D, AL);
    break;
  case ParsedAttr::AT_AssumeAligned:
    handleAssumeAlignedAttr(S, D, AL);
    break;
  case ParsedAttr::AT_AllocAlign:
    handleAllocAlignAttr(S, D, AL);
    break;
  case ParsedAttr::AT_Ownership:
    handleOwnershipAttr(S, D, AL);
    break;
  case ParsedAttr::AT_Naked:
    handleNakedAttr(S, D, AL);
    break;
  case ParsedAttr::AT_NoReturn:
    handleNoReturnAttr(S, D, AL);
    break;
  case ParsedAttr::AT_CXX11NoReturn:
    handleStandardNoReturnAttr(S, D, AL);
    break;
  case ParsedAttr::AT_AnyX86NoCfCheck:
    handleNoCfCheckAttr(S, D, AL);
    break;
  case ParsedAttr::AT_NoThrow:
    if (!AL.isUsedAsTypeAttr())
      handleSimpleAttribute<NoThrowAttr>(S, D, AL);
    break;
  case ParsedAttr::AT_CUDAShared:
    handleSharedAttr(S, D, AL);
    break;
  case ParsedAttr::AT_VecReturn:
    handleVecReturnAttr(S, D, AL);
    break;
  case ParsedAttr::AT_ObjCOwnership:
    S.ObjC().handleOwnershipAttr(D, AL);
    break;
  case ParsedAttr::AT_ObjCPreciseLifetime:
    S.ObjC().handlePreciseLifetimeAttr(D, AL);
    break;
  case ParsedAttr::AT_ObjCReturnsInnerPointer:
    S.ObjC().handleReturnsInnerPointerAttr(D, AL);
    break;
  case ParsedAttr::AT_ObjCRequiresSuper:
    S.ObjC().handleRequiresSuperAttr(D, AL);
    break;
  case ParsedAttr::AT_ObjCBridge:
    S.ObjC().handleBridgeAttr(D, AL);
    break;
  case ParsedAttr::AT_ObjCBridgeMutable:
    S.ObjC().handleBridgeMutableAttr(D, AL);
    break;
  case ParsedAttr::AT_ObjCBridgeRelated:
    S.ObjC().handleBridgeRelatedAttr(D, AL);
    break;
  case ParsedAttr::AT_ObjCDesignatedInitializer:
    S.ObjC().handleDesignatedInitializer(D, AL);
    break;
  case ParsedAttr::AT_ObjCRuntimeName:
    S.ObjC().handleRuntimeName(D, AL);
    break;
  case ParsedAttr::AT_ObjCBoxable:
    S.ObjC().handleBoxable(D, AL);
    break;
  case ParsedAttr::AT_NSErrorDomain:
    S.ObjC().handleNSErrorDomain(D, AL);
    break;
  case ParsedAttr::AT_CFConsumed:
  case ParsedAttr::AT_NSConsumed:
  case ParsedAttr::AT_OSConsumed:
    S.ObjC().AddXConsumedAttr(D, AL,
                              S.ObjC().parsedAttrToRetainOwnershipKind(AL),
                              /*IsTemplateInstantiation=*/false);
    break;
  case ParsedAttr::AT_OSReturnsRetainedOnZero:
    handleSimpleAttributeOrDiagnose<OSReturnsRetainedOnZeroAttr>(
        S, D, AL, S.ObjC().isValidOSObjectOutParameter(D),
        diag::warn_ns_attribute_wrong_parameter_type,
        /*Extra Args=*/AL, /*pointer-to-OSObject-pointer*/ 3, AL.getRange());
    break;
  case ParsedAttr::AT_OSReturnsRetainedOnNonZero:
    handleSimpleAttributeOrDiagnose<OSReturnsRetainedOnNonZeroAttr>(
        S, D, AL, S.ObjC().isValidOSObjectOutParameter(D),
        diag::warn_ns_attribute_wrong_parameter_type,
        /*Extra Args=*/AL, /*pointer-to-OSObject-poointer*/ 3, AL.getRange());
    break;
  case ParsedAttr::AT_NSReturnsAutoreleased:
  case ParsedAttr::AT_NSReturnsNotRetained:
  case ParsedAttr::AT_NSReturnsRetained:
  case ParsedAttr::AT_CFReturnsNotRetained:
  case ParsedAttr::AT_CFReturnsRetained:
  case ParsedAttr::AT_OSReturnsNotRetained:
  case ParsedAttr::AT_OSReturnsRetained:
    S.ObjC().handleXReturnsXRetainedAttr(D, AL);
    break;
  case ParsedAttr::AT_WorkGroupSizeHint:
    handleWorkGroupSizeHint(S, D, AL);
    break;
  case ParsedAttr::AT_ReqdWorkGroupSize:
    handleReqdWorkGroupSize(S, D, AL);
    break;
  case ParsedAttr::AT_SYCLIntelMaxWorkGroupSize:
    handleSYCLIntelMaxWorkGroupSize(S, D, AL);
    break;
  case ParsedAttr::AT_SYCLIntelMinWorkGroupsPerComputeUnit:
    handleSYCLIntelMinWorkGroupsPerComputeUnit(S, D, AL);
    break;
  case ParsedAttr::AT_SYCLIntelMaxWorkGroupsPerMultiprocessor:
    handleSYCLIntelMaxWorkGroupsPerMultiprocessor(S, D, AL);
    break;
  case ParsedAttr::AT_IntelReqdSubGroupSize:
    handleIntelReqdSubGroupSize(S, D, AL);
    break;
  case ParsedAttr::AT_IntelNamedSubGroupSize:
    handleIntelNamedSubGroupSize(S, D, AL);
    break;
  case ParsedAttr::AT_SYCLIntelNumSimdWorkItems:
    handleSYCLIntelNumSimdWorkItemsAttr(S, D, AL);
    break;
  case ParsedAttr::AT_SYCLIntelSchedulerTargetFmaxMhz:
    handleSYCLIntelSchedulerTargetFmaxMhzAttr(S, D, AL);
    break;
  case ParsedAttr::AT_SYCLIntelMaxGlobalWorkDim:
    handleSYCLIntelMaxGlobalWorkDimAttr(S, D, AL);
    break;
  case ParsedAttr::AT_SYCLIntelNoGlobalWorkOffset:
    handleSYCLIntelNoGlobalWorkOffsetAttr(S, D, AL);
    break;
  case ParsedAttr::AT_SYCLIntelUseStallEnableClusters:
    handleSYCLIntelUseStallEnableClustersAttr(S, D, AL);
    break;
  case ParsedAttr::AT_SYCLIntelLoopFuse:
    handleSYCLIntelLoopFuseAttr(S, D, AL);
    break;
  case ParsedAttr::AT_SYCLIntelInitiationInterval:
    handleSYCLIntelInitiationIntervalAttr(S, D, AL);
    break;
  case ParsedAttr::AT_VecTypeHint:
    handleVecTypeHint(S, D, AL);
    break;
  case ParsedAttr::AT_InitPriority:
      handleInitPriorityAttr(S, D, AL);
    break;
  case ParsedAttr::AT_Packed:
    handlePackedAttr(S, D, AL);
    break;
  case ParsedAttr::AT_PreferredName:
    handlePreferredName(S, D, AL);
    break;
  case ParsedAttr::AT_Section:
    handleSectionAttr(S, D, AL);
    break;
  case ParsedAttr::AT_CodeModel:
    handleCodeModelAttr(S, D, AL);
    break;
  case ParsedAttr::AT_RandomizeLayout:
    handleRandomizeLayoutAttr(S, D, AL);
    break;
  case ParsedAttr::AT_NoRandomizeLayout:
    handleNoRandomizeLayoutAttr(S, D, AL);
    break;
  case ParsedAttr::AT_CodeSeg:
    handleCodeSegAttr(S, D, AL);
    break;
  case ParsedAttr::AT_Target:
    handleTargetAttr(S, D, AL);
    break;
  case ParsedAttr::AT_TargetVersion:
    handleTargetVersionAttr(S, D, AL);
    break;
  case ParsedAttr::AT_TargetClones:
    handleTargetClonesAttr(S, D, AL);
    break;
  case ParsedAttr::AT_MinVectorWidth:
    handleMinVectorWidthAttr(S, D, AL);
    break;
  case ParsedAttr::AT_Unavailable:
    handleAttrWithMessage<UnavailableAttr>(S, D, AL);
    break;
  case ParsedAttr::AT_OMPAssume:
    S.OpenMP().handleOMPAssumeAttr(D, AL);
    break;
  case ParsedAttr::AT_ObjCDirect:
    S.ObjC().handleDirectAttr(D, AL);
    break;
  case ParsedAttr::AT_ObjCDirectMembers:
    S.ObjC().handleDirectMembersAttr(D, AL);
    handleSimpleAttribute<ObjCDirectMembersAttr>(S, D, AL);
    break;
  case ParsedAttr::AT_ObjCExplicitProtocolImpl:
    S.ObjC().handleSuppresProtocolAttr(D, AL);
    break;
  case ParsedAttr::AT_Unused:
    handleUnusedAttr(S, D, AL);
    break;
  case ParsedAttr::AT_Visibility:
    handleVisibilityAttr(S, D, AL, false);
    break;
  case ParsedAttr::AT_TypeVisibility:
    handleVisibilityAttr(S, D, AL, true);
    break;
  case ParsedAttr::AT_WarnUnusedResult:
    handleWarnUnusedResult(S, D, AL);
    break;
  case ParsedAttr::AT_WeakRef:
    handleWeakRefAttr(S, D, AL);
    break;
  case ParsedAttr::AT_WeakImport:
    handleWeakImportAttr(S, D, AL);
    break;
  case ParsedAttr::AT_TransparentUnion:
    handleTransparentUnionAttr(S, D, AL);
    break;
  case ParsedAttr::AT_ObjCMethodFamily:
    S.ObjC().handleMethodFamilyAttr(D, AL);
    break;
  case ParsedAttr::AT_ObjCNSObject:
    S.ObjC().handleNSObject(D, AL);
    break;
  case ParsedAttr::AT_ObjCIndependentClass:
    S.ObjC().handleIndependentClass(D, AL);
    break;
  case ParsedAttr::AT_Blocks:
    S.ObjC().handleBlocksAttr(D, AL);
    break;
  case ParsedAttr::AT_Sentinel:
    handleSentinelAttr(S, D, AL);
    break;
  case ParsedAttr::AT_Cleanup:
    handleCleanupAttr(S, D, AL);
    break;
  case ParsedAttr::AT_NoDebug:
    handleNoDebugAttr(S, D, AL);
    break;
  case ParsedAttr::AT_CmseNSEntry:
    S.ARM().handleCmseNSEntryAttr(D, AL);
    break;
  case ParsedAttr::AT_StdCall:
  case ParsedAttr::AT_CDecl:
  case ParsedAttr::AT_FastCall:
  case ParsedAttr::AT_ThisCall:
  case ParsedAttr::AT_Pascal:
  case ParsedAttr::AT_RegCall:
  case ParsedAttr::AT_SwiftCall:
  case ParsedAttr::AT_SwiftAsyncCall:
  case ParsedAttr::AT_VectorCall:
  case ParsedAttr::AT_MSABI:
  case ParsedAttr::AT_SysVABI:
  case ParsedAttr::AT_Pcs:
  case ParsedAttr::AT_IntelOclBicc:
  case ParsedAttr::AT_PreserveMost:
  case ParsedAttr::AT_PreserveAll:
  case ParsedAttr::AT_AArch64VectorPcs:
  case ParsedAttr::AT_AArch64SVEPcs:
  case ParsedAttr::AT_AMDGPUKernelCall:
  case ParsedAttr::AT_M68kRTD:
  case ParsedAttr::AT_PreserveNone:
  case ParsedAttr::AT_RISCVVectorCC:
    handleCallConvAttr(S, D, AL);
    break;
  case ParsedAttr::AT_Suppress:
    handleSuppressAttr(S, D, AL);
    break;
  case ParsedAttr::AT_Owner:
  case ParsedAttr::AT_Pointer:
    handleLifetimeCategoryAttr(S, D, AL);
    break;
  case ParsedAttr::AT_OpenCLAccess:
    S.OpenCL().handleAccessAttr(D, AL);
    break;
  case ParsedAttr::AT_OpenCLNoSVM:
    S.OpenCL().handleNoSVMAttr(D, AL);
    break;
  case ParsedAttr::AT_SwiftContext:
    S.Swift().AddParameterABIAttr(D, AL, ParameterABI::SwiftContext);
    break;
  case ParsedAttr::AT_SwiftAsyncContext:
    S.Swift().AddParameterABIAttr(D, AL, ParameterABI::SwiftAsyncContext);
    break;
  case ParsedAttr::AT_SwiftErrorResult:
    S.Swift().AddParameterABIAttr(D, AL, ParameterABI::SwiftErrorResult);
    break;
  case ParsedAttr::AT_SwiftIndirectResult:
    S.Swift().AddParameterABIAttr(D, AL, ParameterABI::SwiftIndirectResult);
    break;
  case ParsedAttr::AT_InternalLinkage:
    handleInternalLinkageAttr(S, D, AL);
    break;
  case ParsedAttr::AT_ZeroCallUsedRegs:
    handleZeroCallUsedRegsAttr(S, D, AL);
    break;
  case ParsedAttr::AT_FunctionReturnThunks:
    handleFunctionReturnThunksAttr(S, D, AL);
    break;
  case ParsedAttr::AT_NoMerge:
    handleNoMergeAttr(S, D, AL);
    break;
  case ParsedAttr::AT_NoUniqueAddress:
    handleNoUniqueAddressAttr(S, D, AL);
    break;

  case ParsedAttr::AT_AvailableOnlyInDefaultEvalMethod:
    handleAvailableOnlyInDefaultEvalMethod(S, D, AL);
    break;

  case ParsedAttr::AT_CountedBy:
    handleCountedByAttrField(S, D, AL);
    break;

  // Microsoft attributes:
  case ParsedAttr::AT_LayoutVersion:
    handleLayoutVersion(S, D, AL);
    break;
  case ParsedAttr::AT_Uuid:
    handleUuidAttr(S, D, AL);
    break;
  case ParsedAttr::AT_MSInheritance:
    handleMSInheritanceAttr(S, D, AL);
    break;
  case ParsedAttr::AT_Thread:
    handleDeclspecThreadAttr(S, D, AL);
    break;
  case ParsedAttr::AT_MSConstexpr:
    handleMSConstexprAttr(S, D, AL);
    break;

  // HLSL attributes:
  case ParsedAttr::AT_HLSLNumThreads:
    S.HLSL().handleNumThreadsAttr(D, AL);
    break;
  case ParsedAttr::AT_HLSLSV_GroupIndex:
    handleSimpleAttribute<HLSLSV_GroupIndexAttr>(S, D, AL);
    break;
  case ParsedAttr::AT_HLSLSV_DispatchThreadID:
    S.HLSL().handleSV_DispatchThreadIDAttr(D, AL);
    break;
  case ParsedAttr::AT_HLSLPackOffset:
    S.HLSL().handlePackOffsetAttr(D, AL);
    break;
  case ParsedAttr::AT_HLSLShader:
    S.HLSL().handleShaderAttr(D, AL);
    break;
  case ParsedAttr::AT_HLSLResourceBinding:
    S.HLSL().handleResourceBindingAttr(D, AL);
    break;
  case ParsedAttr::AT_HLSLParamModifier:
    S.HLSL().handleParamModifierAttr(D, AL);
    break;

  case ParsedAttr::AT_AbiTag:
    handleAbiTagAttr(S, D, AL);
    break;
  case ParsedAttr::AT_CFGuard:
    handleCFGuardAttr(S, D, AL);
    break;

  // Thread safety attributes:
  case ParsedAttr::AT_AssertExclusiveLock:
    handleAssertExclusiveLockAttr(S, D, AL);
    break;
  case ParsedAttr::AT_AssertSharedLock:
    handleAssertSharedLockAttr(S, D, AL);
    break;
  case ParsedAttr::AT_PtGuardedVar:
    handlePtGuardedVarAttr(S, D, AL);
    break;
  case ParsedAttr::AT_NoSanitize:
    handleNoSanitizeAttr(S, D, AL);
    break;
  case ParsedAttr::AT_NoSanitizeSpecific:
    handleNoSanitizeSpecificAttr(S, D, AL);
    break;
  case ParsedAttr::AT_GuardedBy:
    handleGuardedByAttr(S, D, AL);
    break;
  case ParsedAttr::AT_PtGuardedBy:
    handlePtGuardedByAttr(S, D, AL);
    break;
  case ParsedAttr::AT_ExclusiveTrylockFunction:
    handleExclusiveTrylockFunctionAttr(S, D, AL);
    break;
  case ParsedAttr::AT_LockReturned:
    handleLockReturnedAttr(S, D, AL);
    break;
  case ParsedAttr::AT_LocksExcluded:
    handleLocksExcludedAttr(S, D, AL);
    break;
  case ParsedAttr::AT_SharedTrylockFunction:
    handleSharedTrylockFunctionAttr(S, D, AL);
    break;
  case ParsedAttr::AT_AcquiredBefore:
    handleAcquiredBeforeAttr(S, D, AL);
    break;
  case ParsedAttr::AT_AcquiredAfter:
    handleAcquiredAfterAttr(S, D, AL);
    break;

  // Capability analysis attributes.
  case ParsedAttr::AT_Capability:
  case ParsedAttr::AT_Lockable:
    handleCapabilityAttr(S, D, AL);
    break;
  case ParsedAttr::AT_RequiresCapability:
    handleRequiresCapabilityAttr(S, D, AL);
    break;

  case ParsedAttr::AT_AssertCapability:
    handleAssertCapabilityAttr(S, D, AL);
    break;
  case ParsedAttr::AT_AcquireCapability:
    handleAcquireCapabilityAttr(S, D, AL);
    break;
  case ParsedAttr::AT_ReleaseCapability:
    handleReleaseCapabilityAttr(S, D, AL);
    break;
  case ParsedAttr::AT_TryAcquireCapability:
    handleTryAcquireCapabilityAttr(S, D, AL);
    break;

  // Consumed analysis attributes.
  case ParsedAttr::AT_Consumable:
    handleConsumableAttr(S, D, AL);
    break;
  case ParsedAttr::AT_CallableWhen:
    handleCallableWhenAttr(S, D, AL);
    break;
  case ParsedAttr::AT_ParamTypestate:
    handleParamTypestateAttr(S, D, AL);
    break;
  case ParsedAttr::AT_ReturnTypestate:
    handleReturnTypestateAttr(S, D, AL);
    break;
  case ParsedAttr::AT_SetTypestate:
    handleSetTypestateAttr(S, D, AL);
    break;
  case ParsedAttr::AT_TestTypestate:
    handleTestTypestateAttr(S, D, AL);
    break;

  // Type safety attributes.
  case ParsedAttr::AT_ArgumentWithTypeTag:
    handleArgumentWithTypeTagAttr(S, D, AL);
    break;
  case ParsedAttr::AT_TypeTagForDatatype:
    handleTypeTagForDatatypeAttr(S, D, AL);
    break;

  // Intel FPGA specific attributes
  case ParsedAttr::AT_SYCLIntelDoublePump:
    handleSYCLIntelDoublePumpAttr(S, D, AL);
    break;
  case ParsedAttr::AT_SYCLIntelSinglePump:
    handleSYCLIntelSinglePumpAttr(S, D, AL);
    break;
  case ParsedAttr::AT_SYCLIntelMemory:
    handleSYCLIntelMemoryAttr(S, D, AL);
    break;
  case ParsedAttr::AT_SYCLIntelRegister:
    handleSYCLIntelRegisterAttr(S, D, AL);
    break;
  case ParsedAttr::AT_SYCLIntelBankWidth:
    handleSYCLIntelBankWidthAttr(S, D, AL);
    break;
  case ParsedAttr::AT_SYCLIntelNumBanks:
    handleSYCLIntelNumBanksAttr(S, D, AL);
    break;
  case ParsedAttr::AT_SYCLIntelPrivateCopies:
    handleSYCLIntelPrivateCopiesAttr(S, D, AL);
    break;
  case ParsedAttr::AT_SYCLIntelMaxReplicates:
    handleSYCLIntelMaxReplicatesAttr(S, D, AL);
    break;
  case ParsedAttr::AT_SYCLIntelSimpleDualPort:
    handleIntelSimpleDualPortAttr(S, D, AL);
    break;
  case ParsedAttr::AT_SYCLIntelMerge:
    handleSYCLIntelMergeAttr(S, D, AL);
    break;
  case ParsedAttr::AT_SYCLIntelBankBits:
    handleSYCLIntelBankBitsAttr(S, D, AL);
    break;
  case ParsedAttr::AT_SYCLIntelForcePow2Depth:
    handleSYCLIntelForcePow2DepthAttr(S, D, AL);
    break;
  case ParsedAttr::AT_SYCLIntelPipeIO:
    handleSYCLIntelPipeIOAttr(S, D, AL);
    break;
  case ParsedAttr::AT_SYCLIntelMaxConcurrency:
    handleSYCLIntelMaxConcurrencyAttr(S, D, AL);
    break;
  case ParsedAttr::AT_SYCLAddIRAttributesFunction:
    handleSYCLAddIRAttributesFunctionAttr(S, D, AL);
    break;
  case ParsedAttr::AT_SYCLAddIRAttributesKernelParameter:
    handleSYCLAddIRAttributesKernelParameterAttr(S, D, AL);
    break;
  case ParsedAttr::AT_SYCLAddIRAttributesGlobalVariable:
    handleSYCLAddIRAttributesGlobalVariableAttr(S, D, AL);
    break;
  case ParsedAttr::AT_SYCLAddIRAnnotationsMember:
    handleSYCLAddIRAnnotationsMemberAttr(S, D, AL);
    break;

  // Swift attributes.
  case ParsedAttr::AT_SwiftAsyncName:
    S.Swift().handleAsyncName(D, AL);
    break;
  case ParsedAttr::AT_SwiftAttr:
    S.Swift().handleAttrAttr(D, AL);
    break;
  case ParsedAttr::AT_SwiftBridge:
    S.Swift().handleBridge(D, AL);
    break;
  case ParsedAttr::AT_SwiftError:
    S.Swift().handleError(D, AL);
    break;
  case ParsedAttr::AT_SwiftName:
    S.Swift().handleName(D, AL);
    break;
  case ParsedAttr::AT_SwiftNewType:
    S.Swift().handleNewType(D, AL);
    break;
  case ParsedAttr::AT_SwiftAsync:
    S.Swift().handleAsyncAttr(D, AL);
    break;
  case ParsedAttr::AT_SwiftAsyncError:
    S.Swift().handleAsyncError(D, AL);
    break;

  // XRay attributes.
  case ParsedAttr::AT_XRayLogArgs:
    handleXRayLogArgsAttr(S, D, AL);
    break;

  case ParsedAttr::AT_PatchableFunctionEntry:
    handlePatchableFunctionEntryAttr(S, D, AL);
    break;

  case ParsedAttr::AT_AlwaysDestroy:
  case ParsedAttr::AT_NoDestroy:
    handleDestroyAttr(S, D, AL);
    break;

  case ParsedAttr::AT_Uninitialized:
    handleUninitializedAttr(S, D, AL);
    break;

  case ParsedAttr::AT_ObjCExternallyRetained:
    S.ObjC().handleExternallyRetainedAttr(D, AL);
    break;

  case ParsedAttr::AT_MIGServerRoutine:
    handleMIGServerRoutineAttr(S, D, AL);
    break;

  case ParsedAttr::AT_MSAllocator:
    handleMSAllocatorAttr(S, D, AL);
    break;

  case ParsedAttr::AT_ArmBuiltinAlias:
    S.ARM().handleBuiltinAliasAttr(D, AL);
    break;

  case ParsedAttr::AT_ArmLocallyStreaming:
    handleSimpleAttribute<ArmLocallyStreamingAttr>(S, D, AL);
    break;

  case ParsedAttr::AT_ArmNew:
    S.ARM().handleNewAttr(D, AL);
    break;

  case ParsedAttr::AT_AcquireHandle:
    handleAcquireHandleAttr(S, D, AL);
    break;

  case ParsedAttr::AT_ReleaseHandle:
    handleHandleAttr<ReleaseHandleAttr>(S, D, AL);
    break;

  case ParsedAttr::AT_UnsafeBufferUsage:
    handleUnsafeBufferUsage<UnsafeBufferUsageAttr>(S, D, AL);
    break;

  case ParsedAttr::AT_UseHandle:
    handleHandleAttr<UseHandleAttr>(S, D, AL);
    break;

  case ParsedAttr::AT_EnforceTCB:
    handleEnforceTCBAttr<EnforceTCBAttr, EnforceTCBLeafAttr>(S, D, AL);
    break;

  case ParsedAttr::AT_EnforceTCBLeaf:
    handleEnforceTCBAttr<EnforceTCBLeafAttr, EnforceTCBAttr>(S, D, AL);
    break;

  case ParsedAttr::AT_BuiltinAlias:
    handleBuiltinAliasAttr(S, D, AL);
    break;

  case ParsedAttr::AT_PreferredType:
    handlePreferredTypeAttr(S, D, AL);
    break;

  case ParsedAttr::AT_UsingIfExists:
    handleSimpleAttribute<UsingIfExistsAttr>(S, D, AL);
    break;

  case ParsedAttr::AT_TypeNullable:
    handleNullableTypeAttr(S, D, AL);
    break;

  case ParsedAttr::AT_VTablePointerAuthentication:
    handleVTablePointerAuthentication(S, D, AL);
    break;
  }
}

/// ProcessDeclAttributeList - Apply all the decl attributes in the specified
/// attribute list to the specified decl, ignoring any type attributes.
void Sema::ProcessDeclAttributeList(
    Scope *S, Decl *D, const ParsedAttributesView &AttrList,
    const ProcessDeclAttributeOptions &Options) {
  if (AttrList.empty())
    return;

  for (const ParsedAttr &AL : AttrList)
    ProcessDeclAttribute(*this, S, D, AL, Options);

  // FIXME: We should be able to handle these cases in TableGen.
  // GCC accepts
  // static int a9 __attribute__((weakref));
  // but that looks really pointless. We reject it.
  if (D->hasAttr<WeakRefAttr>() && !D->hasAttr<AliasAttr>()) {
    Diag(AttrList.begin()->getLoc(), diag::err_attribute_weakref_without_alias)
        << cast<NamedDecl>(D);
    D->dropAttr<WeakRefAttr>();
    return;
  }

  // FIXME: We should be able to handle this in TableGen as well. It would be
  // good to have a way to specify "these attributes must appear as a group",
  // for these. Additionally, it would be good to have a way to specify "these
  // attribute must never appear as a group" for attributes like cold and hot.
  if (!(D->hasAttr<OpenCLKernelAttr>() ||
        LangOpts.SYCLIsDevice || LangOpts.SYCLIsHost)) {
    // These attributes cannot be applied to a non-kernel function.
    if (const auto *A = D->getAttr<ReqdWorkGroupSizeAttr>()) {
      // FIXME: This emits a different error message than
      // diag::err_attribute_wrong_decl_type + ExpectedKernelFunction.
      Diag(D->getLocation(), diag::err_opencl_kernel_attr) << A;
      D->setInvalidDecl();
    } else if (const auto *A = D->getAttr<WorkGroupSizeHintAttr>()) {
      Diag(D->getLocation(), diag::err_opencl_kernel_attr) << A;
      D->setInvalidDecl();
    } else if (const auto *A = D->getAttr<SYCLReqdWorkGroupSizeAttr>()) {
      Diag(D->getLocation(), diag::err_opencl_kernel_attr) << A;
      D->setInvalidDecl();
    } else if (const auto *A = D->getAttr<SYCLWorkGroupSizeHintAttr>()) {
      Diag(D->getLocation(), diag::err_opencl_kernel_attr) << A;
      D->setInvalidDecl();
    } else if (const auto *A = D->getAttr<SYCLIntelMaxWorkGroupSizeAttr>()) {
      Diag(D->getLocation(), diag::err_opencl_kernel_attr) << A;
      D->setInvalidDecl();
    } else if (const auto *A =
                   D->getAttr<SYCLIntelMinWorkGroupsPerComputeUnitAttr>()) {
      Diag(D->getLocation(), diag::err_opencl_kernel_attr) << A;
      D->setInvalidDecl();
    } else if (const auto *A =
                   D->getAttr<SYCLIntelMaxWorkGroupsPerMultiprocessorAttr>()) {
      Diag(D->getLocation(), diag::err_opencl_kernel_attr) << A;
      D->setInvalidDecl();
    } else if (const auto *A = D->getAttr<SYCLIntelNoGlobalWorkOffsetAttr>()) {
      Diag(D->getLocation(), diag::err_opencl_kernel_attr) << A;
      D->setInvalidDecl();
    } else if (const auto *A = D->getAttr<VecTypeHintAttr>()) {
      Diag(D->getLocation(), diag::err_opencl_kernel_attr) << A;
      D->setInvalidDecl();
    } else if (const auto *A = D->getAttr<IntelReqdSubGroupSizeAttr>()) {
      Diag(D->getLocation(), diag::err_opencl_kernel_attr) << A;
      D->setInvalidDecl();
    } else if (!D->hasAttr<CUDAGlobalAttr>()) {
      if (const auto *A = D->getAttr<AMDGPUFlatWorkGroupSizeAttr>()) {
        Diag(D->getLocation(), diag::err_attribute_wrong_decl_type)
            << A << A->isRegularKeywordAttribute() << ExpectedKernelFunction;
        D->setInvalidDecl();
      } else if (const auto *A = D->getAttr<AMDGPUWavesPerEUAttr>()) {
        Diag(D->getLocation(), diag::err_attribute_wrong_decl_type)
            << A << A->isRegularKeywordAttribute() << ExpectedKernelFunction;
        D->setInvalidDecl();
      } else if (const auto *A = D->getAttr<AMDGPUNumSGPRAttr>()) {
        Diag(D->getLocation(), diag::err_attribute_wrong_decl_type)
            << A << A->isRegularKeywordAttribute() << ExpectedKernelFunction;
        D->setInvalidDecl();
      } else if (const auto *A = D->getAttr<AMDGPUNumVGPRAttr>()) {
        Diag(D->getLocation(), diag::err_attribute_wrong_decl_type)
            << A << A->isRegularKeywordAttribute() << ExpectedKernelFunction;
        D->setInvalidDecl();
      }
    }
  }

  // Do this check after processing D's attributes because the attribute
  // objc_method_family can change whether the given method is in the init
  // family, and it can be applied after objc_designated_initializer. This is a
  // bit of a hack, but we need it to be compatible with versions of clang that
  // processed the attribute list in the wrong order.
  if (D->hasAttr<ObjCDesignatedInitializerAttr>() &&
      cast<ObjCMethodDecl>(D)->getMethodFamily() != OMF_init) {
    Diag(D->getLocation(), diag::err_designated_init_attr_non_init);
    D->dropAttr<ObjCDesignatedInitializerAttr>();
  }
}

// Helper for delayed processing TransparentUnion or BPFPreserveAccessIndexAttr
// attribute.
void Sema::ProcessDeclAttributeDelayed(Decl *D,
                                       const ParsedAttributesView &AttrList) {
  for (const ParsedAttr &AL : AttrList)
    if (AL.getKind() == ParsedAttr::AT_TransparentUnion) {
      handleTransparentUnionAttr(*this, D, AL);
      break;
    }

  // For BPFPreserveAccessIndexAttr, we want to populate the attributes
  // to fields and inner records as well.
  if (D && D->hasAttr<BPFPreserveAccessIndexAttr>())
    BPF().handlePreserveAIRecord(cast<RecordDecl>(D));
}

// Annotation attributes are the only attributes allowed after an access
// specifier.
bool Sema::ProcessAccessDeclAttributeList(
    AccessSpecDecl *ASDecl, const ParsedAttributesView &AttrList) {
  for (const ParsedAttr &AL : AttrList) {
    if (AL.getKind() == ParsedAttr::AT_Annotate) {
      ProcessDeclAttribute(*this, nullptr, ASDecl, AL,
                           ProcessDeclAttributeOptions());
    } else {
      Diag(AL.getLoc(), diag::err_only_annotate_after_access_spec);
      return true;
    }
  }
  return false;
}

/// checkUnusedDeclAttributes - Check a list of attributes to see if it
/// contains any decl attributes that we should warn about.
static void checkUnusedDeclAttributes(Sema &S, const ParsedAttributesView &A) {
  for (const ParsedAttr &AL : A) {
    // Only warn if the attribute is an unignored, non-type attribute.
    if (AL.isUsedAsTypeAttr() || AL.isInvalid())
      continue;
    if (AL.getKind() == ParsedAttr::IgnoredAttribute)
      continue;

    if (AL.getKind() == ParsedAttr::UnknownAttribute) {
      S.Diag(AL.getLoc(), diag::warn_unknown_attribute_ignored)
          << AL << AL.getRange();
    } else {
      S.Diag(AL.getLoc(), diag::warn_attribute_not_on_decl) << AL
                                                            << AL.getRange();
    }
  }
}

/// checkUnusedDeclAttributes - Given a declarator which is not being
/// used to build a declaration, complain about any decl attributes
/// which might be lying around on it.
void Sema::checkUnusedDeclAttributes(Declarator &D) {
  ::checkUnusedDeclAttributes(*this, D.getDeclarationAttributes());
  ::checkUnusedDeclAttributes(*this, D.getDeclSpec().getAttributes());
  ::checkUnusedDeclAttributes(*this, D.getAttributes());
  for (unsigned i = 0, e = D.getNumTypeObjects(); i != e; ++i)
    ::checkUnusedDeclAttributes(*this, D.getTypeObject(i).getAttrs());
}

/// DeclClonePragmaWeak - clone existing decl (maybe definition),
/// \#pragma weak needs a non-definition decl and source may not have one.
NamedDecl *Sema::DeclClonePragmaWeak(NamedDecl *ND, const IdentifierInfo *II,
                                     SourceLocation Loc) {
  assert(isa<FunctionDecl>(ND) || isa<VarDecl>(ND));
  NamedDecl *NewD = nullptr;
  if (auto *FD = dyn_cast<FunctionDecl>(ND)) {
    FunctionDecl *NewFD;
    // FIXME: Missing call to CheckFunctionDeclaration().
    // FIXME: Mangling?
    // FIXME: Is the qualifier info correct?
    // FIXME: Is the DeclContext correct?
    NewFD = FunctionDecl::Create(
        FD->getASTContext(), FD->getDeclContext(), Loc, Loc,
        DeclarationName(II), FD->getType(), FD->getTypeSourceInfo(), SC_None,
        getCurFPFeatures().isFPConstrained(), false /*isInlineSpecified*/,
        FD->hasPrototype(), ConstexprSpecKind::Unspecified,
        FD->getTrailingRequiresClause());
    NewD = NewFD;

    if (FD->getQualifier())
      NewFD->setQualifierInfo(FD->getQualifierLoc());

    // Fake up parameter variables; they are declared as if this were
    // a typedef.
    QualType FDTy = FD->getType();
    if (const auto *FT = FDTy->getAs<FunctionProtoType>()) {
      SmallVector<ParmVarDecl*, 16> Params;
      for (const auto &AI : FT->param_types()) {
        ParmVarDecl *Param = BuildParmVarDeclForTypedef(NewFD, Loc, AI);
        Param->setScopeInfo(0, Params.size());
        Params.push_back(Param);
      }
      NewFD->setParams(Params);
    }
  } else if (auto *VD = dyn_cast<VarDecl>(ND)) {
    NewD = VarDecl::Create(VD->getASTContext(), VD->getDeclContext(),
                           VD->getInnerLocStart(), VD->getLocation(), II,
                           VD->getType(), VD->getTypeSourceInfo(),
                           VD->getStorageClass());
    if (VD->getQualifier())
      cast<VarDecl>(NewD)->setQualifierInfo(VD->getQualifierLoc());
  }
  return NewD;
}

/// DeclApplyPragmaWeak - A declaration (maybe definition) needs \#pragma weak
/// applied to it, possibly with an alias.
void Sema::DeclApplyPragmaWeak(Scope *S, NamedDecl *ND, const WeakInfo &W) {
  if (W.getAlias()) { // clone decl, impersonate __attribute(weak,alias(...))
    IdentifierInfo *NDId = ND->getIdentifier();
    NamedDecl *NewD = DeclClonePragmaWeak(ND, W.getAlias(), W.getLocation());
    NewD->addAttr(
        AliasAttr::CreateImplicit(Context, NDId->getName(), W.getLocation()));
    NewD->addAttr(WeakAttr::CreateImplicit(Context, W.getLocation()));
    WeakTopLevelDecl.push_back(NewD);
    // FIXME: "hideous" code from Sema::LazilyCreateBuiltin
    // to insert Decl at TU scope, sorry.
    DeclContext *SavedContext = CurContext;
    CurContext = Context.getTranslationUnitDecl();
    NewD->setDeclContext(CurContext);
    NewD->setLexicalDeclContext(CurContext);
    PushOnScopeChains(NewD, S);
    CurContext = SavedContext;
  } else { // just add weak to existing
    ND->addAttr(WeakAttr::CreateImplicit(Context, W.getLocation()));
  }
}

void Sema::ProcessPragmaWeak(Scope *S, Decl *D) {
  // It's valid to "forward-declare" #pragma weak, in which case we
  // have to do this.
  LoadExternalWeakUndeclaredIdentifiers();
  if (WeakUndeclaredIdentifiers.empty())
    return;
  NamedDecl *ND = nullptr;
  if (auto *VD = dyn_cast<VarDecl>(D))
    if (VD->isExternC())
      ND = VD;
  if (auto *FD = dyn_cast<FunctionDecl>(D))
    if (FD->isExternC())
      ND = FD;
  if (!ND)
    return;
  if (IdentifierInfo *Id = ND->getIdentifier()) {
    auto I = WeakUndeclaredIdentifiers.find(Id);
    if (I != WeakUndeclaredIdentifiers.end()) {
      auto &WeakInfos = I->second;
      for (const auto &W : WeakInfos)
        DeclApplyPragmaWeak(S, ND, W);
      std::remove_reference_t<decltype(WeakInfos)> EmptyWeakInfos;
      WeakInfos.swap(EmptyWeakInfos);
    }
  }
}

/// ProcessDeclAttributes - Given a declarator (PD) with attributes indicated in
/// it, apply them to D.  This is a bit tricky because PD can have attributes
/// specified in many different places, and we need to find and apply them all.
void Sema::ProcessDeclAttributes(Scope *S, Decl *D, const Declarator &PD) {
  // Ordering of attributes can be important, so we take care to process
  // attributes in the order in which they appeared in the source code.

  // First, process attributes that appeared on the declaration itself (but
  // only if they don't have the legacy behavior of "sliding" to the DeclSepc).
  ParsedAttributesView NonSlidingAttrs;
  for (ParsedAttr &AL : PD.getDeclarationAttributes()) {
    if (AL.slidesFromDeclToDeclSpecLegacyBehavior()) {
      // Skip processing the attribute, but do check if it appertains to the
      // declaration. This is needed for the `MatrixType` attribute, which,
      // despite being a type attribute, defines a `SubjectList` that only
      // allows it to be used on typedef declarations.
      AL.diagnoseAppertainsTo(*this, D);
    } else {
      NonSlidingAttrs.addAtEnd(&AL);
    }
  }
  ProcessDeclAttributeList(S, D, NonSlidingAttrs);

  // Apply decl attributes from the DeclSpec if present.
  if (!PD.getDeclSpec().getAttributes().empty()) {
    ProcessDeclAttributeList(S, D, PD.getDeclSpec().getAttributes(),
                             ProcessDeclAttributeOptions()
                                 .WithIncludeCXX11Attributes(false)
                                 .WithIgnoreTypeAttributes(true));
  }

  // Walk the declarator structure, applying decl attributes that were in a type
  // position to the decl itself.  This handles cases like:
  //   int *__attr__(x)** D;
  // when X is a decl attribute.
  for (unsigned i = 0, e = PD.getNumTypeObjects(); i != e; ++i) {
    ProcessDeclAttributeList(S, D, PD.getTypeObject(i).getAttrs(),
                             ProcessDeclAttributeOptions()
                                 .WithIncludeCXX11Attributes(false)
                                 .WithIgnoreTypeAttributes(true));
  }

  // Finally, apply any attributes on the decl itself.
  ProcessDeclAttributeList(S, D, PD.getAttributes());

  // Apply additional attributes specified by '#pragma clang attribute'.
  AddPragmaAttributes(S, D);

  // Look for API notes that map to attributes.
  ProcessAPINotes(D);
}

/// Is the given declaration allowed to use a forbidden type?
/// If so, it'll still be annotated with an attribute that makes it
/// illegal to actually use.
static bool isForbiddenTypeAllowed(Sema &S, Decl *D,
                                   const DelayedDiagnostic &diag,
                                   UnavailableAttr::ImplicitReason &reason) {
  // Private ivars are always okay.  Unfortunately, people don't
  // always properly make their ivars private, even in system headers.
  // Plus we need to make fields okay, too.
  if (!isa<FieldDecl>(D) && !isa<ObjCPropertyDecl>(D) &&
      !isa<FunctionDecl>(D))
    return false;

  // Silently accept unsupported uses of __weak in both user and system
  // declarations when it's been disabled, for ease of integration with
  // -fno-objc-arc files.  We do have to take some care against attempts
  // to define such things;  for now, we've only done that for ivars
  // and properties.
  if ((isa<ObjCIvarDecl>(D) || isa<ObjCPropertyDecl>(D))) {
    if (diag.getForbiddenTypeDiagnostic() == diag::err_arc_weak_disabled ||
        diag.getForbiddenTypeDiagnostic() == diag::err_arc_weak_no_runtime) {
      reason = UnavailableAttr::IR_ForbiddenWeak;
      return true;
    }
  }

  // Allow all sorts of things in system headers.
  if (S.Context.getSourceManager().isInSystemHeader(D->getLocation())) {
    // Currently, all the failures dealt with this way are due to ARC
    // restrictions.
    reason = UnavailableAttr::IR_ARCForbiddenType;
    return true;
  }

  return false;
}

/// Handle a delayed forbidden-type diagnostic.
static void handleDelayedForbiddenType(Sema &S, DelayedDiagnostic &DD,
                                       Decl *D) {
  auto Reason = UnavailableAttr::IR_None;
  if (D && isForbiddenTypeAllowed(S, D, DD, Reason)) {
    assert(Reason && "didn't set reason?");
    D->addAttr(UnavailableAttr::CreateImplicit(S.Context, "", Reason, DD.Loc));
    return;
  }
  if (S.getLangOpts().ObjCAutoRefCount)
    if (const auto *FD = dyn_cast<FunctionDecl>(D)) {
      // FIXME: we may want to suppress diagnostics for all
      // kind of forbidden type messages on unavailable functions.
      if (FD->hasAttr<UnavailableAttr>() &&
          DD.getForbiddenTypeDiagnostic() ==
              diag::err_arc_array_param_no_ownership) {
        DD.Triggered = true;
        return;
      }
    }

  S.Diag(DD.Loc, DD.getForbiddenTypeDiagnostic())
      << DD.getForbiddenTypeOperand() << DD.getForbiddenTypeArgument();
  DD.Triggered = true;
}


void Sema::PopParsingDeclaration(ParsingDeclState state, Decl *decl) {
  assert(DelayedDiagnostics.getCurrentPool());
  DelayedDiagnosticPool &poppedPool = *DelayedDiagnostics.getCurrentPool();
  DelayedDiagnostics.popWithoutEmitting(state);

  // When delaying diagnostics to run in the context of a parsed
  // declaration, we only want to actually emit anything if parsing
  // succeeds.
  if (!decl) return;

  // We emit all the active diagnostics in this pool or any of its
  // parents.  In general, we'll get one pool for the decl spec
  // and a child pool for each declarator; in a decl group like:
  //   deprecated_typedef foo, *bar, baz();
  // only the declarator pops will be passed decls.  This is correct;
  // we really do need to consider delayed diagnostics from the decl spec
  // for each of the different declarations.
  const DelayedDiagnosticPool *pool = &poppedPool;
  do {
    bool AnyAccessFailures = false;
    for (DelayedDiagnosticPool::pool_iterator
           i = pool->pool_begin(), e = pool->pool_end(); i != e; ++i) {
      // This const_cast is a bit lame.  Really, Triggered should be mutable.
      DelayedDiagnostic &diag = const_cast<DelayedDiagnostic&>(*i);
      if (diag.Triggered)
        continue;

      switch (diag.Kind) {
      case DelayedDiagnostic::Availability:
        // Don't bother giving deprecation/unavailable diagnostics if
        // the decl is invalid.
        if (!decl->isInvalidDecl())
          handleDelayedAvailabilityCheck(diag, decl);
        break;

      case DelayedDiagnostic::Access:
        // Only produce one access control diagnostic for a structured binding
        // declaration: we don't need to tell the user that all the fields are
        // inaccessible one at a time.
        if (AnyAccessFailures && isa<DecompositionDecl>(decl))
          continue;
        HandleDelayedAccessCheck(diag, decl);
        if (diag.Triggered)
          AnyAccessFailures = true;
        break;

      case DelayedDiagnostic::ForbiddenType:
        handleDelayedForbiddenType(*this, diag, decl);
        break;
      }
    }
  } while ((pool = pool->getParent()));
}

/// Given a set of delayed diagnostics, re-emit them as if they had
/// been delayed in the current context instead of in the given pool.
/// Essentially, this just moves them to the current pool.
void Sema::redelayDiagnostics(DelayedDiagnosticPool &pool) {
  DelayedDiagnosticPool *curPool = DelayedDiagnostics.getCurrentPool();
  assert(curPool && "re-emitting in undelayed context not supported");
  curPool->steal(pool);
}<|MERGE_RESOLUTION|>--- conflicted
+++ resolved
@@ -4129,13 +4129,14 @@
                  SYCLIntelMinWorkGroupsPerComputeUnitAttr(Context, CI, E));
 }
 
-// Helper to get CudaArch.
-static CudaArch getCudaArch(const TargetInfo &TI) {
+// Helper to get OffloadArch.
+static OffloadArch getOffloadArch(const TargetInfo &TI) {
   if (!TI.getTriple().isNVPTX())
-    llvm_unreachable("getCudaArch is only valid for NVPTX triple");
+    llvm_unreachable("getOffloadArch is only valid for NVPTX triple");
   auto &TO = TI.getTargetOpts();
-  return StringToCudaArch(TO.CPU);
-}
+  return StringToOffloadArch(TO.CPU);
+}
+
 
 void Sema::AddSYCLIntelMaxWorkGroupsPerMultiprocessorAttr(
     Decl *D, const AttributeCommonInfo &CI, Expr *E) {
@@ -4148,10 +4149,10 @@
     }
 
     // Feature '.maxclusterrank' requires .target sm_90 or higher.
-    auto SM = getCudaArch(TI);
-    if (SM == CudaArch::UNKNOWN || SM < CudaArch::SM_90) {
+    auto SM = getOffloadArch(TI);
+    if (SM == OffloadArch::UNKNOWN || SM < OffloadArch::SM_90) {
       Diag(E->getBeginLoc(), diag::warn_cuda_maxclusterrank_sm_90)
-          << CudaArchToString(SM) << CI << E->getSourceRange();
+          << OffloadArchToString(SM) << CI << E->getSourceRange();
       return;
     }
   }
@@ -6865,10 +6866,10 @@
 
   if (MaxBlocks) {
     // '.maxclusterrank' ptx directive requires .target sm_90 or higher.
-    auto SM = getCudaArch(Context.getTargetInfo());
-    if (SM == CudaArch::UNKNOWN || SM < CudaArch::SM_90) {
+    auto SM = getOffloadArch(Context.getTargetInfo());
+    if (SM == OffloadArch::UNKNOWN || SM < OffloadArch::SM_90) {
       Diag(MaxBlocks->getBeginLoc(), diag::warn_cuda_maxclusterrank_sm_90)
-          << CudaArchToString(SM) << CI << MaxBlocks->getSourceRange();
+          << OffloadArchToString(SM) << CI << MaxBlocks->getSourceRange();
       // Ignore it by setting MaxBlocks to null;
       MaxBlocks = nullptr;
     } else {
@@ -8106,18 +8107,8 @@
   return false;
 }
 
-<<<<<<< HEAD
 void Sema::CheckSYCLAddIRAttributesFunctionAttrConflicts(Decl *D) {
   const auto *AddIRFuncAttr = D->getAttr<SYCLAddIRAttributesFunctionAttr>();
-=======
-// Helper to get OffloadArch.
-static OffloadArch getOffloadArch(const TargetInfo &TI) {
-  if (!TI.getTriple().isNVPTX())
-    llvm_unreachable("getOffloadArch is only valid for NVPTX triple");
-  auto &TO = TI.getTargetOpts();
-  return StringToOffloadArch(TO.CPU);
-}
->>>>>>> ab200864
 
   // If there is no such attribute there is nothing to check. If there are
   // dependent arguments we cannot know the actual number of arguments so we
@@ -8235,7 +8226,6 @@
   return A.clone(Context);
 }
 
-<<<<<<< HEAD
 void Sema::AddSYCLAddIRAttributesKernelParameterAttr(
     Decl *D, const AttributeCommonInfo &CI, MutableArrayRef<Expr *> Args) {
   auto *Attr = SYCLAddIRAttributesKernelParameterAttr::Create(
@@ -8253,21 +8243,6 @@
   for (unsigned I = 0; I < A.getNumArgs(); I++) {
     assert(A.getArgAsExpr(I));
     Args.push_back(A.getArgAsExpr(I));
-=======
-  if (MaxBlocks) {
-    // '.maxclusterrank' ptx directive requires .target sm_90 or higher.
-    auto SM = getOffloadArch(Context.getTargetInfo());
-    if (SM == OffloadArch::UNKNOWN || SM < OffloadArch::SM_90) {
-      Diag(MaxBlocks->getBeginLoc(), diag::warn_cuda_maxclusterrank_sm_90)
-          << OffloadArchToString(SM) << CI << MaxBlocks->getSourceRange();
-      // Ignore it by setting MaxBlocks to null;
-      MaxBlocks = nullptr;
-    } else {
-      MaxBlocks = makeLaunchBoundsArgExpr(*this, MaxBlocks, TmpAttr, 2);
-      if (!MaxBlocks)
-        return nullptr;
-    }
->>>>>>> ab200864
   }
 
   S.AddSYCLAddIRAttributesKernelParameterAttr(D, A, Args);
