--- conflicted
+++ resolved
@@ -327,8 +327,6 @@
   return false;
 }
 
-<<<<<<< HEAD
-=======
 // Return true if this is an "normal" assignment operator.
 // We assuments that a normal assingment operator always returns *this, that is,
 // an lvalue reference that is the same type as the implicit object parameter
@@ -352,7 +350,6 @@
   return false;
 }
 
->>>>>>> 4b409fa5
 static bool implicitObjectParamIsLifetimeBound(const FunctionDecl *FD) {
   const TypeSourceInfo *TSI = FD->getTypeSourceInfo();
   if (!TSI)
@@ -373,12 +370,7 @@
 
 // Visit lifetimebound or gsl-pointer arguments.
 static void visitFunctionCallArguments(IndirectLocalPath &Path, Expr *Call,
-<<<<<<< HEAD
-                                       LocalVisitor Visit,
-                                       bool EnableLifetimeWarnings) {
-=======
                                        LocalVisitor Visit) {
->>>>>>> 4b409fa5
   const FunctionDecl *Callee;
   ArrayRef<Expr *> Args;
 
@@ -444,34 +436,6 @@
       visitLocalsRetainedByInitializer(Path, Arg, Visit, true);
     Path.pop_back();
   };
-  auto VisitGSLPointerArg = [&](const Decl *D, Expr *Arg, bool Value) {
-    // We are not interested in the temporary base objects of gsl Pointers:
-    //   Temp().ptr; // Here ptr might not dangle.
-    if (isa<MemberExpr>(Arg->IgnoreImpCasts()))
-      return;
-    // Once we initialized a value with a reference, it can no longer dangle.
-    if (!Value) {
-      for (const IndirectLocalPathEntry &PE : llvm::reverse(Path)) {
-        if (PE.Kind == IndirectLocalPathEntry::GslReferenceInit)
-          continue;
-        if (PE.Kind == IndirectLocalPathEntry::GslPointerInit ||
-            PE.Kind == IndirectLocalPathEntry::GslPointerAssignment)
-          return;
-        break;
-      }
-    }
-    Path.push_back({Value ? IndirectLocalPathEntry::GslPointerInit
-                          : IndirectLocalPathEntry::GslReferenceInit,
-                    Arg, D});
-    if (Arg->isGLValue())
-      visitLocalsRetainedByReferenceBinding(Path, Arg, RK_ReferenceBinding,
-                                            Visit,
-                                            /*EnableLifetimeWarnings=*/true);
-    else
-      visitLocalsRetainedByInitializer(Path, Arg, Visit, true,
-                                       /*EnableLifetimeWarnings=*/true);
-    Path.pop_back();
-  };
 
   bool CheckCoroCall = false;
   if (const auto *RD = Callee->getReturnType()->getAsRecordDecl()) {
@@ -492,18 +456,10 @@
       CheckCoroObjArg = false;
     if (implicitObjectParamIsLifetimeBound(Callee) || CheckCoroObjArg)
       VisitLifetimeBoundArg(Callee, ObjectArg);
-<<<<<<< HEAD
-    else if (EnableLifetimeWarnings) {
-      if (auto *CME = dyn_cast<CXXMethodDecl>(Callee);
-          CME && shouldTrackImplicitObjectArg(CME))
-        VisitGSLPointerArg(Callee, ObjectArg,
-                           !Callee->getReturnType()->isReferenceType());
-=======
     else if (EnableGSLAnalysis) {
       if (auto *CME = dyn_cast<CXXMethodDecl>(Callee);
           CME && shouldTrackImplicitObjectArg(CME))
         VisitGSLPointerArg(Callee, ObjectArg);
->>>>>>> 4b409fa5
     }
   }
 
@@ -512,17 +468,6 @@
        I != N; ++I) {
     if (CheckCoroCall || Callee->getParamDecl(I)->hasAttr<LifetimeBoundAttr>())
       VisitLifetimeBoundArg(Callee->getParamDecl(I), Args[I]);
-<<<<<<< HEAD
-    else if (EnableLifetimeWarnings && I == 0) {
-      if (shouldTrackFirstArgument(Callee)) {
-        VisitGSLPointerArg(Callee, Args[0],
-                           !Callee->getReturnType()->isReferenceType());
-      } else {
-        if (auto *CCE = dyn_cast<CXXConstructExpr>(Call);
-            CCE && CCE->getConstructor()->getParent()->hasAttr<PointerAttr>())
-          VisitGSLPointerArg(CCE->getConstructor()->getParamDecl(0), Args[0],
-                             true);
-=======
     else if (EnableGSLAnalysis && I == 0) {
       if (shouldTrackFirstArgument(Callee)) {
         VisitGSLPointerArg(Callee, Args[0]);
@@ -530,7 +475,6 @@
                  CCE &&
                  CCE->getConstructor()->getParent()->hasAttr<PointerAttr>()) {
         VisitGSLPointerArg(CCE->getConstructor(), Args[0]);
->>>>>>> 4b409fa5
       }
     }
   }
@@ -602,12 +546,7 @@
   }
 
   if (isa<CallExpr>(Init))
-<<<<<<< HEAD
-    return visitFunctionCallArguments(Path, Init, Visit,
-                                      EnableLifetimeWarnings);
-=======
     return visitFunctionCallArguments(Path, Init, Visit);
->>>>>>> 4b409fa5
 
   switch (Init->getStmtClass()) {
   case Stmt::DeclRefExprClass: {
@@ -865,12 +804,7 @@
   }
 
   if (isa<CallExpr>(Init) || isa<CXXConstructExpr>(Init))
-<<<<<<< HEAD
-    return visitFunctionCallArguments(Path, Init, Visit,
-                                      EnableLifetimeWarnings);
-=======
     return visitFunctionCallArguments(Path, Init, Visit);
->>>>>>> 4b409fa5
 
   switch (Init->getStmtClass()) {
   case Stmt::UnaryOperatorClass: {
@@ -1333,21 +1267,11 @@
 
 void checkExprLifetime(Sema &SemaRef, const AssignedEntity &Entity,
                        Expr *Init) {
-<<<<<<< HEAD
-  bool EnableLifetimeWarnings = !SemaRef.getDiagnostics().isIgnored(
-      diag::warn_dangling_lifetime_pointer, SourceLocation());
-=======
->>>>>>> 4b409fa5
   bool EnableDanglingPointerAssignment = !SemaRef.getDiagnostics().isIgnored(
       diag::warn_dangling_pointer_assignment, SourceLocation());
   bool RunAnalysis = (EnableDanglingPointerAssignment &&
                       Entity.LHS->getType()->isPointerType()) ||
-<<<<<<< HEAD
-                     (EnableLifetimeWarnings &&
-                      isRecordWithAttr<PointerAttr>(Entity.LHS->getType()));
-=======
                      shouldRunGSLAssignmentAnalysis(SemaRef, Entity);
->>>>>>> 4b409fa5
 
   if (!RunAnalysis)
     return;
