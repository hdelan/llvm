//===--- Sema.cpp - AST Builder and Semantic Analysis Implementation ------===//
//
// Part of the LLVM Project, under the Apache License v2.0 with LLVM Exceptions.
// See https://llvm.org/LICENSE.txt for license information.
// SPDX-License-Identifier: Apache-2.0 WITH LLVM-exception
//
//===----------------------------------------------------------------------===//
//
// This file implements the actions class which performs semantic analysis and
// builds an AST out of a parse stream.
//
//===----------------------------------------------------------------------===//

#include "UsedDeclVisitor.h"
#include "clang/AST/ASTContext.h"
#include "clang/AST/ASTDiagnostic.h"
#include "clang/AST/Decl.h"
#include "clang/AST/DeclCXX.h"
#include "clang/AST/DeclFriend.h"
#include "clang/AST/DeclObjC.h"
#include "clang/AST/Expr.h"
#include "clang/AST/ExprCXX.h"
#include "clang/AST/PrettyDeclStackTrace.h"
#include "clang/AST/StmtCXX.h"
#include "clang/AST/TypeOrdering.h"
#include "clang/Basic/DarwinSDKInfo.h"
#include "clang/Basic/DiagnosticOptions.h"
#include "clang/Basic/PartialDiagnostic.h"
#include "clang/Basic/SourceManager.h"
#include "clang/Basic/Stack.h"
#include "clang/Basic/TargetInfo.h"
#include "clang/Lex/HeaderSearch.h"
#include "clang/Lex/HeaderSearchOptions.h"
#include "clang/Lex/Preprocessor.h"
#include "clang/Sema/CXXFieldCollector.h"
#include "clang/Sema/DelayedDiagnostic.h"
#include "clang/Sema/EnterExpressionEvaluationContext.h"
#include "clang/Sema/ExternalSemaSource.h"
#include "clang/Sema/Initialization.h"
#include "clang/Sema/MultiplexExternalSemaSource.h"
#include "clang/Sema/ObjCMethodList.h"
#include "clang/Sema/RISCVIntrinsicManager.h"
#include "clang/Sema/Scope.h"
#include "clang/Sema/ScopeInfo.h"
#include "clang/Sema/SemaAMDGPU.h"
#include "clang/Sema/SemaARM.h"
#include "clang/Sema/SemaAVR.h"
#include "clang/Sema/SemaBPF.h"
#include "clang/Sema/SemaCUDA.h"
#include "clang/Sema/SemaCodeCompletion.h"
#include "clang/Sema/SemaConsumer.h"
#include "clang/Sema/SemaHLSL.h"
#include "clang/Sema/SemaHexagon.h"
#include "clang/Sema/SemaInternal.h"
#include "clang/Sema/SemaLoongArch.h"
#include "clang/Sema/SemaM68k.h"
#include "clang/Sema/SemaMIPS.h"
#include "clang/Sema/SemaMSP430.h"
#include "clang/Sema/SemaNVPTX.h"
#include "clang/Sema/SemaObjC.h"
#include "clang/Sema/SemaOpenACC.h"
#include "clang/Sema/SemaOpenCL.h"
#include "clang/Sema/SemaOpenMP.h"
#include "clang/Sema/SemaPPC.h"
#include "clang/Sema/SemaPseudoObject.h"
#include "clang/Sema/SemaRISCV.h"
#include "clang/Sema/SemaSYCL.h"
#include "clang/Sema/SemaSwift.h"
#include "clang/Sema/SemaSystemZ.h"
#include "clang/Sema/SemaWasm.h"
#include "clang/Sema/SemaX86.h"
#include "clang/Sema/TemplateDeduction.h"
#include "clang/Sema/TemplateInstCallback.h"
#include "clang/Sema/TypoCorrection.h"
#include "llvm/ADT/DenseMap.h"
#include "llvm/ADT/STLExtras.h"
#include "llvm/ADT/SmallPtrSet.h"
#include "llvm/Support/TimeProfiler.h"
#include <optional>

using namespace clang;
using namespace sema;

SourceLocation Sema::getLocForEndOfToken(SourceLocation Loc, unsigned Offset) {
  return Lexer::getLocForEndOfToken(Loc, Offset, SourceMgr, LangOpts);
}

ModuleLoader &Sema::getModuleLoader() const { return PP.getModuleLoader(); }

DarwinSDKInfo *
Sema::getDarwinSDKInfoForAvailabilityChecking(SourceLocation Loc,
                                              StringRef Platform) {
  auto *SDKInfo = getDarwinSDKInfoForAvailabilityChecking();
  if (!SDKInfo && !WarnedDarwinSDKInfoMissing) {
    Diag(Loc, diag::warn_missing_sdksettings_for_availability_checking)
        << Platform;
    WarnedDarwinSDKInfoMissing = true;
  }
  return SDKInfo;
}

DarwinSDKInfo *Sema::getDarwinSDKInfoForAvailabilityChecking() {
  if (CachedDarwinSDKInfo)
    return CachedDarwinSDKInfo->get();
  auto SDKInfo = parseDarwinSDKInfo(
      PP.getFileManager().getVirtualFileSystem(),
      PP.getHeaderSearchInfo().getHeaderSearchOpts().Sysroot);
  if (SDKInfo && *SDKInfo) {
    CachedDarwinSDKInfo = std::make_unique<DarwinSDKInfo>(std::move(**SDKInfo));
    return CachedDarwinSDKInfo->get();
  }
  if (!SDKInfo)
    llvm::consumeError(SDKInfo.takeError());
  CachedDarwinSDKInfo = std::unique_ptr<DarwinSDKInfo>();
  return nullptr;
}

IdentifierInfo *Sema::InventAbbreviatedTemplateParameterTypeName(
    const IdentifierInfo *ParamName, unsigned int Index) {
  std::string InventedName;
  llvm::raw_string_ostream OS(InventedName);

  if (!ParamName)
    OS << "auto:" << Index + 1;
  else
    OS << ParamName->getName() << ":auto";

  OS.flush();
  return &Context.Idents.get(OS.str());
}

PrintingPolicy Sema::getPrintingPolicy(const ASTContext &Context,
                                       const Preprocessor &PP) {
  PrintingPolicy Policy = Context.getPrintingPolicy();
  // In diagnostics, we print _Bool as bool if the latter is defined as the
  // former.
  Policy.Bool = Context.getLangOpts().Bool;
  if (!Policy.Bool) {
    if (const MacroInfo *BoolMacro = PP.getMacroInfo(Context.getBoolName())) {
      Policy.Bool = BoolMacro->isObjectLike() &&
                    BoolMacro->getNumTokens() == 1 &&
                    BoolMacro->getReplacementToken(0).is(tok::kw__Bool);
    }
  }

  // Shorten the data output if needed
  Policy.EntireContentsOfLargeArray = false;

  return Policy;
}

void Sema::ActOnTranslationUnitScope(Scope *S) {
  TUScope = S;
  PushDeclContext(S, Context.getTranslationUnitDecl());
}

namespace clang {
namespace sema {

class SemaPPCallbacks : public PPCallbacks {
  Sema *S = nullptr;
  llvm::SmallVector<SourceLocation, 8> IncludeStack;
  llvm::SmallVector<llvm::TimeTraceProfilerEntry *, 8> ProfilerStack;

public:
  void set(Sema &S) { this->S = &S; }

  void reset() { S = nullptr; }

  void FileChanged(SourceLocation Loc, FileChangeReason Reason,
                   SrcMgr::CharacteristicKind FileType,
                   FileID PrevFID) override {
    if (!S)
      return;
    switch (Reason) {
    case EnterFile: {
      SourceManager &SM = S->getSourceManager();
      SourceLocation IncludeLoc = SM.getIncludeLoc(SM.getFileID(Loc));
      if (IncludeLoc.isValid()) {
        if (llvm::timeTraceProfilerEnabled()) {
          OptionalFileEntryRef FE = SM.getFileEntryRefForID(SM.getFileID(Loc));
          ProfilerStack.push_back(llvm::timeTraceAsyncProfilerBegin(
              "Source", FE ? FE->getName() : StringRef("<unknown>")));
        }

        IncludeStack.push_back(IncludeLoc);
        S->DiagnoseNonDefaultPragmaAlignPack(
            Sema::PragmaAlignPackDiagnoseKind::NonDefaultStateAtInclude,
            IncludeLoc);
      }
      break;
    }
    case ExitFile:
      if (!IncludeStack.empty()) {
        if (llvm::timeTraceProfilerEnabled())
          llvm::timeTraceProfilerEnd(ProfilerStack.pop_back_val());

        S->DiagnoseNonDefaultPragmaAlignPack(
            Sema::PragmaAlignPackDiagnoseKind::ChangedStateAtExit,
            IncludeStack.pop_back_val());
      }
      break;
    default:
      break;
    }
  }
};

} // end namespace sema
} // end namespace clang

const unsigned Sema::MaxAlignmentExponent;
const uint64_t Sema::MaximumAlignment;

Sema::Sema(Preprocessor &pp, ASTContext &ctxt, ASTConsumer &consumer,
           TranslationUnitKind TUKind, CodeCompleteConsumer *CodeCompleter)
    : SemaBase(*this), CollectStats(false), TUKind(TUKind),
      CurFPFeatures(pp.getLangOpts()), LangOpts(pp.getLangOpts()), PP(pp),
      Context(ctxt), Consumer(consumer), Diags(PP.getDiagnostics()),
      SourceMgr(PP.getSourceManager()), APINotes(SourceMgr, LangOpts),
      AnalysisWarnings(*this), ThreadSafetyDeclCache(nullptr),
      LateTemplateParser(nullptr), LateTemplateParserCleanup(nullptr),
      OpaqueParser(nullptr), CurContext(nullptr), ExternalSource(nullptr),
      CurScope(nullptr), Ident_super(nullptr),
      AMDGPUPtr(std::make_unique<SemaAMDGPU>(*this)),
      ARMPtr(std::make_unique<SemaARM>(*this)),
      AVRPtr(std::make_unique<SemaAVR>(*this)),
      BPFPtr(std::make_unique<SemaBPF>(*this)),
      CodeCompletionPtr(
          std::make_unique<SemaCodeCompletion>(*this, CodeCompleter)),
      CUDAPtr(std::make_unique<SemaCUDA>(*this)),
      HLSLPtr(std::make_unique<SemaHLSL>(*this)),
      HexagonPtr(std::make_unique<SemaHexagon>(*this)),
      LoongArchPtr(std::make_unique<SemaLoongArch>(*this)),
      M68kPtr(std::make_unique<SemaM68k>(*this)),
      MIPSPtr(std::make_unique<SemaMIPS>(*this)),
      MSP430Ptr(std::make_unique<SemaMSP430>(*this)),
      NVPTXPtr(std::make_unique<SemaNVPTX>(*this)),
      ObjCPtr(std::make_unique<SemaObjC>(*this)),
      OpenACCPtr(std::make_unique<SemaOpenACC>(*this)),
      OpenCLPtr(std::make_unique<SemaOpenCL>(*this)),
      OpenMPPtr(std::make_unique<SemaOpenMP>(*this)),
      PPCPtr(std::make_unique<SemaPPC>(*this)),
      PseudoObjectPtr(std::make_unique<SemaPseudoObject>(*this)),
      RISCVPtr(std::make_unique<SemaRISCV>(*this)),
      SYCLPtr(std::make_unique<SemaSYCL>(*this)),
      SwiftPtr(std::make_unique<SemaSwift>(*this)),
      SystemZPtr(std::make_unique<SemaSystemZ>(*this)),
      WasmPtr(std::make_unique<SemaWasm>(*this)),
      X86Ptr(std::make_unique<SemaX86>(*this)),
      MSPointerToMemberRepresentationMethod(
          LangOpts.getMSPointerToMemberRepresentationMethod()),
      MSStructPragmaOn(false), VtorDispStack(LangOpts.getVtorDispMode()),
      AlignPackStack(AlignPackInfo(getLangOpts().XLPragmaPack)),
      DataSegStack(nullptr), BSSSegStack(nullptr), ConstSegStack(nullptr),
      CodeSegStack(nullptr), StrictGuardStackCheckStack(false),
      FpPragmaStack(FPOptionsOverride()), CurInitSeg(nullptr),
      VisContext(nullptr), PragmaAttributeCurrentTargetDecl(nullptr),
      StdCoroutineTraitsCache(nullptr), IdResolver(pp),
      OriginalLexicalContext(nullptr), StdInitializerList(nullptr),
      FullyCheckedComparisonCategories(
          static_cast<unsigned>(ComparisonCategoryType::Last) + 1),
      StdSourceLocationImplDecl(nullptr), CXXTypeInfoDecl(nullptr),
      GlobalNewDeleteDeclared(false), DisableTypoCorrection(false),
      TyposCorrected(0), IsBuildingRecoveryCallExpr(false), NumSFINAEErrors(0),
      AccessCheckingSFINAE(false), CurrentInstantiationScope(nullptr),
      InNonInstantiationSFINAEContext(false), NonInstantiationEntries(0),
      ArgumentPackSubstitutionIndex(-1), SatisfactionCache(Context) {
  assert(pp.TUKind == TUKind);
  TUScope = nullptr;

  LoadedExternalKnownNamespaces = false;
  for (unsigned I = 0; I != NSAPI::NumNSNumberLiteralMethods; ++I)
    ObjC().NSNumberLiteralMethods[I] = nullptr;

  if (getLangOpts().ObjC)
    ObjC().NSAPIObj.reset(new NSAPI(Context));

  if (getLangOpts().CPlusPlus)
    FieldCollector.reset(new CXXFieldCollector());

  // Tell diagnostics how to render things from the AST library.
  Diags.SetArgToStringFn(&FormatASTNodeDiagnosticArgument, &Context);

  // This evaluation context exists to ensure that there's always at least one
  // valid evaluation context available. It is never removed from the
  // evaluation stack.
  ExprEvalContexts.emplace_back(
      ExpressionEvaluationContext::PotentiallyEvaluated, 0, CleanupInfo{},
      nullptr, ExpressionEvaluationContextRecord::EK_Other);

  // Initialization of data sharing attributes stack for OpenMP
  OpenMP().InitDataSharingAttributesStack();

  std::unique_ptr<sema::SemaPPCallbacks> Callbacks =
      std::make_unique<sema::SemaPPCallbacks>();
  SemaPPCallbackHandler = Callbacks.get();
  PP.addPPCallbacks(std::move(Callbacks));
  SemaPPCallbackHandler->set(*this);

  CurFPFeatures.setFPEvalMethod(PP.getCurrentFPEvalMethod());
}

// Anchor Sema's type info to this TU.
void Sema::anchor() {}

void Sema::addImplicitTypedef(StringRef Name, QualType T) {
  DeclarationName DN = &Context.Idents.get(Name);
  if (IdResolver.begin(DN) == IdResolver.end())
    PushOnScopeChains(Context.buildImplicitTypedef(T, Name), TUScope);
}

void Sema::Initialize() {
  // Create BuiltinVaListDecl *before* ExternalSemaSource::InitializeSema(this)
  // because during initialization ASTReader can emit globals that require
  // name mangling. And the name mangling uses BuiltinVaListDecl.
  if (Context.getTargetInfo().hasBuiltinMSVaList())
    (void)Context.getBuiltinMSVaListDecl();
  (void)Context.getBuiltinVaListDecl();

  if (SemaConsumer *SC = dyn_cast<SemaConsumer>(&Consumer))
    SC->InitializeSema(*this);

  // Tell the external Sema source about this Sema object.
  if (ExternalSemaSource *ExternalSema
      = dyn_cast_or_null<ExternalSemaSource>(Context.getExternalSource()))
    ExternalSema->InitializeSema(*this);

  // This needs to happen after ExternalSemaSource::InitializeSema(this) or we
  // will not be able to merge any duplicate __va_list_tag decls correctly.
  VAListTagName = PP.getIdentifierInfo("__va_list_tag");

  if (!TUScope)
    return;

  // Initialize predefined 128-bit integer types, if needed.
  if (Context.getTargetInfo().hasInt128Type() ||
      (Context.getAuxTargetInfo() &&
       Context.getAuxTargetInfo()->hasInt128Type())) {
    // If either of the 128-bit integer types are unavailable to name lookup,
    // define them now.
    DeclarationName Int128 = &Context.Idents.get("__int128_t");
    if (IdResolver.begin(Int128) == IdResolver.end())
      PushOnScopeChains(Context.getInt128Decl(), TUScope);

    DeclarationName UInt128 = &Context.Idents.get("__uint128_t");
    if (IdResolver.begin(UInt128) == IdResolver.end())
      PushOnScopeChains(Context.getUInt128Decl(), TUScope);
  }


  // Initialize predefined Objective-C types:
  if (getLangOpts().ObjC) {
    // If 'SEL' does not yet refer to any declarations, make it refer to the
    // predefined 'SEL'.
    DeclarationName SEL = &Context.Idents.get("SEL");
    if (IdResolver.begin(SEL) == IdResolver.end())
      PushOnScopeChains(Context.getObjCSelDecl(), TUScope);

    // If 'id' does not yet refer to any declarations, make it refer to the
    // predefined 'id'.
    DeclarationName Id = &Context.Idents.get("id");
    if (IdResolver.begin(Id) == IdResolver.end())
      PushOnScopeChains(Context.getObjCIdDecl(), TUScope);

    // Create the built-in typedef for 'Class'.
    DeclarationName Class = &Context.Idents.get("Class");
    if (IdResolver.begin(Class) == IdResolver.end())
      PushOnScopeChains(Context.getObjCClassDecl(), TUScope);

    // Create the built-in forward declaratino for 'Protocol'.
    DeclarationName Protocol = &Context.Idents.get("Protocol");
    if (IdResolver.begin(Protocol) == IdResolver.end())
      PushOnScopeChains(Context.getObjCProtocolDecl(), TUScope);
  }

  // Create the internal type for the *StringMakeConstantString builtins.
  DeclarationName ConstantString = &Context.Idents.get("__NSConstantString");
  if (IdResolver.begin(ConstantString) == IdResolver.end())
    PushOnScopeChains(Context.getCFConstantStringDecl(), TUScope);

  // Initialize Microsoft "predefined C++ types".
  if (getLangOpts().MSVCCompat) {
    if (getLangOpts().CPlusPlus &&
        IdResolver.begin(&Context.Idents.get("type_info")) == IdResolver.end())
      PushOnScopeChains(
          Context.buildImplicitRecord("type_info", TagTypeKind::Class),
          TUScope);

    addImplicitTypedef("size_t", Context.getSizeType());
  }
  if (getLangOpts().SYCLIsDevice) {
    addImplicitTypedef("__ocl_event_t", Context.OCLEventTy);
    addImplicitTypedef("__ocl_sampler_t", Context.OCLSamplerTy);
#ifdef SEMA_STRINGIZE
#error "Undefine SEMA_STRINGIZE macro."
#endif
#define SEMA_STRINGIZE(s) #s
#define IMAGE_TYPE(ImgType, Id, SingletonId, Access, Suffix)                   \
  addImplicitTypedef(SEMA_STRINGIZE(__ocl_##ImgType##_##Suffix##_t),           \
                     Context.SingletonId);
#include "clang/Basic/OpenCLImageTypes.def"
#undef SEMA_STRINGIZE
  }

  if (getLangOpts().SYCLIsDevice || getLangOpts().OpenCL) {
#ifdef SEMA_STRINGIZE
#error "Undefine SEMA_STRINGIZE macro."
#endif
#define SEMA_STRINGIZE(s) #s
#define IMAGE_TYPE(ImgType, Id, SingletonId, Access, Suffix)                   \
  addImplicitTypedef(SEMA_STRINGIZE(__ocl_sampled_##ImgType##_##Suffix##_t),   \
                     Context.Sampled##SingletonId);
#define IMAGE_WRITE_TYPE(Type, Id, Ext)
#define IMAGE_READ_WRITE_TYPE(Type, Id, Ext)
#include "clang/Basic/OpenCLImageTypes.def"
#undef SEMA_STRINGIZE
  }

  // Initialize predefined OpenCL types and supported extensions and (optional)
  // core features.
  if (getLangOpts().OpenCL) {
    getOpenCLOptions().addSupport(
        Context.getTargetInfo().getSupportedOpenCLOpts(), getLangOpts());
    addImplicitTypedef("sampler_t", Context.OCLSamplerTy);
    addImplicitTypedef("event_t", Context.OCLEventTy);
    auto OCLCompatibleVersion = getLangOpts().getOpenCLCompatibleVersion();
    if (OCLCompatibleVersion >= 200) {
      if (getLangOpts().OpenCLCPlusPlus || getLangOpts().Blocks) {
        addImplicitTypedef("clk_event_t", Context.OCLClkEventTy);
        addImplicitTypedef("queue_t", Context.OCLQueueTy);
      }
      if (getLangOpts().OpenCLPipes)
        addImplicitTypedef("reserve_id_t", Context.OCLReserveIDTy);
      addImplicitTypedef("atomic_int", Context.getAtomicType(Context.IntTy));
      addImplicitTypedef("atomic_uint",
                         Context.getAtomicType(Context.UnsignedIntTy));
      addImplicitTypedef("atomic_float",
                         Context.getAtomicType(Context.FloatTy));
      // OpenCLC v2.0, s6.13.11.6 requires that atomic_flag is implemented as
      // 32-bit integer and OpenCLC v2.0, s6.1.1 int is always 32-bit wide.
      addImplicitTypedef("atomic_flag", Context.getAtomicType(Context.IntTy));


      // OpenCL v2.0 s6.13.11.6:
      // - The atomic_long and atomic_ulong types are supported if the
      //   cl_khr_int64_base_atomics and cl_khr_int64_extended_atomics
      //   extensions are supported.
      // - The atomic_double type is only supported if double precision
      //   is supported and the cl_khr_int64_base_atomics and
      //   cl_khr_int64_extended_atomics extensions are supported.
      // - If the device address space is 64-bits, the data types
      //   atomic_intptr_t, atomic_uintptr_t, atomic_size_t and
      //   atomic_ptrdiff_t are supported if the cl_khr_int64_base_atomics and
      //   cl_khr_int64_extended_atomics extensions are supported.

      auto AddPointerSizeDependentTypes = [&]() {
        auto AtomicSizeT = Context.getAtomicType(Context.getSizeType());
        auto AtomicIntPtrT = Context.getAtomicType(Context.getIntPtrType());
        auto AtomicUIntPtrT = Context.getAtomicType(Context.getUIntPtrType());
        auto AtomicPtrDiffT =
            Context.getAtomicType(Context.getPointerDiffType());
        addImplicitTypedef("atomic_size_t", AtomicSizeT);
        addImplicitTypedef("atomic_intptr_t", AtomicIntPtrT);
        addImplicitTypedef("atomic_uintptr_t", AtomicUIntPtrT);
        addImplicitTypedef("atomic_ptrdiff_t", AtomicPtrDiffT);
      };

      if (Context.getTypeSize(Context.getSizeType()) == 32) {
        AddPointerSizeDependentTypes();
      }

      if (getOpenCLOptions().isSupported("cl_khr_fp16", getLangOpts())) {
        auto AtomicHalfT = Context.getAtomicType(Context.HalfTy);
        addImplicitTypedef("atomic_half", AtomicHalfT);
      }

      std::vector<QualType> Atomic64BitTypes;
      if (getOpenCLOptions().isSupported("cl_khr_int64_base_atomics",
                                         getLangOpts()) &&
          getOpenCLOptions().isSupported("cl_khr_int64_extended_atomics",
                                         getLangOpts())) {
        if (getOpenCLOptions().isSupported("cl_khr_fp64", getLangOpts())) {
          auto AtomicDoubleT = Context.getAtomicType(Context.DoubleTy);
          addImplicitTypedef("atomic_double", AtomicDoubleT);
          Atomic64BitTypes.push_back(AtomicDoubleT);
        }
        auto AtomicLongT = Context.getAtomicType(Context.LongTy);
        auto AtomicULongT = Context.getAtomicType(Context.UnsignedLongTy);
        addImplicitTypedef("atomic_long", AtomicLongT);
        addImplicitTypedef("atomic_ulong", AtomicULongT);


        if (Context.getTypeSize(Context.getSizeType()) == 64) {
          AddPointerSizeDependentTypes();
        }
      }
    }

#define EXT_OPAQUE_TYPE(ExtType, Id, Ext)                                      \
  if (getOpenCLOptions().isSupported(#Ext, getLangOpts())) {                   \
    addImplicitTypedef(#ExtType, Context.Id##Ty);                              \
  }
#include "clang/Basic/OpenCLExtensionTypes.def"
  }

  if (Context.getTargetInfo().hasAArch64SVETypes() ||
      (Context.getAuxTargetInfo() &&
       Context.getAuxTargetInfo()->hasAArch64SVETypes())) {
#define SVE_TYPE(Name, Id, SingletonId) \
    addImplicitTypedef(Name, Context.SingletonId);
#include "clang/Basic/AArch64SVEACLETypes.def"
  }

  if (Context.getTargetInfo().getTriple().isPPC64()) {
#define PPC_VECTOR_MMA_TYPE(Name, Id, Size) \
      addImplicitTypedef(#Name, Context.Id##Ty);
#include "clang/Basic/PPCTypes.def"
#define PPC_VECTOR_VSX_TYPE(Name, Id, Size) \
    addImplicitTypedef(#Name, Context.Id##Ty);
#include "clang/Basic/PPCTypes.def"
  }

  if (Context.getTargetInfo().hasRISCVVTypes()) {
#define RVV_TYPE(Name, Id, SingletonId)                                        \
  addImplicitTypedef(Name, Context.SingletonId);
#include "clang/Basic/RISCVVTypes.def"
  }

  if (Context.getTargetInfo().getTriple().isWasm() &&
      Context.getTargetInfo().hasFeature("reference-types")) {
#define WASM_TYPE(Name, Id, SingletonId)                                       \
  addImplicitTypedef(Name, Context.SingletonId);
#include "clang/Basic/WebAssemblyReferenceTypes.def"
  }

  if (Context.getTargetInfo().getTriple().isAMDGPU() ||
      (Context.getAuxTargetInfo() &&
       Context.getAuxTargetInfo()->getTriple().isAMDGPU())) {
#define AMDGPU_TYPE(Name, Id, SingletonId)                                     \
  addImplicitTypedef(Name, Context.SingletonId);
#include "clang/Basic/AMDGPUTypes.def"
  }

  if (Context.getTargetInfo().hasBuiltinMSVaList()) {
    DeclarationName MSVaList = &Context.Idents.get("__builtin_ms_va_list");
    if (IdResolver.begin(MSVaList) == IdResolver.end())
      PushOnScopeChains(Context.getBuiltinMSVaListDecl(), TUScope);
  }

  DeclarationName BuiltinVaList = &Context.Idents.get("__builtin_va_list");
  if (IdResolver.begin(BuiltinVaList) == IdResolver.end())
    PushOnScopeChains(Context.getBuiltinVaListDecl(), TUScope);
}

Sema::~Sema() {
  assert(InstantiatingSpecializations.empty() &&
         "failed to clean up an InstantiatingTemplate?");

  if (VisContext) FreeVisContext();

  // Kill all the active scopes.
  for (sema::FunctionScopeInfo *FSI : FunctionScopes)
    delete FSI;

  // Tell the SemaConsumer to forget about us; we're going out of scope.
  if (SemaConsumer *SC = dyn_cast<SemaConsumer>(&Consumer))
    SC->ForgetSema();

  // Detach from the external Sema source.
  if (ExternalSemaSource *ExternalSema
        = dyn_cast_or_null<ExternalSemaSource>(Context.getExternalSource()))
    ExternalSema->ForgetSema();

  // Delete cached satisfactions.
  std::vector<ConstraintSatisfaction *> Satisfactions;
  Satisfactions.reserve(SatisfactionCache.size());
  for (auto &Node : SatisfactionCache)
    Satisfactions.push_back(&Node);
  for (auto *Node : Satisfactions)
    delete Node;

  threadSafety::threadSafetyCleanup(ThreadSafetyDeclCache);

  // Destroys data sharing attributes stack for OpenMP
  OpenMP().DestroyDataSharingAttributesStack();

  // Detach from the PP callback handler which outlives Sema since it's owned
  // by the preprocessor.
  SemaPPCallbackHandler->reset();
}

void Sema::warnStackExhausted(SourceLocation Loc) {
  // Only warn about this once.
  if (!WarnedStackExhausted) {
    Diag(Loc, diag::warn_stack_exhausted);
    WarnedStackExhausted = true;
  }
}

void Sema::runWithSufficientStackSpace(SourceLocation Loc,
                                       llvm::function_ref<void()> Fn) {
  clang::runWithSufficientStackSpace([&] { warnStackExhausted(Loc); }, Fn);
}

bool Sema::makeUnavailableInSystemHeader(SourceLocation loc,
                                      UnavailableAttr::ImplicitReason reason) {
  // If we're not in a function, it's an error.
  FunctionDecl *fn = dyn_cast<FunctionDecl>(CurContext);
  if (!fn) return false;

  // If we're in template instantiation, it's an error.
  if (inTemplateInstantiation())
    return false;

  // If that function's not in a system header, it's an error.
  if (!Context.getSourceManager().isInSystemHeader(loc))
    return false;

  // If the function is already unavailable, it's not an error.
  if (fn->hasAttr<UnavailableAttr>()) return true;

  fn->addAttr(UnavailableAttr::CreateImplicit(Context, "", reason, loc));
  return true;
}

ASTMutationListener *Sema::getASTMutationListener() const {
  return getASTConsumer().GetASTMutationListener();
}

void Sema::addExternalSource(ExternalSemaSource *E) {
  assert(E && "Cannot use with NULL ptr");

  if (!ExternalSource) {
    ExternalSource = E;
    return;
  }

  if (auto *Ex = dyn_cast<MultiplexExternalSemaSource>(ExternalSource))
    Ex->AddSource(E);
  else
    ExternalSource = new MultiplexExternalSemaSource(ExternalSource.get(), E);
}

void Sema::PrintStats() const {
  llvm::errs() << "\n*** Semantic Analysis Stats:\n";
  llvm::errs() << NumSFINAEErrors << " SFINAE diagnostics trapped.\n";

  BumpAlloc.PrintStats();
  AnalysisWarnings.PrintStats();
}

void Sema::diagnoseNullableToNonnullConversion(QualType DstType,
                                               QualType SrcType,
                                               SourceLocation Loc) {
  std::optional<NullabilityKind> ExprNullability = SrcType->getNullability();
  if (!ExprNullability || (*ExprNullability != NullabilityKind::Nullable &&
                           *ExprNullability != NullabilityKind::NullableResult))
    return;

  std::optional<NullabilityKind> TypeNullability = DstType->getNullability();
  if (!TypeNullability || *TypeNullability != NullabilityKind::NonNull)
    return;

  Diag(Loc, diag::warn_nullability_lost) << SrcType << DstType;
}

// Generate diagnostics when adding or removing effects in a type conversion.
void Sema::diagnoseFunctionEffectConversion(QualType DstType, QualType SrcType,
                                            SourceLocation Loc) {
  const auto SrcFX = FunctionEffectsRef::get(SrcType);
  const auto DstFX = FunctionEffectsRef::get(DstType);
  if (SrcFX != DstFX) {
    for (const auto &Diff : FunctionEffectDifferences(SrcFX, DstFX)) {
      if (Diff.shouldDiagnoseConversion(SrcType, SrcFX, DstType, DstFX))
        Diag(Loc, diag::warn_invalid_add_func_effects) << Diff.effectName();
    }
  }
}

void Sema::diagnoseZeroToNullptrConversion(CastKind Kind, const Expr *E) {
  // nullptr only exists from C++11 on, so don't warn on its absence earlier.
  if (!getLangOpts().CPlusPlus11)
    return;

  if (Kind != CK_NullToPointer && Kind != CK_NullToMemberPointer)
    return;

  const Expr *EStripped = E->IgnoreParenImpCasts();
  if (EStripped->getType()->isNullPtrType())
    return;
  if (isa<GNUNullExpr>(EStripped))
    return;

  if (Diags.isIgnored(diag::warn_zero_as_null_pointer_constant,
                      E->getBeginLoc()))
    return;

  // Don't diagnose the conversion from a 0 literal to a null pointer argument
  // in a synthesized call to operator<=>.
  if (!CodeSynthesisContexts.empty() &&
      CodeSynthesisContexts.back().Kind ==
          CodeSynthesisContext::RewritingOperatorAsSpaceship)
    return;

  // Ignore null pointers in defaulted comparison operators.
  FunctionDecl *FD = getCurFunctionDecl();
  if (FD && FD->isDefaulted()) {
    return;
  }

  // If it is a macro from system header, and if the macro name is not "NULL",
  // do not warn.
  // Note that uses of "NULL" will be ignored above on systems that define it
  // as __null.
  SourceLocation MaybeMacroLoc = E->getBeginLoc();
  if (Diags.getSuppressSystemWarnings() &&
      SourceMgr.isInSystemMacro(MaybeMacroLoc) &&
      !findMacroSpelling(MaybeMacroLoc, "NULL"))
    return;

  Diag(E->getBeginLoc(), diag::warn_zero_as_null_pointer_constant)
      << FixItHint::CreateReplacement(E->getSourceRange(), "nullptr");
}

/// ImpCastExprToType - If Expr is not of type 'Type', insert an implicit cast.
/// If there is already an implicit cast, merge into the existing one.
/// The result is of the given category.
ExprResult Sema::ImpCastExprToType(Expr *E, QualType Ty,
                                   CastKind Kind, ExprValueKind VK,
                                   const CXXCastPath *BasePath,
                                   CheckedConversionKind CCK) {
#ifndef NDEBUG
  if (VK == VK_PRValue && !E->isPRValue()) {
    switch (Kind) {
    default:
      llvm_unreachable(
          ("can't implicitly cast glvalue to prvalue with this cast "
           "kind: " +
           std::string(CastExpr::getCastKindName(Kind)))
              .c_str());
    case CK_Dependent:
    case CK_LValueToRValue:
    case CK_ArrayToPointerDecay:
    case CK_FunctionToPointerDecay:
    case CK_ToVoid:
    case CK_NonAtomicToAtomic:
    case CK_HLSLArrayRValue:
      break;
    }
  }
  assert((VK == VK_PRValue || Kind == CK_Dependent || !E->isPRValue()) &&
         "can't cast prvalue to glvalue");
#endif

  diagnoseNullableToNonnullConversion(Ty, E->getType(), E->getBeginLoc());
  diagnoseZeroToNullptrConversion(Kind, E);
  if (Context.hasAnyFunctionEffects() && !isCast(CCK) &&
      Kind != CK_NullToPointer && Kind != CK_NullToMemberPointer)
    diagnoseFunctionEffectConversion(Ty, E->getType(), E->getBeginLoc());

  QualType ExprTy = Context.getCanonicalType(E->getType());
  QualType TypeTy = Context.getCanonicalType(Ty);

  if (ExprTy == TypeTy)
    return E;

  if (Kind == CK_ArrayToPointerDecay) {
    // C++1z [conv.array]: The temporary materialization conversion is applied.
    // We also use this to fuel C++ DR1213, which applies to C++11 onwards.
    if (getLangOpts().CPlusPlus && E->isPRValue()) {
      // The temporary is an lvalue in C++98 and an xvalue otherwise.
      ExprResult Materialized = CreateMaterializeTemporaryExpr(
          E->getType(), E, !getLangOpts().CPlusPlus11);
      if (Materialized.isInvalid())
        return ExprError();
      E = Materialized.get();
    }
    // C17 6.7.1p6 footnote 124: The implementation can treat any register
    // declaration simply as an auto declaration. However, whether or not
    // addressable storage is actually used, the address of any part of an
    // object declared with storage-class specifier register cannot be
    // computed, either explicitly(by use of the unary & operator as discussed
    // in 6.5.3.2) or implicitly(by converting an array name to a pointer as
    // discussed in 6.3.2.1).Thus, the only operator that can be applied to an
    // array declared with storage-class specifier register is sizeof.
    if (VK == VK_PRValue && !getLangOpts().CPlusPlus && !E->isPRValue()) {
      if (const auto *DRE = dyn_cast<DeclRefExpr>(E)) {
        if (const auto *VD = dyn_cast<VarDecl>(DRE->getDecl())) {
          if (VD->getStorageClass() == SC_Register) {
            Diag(E->getExprLoc(), diag::err_typecheck_address_of)
                << /*register variable*/ 3 << E->getSourceRange();
            return ExprError();
          }
        }
      }
    }
  }

  if (ImplicitCastExpr *ImpCast = dyn_cast<ImplicitCastExpr>(E)) {
    if (ImpCast->getCastKind() == Kind && (!BasePath || BasePath->empty())) {
      ImpCast->setType(Ty);
      ImpCast->setValueKind(VK);
      return E;
    }
  }

  return ImplicitCastExpr::Create(Context, Ty, Kind, E, BasePath, VK,
                                  CurFPFeatureOverrides());
}

CastKind Sema::ScalarTypeToBooleanCastKind(QualType ScalarTy) {
  switch (ScalarTy->getScalarTypeKind()) {
  case Type::STK_Bool: return CK_NoOp;
  case Type::STK_CPointer: return CK_PointerToBoolean;
  case Type::STK_BlockPointer: return CK_PointerToBoolean;
  case Type::STK_ObjCObjectPointer: return CK_PointerToBoolean;
  case Type::STK_MemberPointer: return CK_MemberPointerToBoolean;
  case Type::STK_Integral: return CK_IntegralToBoolean;
  case Type::STK_Floating: return CK_FloatingToBoolean;
  case Type::STK_IntegralComplex: return CK_IntegralComplexToBoolean;
  case Type::STK_FloatingComplex: return CK_FloatingComplexToBoolean;
  case Type::STK_FixedPoint: return CK_FixedPointToBoolean;
  }
  llvm_unreachable("unknown scalar type kind");
}

/// Used to prune the decls of Sema's UnusedFileScopedDecls vector.
static bool ShouldRemoveFromUnused(Sema *SemaRef, const DeclaratorDecl *D) {
  if (D->getMostRecentDecl()->isUsed())
    return true;

  if (D->isExternallyVisible())
    return true;

  if (const FunctionDecl *FD = dyn_cast<FunctionDecl>(D)) {
    // If this is a function template and none of its specializations is used,
    // we should warn.
    if (FunctionTemplateDecl *Template = FD->getDescribedFunctionTemplate())
      for (const auto *Spec : Template->specializations())
        if (ShouldRemoveFromUnused(SemaRef, Spec))
          return true;

    // UnusedFileScopedDecls stores the first declaration.
    // The declaration may have become definition so check again.
    const FunctionDecl *DeclToCheck;
    if (FD->hasBody(DeclToCheck))
      return !SemaRef->ShouldWarnIfUnusedFileScopedDecl(DeclToCheck);

    // Later redecls may add new information resulting in not having to warn,
    // so check again.
    DeclToCheck = FD->getMostRecentDecl();
    if (DeclToCheck != FD)
      return !SemaRef->ShouldWarnIfUnusedFileScopedDecl(DeclToCheck);
  }

  if (const VarDecl *VD = dyn_cast<VarDecl>(D)) {
    // If a variable usable in constant expressions is referenced,
    // don't warn if it isn't used: if the value of a variable is required
    // for the computation of a constant expression, it doesn't make sense to
    // warn even if the variable isn't odr-used.  (isReferenced doesn't
    // precisely reflect that, but it's a decent approximation.)
    if (VD->isReferenced() &&
        VD->mightBeUsableInConstantExpressions(SemaRef->Context))
      return true;

    if (VarTemplateDecl *Template = VD->getDescribedVarTemplate())
      // If this is a variable template and none of its specializations is used,
      // we should warn.
      for (const auto *Spec : Template->specializations())
        if (ShouldRemoveFromUnused(SemaRef, Spec))
          return true;

    // UnusedFileScopedDecls stores the first declaration.
    // The declaration may have become definition so check again.
    const VarDecl *DeclToCheck = VD->getDefinition();
    if (DeclToCheck)
      return !SemaRef->ShouldWarnIfUnusedFileScopedDecl(DeclToCheck);

    // Later redecls may add new information resulting in not having to warn,
    // so check again.
    DeclToCheck = VD->getMostRecentDecl();
    if (DeclToCheck != VD)
      return !SemaRef->ShouldWarnIfUnusedFileScopedDecl(DeclToCheck);
  }

  return false;
}

static bool isFunctionOrVarDeclExternC(const NamedDecl *ND) {
  if (const auto *FD = dyn_cast<FunctionDecl>(ND))
    return FD->isExternC();
  return cast<VarDecl>(ND)->isExternC();
}

/// Determine whether ND is an external-linkage function or variable whose
/// type has no linkage.
bool Sema::isExternalWithNoLinkageType(const ValueDecl *VD) const {
  // Note: it's not quite enough to check whether VD has UniqueExternalLinkage,
  // because we also want to catch the case where its type has VisibleNoLinkage,
  // which does not affect the linkage of VD.
  return getLangOpts().CPlusPlus && VD->hasExternalFormalLinkage() &&
         !isExternalFormalLinkage(VD->getType()->getLinkage()) &&
         !isFunctionOrVarDeclExternC(VD);
}

/// Obtains a sorted list of functions and variables that are undefined but
/// ODR-used.
void Sema::getUndefinedButUsed(
    SmallVectorImpl<std::pair<NamedDecl *, SourceLocation> > &Undefined) {
  for (const auto &UndefinedUse : UndefinedButUsed) {
    NamedDecl *ND = UndefinedUse.first;

    // Ignore attributes that have become invalid.
    if (ND->isInvalidDecl()) continue;

    // __attribute__((weakref)) is basically a definition.
    if (ND->hasAttr<WeakRefAttr>()) continue;

    if (isa<CXXDeductionGuideDecl>(ND))
      continue;

    if (ND->hasAttr<DLLImportAttr>() || ND->hasAttr<DLLExportAttr>()) {
      // An exported function will always be emitted when defined, so even if
      // the function is inline, it doesn't have to be emitted in this TU. An
      // imported function implies that it has been exported somewhere else.
      continue;
    }

    if (const auto *FD = dyn_cast<FunctionDecl>(ND)) {
      if (FD->isDefined())
        continue;
      if (FD->isExternallyVisible() &&
          !isExternalWithNoLinkageType(FD) &&
          !FD->getMostRecentDecl()->isInlined() &&
          !FD->hasAttr<ExcludeFromExplicitInstantiationAttr>())
        continue;
      if (FD->getBuiltinID())
        continue;
    } else {
      const auto *VD = cast<VarDecl>(ND);
      if (VD->hasDefinition() != VarDecl::DeclarationOnly)
        continue;
      if (VD->isExternallyVisible() &&
          !isExternalWithNoLinkageType(VD) &&
          !VD->getMostRecentDecl()->isInline() &&
          !VD->hasAttr<ExcludeFromExplicitInstantiationAttr>())
        continue;

      // Skip VarDecls that lack formal definitions but which we know are in
      // fact defined somewhere.
      if (VD->isKnownToBeDefined())
        continue;
    }

    Undefined.push_back(std::make_pair(ND, UndefinedUse.second));
  }
}

/// checkUndefinedButUsed - Check for undefined objects with internal linkage
/// or that are inline.
static void checkUndefinedButUsed(Sema &S) {
  if (S.UndefinedButUsed.empty()) return;

  // Collect all the still-undefined entities with internal linkage.
  SmallVector<std::pair<NamedDecl *, SourceLocation>, 16> Undefined;
  S.getUndefinedButUsed(Undefined);
  S.UndefinedButUsed.clear();
  if (Undefined.empty()) return;

  for (const auto &Undef : Undefined) {
    ValueDecl *VD = cast<ValueDecl>(Undef.first);
    SourceLocation UseLoc = Undef.second;

    if (S.isExternalWithNoLinkageType(VD)) {
      // C++ [basic.link]p8:
      //   A type without linkage shall not be used as the type of a variable
      //   or function with external linkage unless
      //    -- the entity has C language linkage
      //    -- the entity is not odr-used or is defined in the same TU
      //
      // As an extension, accept this in cases where the type is externally
      // visible, since the function or variable actually can be defined in
      // another translation unit in that case.
      S.Diag(VD->getLocation(), isExternallyVisible(VD->getType()->getLinkage())
                                    ? diag::ext_undefined_internal_type
                                    : diag::err_undefined_internal_type)
        << isa<VarDecl>(VD) << VD;
    } else if (!VD->isExternallyVisible()) {
      // FIXME: We can promote this to an error. The function or variable can't
      // be defined anywhere else, so the program must necessarily violate the
      // one definition rule.
      bool IsImplicitBase = false;
      if (const auto *BaseD = dyn_cast<FunctionDecl>(VD)) {
        auto *DVAttr = BaseD->getAttr<OMPDeclareVariantAttr>();
        if (DVAttr && !DVAttr->getTraitInfo().isExtensionActive(
                          llvm::omp::TraitProperty::
                              implementation_extension_disable_implicit_base)) {
          const auto *Func = cast<FunctionDecl>(
              cast<DeclRefExpr>(DVAttr->getVariantFuncRef())->getDecl());
          IsImplicitBase = BaseD->isImplicit() &&
                           Func->getIdentifier()->isMangledOpenMPVariantName();
        }
      }
      if (!S.getLangOpts().OpenMP || !IsImplicitBase)
        S.Diag(VD->getLocation(), diag::warn_undefined_internal)
            << isa<VarDecl>(VD) << VD;
    } else if (auto *FD = dyn_cast<FunctionDecl>(VD)) {
      (void)FD;
      assert(FD->getMostRecentDecl()->isInlined() &&
             "used object requires definition but isn't inline or internal?");
      // FIXME: This is ill-formed; we should reject.
      S.Diag(VD->getLocation(), diag::warn_undefined_inline) << VD;
    } else {
      assert(cast<VarDecl>(VD)->getMostRecentDecl()->isInline() &&
             "used var requires definition but isn't inline or internal?");
      S.Diag(VD->getLocation(), diag::err_undefined_inline_var) << VD;
    }
    if (UseLoc.isValid())
      S.Diag(UseLoc, diag::note_used_here);
  }
}

void Sema::LoadExternalWeakUndeclaredIdentifiers() {
  if (!ExternalSource)
    return;

  SmallVector<std::pair<IdentifierInfo *, WeakInfo>, 4> WeakIDs;
  ExternalSource->ReadWeakUndeclaredIdentifiers(WeakIDs);
  for (auto &WeakID : WeakIDs)
    (void)WeakUndeclaredIdentifiers[WeakID.first].insert(WeakID.second);
}


typedef llvm::DenseMap<const CXXRecordDecl*, bool> RecordCompleteMap;

/// Returns true, if all methods and nested classes of the given
/// CXXRecordDecl are defined in this translation unit.
///
/// Should only be called from ActOnEndOfTranslationUnit so that all
/// definitions are actually read.
static bool MethodsAndNestedClassesComplete(const CXXRecordDecl *RD,
                                            RecordCompleteMap &MNCComplete) {
  RecordCompleteMap::iterator Cache = MNCComplete.find(RD);
  if (Cache != MNCComplete.end())
    return Cache->second;
  if (!RD->isCompleteDefinition())
    return false;
  bool Complete = true;
  for (DeclContext::decl_iterator I = RD->decls_begin(),
                                  E = RD->decls_end();
       I != E && Complete; ++I) {
    if (const CXXMethodDecl *M = dyn_cast<CXXMethodDecl>(*I))
      Complete = M->isDefined() || M->isDefaulted() ||
                 (M->isPureVirtual() && !isa<CXXDestructorDecl>(M));
    else if (const FunctionTemplateDecl *F = dyn_cast<FunctionTemplateDecl>(*I))
      // If the template function is marked as late template parsed at this
      // point, it has not been instantiated and therefore we have not
      // performed semantic analysis on it yet, so we cannot know if the type
      // can be considered complete.
      Complete = !F->getTemplatedDecl()->isLateTemplateParsed() &&
                  F->getTemplatedDecl()->isDefined();
    else if (const CXXRecordDecl *R = dyn_cast<CXXRecordDecl>(*I)) {
      if (R->isInjectedClassName())
        continue;
      if (R->hasDefinition())
        Complete = MethodsAndNestedClassesComplete(R->getDefinition(),
                                                   MNCComplete);
      else
        Complete = false;
    }
  }
  MNCComplete[RD] = Complete;
  return Complete;
}

/// Returns true, if the given CXXRecordDecl is fully defined in this
/// translation unit, i.e. all methods are defined or pure virtual and all
/// friends, friend functions and nested classes are fully defined in this
/// translation unit.
///
/// Should only be called from ActOnEndOfTranslationUnit so that all
/// definitions are actually read.
static bool IsRecordFullyDefined(const CXXRecordDecl *RD,
                                 RecordCompleteMap &RecordsComplete,
                                 RecordCompleteMap &MNCComplete) {
  RecordCompleteMap::iterator Cache = RecordsComplete.find(RD);
  if (Cache != RecordsComplete.end())
    return Cache->second;
  bool Complete = MethodsAndNestedClassesComplete(RD, MNCComplete);
  for (CXXRecordDecl::friend_iterator I = RD->friend_begin(),
                                      E = RD->friend_end();
       I != E && Complete; ++I) {
    // Check if friend classes and methods are complete.
    if (TypeSourceInfo *TSI = (*I)->getFriendType()) {
      // Friend classes are available as the TypeSourceInfo of the FriendDecl.
      if (CXXRecordDecl *FriendD = TSI->getType()->getAsCXXRecordDecl())
        Complete = MethodsAndNestedClassesComplete(FriendD, MNCComplete);
      else
        Complete = false;
    } else {
      // Friend functions are available through the NamedDecl of FriendDecl.
      if (const FunctionDecl *FD =
          dyn_cast<FunctionDecl>((*I)->getFriendDecl()))
        Complete = FD->isDefined();
      else
        // This is a template friend, give up.
        Complete = false;
    }
  }
  RecordsComplete[RD] = Complete;
  return Complete;
}

void Sema::emitAndClearUnusedLocalTypedefWarnings() {
  if (ExternalSource)
    ExternalSource->ReadUnusedLocalTypedefNameCandidates(
        UnusedLocalTypedefNameCandidates);
  for (const TypedefNameDecl *TD : UnusedLocalTypedefNameCandidates) {
    if (TD->isReferenced())
      continue;
    Diag(TD->getLocation(), diag::warn_unused_local_typedef)
        << isa<TypeAliasDecl>(TD) << TD->getDeclName();
  }
  UnusedLocalTypedefNameCandidates.clear();
}

void Sema::ActOnStartOfTranslationUnit() {
  if (getLangOpts().CPlusPlusModules &&
      getLangOpts().getCompilingModule() == LangOptions::CMK_HeaderUnit)
    HandleStartOfHeaderUnit();
}

void Sema::ActOnEndOfTranslationUnitFragment(TUFragmentKind Kind) {
  // No explicit actions are required at the end of the global module fragment.
  if (Kind == TUFragmentKind::Global)
    return;

  // Transfer late parsed template instantiations over to the pending template
  // instantiation list. During normal compilation, the late template parser
  // will be installed and instantiating these templates will succeed.
  //
  // If we are building a TU prefix for serialization, it is also safe to
  // transfer these over, even though they are not parsed. The end of the TU
  // should be outside of any eager template instantiation scope, so when this
  // AST is deserialized, these templates will not be parsed until the end of
  // the combined TU.
  PendingInstantiations.insert(PendingInstantiations.end(),
                               LateParsedInstantiations.begin(),
                               LateParsedInstantiations.end());
  LateParsedInstantiations.clear();

  // If DefinedUsedVTables ends up marking any virtual member functions it
  // might lead to more pending template instantiations, which we then need
  // to instantiate.
  DefineUsedVTables();

  // C++: Perform implicit template instantiations.
  //
  // FIXME: When we perform these implicit instantiations, we do not
  // carefully keep track of the point of instantiation (C++ [temp.point]).
  // This means that name lookup that occurs within the template
  // instantiation will always happen at the end of the translation unit,
  // so it will find some names that are not required to be found. This is
  // valid, but we could do better by diagnosing if an instantiation uses a
  // name that was not visible at its first point of instantiation.
  if (ExternalSource) {
    // Load pending instantiations from the external source.
    SmallVector<PendingImplicitInstantiation, 4> Pending;
    ExternalSource->ReadPendingInstantiations(Pending);
    for (auto PII : Pending)
      if (auto Func = dyn_cast<FunctionDecl>(PII.first))
        Func->setInstantiationIsPending(true);
    PendingInstantiations.insert(PendingInstantiations.begin(),
                                 Pending.begin(), Pending.end());
  }

  {
    llvm::TimeTraceScope TimeScope("PerformPendingInstantiations");
    PerformPendingInstantiations();
  }

  if (getLangOpts().SYCLIsDevice) {
    // Set the names of the kernels, now that the names have settled down. This
    // needs to happen before we generate the integration headers.
    SYCL().SetSYCLKernelNames();
    // Make sure that the footer is emitted before header, since only after the
    // footer is emitted is it known that translation unit contains device
    // global variables.
    if (SYCL().hasSyclIntegrationFooter())
      SYCL().getSyclIntegrationFooter().emit(getLangOpts().SYCLIntFooter);
    // Emit SYCL integration header for current translation unit if needed
    if (SYCL().hasSyclIntegrationHeader())
      SYCL().getSyclIntegrationHeader().emit(getLangOpts().SYCLIntHeader);
    SYCL().MarkDevices();
  }

  emitDeferredDiags();

  assert(LateParsedInstantiations.empty() &&
         "end of TU template instantiation should not create more "
         "late-parsed templates");

  // Report diagnostics for uncorrected delayed typos. Ideally all of them
  // should have been corrected by that time, but it is very hard to cover all
  // cases in practice.
  for (const auto &Typo : DelayedTypos) {
    // We pass an empty TypoCorrection to indicate no correction was performed.
    Typo.second.DiagHandler(TypoCorrection());
  }
  DelayedTypos.clear();
}

void Sema::ActOnEndOfTranslationUnit() {
  assert(DelayedDiagnostics.getCurrentPool() == nullptr
         && "reached end of translation unit with a pool attached?");

  // If code completion is enabled, don't perform any end-of-translation-unit
  // work.
  if (PP.isCodeCompletionEnabled())
    return;

  // Complete translation units and modules define vtables and perform implicit
  // instantiations. PCH files do not.
  if (TUKind != TU_Prefix) {
    ObjC().DiagnoseUseOfUnimplementedSelectors();

    ActOnEndOfTranslationUnitFragment(
        !ModuleScopes.empty() && ModuleScopes.back().Module->Kind ==
                                     Module::PrivateModuleFragment
            ? TUFragmentKind::Private
            : TUFragmentKind::Normal);

    if (LateTemplateParserCleanup)
      LateTemplateParserCleanup(OpaqueParser);

    CheckDelayedMemberExceptionSpecs();
  } else {
    // If we are building a TU prefix for serialization, it is safe to transfer
    // these over, even though they are not parsed. The end of the TU should be
    // outside of any eager template instantiation scope, so when this AST is
    // deserialized, these templates will not be parsed until the end of the
    // combined TU.
    PendingInstantiations.insert(PendingInstantiations.end(),
                                 LateParsedInstantiations.begin(),
                                 LateParsedInstantiations.end());
    LateParsedInstantiations.clear();

    if (LangOpts.PCHInstantiateTemplates) {
      llvm::TimeTraceScope TimeScope("PerformPendingInstantiations");
      PerformPendingInstantiations();
    }
  }

  DiagnoseUnterminatedPragmaAlignPack();
  DiagnoseUnterminatedPragmaAttribute();
  OpenMP().DiagnoseUnterminatedOpenMPDeclareTarget();

  // All delayed member exception specs should be checked or we end up accepting
  // incompatible declarations.
  assert(DelayedOverridingExceptionSpecChecks.empty());
  assert(DelayedEquivalentExceptionSpecChecks.empty());

  // All dllexport classes should have been processed already.
  assert(DelayedDllExportClasses.empty());
  assert(DelayedDllExportMemberFunctions.empty());

  // Remove file scoped decls that turned out to be used.
  UnusedFileScopedDecls.erase(
      std::remove_if(UnusedFileScopedDecls.begin(nullptr, true),
                     UnusedFileScopedDecls.end(),
                     [this](const DeclaratorDecl *DD) {
                       return ShouldRemoveFromUnused(this, DD);
                     }),
      UnusedFileScopedDecls.end());

  if (TUKind == TU_Prefix) {
    // Translation unit prefixes don't need any of the checking below.
    if (!PP.isIncrementalProcessingEnabled())
      TUScope = nullptr;
    return;
  }

  // Check for #pragma weak identifiers that were never declared
  LoadExternalWeakUndeclaredIdentifiers();
  for (const auto &WeakIDs : WeakUndeclaredIdentifiers) {
    if (WeakIDs.second.empty())
      continue;

    Decl *PrevDecl = LookupSingleName(TUScope, WeakIDs.first, SourceLocation(),
                                      LookupOrdinaryName);
    if (PrevDecl != nullptr &&
        !(isa<FunctionDecl>(PrevDecl) || isa<VarDecl>(PrevDecl)))
      for (const auto &WI : WeakIDs.second)
        Diag(WI.getLocation(), diag::warn_attribute_wrong_decl_type)
            << "'weak'" << /*isRegularKeyword=*/0 << ExpectedVariableOrFunction;
    else
      for (const auto &WI : WeakIDs.second)
        Diag(WI.getLocation(), diag::warn_weak_identifier_undeclared)
            << WeakIDs.first;
  }

  if (LangOpts.CPlusPlus11 &&
      !Diags.isIgnored(diag::warn_delegating_ctor_cycle, SourceLocation()))
    CheckDelegatingCtorCycles();

  if (!Diags.hasErrorOccurred()) {
    if (ExternalSource)
      ExternalSource->ReadUndefinedButUsed(UndefinedButUsed);
    checkUndefinedButUsed(*this);
  }

  // A global-module-fragment is only permitted within a module unit.
  if (!ModuleScopes.empty() && ModuleScopes.back().Module->Kind ==
                                   Module::ExplicitGlobalModuleFragment) {
    Diag(ModuleScopes.back().BeginLoc,
         diag::err_module_declaration_missing_after_global_module_introducer);
  } else if (getLangOpts().getCompilingModule() ==
                 LangOptions::CMK_ModuleInterface &&
             // We can't use ModuleScopes here since ModuleScopes is always
             // empty if we're compiling the BMI.
             !getASTContext().getCurrentNamedModule()) {
    // If we are building a module interface unit, we should have seen the
    // module declaration.
    //
    // FIXME: Make a better guess as to where to put the module declaration.
    Diag(getSourceManager().getLocForStartOfFile(
             getSourceManager().getMainFileID()),
         diag::err_module_declaration_missing);
  }

  // Now we can decide whether the modules we're building need an initializer.
  if (Module *CurrentModule = getCurrentModule();
      CurrentModule && CurrentModule->isInterfaceOrPartition()) {
    auto DoesModNeedInit = [this](Module *M) {
      if (!getASTContext().getModuleInitializers(M).empty())
        return true;
      for (auto [Exported, _] : M->Exports)
        if (Exported->isNamedModuleInterfaceHasInit())
          return true;
      for (Module *I : M->Imports)
        if (I->isNamedModuleInterfaceHasInit())
          return true;

      return false;
    };

    CurrentModule->NamedModuleHasInit =
        DoesModNeedInit(CurrentModule) ||
        llvm::any_of(CurrentModule->submodules(),
                     [&](auto *SubM) { return DoesModNeedInit(SubM); });
  }

  if (TUKind == TU_ClangModule) {
    // If we are building a module, resolve all of the exported declarations
    // now.
    if (Module *CurrentModule = PP.getCurrentModule()) {
      ModuleMap &ModMap = PP.getHeaderSearchInfo().getModuleMap();

      SmallVector<Module *, 2> Stack;
      Stack.push_back(CurrentModule);
      while (!Stack.empty()) {
        Module *Mod = Stack.pop_back_val();

        // Resolve the exported declarations and conflicts.
        // FIXME: Actually complain, once we figure out how to teach the
        // diagnostic client to deal with complaints in the module map at this
        // point.
        ModMap.resolveExports(Mod, /*Complain=*/false);
        ModMap.resolveUses(Mod, /*Complain=*/false);
        ModMap.resolveConflicts(Mod, /*Complain=*/false);

        // Queue the submodules, so their exports will also be resolved.
        auto SubmodulesRange = Mod->submodules();
        Stack.append(SubmodulesRange.begin(), SubmodulesRange.end());
      }
    }

    // Warnings emitted in ActOnEndOfTranslationUnit() should be emitted for
    // modules when they are built, not every time they are used.
    emitAndClearUnusedLocalTypedefWarnings();
  }

  // C++ standard modules. Diagnose cases where a function is declared inline
  // in the module purview but has no definition before the end of the TU or
  // the start of a Private Module Fragment (if one is present).
  if (!PendingInlineFuncDecls.empty()) {
    for (auto *D : PendingInlineFuncDecls) {
      if (auto *FD = dyn_cast<FunctionDecl>(D)) {
        bool DefInPMF = false;
        if (auto *FDD = FD->getDefinition()) {
          DefInPMF = FDD->getOwningModule()->isPrivateModule();
          if (!DefInPMF)
            continue;
        }
        Diag(FD->getLocation(), diag::err_export_inline_not_defined)
            << DefInPMF;
        // If we have a PMF it should be at the end of the ModuleScopes.
        if (DefInPMF &&
            ModuleScopes.back().Module->Kind == Module::PrivateModuleFragment) {
          Diag(ModuleScopes.back().BeginLoc,
               diag::note_private_module_fragment);
        }
      }
    }
    PendingInlineFuncDecls.clear();
  }

  // C99 6.9.2p2:
  //   A declaration of an identifier for an object that has file
  //   scope without an initializer, and without a storage-class
  //   specifier or with the storage-class specifier static,
  //   constitutes a tentative definition. If a translation unit
  //   contains one or more tentative definitions for an identifier,
  //   and the translation unit contains no external definition for
  //   that identifier, then the behavior is exactly as if the
  //   translation unit contains a file scope declaration of that
  //   identifier, with the composite type as of the end of the
  //   translation unit, with an initializer equal to 0.
  llvm::SmallSet<VarDecl *, 32> Seen;
  for (TentativeDefinitionsType::iterator
           T = TentativeDefinitions.begin(ExternalSource.get()),
           TEnd = TentativeDefinitions.end();
       T != TEnd; ++T) {
    VarDecl *VD = (*T)->getActingDefinition();

    // If the tentative definition was completed, getActingDefinition() returns
    // null. If we've already seen this variable before, insert()'s second
    // return value is false.
    if (!VD || VD->isInvalidDecl() || !Seen.insert(VD).second)
      continue;

    if (const IncompleteArrayType *ArrayT
        = Context.getAsIncompleteArrayType(VD->getType())) {
      // Set the length of the array to 1 (C99 6.9.2p5).
      Diag(VD->getLocation(), diag::warn_tentative_incomplete_array);
      llvm::APInt One(Context.getTypeSize(Context.getSizeType()), true);
      QualType T = Context.getConstantArrayType(
          ArrayT->getElementType(), One, nullptr, ArraySizeModifier::Normal, 0);
      VD->setType(T);
    } else if (RequireCompleteType(VD->getLocation(), VD->getType(),
                                   diag::err_tentative_def_incomplete_type))
      VD->setInvalidDecl();

    // No initialization is performed for a tentative definition.
    CheckCompleteVariableDeclaration(VD);

    // Notify the consumer that we've completed a tentative definition.
    if (!VD->isInvalidDecl())
      Consumer.CompleteTentativeDefinition(VD);
  }

  for (auto *D : ExternalDeclarations) {
    if (!D || D->isInvalidDecl() || D->getPreviousDecl() || !D->isUsed())
      continue;

    Consumer.CompleteExternalDeclaration(D);
  }

  if (LangOpts.HLSL)
    HLSL().DiagnoseAvailabilityViolations(
        getASTContext().getTranslationUnitDecl());

  // If there were errors, disable 'unused' warnings since they will mostly be
  // noise. Don't warn for a use from a module: either we should warn on all
  // file-scope declarations in modules or not at all, but whether the
  // declaration is used is immaterial.
  if (!Diags.hasErrorOccurred() && TUKind != TU_ClangModule) {
    // Output warning for unused file scoped decls.
    for (UnusedFileScopedDeclsType::iterator
             I = UnusedFileScopedDecls.begin(ExternalSource.get()),
             E = UnusedFileScopedDecls.end();
         I != E; ++I) {
      if (ShouldRemoveFromUnused(this, *I))
        continue;

      if (const FunctionDecl *FD = dyn_cast<FunctionDecl>(*I)) {
        const FunctionDecl *DiagD;
        if (!FD->hasBody(DiagD))
          DiagD = FD;
        if (DiagD->isDeleted())
          continue; // Deleted functions are supposed to be unused.
        SourceRange DiagRange = DiagD->getLocation();
        if (const ASTTemplateArgumentListInfo *ASTTAL =
                DiagD->getTemplateSpecializationArgsAsWritten())
          DiagRange.setEnd(ASTTAL->RAngleLoc);
        if (DiagD->isReferenced()) {
          if (isa<CXXMethodDecl>(DiagD))
            Diag(DiagD->getLocation(), diag::warn_unneeded_member_function)
                << DiagD << DiagRange;
          else {
            if (FD->getStorageClass() == SC_Static &&
                !FD->isInlineSpecified() &&
                !SourceMgr.isInMainFile(
                   SourceMgr.getExpansionLoc(FD->getLocation())))
              Diag(DiagD->getLocation(),
                   diag::warn_unneeded_static_internal_decl)
                  << DiagD << DiagRange;
            else
              Diag(DiagD->getLocation(), diag::warn_unneeded_internal_decl)
                  << /*function=*/0 << DiagD << DiagRange;
          }
        } else if (!FD->isTargetMultiVersion() ||
                   FD->isTargetMultiVersionDefault()) {
          if (FD->getDescribedFunctionTemplate())
            Diag(DiagD->getLocation(), diag::warn_unused_template)
                << /*function=*/0 << DiagD << DiagRange;
          else
            Diag(DiagD->getLocation(), isa<CXXMethodDecl>(DiagD)
                                           ? diag::warn_unused_member_function
                                           : diag::warn_unused_function)
                << DiagD << DiagRange;
        }
      } else {
        const VarDecl *DiagD = cast<VarDecl>(*I)->getDefinition();
        if (!DiagD)
          DiagD = cast<VarDecl>(*I);
        SourceRange DiagRange = DiagD->getLocation();
        if (const auto *VTSD = dyn_cast<VarTemplateSpecializationDecl>(DiagD)) {
          if (const ASTTemplateArgumentListInfo *ASTTAL =
                  VTSD->getTemplateArgsAsWritten())
            DiagRange.setEnd(ASTTAL->RAngleLoc);
        }
        if (DiagD->isReferenced()) {
          Diag(DiagD->getLocation(), diag::warn_unneeded_internal_decl)
              << /*variable=*/1 << DiagD << DiagRange;
        } else if (DiagD->getDescribedVarTemplate()) {
          Diag(DiagD->getLocation(), diag::warn_unused_template)
              << /*variable=*/1 << DiagD << DiagRange;
        } else if (DiagD->getType().isConstQualified()) {
          const SourceManager &SM = SourceMgr;
          if (SM.getMainFileID() != SM.getFileID(DiagD->getLocation()) ||
              !PP.getLangOpts().IsHeaderFile)
            Diag(DiagD->getLocation(), diag::warn_unused_const_variable)
                << DiagD << DiagRange;
        } else {
          Diag(DiagD->getLocation(), diag::warn_unused_variable)
              << DiagD << DiagRange;
        }
      }
    }

    emitAndClearUnusedLocalTypedefWarnings();
  }

  if (!Diags.isIgnored(diag::warn_unused_private_field, SourceLocation())) {
    // FIXME: Load additional unused private field candidates from the external
    // source.
    RecordCompleteMap RecordsComplete;
    RecordCompleteMap MNCComplete;
    for (const NamedDecl *D : UnusedPrivateFields) {
      const CXXRecordDecl *RD = dyn_cast<CXXRecordDecl>(D->getDeclContext());
      if (RD && !RD->isUnion() &&
          IsRecordFullyDefined(RD, RecordsComplete, MNCComplete)) {
        Diag(D->getLocation(), diag::warn_unused_private_field)
              << D->getDeclName();
      }
    }
  }

  if (!Diags.isIgnored(diag::warn_mismatched_delete_new, SourceLocation())) {
    if (ExternalSource)
      ExternalSource->ReadMismatchingDeleteExpressions(DeleteExprs);
    for (const auto &DeletedFieldInfo : DeleteExprs) {
      for (const auto &DeleteExprLoc : DeletedFieldInfo.second) {
        AnalyzeDeleteExprMismatch(DeletedFieldInfo.first, DeleteExprLoc.first,
                                  DeleteExprLoc.second);
      }
    }
  }

  AnalysisWarnings.IssueWarnings(Context.getTranslationUnitDecl());

  // Check we've noticed that we're no longer parsing the initializer for every
  // variable. If we miss cases, then at best we have a performance issue and
  // at worst a rejects-valid bug.
  assert(ParsingInitForAutoVars.empty() &&
         "Didn't unmark var as having its initializer parsed");

  if (!PP.isIncrementalProcessingEnabled())
    TUScope = nullptr;
}


//===----------------------------------------------------------------------===//
// Helper functions.
//===----------------------------------------------------------------------===//

DeclContext *Sema::getFunctionLevelDeclContext(bool AllowLambda) const {
  DeclContext *DC = CurContext;

  while (true) {
    if (isa<BlockDecl>(DC) || isa<EnumDecl>(DC) || isa<CapturedDecl>(DC) ||
        isa<RequiresExprBodyDecl>(DC)) {
      DC = DC->getParent();
    } else if (!AllowLambda && isa<CXXMethodDecl>(DC) &&
               cast<CXXMethodDecl>(DC)->getOverloadedOperator() == OO_Call &&
               cast<CXXRecordDecl>(DC->getParent())->isLambda()) {
      DC = DC->getParent()->getParent();
    } else break;
  }

  return DC;
}

/// getCurFunctionDecl - If inside of a function body, this returns a pointer
/// to the function decl for the function being parsed.  If we're currently
/// in a 'block', this returns the containing context.
FunctionDecl *Sema::getCurFunctionDecl(bool AllowLambda) const {
  DeclContext *DC = getFunctionLevelDeclContext(AllowLambda);
  return dyn_cast<FunctionDecl>(DC);
}

ObjCMethodDecl *Sema::getCurMethodDecl() {
  DeclContext *DC = getFunctionLevelDeclContext();
  while (isa<RecordDecl>(DC))
    DC = DC->getParent();
  return dyn_cast<ObjCMethodDecl>(DC);
}

NamedDecl *Sema::getCurFunctionOrMethodDecl() const {
  DeclContext *DC = getFunctionLevelDeclContext();
  if (isa<ObjCMethodDecl>(DC) || isa<FunctionDecl>(DC))
    return cast<NamedDecl>(DC);
  return nullptr;
}

LangAS Sema::getDefaultCXXMethodAddrSpace() const {
  if (getLangOpts().OpenCL)
    return getASTContext().getDefaultOpenCLPointeeAddrSpace();
  return LangAS::Default;
}

void Sema::EmitCurrentDiagnostic(unsigned DiagID) {
  // FIXME: It doesn't make sense to me that DiagID is an incoming argument here
  // and yet we also use the current diag ID on the DiagnosticsEngine. This has
  // been made more painfully obvious by the refactor that introduced this
  // function, but it is possible that the incoming argument can be
  // eliminated. If it truly cannot be (for example, there is some reentrancy
  // issue I am not seeing yet), then there should at least be a clarifying
  // comment somewhere.
  if (std::optional<TemplateDeductionInfo *> Info = isSFINAEContext()) {
    switch (DiagnosticIDs::getDiagnosticSFINAEResponse(
              Diags.getCurrentDiagID())) {
    case DiagnosticIDs::SFINAE_Report:
      // We'll report the diagnostic below.
      break;

    case DiagnosticIDs::SFINAE_SubstitutionFailure:
      // Count this failure so that we know that template argument deduction
      // has failed.
      ++NumSFINAEErrors;

      // Make a copy of this suppressed diagnostic and store it with the
      // template-deduction information.
      if (*Info && !(*Info)->hasSFINAEDiagnostic()) {
        Diagnostic DiagInfo(&Diags);
        (*Info)->addSFINAEDiagnostic(DiagInfo.getLocation(),
                       PartialDiagnostic(DiagInfo, Context.getDiagAllocator()));
      }

      Diags.setLastDiagnosticIgnored(true);
      Diags.Clear();
      return;

    case DiagnosticIDs::SFINAE_AccessControl: {
      // Per C++ Core Issue 1170, access control is part of SFINAE.
      // Additionally, the AccessCheckingSFINAE flag can be used to temporarily
      // make access control a part of SFINAE for the purposes of checking
      // type traits.
      if (!AccessCheckingSFINAE && !getLangOpts().CPlusPlus11)
        break;

      SourceLocation Loc = Diags.getCurrentDiagLoc();

      // Suppress this diagnostic.
      ++NumSFINAEErrors;

      // Make a copy of this suppressed diagnostic and store it with the
      // template-deduction information.
      if (*Info && !(*Info)->hasSFINAEDiagnostic()) {
        Diagnostic DiagInfo(&Diags);
        (*Info)->addSFINAEDiagnostic(DiagInfo.getLocation(),
                       PartialDiagnostic(DiagInfo, Context.getDiagAllocator()));
      }

      Diags.setLastDiagnosticIgnored(true);
      Diags.Clear();

      // Now the diagnostic state is clear, produce a C++98 compatibility
      // warning.
      Diag(Loc, diag::warn_cxx98_compat_sfinae_access_control);

      // The last diagnostic which Sema produced was ignored. Suppress any
      // notes attached to it.
      Diags.setLastDiagnosticIgnored(true);
      return;
    }

    case DiagnosticIDs::SFINAE_Suppress:
      // Make a copy of this suppressed diagnostic and store it with the
      // template-deduction information;
      if (*Info) {
        Diagnostic DiagInfo(&Diags);
        (*Info)->addSuppressedDiagnostic(DiagInfo.getLocation(),
                       PartialDiagnostic(DiagInfo, Context.getDiagAllocator()));
      }

      // Suppress this diagnostic.
      Diags.setLastDiagnosticIgnored(true);
      Diags.Clear();
      return;
    }
  }

  // Copy the diagnostic printing policy over the ASTContext printing policy.
  // TODO: Stop doing that.  See: https://reviews.llvm.org/D45093#1090292
  Context.setPrintingPolicy(getPrintingPolicy());

  // Emit the diagnostic.
  if (!Diags.EmitCurrentDiagnostic())
    return;

  // If this is not a note, and we're in a template instantiation
  // that is different from the last template instantiation where
  // we emitted an error, print a template instantiation
  // backtrace.
  if (!Diags.getDiagnosticIDs()->isNote(DiagID))
    PrintContextStack();
}

bool Sema::hasUncompilableErrorOccurred() const {
  if (getDiagnostics().hasUncompilableErrorOccurred())
    return true;
  auto *FD = dyn_cast<FunctionDecl>(CurContext);
  if (!FD)
    return false;
  auto Loc = DeviceDeferredDiags.find(FD);
  if (Loc == DeviceDeferredDiags.end())
    return false;
  for (auto PDAt : Loc->second) {
<<<<<<< HEAD
    if (DiagnosticIDs::isDefaultMappingAsError(
            PDAt.getDiag().second.getDiagID()))
=======
    if (Diags.getDiagnosticIDs()->isDefaultMappingAsError(
            PDAt.second.getDiagID()))
>>>>>>> e7f782e7
      return true;
  }
  return false;
}

// Print notes showing how we can reach FD starting from an a priori
// known-callable function.
static void emitCallStackNotes(Sema &S, const FunctionDecl *FD) {
  auto FnIt = S.CUDA().DeviceKnownEmittedFns.find(FD);
  while (FnIt != S.CUDA().DeviceKnownEmittedFns.end()) {
    // Respect error limit.
    if (S.Diags.hasFatalErrorOccurred())
      return;
    DiagnosticBuilder Builder(
        S.Diags.Report(FnIt->second.Loc, diag::note_called_by));
    Builder << FnIt->second.FD;
    FnIt = S.CUDA().DeviceKnownEmittedFns.find(FnIt->second.FD);
  }
}

namespace {

/// Helper class that emits deferred diagnostic messages if an entity directly
/// or indirectly using the function that causes the deferred diagnostic
/// messages is known to be emitted.
///
/// During parsing of AST, certain diagnostic messages are recorded as deferred
/// diagnostics since it is unknown whether the functions containing such
/// diagnostics will be emitted. A list of potentially emitted functions and
/// variables that may potentially trigger emission of functions are also
/// recorded. DeferredDiagnosticsEmitter recursively visits used functions
/// by each function to emit deferred diagnostics.
///
/// During the visit, certain OpenMP directives or initializer of variables
/// with certain OpenMP attributes will cause subsequent visiting of any
/// functions enter a state which is called OpenMP device context in this
/// implementation. The state is exited when the directive or initializer is
/// exited. This state can change the emission states of subsequent uses
/// of functions.
///
/// Conceptually the functions or variables to be visited form a use graph
/// where the parent node uses the child node. At any point of the visit,
/// the tree nodes traversed from the tree root to the current node form a use
/// stack. The emission state of the current node depends on two factors:
///    1. the emission state of the root node
///    2. whether the current node is in OpenMP device context
/// If the function is decided to be emitted, its contained deferred diagnostics
/// are emitted, together with the information about the use stack.
///
class DeferredDiagnosticsEmitter
    : public UsedDeclVisitor<DeferredDiagnosticsEmitter> {
public:
  typedef UsedDeclVisitor<DeferredDiagnosticsEmitter> Inherited;

  // Whether the function is already in the current use-path.
  llvm::SmallPtrSet<CanonicalDeclPtr<Decl>, 4> InUsePath;

  // The current use-path.
  llvm::SmallVector<CanonicalDeclPtr<FunctionDecl>, 4> UsePath;

  // Whether the visiting of the function has been done. Done[0] is for the
  // case not in OpenMP device context. Done[1] is for the case in OpenMP
  // device context. We need two sets because diagnostics emission may be
  // different depending on whether it is in OpenMP device context.
  llvm::SmallPtrSet<CanonicalDeclPtr<Decl>, 4> DoneMap[2];

  // Emission state of the root node of the current use graph.
  bool ShouldEmitRootNode;

  Sema::DeviceDiagnosticReason RootReason = Sema::DeviceDiagnosticReason::All;

  // Current OpenMP device context level. It is initialized to 0 and each
  // entering of device context increases it by 1 and each exit decreases
  // it by 1. Non-zero value indicates it is currently in device context.
  unsigned InOMPDeviceContext;

  DeferredDiagnosticsEmitter(Sema &S)
      : Inherited(S), ShouldEmitRootNode(false), InOMPDeviceContext(0) {}

  bool shouldVisitDiscardedStmt() const { return false; }

  void VisitOMPTargetDirective(OMPTargetDirective *Node) {
    ++InOMPDeviceContext;
    Inherited::VisitOMPTargetDirective(Node);
    --InOMPDeviceContext;
  }

  void VisitDeclStmt(DeclStmt *DS) {
    if (S.getLangOpts().SYCLAllowAllFeaturesInConstexpr) {
      if (DS->isSingleDecl()) {
        Decl *D = DS->getSingleDecl();
        if (auto *VD = dyn_cast<VarDecl>(D))
          if (VD->isUsableInConstantExpressions(S.Context))
            return;
      } else {
        for (auto *D : DS->getDeclGroup()) {
          if (auto *VD = dyn_cast<VarDecl>(D)) {
            if (VD->isUsableInConstantExpressions(S.Context))
              return;
          } else {
            this->visitUsedDecl(DS->getBeginLoc(), D);
          }
        }
      }
    }
    this->VisitStmt(DS);
  }

  void VisitConstantExpr(ConstantExpr *E) {
    if (S.getLangOpts().SYCLAllowAllFeaturesInConstexpr)
      return;
    this->VisitStmt(E);
  }

  void visitUsedDecl(SourceLocation Loc, Decl *D) {
    if (S.LangOpts.SYCLIsDevice && ShouldEmitRootNode) {
      if (auto *VD = dyn_cast<VarDecl>(D)) {
        if (!S.SYCL().checkAllowedSYCLInitializer(VD) &&
            !S.SYCL()
                 .isTypeDecoratedWithDeclAttribute<
                     SYCLGlobalVariableAllowedAttr>(VD->getType())) {
          S.Diag(Loc, diag::err_sycl_restrict)
              << SemaSYCL::KernelConstStaticVariable;
          return;
        }
        if (!VD->hasInit() &&
            S.SYCL().isTypeDecoratedWithDeclAttribute<SYCLDeviceGlobalAttr>(
                VD->getType()) &&
            !VD->hasAttr<SYCLDeviceAttr>())
          S.Diag(Loc, diag::err_sycl_external_global);
      }
    }
    if (isa<VarDecl>(D))
      return;
    if (auto *FD = dyn_cast<FunctionDecl>(D)) {
      Sema::DeviceDiagnosticReason SaveReason = RootReason;
      // Allow switching context from SYCL to ESIMD. Switching back is not
      // allowed. I.e., once we entered ESIMD code we stay there until we exit
      // the subgraph.
      if ((RootReason == Sema::DeviceDiagnosticReason::Sycl) &&
          (S.getEmissionReason(FD) == Sema::DeviceDiagnosticReason::Esimd))
        RootReason = Sema::DeviceDiagnosticReason::Esimd;
      checkFunc(Loc, FD);
      // Restore the context
      RootReason = SaveReason;
    } else {
      Inherited::visitUsedDecl(Loc, D);
    }
  }

  void checkVar(VarDecl *VD) {
    assert(VD->isFileVarDecl() &&
           "Should only check file-scope variables");
    if (auto *Init = VD->getInit()) {
      auto DevTy = OMPDeclareTargetDeclAttr::getDeviceType(VD);
      bool IsDev = DevTy && (*DevTy == OMPDeclareTargetDeclAttr::DT_NoHost ||
                             *DevTy == OMPDeclareTargetDeclAttr::DT_Any);
      if (IsDev)
        ++InOMPDeviceContext;
      this->Visit(Init);
      if (IsDev)
        --InOMPDeviceContext;
    }
  }

  void checkFunc(SourceLocation Loc, FunctionDecl *FD) {
    auto &Done = DoneMap[InOMPDeviceContext > 0 ? 1 : 0];
    FunctionDecl *Caller = UsePath.empty() ? nullptr : UsePath.back();
    if ((!ShouldEmitRootNode && !S.getLangOpts().OpenMP && !Caller) ||
        S.shouldIgnoreInHostDeviceCheck(FD) || InUsePath.count(FD))
      return;
    // Finalize analysis of OpenMP-specific constructs.
    if (Caller && S.LangOpts.OpenMP && UsePath.size() == 1 &&
        (ShouldEmitRootNode || InOMPDeviceContext))
      S.OpenMP().finalizeOpenMPDelayedAnalysis(Caller, FD, Loc);
    // Finalize analysis of SYCL-specific constructs.
    if (Caller && S.LangOpts.SYCLIsDevice)
      S.SYCL().finalizeSYCLDelayedAnalysis(Caller, FD, Loc, RootReason);
    if (Caller)
      S.CUDA().DeviceKnownEmittedFns[FD] = {Caller, Loc};
    // Always emit deferred diagnostics for the direct users. This does not
    // lead to explosion of diagnostics since each user is visited at most
    // twice.
    if (ShouldEmitRootNode || InOMPDeviceContext)
      emitDeferredDiags(FD, Caller);
    // Do not revisit a function if the function body has been completely
    // visited before.
    if (!Done.insert(FD).second)
      return;
    InUsePath.insert(FD);
    UsePath.push_back(FD);
    if (auto *S = FD->getBody()) {
      this->Visit(S);
    }
    UsePath.pop_back();
    InUsePath.erase(FD);
  }

  void checkRecordedDecl(Decl *D) {
    if (auto *FD = dyn_cast<FunctionDecl>(D)) {
      ShouldEmitRootNode = S.getEmissionStatus(FD, /*Final=*/true) ==
                           Sema::FunctionEmissionStatus::Emitted;
      RootReason = S.getEmissionReason(FD);
      checkFunc(SourceLocation(), FD);
    } else {
      // Global VarDecls don't really have a reason, so set this to 'ALL'.
      RootReason = Sema::DeviceDiagnosticReason::All;
      checkVar(cast<VarDecl>(D));
    }
  }

  // Emit any deferred diagnostics for FD
  void emitDeferredDiags(FunctionDecl *FD, bool ShowCallStack) {
    auto It = S.DeviceDeferredDiags.find(FD);
    if (It == S.DeviceDeferredDiags.end()) {
      // If this is a template instantiation, check if its declaration
      // is on the deferred diagnostics stack.
      if (FD->isTemplateInstantiation()) {
        FD = FD->getTemplateInstantiationPattern();
        emitDeferredDiags(FD, ShowCallStack);
      }
      return;
    }
    bool HasWarningOrError = false;
    bool FirstDiag = true;
    for (Sema::DeviceDeferredDiagnostic &D : It->second) {
      // Respect error limit.
      if (S.Diags.hasFatalErrorOccurred())
        return;
      const SourceLocation &Loc = D.getDiag().first;
      const PartialDiagnostic &PD = D.getDiag().second;
      Sema::DeviceDiagnosticReason Reason = D.getReason();
      HasWarningOrError |=
          S.getDiagnostics().getDiagnosticLevel(PD.getDiagID(), Loc) >=
          DiagnosticsEngine::Warning;

      // If the diagnostic doesn't apply to this call graph, skip this
      // diagnostic.
      if ((RootReason & Reason) == Sema::DeviceDiagnosticReason::None)
        continue;

      {
        DiagnosticBuilder Builder(S.Diags.Report(Loc, PD.getDiagID()));
        PD.Emit(Builder);
      }
      // Emit the note on the first diagnostic in case too many diagnostics
      // cause the note not emitted.
      if (FirstDiag && HasWarningOrError && ShowCallStack) {
        emitCallStackNotes(S, FD);
        FirstDiag = false;
      }
    }
  }
};
} // namespace

void Sema::emitDeferredDiags() {
  if (ExternalSource)
    ExternalSource->ReadDeclsToCheckForDeferredDiags(
        DeclsToCheckForDeferredDiags);

  if ((DeviceDeferredDiags.empty() && !LangOpts.OpenMP &&
       !LangOpts.SYCLIsDevice) ||
      DeclsToCheckForDeferredDiags.empty())
    return;

  DeferredDiagnosticsEmitter DDE(*this);
  for (auto *D : DeclsToCheckForDeferredDiags)
    DDE.checkRecordedDecl(D);
}

// In CUDA, there are some constructs which may appear in semantically-valid
// code, but trigger errors if we ever generate code for the function in which
// they appear.  Essentially every construct you're not allowed to use on the
// device falls into this category, because you are allowed to use these
// constructs in a __host__ __device__ function, but only if that function is
// never codegen'ed on the device.
//
// To handle semantic checking for these constructs, we keep track of the set of
// functions we know will be emitted, either because we could tell a priori that
// they would be emitted, or because they were transitively called by a
// known-emitted function.
//
// We also keep a partial call graph of which not-known-emitted functions call
// which other not-known-emitted functions.
//
// When we see something which is illegal if the current function is emitted
// (usually by way of DiagIfDeviceCode, DiagIfHostCode, or
// CheckCall), we first check if the current function is known-emitted.  If
// so, we immediately output the diagnostic.
//
// Otherwise, we "defer" the diagnostic.  It sits in Sema::DeviceDeferredDiags
// until we discover that the function is known-emitted, at which point we take
// it out of this map and emit the diagnostic.

Sema::SemaDiagnosticBuilder::SemaDiagnosticBuilder(Kind K, SourceLocation Loc,
                                                   unsigned DiagID,
                                                   const FunctionDecl *Fn, Sema &S,
                                                   DeviceDiagnosticReason R)
    : S(S), Loc(Loc), DiagID(DiagID), Fn(Fn),
      ShowCallStack(K == K_ImmediateWithCallStack || K == K_Deferred) {
  switch (K) {
  case K_Nop:
    break;
  case K_Immediate:
  case K_ImmediateWithCallStack:
    ImmediateDiag.emplace(
        ImmediateDiagBuilder(S.Diags.Report(Loc, DiagID), S, DiagID));
    break;
  case K_Deferred:
    assert(Fn && "Must have a function to attach the deferred diag to.");
    auto &Diags = getDeviceDeferredDiags()[Fn];
    PartialDiagId.emplace(Diags.size());
    Diags.emplace_back(Loc, S.PDiag(DiagID), R);
    break;
  }
}

Sema::SemaDiagnosticBuilder::SemaDiagnosticBuilder(SemaDiagnosticBuilder &&D)
    : S(D.S), Loc(D.Loc), DiagID(D.DiagID), Fn(D.Fn),
      ShowCallStack(D.ShowCallStack), ImmediateDiag(D.ImmediateDiag),
      PartialDiagId(D.PartialDiagId) {
  // Clean the previous diagnostics.
  D.ShowCallStack = false;
  D.ImmediateDiag.reset();
  D.PartialDiagId.reset();
}

Sema::SemaDiagnosticBuilder::~SemaDiagnosticBuilder() {
  if (ImmediateDiag) {
    // Emit our diagnostic and, if it was a warning or error, output a callstack
    // if Fn isn't a priori known-emitted.
    bool IsWarningOrError = S.getDiagnostics().getDiagnosticLevel(
                                DiagID, Loc) >= DiagnosticsEngine::Warning;
    ImmediateDiag.reset(); // Emit the immediate diag.
    if (IsWarningOrError && ShowCallStack)
      emitCallStackNotes(S, Fn);
  } else {
    assert((!PartialDiagId || ShowCallStack) &&
           "Must always show call stack for deferred diags.");
  }
}

Sema::SemaDiagnosticBuilder
Sema::targetDiag(SourceLocation Loc, unsigned DiagID, const FunctionDecl *FD) {
  FD = FD ? FD : getCurFunctionDecl();
  if (LangOpts.OpenMP)
    return LangOpts.OpenMPIsTargetDevice
               ? OpenMP().diagIfOpenMPDeviceCode(Loc, DiagID, FD)
               : OpenMP().diagIfOpenMPHostCode(Loc, DiagID, FD);
  if (getLangOpts().CUDA)
    return getLangOpts().CUDAIsDevice ? CUDA().DiagIfDeviceCode(Loc, DiagID)
                                      : CUDA().DiagIfHostCode(Loc, DiagID);

  if (getLangOpts().SYCLIsDevice)
    return SYCL().DiagIfDeviceCode(Loc, DiagID);

  return SemaDiagnosticBuilder(SemaDiagnosticBuilder::K_Immediate, Loc, DiagID,
                               FD, *this, DeviceDiagnosticReason::All);
}

void Sema::checkTypeSupport(QualType Ty, SourceLocation Loc, ValueDecl *D) {
  if (isUnevaluatedContext() || Ty.isNull())
    return;

  // The original idea behind checkTypeSupport function is that unused
  // declarations can be replaced with an array of bytes of the same size during
  // codegen, such replacement doesn't seem to be possible for types without
  // constant byte size like zero length arrays. So, do a deep check for SYCL.
  if (D && LangOpts.SYCLIsDevice) {
    llvm::DenseSet<QualType> Visited;
    SYCL().deepTypeCheckForDevice(Loc, Visited, D);
  }

  Decl *C = cast<Decl>(getCurLexicalContext());

  // Memcpy operations for structs containing a member with unsupported type
  // are ok, though.
  if (const auto *MD = dyn_cast<CXXMethodDecl>(C)) {
    if ((MD->isCopyAssignmentOperator() || MD->isMoveAssignmentOperator()) &&
        MD->isTrivial())
      return;

    if (const auto *Ctor = dyn_cast<CXXConstructorDecl>(MD))
      if (Ctor->isCopyOrMoveConstructor() && Ctor->isTrivial())
        return;
  }

  // Try to associate errors with the lexical context, if that is a function, or
  // the value declaration otherwise.
  const FunctionDecl *FD = isa<FunctionDecl>(C)
                               ? cast<FunctionDecl>(C)
                               : dyn_cast_or_null<FunctionDecl>(D);

  auto CheckDeviceType = [&](QualType Ty) {
    if (Ty->isDependentType())
      return;

    if (Ty->isBitIntType()) {
      if (!Context.getTargetInfo().hasBitIntType()) {
        PartialDiagnostic PD = PDiag(diag::err_target_unsupported_type);
        if (D)
          PD << D;
        else
          PD << "expression";
        targetDiag(Loc, PD, FD)
            << false /*show bit size*/ << 0 /*bitsize*/ << false /*return*/
            << Ty << Context.getTargetInfo().getTriple().str();
      }
      return;
    }

    // Check if we are dealing with two 'long double' but with different
    // semantics.
    bool LongDoubleMismatched = false;
    if (Ty->isRealFloatingType() && Context.getTypeSize(Ty) == 128) {
      const llvm::fltSemantics &Sem = Context.getFloatTypeSemantics(Ty);
      if ((&Sem != &llvm::APFloat::PPCDoubleDouble() &&
           !Context.getTargetInfo().hasFloat128Type()) ||
          (&Sem == &llvm::APFloat::PPCDoubleDouble() &&
           !Context.getTargetInfo().hasIbm128Type()))
        LongDoubleMismatched = true;
    }

    if ((Ty->isFloat16Type() && !Context.getTargetInfo().hasFloat16Type()) ||
        ((Ty->isFloat128Type() ||
          (Ty->isRealFloatingType() && Context.getTypeSize(Ty) == 128)) &&
         !Context.getTargetInfo().hasFloat128Type()) ||
        (Ty->isIbm128Type() && !Context.getTargetInfo().hasIbm128Type()) ||
        (Ty->isIntegerType() && Context.getTypeSize(Ty) == 128 &&
         !Context.getTargetInfo().hasInt128Type()) ||
        (Ty->isBFloat16Type() && !Context.getTargetInfo().hasBFloat16Type() &&
         !LangOpts.CUDAIsDevice) ||
        LongDoubleMismatched) {
      PartialDiagnostic PD = PDiag(diag::err_target_unsupported_type);
      if (D)
        PD << D;
      else
        PD << "expression";

      if (targetDiag(Loc, PD, FD)
          << true /*show bit size*/
          << static_cast<unsigned>(Context.getTypeSize(Ty)) << Ty
          << false /*return*/ << Context.getTargetInfo().getTriple().str()) {
        if (D)
          D->setInvalidDecl();
      }
      if (D)
        targetDiag(D->getLocation(), diag::note_defined_here, FD) << D;
    }
  };

  auto CheckType = [&](QualType Ty, bool IsRetTy = false) {
    if (LangOpts.SYCLIsDevice ||
        (LangOpts.OpenMP && LangOpts.OpenMPIsTargetDevice) ||
        LangOpts.CUDAIsDevice)
      CheckDeviceType(Ty);

    QualType UnqualTy = Ty.getCanonicalType().getUnqualifiedType();
    const TargetInfo &TI = Context.getTargetInfo();
    if (!TI.hasLongDoubleType() && UnqualTy == Context.LongDoubleTy) {
      PartialDiagnostic PD = PDiag(diag::err_target_unsupported_type);
      if (D)
        PD << D;
      else
        PD << "expression";

      if (Diag(Loc, PD, FD)
          << false /*show bit size*/ << 0 << Ty << false /*return*/
          << TI.getTriple().str()) {
        if (D)
          D->setInvalidDecl();
      }
      if (D)
        targetDiag(D->getLocation(), diag::note_defined_here, FD) << D;
    }

    bool IsDouble = UnqualTy == Context.DoubleTy;
    bool IsFloat = UnqualTy == Context.FloatTy;
    if (IsRetTy && !TI.hasFPReturn() && (IsDouble || IsFloat)) {
      PartialDiagnostic PD = PDiag(diag::err_target_unsupported_type);
      if (D)
        PD << D;
      else
        PD << "expression";

      if (Diag(Loc, PD, FD)
          << false /*show bit size*/ << 0 << Ty << true /*return*/
          << TI.getTriple().str()) {
        if (D)
          D->setInvalidDecl();
      }
      if (D)
        targetDiag(D->getLocation(), diag::note_defined_here, FD) << D;
    }

    if (TI.hasRISCVVTypes() && Ty->isRVVSizelessBuiltinType() && FD) {
      llvm::StringMap<bool> CallerFeatureMap;
      Context.getFunctionFeatureMap(CallerFeatureMap, FD);
      RISCV().checkRVVTypeSupport(Ty, Loc, D, CallerFeatureMap);
    }

    // Don't allow SVE types in functions without a SVE target.
    if (Ty->isSVESizelessBuiltinType() && FD) {
      llvm::StringMap<bool> CallerFeatureMap;
      Context.getFunctionFeatureMap(CallerFeatureMap, FD);
      if (!Builtin::evaluateRequiredTargetFeatures("sve", CallerFeatureMap)) {
        if (!Builtin::evaluateRequiredTargetFeatures("sme", CallerFeatureMap))
          Diag(Loc, diag::err_sve_vector_in_non_sve_target) << Ty;
        else if (!IsArmStreamingFunction(FD,
                                         /*IncludeLocallyStreaming=*/true)) {
          Diag(Loc, diag::err_sve_vector_in_non_streaming_function) << Ty;
        }
      }
    }
  };

  CheckType(Ty);
  if (const auto *FD = dyn_cast_if_present<FunctionDecl>(D)) {
    if (LangOpts.SYCLAllowAllFeaturesInConstexpr && FD->isConsteval())
      return;
    if (const auto *FPTy = dyn_cast<FunctionProtoType>(Ty)) {
      for (const auto &ParamTy : FPTy->param_types())
        CheckType(ParamTy);
      CheckType(FPTy->getReturnType(), /*IsRetTy=*/true);
    }
    if (const auto *FNPTy = dyn_cast<FunctionNoProtoType>(Ty))
      CheckType(FNPTy->getReturnType(), /*IsRetTy=*/true);
  }
}

bool Sema::findMacroSpelling(SourceLocation &locref, StringRef name) {
  SourceLocation loc = locref;
  if (!loc.isMacroID()) return false;

  // There's no good way right now to look at the intermediate
  // expansions, so just jump to the expansion location.
  loc = getSourceManager().getExpansionLoc(loc);

  // If that's written with the name, stop here.
  SmallString<16> buffer;
  if (getPreprocessor().getSpelling(loc, buffer) == name) {
    locref = loc;
    return true;
  }
  return false;
}

Scope *Sema::getScopeForContext(DeclContext *Ctx) {

  if (!Ctx)
    return nullptr;

  Ctx = Ctx->getPrimaryContext();
  for (Scope *S = getCurScope(); S; S = S->getParent()) {
    // Ignore scopes that cannot have declarations. This is important for
    // out-of-line definitions of static class members.
    if (S->getFlags() & (Scope::DeclScope | Scope::TemplateParamScope))
      if (DeclContext *Entity = S->getEntity())
        if (Ctx == Entity->getPrimaryContext())
          return S;
  }

  return nullptr;
}

/// Enter a new function scope
void Sema::PushFunctionScope() {
  if (FunctionScopes.empty() && CachedFunctionScope) {
    // Use CachedFunctionScope to avoid allocating memory when possible.
    CachedFunctionScope->Clear();
    FunctionScopes.push_back(CachedFunctionScope.release());
  } else {
    FunctionScopes.push_back(new FunctionScopeInfo(getDiagnostics()));
  }
  if (LangOpts.OpenMP)
    OpenMP().pushOpenMPFunctionRegion();
}

void Sema::PushBlockScope(Scope *BlockScope, BlockDecl *Block) {
  FunctionScopes.push_back(new BlockScopeInfo(getDiagnostics(),
                                              BlockScope, Block));
  CapturingFunctionScopes++;
}

LambdaScopeInfo *Sema::PushLambdaScope() {
  LambdaScopeInfo *const LSI = new LambdaScopeInfo(getDiagnostics());
  FunctionScopes.push_back(LSI);
  CapturingFunctionScopes++;
  return LSI;
}

void Sema::RecordParsingTemplateParameterDepth(unsigned Depth) {
  if (LambdaScopeInfo *const LSI = getCurLambda()) {
    LSI->AutoTemplateParameterDepth = Depth;
    return;
  }
  llvm_unreachable(
      "Remove assertion if intentionally called in a non-lambda context.");
}

// Check that the type of the VarDecl has an accessible copy constructor and
// resolve its destructor's exception specification.
// This also performs initialization of block variables when they are moved
// to the heap. It uses the same rules as applicable for implicit moves
// according to the C++ standard in effect ([class.copy.elision]p3).
static void checkEscapingByref(VarDecl *VD, Sema &S) {
  QualType T = VD->getType();
  EnterExpressionEvaluationContext scope(
      S, Sema::ExpressionEvaluationContext::PotentiallyEvaluated);
  SourceLocation Loc = VD->getLocation();
  Expr *VarRef =
      new (S.Context) DeclRefExpr(S.Context, VD, false, T, VK_LValue, Loc);
  ExprResult Result;
  auto IE = InitializedEntity::InitializeBlock(Loc, T);
  if (S.getLangOpts().CPlusPlus23) {
    auto *E = ImplicitCastExpr::Create(S.Context, T, CK_NoOp, VarRef, nullptr,
                                       VK_XValue, FPOptionsOverride());
    Result = S.PerformCopyInitialization(IE, SourceLocation(), E);
  } else {
    Result = S.PerformMoveOrCopyInitialization(
        IE, Sema::NamedReturnInfo{VD, Sema::NamedReturnInfo::MoveEligible},
        VarRef);
  }

  if (!Result.isInvalid()) {
    Result = S.MaybeCreateExprWithCleanups(Result);
    Expr *Init = Result.getAs<Expr>();
    S.Context.setBlockVarCopyInit(VD, Init, S.canThrow(Init));
  }

  // The destructor's exception specification is needed when IRGen generates
  // block copy/destroy functions. Resolve it here.
  if (const CXXRecordDecl *RD = T->getAsCXXRecordDecl())
    if (CXXDestructorDecl *DD = RD->getDestructor()) {
      auto *FPT = DD->getType()->castAs<FunctionProtoType>();
      S.ResolveExceptionSpec(Loc, FPT);
    }
}

static void markEscapingByrefs(const FunctionScopeInfo &FSI, Sema &S) {
  // Set the EscapingByref flag of __block variables captured by
  // escaping blocks.
  for (const BlockDecl *BD : FSI.Blocks) {
    for (const BlockDecl::Capture &BC : BD->captures()) {
      VarDecl *VD = BC.getVariable();
      if (VD->hasAttr<BlocksAttr>()) {
        // Nothing to do if this is a __block variable captured by a
        // non-escaping block.
        if (BD->doesNotEscape())
          continue;
        VD->setEscapingByref();
      }
      // Check whether the captured variable is or contains an object of
      // non-trivial C union type.
      QualType CapType = BC.getVariable()->getType();
      if (CapType.hasNonTrivialToPrimitiveDestructCUnion() ||
          CapType.hasNonTrivialToPrimitiveCopyCUnion())
        S.checkNonTrivialCUnion(BC.getVariable()->getType(),
                                BD->getCaretLocation(),
                                Sema::NTCUC_BlockCapture,
                                Sema::NTCUK_Destruct|Sema::NTCUK_Copy);
    }
  }

  for (VarDecl *VD : FSI.ByrefBlockVars) {
    // __block variables might require us to capture a copy-initializer.
    if (!VD->isEscapingByref())
      continue;
    // It's currently invalid to ever have a __block variable with an
    // array type; should we diagnose that here?
    // Regardless, we don't want to ignore array nesting when
    // constructing this copy.
    if (VD->getType()->isStructureOrClassType())
      checkEscapingByref(VD, S);
  }
}

Sema::PoppedFunctionScopePtr
Sema::PopFunctionScopeInfo(const AnalysisBasedWarnings::Policy *WP,
                           const Decl *D, QualType BlockType) {
  assert(!FunctionScopes.empty() && "mismatched push/pop!");

  markEscapingByrefs(*FunctionScopes.back(), *this);

  PoppedFunctionScopePtr Scope(FunctionScopes.pop_back_val(),
                               PoppedFunctionScopeDeleter(this));

  if (LangOpts.OpenMP)
    OpenMP().popOpenMPFunctionRegion(Scope.get());

  // Issue any analysis-based warnings.
  if (WP && D)
    AnalysisWarnings.IssueWarnings(*WP, Scope.get(), D, BlockType);
  else
    for (const auto &PUD : Scope->PossiblyUnreachableDiags)
      Diag(PUD.Loc, PUD.PD);

  return Scope;
}

void Sema::PoppedFunctionScopeDeleter::
operator()(sema::FunctionScopeInfo *Scope) const {
  if (!Scope->isPlainFunction())
    Self->CapturingFunctionScopes--;
  // Stash the function scope for later reuse if it's for a normal function.
  if (Scope->isPlainFunction() && !Self->CachedFunctionScope)
    Self->CachedFunctionScope.reset(Scope);
  else
    delete Scope;
}

void Sema::PushCompoundScope(bool IsStmtExpr) {
  getCurFunction()->CompoundScopes.push_back(
      CompoundScopeInfo(IsStmtExpr, getCurFPFeatures()));
}

void Sema::PopCompoundScope() {
  FunctionScopeInfo *CurFunction = getCurFunction();
  assert(!CurFunction->CompoundScopes.empty() && "mismatched push/pop");

  CurFunction->CompoundScopes.pop_back();
}

bool Sema::hasAnyUnrecoverableErrorsInThisFunction() const {
  return getCurFunction()->hasUnrecoverableErrorOccurred();
}

void Sema::setFunctionHasBranchIntoScope() {
  if (!FunctionScopes.empty())
    FunctionScopes.back()->setHasBranchIntoScope();
}

void Sema::setFunctionHasBranchProtectedScope() {
  if (!FunctionScopes.empty())
    FunctionScopes.back()->setHasBranchProtectedScope();
}

void Sema::setFunctionHasIndirectGoto() {
  if (!FunctionScopes.empty())
    FunctionScopes.back()->setHasIndirectGoto();
}

void Sema::setFunctionHasMustTail() {
  if (!FunctionScopes.empty())
    FunctionScopes.back()->setHasMustTail();
}

BlockScopeInfo *Sema::getCurBlock() {
  if (FunctionScopes.empty())
    return nullptr;

  auto CurBSI = dyn_cast<BlockScopeInfo>(FunctionScopes.back());
  if (CurBSI && CurBSI->TheDecl &&
      !CurBSI->TheDecl->Encloses(CurContext)) {
    // We have switched contexts due to template instantiation.
    assert(!CodeSynthesisContexts.empty());
    return nullptr;
  }

  return CurBSI;
}

FunctionScopeInfo *Sema::getEnclosingFunction() const {
  if (FunctionScopes.empty())
    return nullptr;

  for (int e = FunctionScopes.size() - 1; e >= 0; --e) {
    if (isa<sema::BlockScopeInfo>(FunctionScopes[e]))
      continue;
    return FunctionScopes[e];
  }
  return nullptr;
}

LambdaScopeInfo *Sema::getEnclosingLambda() const {
  for (auto *Scope : llvm::reverse(FunctionScopes)) {
    if (auto *LSI = dyn_cast<sema::LambdaScopeInfo>(Scope)) {
      if (LSI->Lambda && !LSI->Lambda->Encloses(CurContext) &&
          LSI->AfterParameterList) {
        // We have switched contexts due to template instantiation.
        // FIXME: We should swap out the FunctionScopes during code synthesis
        // so that we don't need to check for this.
        assert(!CodeSynthesisContexts.empty());
        return nullptr;
      }
      return LSI;
    }
  }
  return nullptr;
}

LambdaScopeInfo *Sema::getCurLambda(bool IgnoreNonLambdaCapturingScope) {
  if (FunctionScopes.empty())
    return nullptr;

  auto I = FunctionScopes.rbegin();
  if (IgnoreNonLambdaCapturingScope) {
    auto E = FunctionScopes.rend();
    while (I != E && isa<CapturingScopeInfo>(*I) && !isa<LambdaScopeInfo>(*I))
      ++I;
    if (I == E)
      return nullptr;
  }
  auto *CurLSI = dyn_cast<LambdaScopeInfo>(*I);
  if (CurLSI && CurLSI->Lambda && CurLSI->CallOperator &&
      !CurLSI->Lambda->Encloses(CurContext) && CurLSI->AfterParameterList) {
    // We have switched contexts due to template instantiation.
    assert(!CodeSynthesisContexts.empty());
    return nullptr;
  }

  return CurLSI;
}

// We have a generic lambda if we parsed auto parameters, or we have
// an associated template parameter list.
LambdaScopeInfo *Sema::getCurGenericLambda() {
  if (LambdaScopeInfo *LSI =  getCurLambda()) {
    return (LSI->TemplateParams.size() ||
                    LSI->GLTemplateParameterList) ? LSI : nullptr;
  }
  return nullptr;
}


void Sema::ActOnComment(SourceRange Comment) {
  if (!LangOpts.RetainCommentsFromSystemHeaders &&
      SourceMgr.isInSystemHeader(Comment.getBegin()))
    return;
  RawComment RC(SourceMgr, Comment, LangOpts.CommentOpts, false);
  if (RC.isAlmostTrailingComment() || RC.hasUnsupportedSplice(SourceMgr)) {
    SourceRange MagicMarkerRange(Comment.getBegin(),
                                 Comment.getBegin().getLocWithOffset(3));
    StringRef MagicMarkerText;
    switch (RC.getKind()) {
    case RawComment::RCK_OrdinaryBCPL:
      MagicMarkerText = "///<";
      break;
    case RawComment::RCK_OrdinaryC:
      MagicMarkerText = "/**<";
      break;
    case RawComment::RCK_Invalid:
      // FIXME: are there other scenarios that could produce an invalid
      // raw comment here?
      Diag(Comment.getBegin(), diag::warn_splice_in_doxygen_comment);
      return;
    default:
      llvm_unreachable("if this is an almost Doxygen comment, "
                       "it should be ordinary");
    }
    Diag(Comment.getBegin(), diag::warn_not_a_doxygen_trailing_member_comment) <<
      FixItHint::CreateReplacement(MagicMarkerRange, MagicMarkerText);
  }
  Context.addComment(RC);
}

// Pin this vtable to this file.
ExternalSemaSource::~ExternalSemaSource() {}
char ExternalSemaSource::ID;

void ExternalSemaSource::ReadMethodPool(Selector Sel) { }
void ExternalSemaSource::updateOutOfDateSelector(Selector Sel) { }

void ExternalSemaSource::ReadKnownNamespaces(
                           SmallVectorImpl<NamespaceDecl *> &Namespaces) {
}

void ExternalSemaSource::ReadUndefinedButUsed(
    llvm::MapVector<NamedDecl *, SourceLocation> &Undefined) {}

void ExternalSemaSource::ReadMismatchingDeleteExpressions(llvm::MapVector<
    FieldDecl *, llvm::SmallVector<std::pair<SourceLocation, bool>, 4>> &) {}

bool Sema::tryExprAsCall(Expr &E, QualType &ZeroArgCallReturnTy,
                         UnresolvedSetImpl &OverloadSet) {
  ZeroArgCallReturnTy = QualType();
  OverloadSet.clear();

  const OverloadExpr *Overloads = nullptr;
  bool IsMemExpr = false;
  if (E.getType() == Context.OverloadTy) {
    OverloadExpr::FindResult FR = OverloadExpr::find(&E);

    // Ignore overloads that are pointer-to-member constants.
    if (FR.HasFormOfMemberPointer)
      return false;

    Overloads = FR.Expression;
  } else if (E.getType() == Context.BoundMemberTy) {
    Overloads = dyn_cast<UnresolvedMemberExpr>(E.IgnoreParens());
    IsMemExpr = true;
  }

  bool Ambiguous = false;
  bool IsMV = false;

  if (Overloads) {
    for (OverloadExpr::decls_iterator it = Overloads->decls_begin(),
         DeclsEnd = Overloads->decls_end(); it != DeclsEnd; ++it) {
      OverloadSet.addDecl(*it);

      // Check whether the function is a non-template, non-member which takes no
      // arguments.
      if (IsMemExpr)
        continue;
      if (const FunctionDecl *OverloadDecl
            = dyn_cast<FunctionDecl>((*it)->getUnderlyingDecl())) {
        if (OverloadDecl->getMinRequiredArguments() == 0) {
          if (!ZeroArgCallReturnTy.isNull() && !Ambiguous &&
              (!IsMV || !(OverloadDecl->isCPUDispatchMultiVersion() ||
                          OverloadDecl->isCPUSpecificMultiVersion()))) {
            ZeroArgCallReturnTy = QualType();
            Ambiguous = true;
          } else {
            ZeroArgCallReturnTy = OverloadDecl->getReturnType();
            IsMV = OverloadDecl->isCPUDispatchMultiVersion() ||
                   OverloadDecl->isCPUSpecificMultiVersion();
          }
        }
      }
    }

    // If it's not a member, use better machinery to try to resolve the call
    if (!IsMemExpr)
      return !ZeroArgCallReturnTy.isNull();
  }

  // Attempt to call the member with no arguments - this will correctly handle
  // member templates with defaults/deduction of template arguments, overloads
  // with default arguments, etc.
  if (IsMemExpr && !E.isTypeDependent()) {
    Sema::TentativeAnalysisScope Trap(*this);
    ExprResult R = BuildCallToMemberFunction(nullptr, &E, SourceLocation(),
                                             std::nullopt, SourceLocation());
    if (R.isUsable()) {
      ZeroArgCallReturnTy = R.get()->getType();
      return true;
    }
    return false;
  }

  if (const auto *DeclRef = dyn_cast<DeclRefExpr>(E.IgnoreParens())) {
    if (const auto *Fun = dyn_cast<FunctionDecl>(DeclRef->getDecl())) {
      if (Fun->getMinRequiredArguments() == 0)
        ZeroArgCallReturnTy = Fun->getReturnType();
      return true;
    }
  }

  // We don't have an expression that's convenient to get a FunctionDecl from,
  // but we can at least check if the type is "function of 0 arguments".
  QualType ExprTy = E.getType();
  const FunctionType *FunTy = nullptr;
  QualType PointeeTy = ExprTy->getPointeeType();
  if (!PointeeTy.isNull())
    FunTy = PointeeTy->getAs<FunctionType>();
  if (!FunTy)
    FunTy = ExprTy->getAs<FunctionType>();

  if (const auto *FPT = dyn_cast_if_present<FunctionProtoType>(FunTy)) {
    if (FPT->getNumParams() == 0)
      ZeroArgCallReturnTy = FunTy->getReturnType();
    return true;
  }
  return false;
}

/// Give notes for a set of overloads.
///
/// A companion to tryExprAsCall. In cases when the name that the programmer
/// wrote was an overloaded function, we may be able to make some guesses about
/// plausible overloads based on their return types; such guesses can be handed
/// off to this method to be emitted as notes.
///
/// \param Overloads - The overloads to note.
/// \param FinalNoteLoc - If we've suppressed printing some overloads due to
///  -fshow-overloads=best, this is the location to attach to the note about too
///  many candidates. Typically this will be the location of the original
///  ill-formed expression.
static void noteOverloads(Sema &S, const UnresolvedSetImpl &Overloads,
                          const SourceLocation FinalNoteLoc) {
  unsigned ShownOverloads = 0;
  unsigned SuppressedOverloads = 0;
  for (UnresolvedSetImpl::iterator It = Overloads.begin(),
       DeclsEnd = Overloads.end(); It != DeclsEnd; ++It) {
    if (ShownOverloads >= S.Diags.getNumOverloadCandidatesToShow()) {
      ++SuppressedOverloads;
      continue;
    }

    const NamedDecl *Fn = (*It)->getUnderlyingDecl();
    // Don't print overloads for non-default multiversioned functions.
    if (const auto *FD = Fn->getAsFunction()) {
      if (FD->isMultiVersion() && FD->hasAttr<TargetAttr>() &&
          !FD->getAttr<TargetAttr>()->isDefaultVersion())
        continue;
      if (FD->isMultiVersion() && FD->hasAttr<TargetVersionAttr>() &&
          !FD->getAttr<TargetVersionAttr>()->isDefaultVersion())
        continue;
    }
    S.Diag(Fn->getLocation(), diag::note_possible_target_of_call);
    ++ShownOverloads;
  }

  S.Diags.overloadCandidatesShown(ShownOverloads);

  if (SuppressedOverloads)
    S.Diag(FinalNoteLoc, diag::note_ovl_too_many_candidates)
      << SuppressedOverloads;
}

static void notePlausibleOverloads(Sema &S, SourceLocation Loc,
                                   const UnresolvedSetImpl &Overloads,
                                   bool (*IsPlausibleResult)(QualType)) {
  if (!IsPlausibleResult)
    return noteOverloads(S, Overloads, Loc);

  UnresolvedSet<2> PlausibleOverloads;
  for (OverloadExpr::decls_iterator It = Overloads.begin(),
         DeclsEnd = Overloads.end(); It != DeclsEnd; ++It) {
    const auto *OverloadDecl = cast<FunctionDecl>(*It);
    QualType OverloadResultTy = OverloadDecl->getReturnType();
    if (IsPlausibleResult(OverloadResultTy))
      PlausibleOverloads.addDecl(It.getDecl());
  }
  noteOverloads(S, PlausibleOverloads, Loc);
}

/// Determine whether the given expression can be called by just
/// putting parentheses after it.  Notably, expressions with unary
/// operators can't be because the unary operator will start parsing
/// outside the call.
static bool IsCallableWithAppend(const Expr *E) {
  E = E->IgnoreImplicit();
  return (!isa<CStyleCastExpr>(E) &&
          !isa<UnaryOperator>(E) &&
          !isa<BinaryOperator>(E) &&
          !isa<CXXOperatorCallExpr>(E));
}

static bool IsCPUDispatchCPUSpecificMultiVersion(const Expr *E) {
  if (const auto *UO = dyn_cast<UnaryOperator>(E))
    E = UO->getSubExpr();

  if (const auto *ULE = dyn_cast<UnresolvedLookupExpr>(E)) {
    if (ULE->getNumDecls() == 0)
      return false;

    const NamedDecl *ND = *ULE->decls_begin();
    if (const auto *FD = dyn_cast<FunctionDecl>(ND))
      return FD->isCPUDispatchMultiVersion() || FD->isCPUSpecificMultiVersion();
  }
  return false;
}

bool Sema::tryToRecoverWithCall(ExprResult &E, const PartialDiagnostic &PD,
                                bool ForceComplain,
                                bool (*IsPlausibleResult)(QualType)) {
  SourceLocation Loc = E.get()->getExprLoc();
  SourceRange Range = E.get()->getSourceRange();
  UnresolvedSet<4> Overloads;

  // If this is a SFINAE context, don't try anything that might trigger ADL
  // prematurely.
  if (!isSFINAEContext()) {
    QualType ZeroArgCallTy;
    if (tryExprAsCall(*E.get(), ZeroArgCallTy, Overloads) &&
        !ZeroArgCallTy.isNull() &&
        (!IsPlausibleResult || IsPlausibleResult(ZeroArgCallTy))) {
      // At this point, we know E is potentially callable with 0
      // arguments and that it returns something of a reasonable type,
      // so we can emit a fixit and carry on pretending that E was
      // actually a CallExpr.
      SourceLocation ParenInsertionLoc = getLocForEndOfToken(Range.getEnd());
      bool IsMV = IsCPUDispatchCPUSpecificMultiVersion(E.get());
      Diag(Loc, PD) << /*zero-arg*/ 1 << IsMV << Range
                    << (IsCallableWithAppend(E.get())
                            ? FixItHint::CreateInsertion(ParenInsertionLoc,
                                                         "()")
                            : FixItHint());
      if (!IsMV)
        notePlausibleOverloads(*this, Loc, Overloads, IsPlausibleResult);

      // FIXME: Try this before emitting the fixit, and suppress diagnostics
      // while doing so.
      E = BuildCallExpr(nullptr, E.get(), Range.getEnd(), std::nullopt,
                        Range.getEnd().getLocWithOffset(1));
      return true;
    }
  }
  if (!ForceComplain) return false;

  bool IsMV = IsCPUDispatchCPUSpecificMultiVersion(E.get());
  Diag(Loc, PD) << /*not zero-arg*/ 0 << IsMV << Range;
  if (!IsMV)
    notePlausibleOverloads(*this, Loc, Overloads, IsPlausibleResult);
  E = ExprError();
  return true;
}

IdentifierInfo *Sema::getSuperIdentifier() const {
  if (!Ident_super)
    Ident_super = &Context.Idents.get("super");
  return Ident_super;
}

void Sema::PushCapturedRegionScope(Scope *S, CapturedDecl *CD, RecordDecl *RD,
                                   CapturedRegionKind K,
                                   unsigned OpenMPCaptureLevel) {
  auto *CSI = new CapturedRegionScopeInfo(
      getDiagnostics(), S, CD, RD, CD->getContextParam(), K,
      (getLangOpts().OpenMP && K == CR_OpenMP)
          ? OpenMP().getOpenMPNestingLevel()
          : 0,
      OpenMPCaptureLevel);
  CSI->ReturnType = Context.VoidTy;
  FunctionScopes.push_back(CSI);
  CapturingFunctionScopes++;
}

CapturedRegionScopeInfo *Sema::getCurCapturedRegion() {
  if (FunctionScopes.empty())
    return nullptr;

  return dyn_cast<CapturedRegionScopeInfo>(FunctionScopes.back());
}

const llvm::MapVector<FieldDecl *, Sema::DeleteLocs> &
Sema::getMismatchingDeleteExpressions() const {
  return DeleteExprs;
}

Sema::FPFeaturesStateRAII::FPFeaturesStateRAII(Sema &S)
    : S(S), OldFPFeaturesState(S.CurFPFeatures),
      OldOverrides(S.FpPragmaStack.CurrentValue),
      OldEvalMethod(S.PP.getCurrentFPEvalMethod()),
      OldFPPragmaLocation(S.PP.getLastFPEvalPragmaLocation()) {}

Sema::FPFeaturesStateRAII::~FPFeaturesStateRAII() {
  S.CurFPFeatures = OldFPFeaturesState;
  S.FpPragmaStack.CurrentValue = OldOverrides;
  S.PP.setCurrentFPEvalMethod(OldFPPragmaLocation, OldEvalMethod);
}

bool Sema::isDeclaratorFunctionLike(Declarator &D) {
  assert(D.getCXXScopeSpec().isSet() &&
         "can only be called for qualified names");

  auto LR = LookupResult(*this, D.getIdentifier(), D.getBeginLoc(),
                         LookupOrdinaryName, forRedeclarationInCurContext());
  DeclContext *DC = computeDeclContext(D.getCXXScopeSpec(),
                                       !D.getDeclSpec().isFriendSpecified());
  if (!DC)
    return false;

  LookupQualifiedName(LR, DC);
  bool Result = llvm::all_of(LR, [](Decl *Dcl) {
    if (NamedDecl *ND = dyn_cast<NamedDecl>(Dcl)) {
      ND = ND->getUnderlyingDecl();
      return isa<FunctionDecl>(ND) || isa<FunctionTemplateDecl>(ND) ||
             isa<UsingDecl>(ND);
    }
    return false;
  });
  return Result;
}

FunctionEffectDifferences::FunctionEffectDifferences(
    const FunctionEffectsRef &Old, const FunctionEffectsRef &New) {

  FunctionEffectsRef::iterator POld = Old.begin();
  FunctionEffectsRef::iterator OldEnd = Old.end();
  FunctionEffectsRef::iterator PNew = New.begin();
  FunctionEffectsRef::iterator NewEnd = New.end();

  while (true) {
    int cmp = 0;
    if (POld == OldEnd) {
      if (PNew == NewEnd)
        break;
      cmp = 1;
    } else if (PNew == NewEnd)
      cmp = -1;
    else {
      FunctionEffectWithCondition Old = *POld;
      FunctionEffectWithCondition New = *PNew;
      if (Old.Effect.kind() < New.Effect.kind())
        cmp = -1;
      else if (New.Effect.kind() < Old.Effect.kind())
        cmp = 1;
      else {
        cmp = 0;
        if (Old.Cond.getCondition() != New.Cond.getCondition()) {
          // FIXME: Cases where the expressions are equivalent but
          // don't have the same identity.
          push_back(FunctionEffectDiff{
              Old.Effect.kind(), FunctionEffectDiff::Kind::ConditionMismatch,
              Old, New});
        }
      }
    }

    if (cmp < 0) {
      // removal
      FunctionEffectWithCondition Old = *POld;
      push_back(FunctionEffectDiff{
          Old.Effect.kind(), FunctionEffectDiff::Kind::Removed, Old, {}});
      ++POld;
    } else if (cmp > 0) {
      // addition
      FunctionEffectWithCondition New = *PNew;
      push_back(FunctionEffectDiff{
          New.Effect.kind(), FunctionEffectDiff::Kind::Added, {}, New});
      ++PNew;
    } else {
      ++POld;
      ++PNew;
    }
  }
}

bool FunctionEffectDiff::shouldDiagnoseConversion(
    QualType SrcType, const FunctionEffectsRef &SrcFX, QualType DstType,
    const FunctionEffectsRef &DstFX) const {

  switch (EffectKind) {
  case FunctionEffect::Kind::NonAllocating:
    // nonallocating can't be added (spoofed) during a conversion, unless we
    // have nonblocking.
    if (DiffKind == Kind::Added) {
      for (const auto &CFE : SrcFX) {
        if (CFE.Effect.kind() == FunctionEffect::Kind::NonBlocking)
          return false;
      }
    }
    [[fallthrough]];
  case FunctionEffect::Kind::NonBlocking:
    // nonblocking can't be added (spoofed) during a conversion.
    switch (DiffKind) {
    case Kind::Added:
      return true;
    case Kind::Removed:
      return false;
    case Kind::ConditionMismatch:
      // FIXME: Condition mismatches are too coarse right now -- expressions
      // which are equivalent but don't have the same identity are detected as
      // mismatches. We're going to diagnose those anyhow until expression
      // matching is better.
      return true;
    }
    llvm_unreachable("Unhandled FunctionEffectDiff::Kind enum");
  case FunctionEffect::Kind::Blocking:
  case FunctionEffect::Kind::Allocating:
    return false;
  case FunctionEffect::Kind::None:
    break;
  }
  llvm_unreachable("unknown effect kind");
}

bool FunctionEffectDiff::shouldDiagnoseRedeclaration(
    const FunctionDecl &OldFunction, const FunctionEffectsRef &OldFX,
    const FunctionDecl &NewFunction, const FunctionEffectsRef &NewFX) const {
  switch (EffectKind) {
  case FunctionEffect::Kind::NonAllocating:
  case FunctionEffect::Kind::NonBlocking:
    // nonblocking/nonallocating can't be removed in a redeclaration.
    switch (DiffKind) {
    case Kind::Added:
      return false; // No diagnostic.
    case Kind::Removed:
      return true; // Issue diagnostic.
    case Kind::ConditionMismatch:
      // All these forms of mismatches are diagnosed.
      return true;
    }
    llvm_unreachable("Unhandled FunctionEffectDiff::Kind enum");
  case FunctionEffect::Kind::Blocking:
  case FunctionEffect::Kind::Allocating:
    return false;
  case FunctionEffect::Kind::None:
    break;
  }
  llvm_unreachable("unknown effect kind");
}

FunctionEffectDiff::OverrideResult
FunctionEffectDiff::shouldDiagnoseMethodOverride(
    const CXXMethodDecl &OldMethod, const FunctionEffectsRef &OldFX,
    const CXXMethodDecl &NewMethod, const FunctionEffectsRef &NewFX) const {
  switch (EffectKind) {
  case FunctionEffect::Kind::NonAllocating:
  case FunctionEffect::Kind::NonBlocking:
    switch (DiffKind) {

    // If added on an override, that's fine and not diagnosed.
    case Kind::Added:
      return OverrideResult::NoAction;

    // If missing from an override (removed), propagate from base to derived.
    case Kind::Removed:
      return OverrideResult::Merge;

    // If there's a mismatch involving the effect's polarity or condition,
    // issue a warning.
    case Kind::ConditionMismatch:
      return OverrideResult::Warn;
    }
    llvm_unreachable("Unhandled FunctionEffectDiff::Kind enum");

  case FunctionEffect::Kind::Blocking:
  case FunctionEffect::Kind::Allocating:
    return OverrideResult::NoAction;

  case FunctionEffect::Kind::None:
    break;
  }
  llvm_unreachable("unknown effect kind");
}<|MERGE_RESOLUTION|>--- conflicted
+++ resolved
@@ -1739,13 +1739,8 @@
   if (Loc == DeviceDeferredDiags.end())
     return false;
   for (auto PDAt : Loc->second) {
-<<<<<<< HEAD
-    if (DiagnosticIDs::isDefaultMappingAsError(
+    if (Diags.getDiagnosticIDs()->isDefaultMappingAsError(
             PDAt.getDiag().second.getDiagID()))
-=======
-    if (Diags.getDiagnosticIDs()->isDefaultMappingAsError(
-            PDAt.second.getDiagID()))
->>>>>>> e7f782e7
       return true;
   }
   return false;
