//===- ASTWriter.cpp - AST File Writer ------------------------------------===//
//
// Part of the LLVM Project, under the Apache License v2.0 with LLVM Exceptions.
// See https://llvm.org/LICENSE.txt for license information.
// SPDX-License-Identifier: Apache-2.0 WITH LLVM-exception
//
//===----------------------------------------------------------------------===//
//
//  This file defines the ASTWriter class, which writes AST files.
//
//===----------------------------------------------------------------------===//

#include "ASTCommon.h"
#include "ASTReaderInternals.h"
#include "MultiOnDiskHashTable.h"
#include "clang/AST/ASTContext.h"
#include "clang/AST/ASTUnresolvedSet.h"
#include "clang/AST/AbstractTypeWriter.h"
#include "clang/AST/Attr.h"
#include "clang/AST/Decl.h"
#include "clang/AST/DeclBase.h"
#include "clang/AST/DeclCXX.h"
#include "clang/AST/DeclContextInternals.h"
#include "clang/AST/DeclFriend.h"
#include "clang/AST/DeclObjC.h"
#include "clang/AST/DeclTemplate.h"
#include "clang/AST/DeclarationName.h"
#include "clang/AST/Expr.h"
#include "clang/AST/ExprCXX.h"
#include "clang/AST/LambdaCapture.h"
#include "clang/AST/NestedNameSpecifier.h"
#include "clang/AST/OpenACCClause.h"
#include "clang/AST/OpenMPClause.h"
#include "clang/AST/RawCommentList.h"
#include "clang/AST/TemplateName.h"
#include "clang/AST/Type.h"
#include "clang/AST/TypeLoc.h"
#include "clang/AST/TypeLocVisitor.h"
#include "clang/Basic/Diagnostic.h"
#include "clang/Basic/DiagnosticOptions.h"
#include "clang/Basic/FileManager.h"
#include "clang/Basic/FileSystemOptions.h"
#include "clang/Basic/IdentifierTable.h"
#include "clang/Basic/LLVM.h"
#include "clang/Basic/Lambda.h"
#include "clang/Basic/LangOptions.h"
#include "clang/Basic/Module.h"
#include "clang/Basic/ObjCRuntime.h"
#include "clang/Basic/OpenACCKinds.h"
#include "clang/Basic/OpenCLOptions.h"
#include "clang/Basic/SourceLocation.h"
#include "clang/Basic/SourceManager.h"
#include "clang/Basic/SourceManagerInternals.h"
#include "clang/Basic/Specifiers.h"
#include "clang/Basic/TargetInfo.h"
#include "clang/Basic/TargetOptions.h"
#include "clang/Basic/Version.h"
#include "clang/Lex/HeaderSearch.h"
#include "clang/Lex/HeaderSearchOptions.h"
#include "clang/Lex/MacroInfo.h"
#include "clang/Lex/ModuleMap.h"
#include "clang/Lex/PreprocessingRecord.h"
#include "clang/Lex/Preprocessor.h"
#include "clang/Lex/PreprocessorOptions.h"
#include "clang/Lex/Token.h"
#include "clang/Sema/IdentifierResolver.h"
#include "clang/Sema/ObjCMethodList.h"
#include "clang/Sema/Sema.h"
#include "clang/Sema/SemaCUDA.h"
#include "clang/Sema/SemaObjC.h"
#include "clang/Sema/Weak.h"
#include "clang/Serialization/ASTBitCodes.h"
#include "clang/Serialization/ASTReader.h"
#include "clang/Serialization/ASTRecordWriter.h"
#include "clang/Serialization/InMemoryModuleCache.h"
#include "clang/Serialization/ModuleFile.h"
#include "clang/Serialization/ModuleFileExtension.h"
#include "clang/Serialization/SerializationDiagnostic.h"
#include "llvm/ADT/APFloat.h"
#include "llvm/ADT/APInt.h"
#include "llvm/ADT/APSInt.h"
#include "llvm/ADT/ArrayRef.h"
#include "llvm/ADT/DenseMap.h"
#include "llvm/ADT/Hashing.h"
#include "llvm/ADT/PointerIntPair.h"
#include "llvm/ADT/STLExtras.h"
#include "llvm/ADT/ScopeExit.h"
#include "llvm/ADT/SmallPtrSet.h"
#include "llvm/ADT/SmallString.h"
#include "llvm/ADT/SmallVector.h"
#include "llvm/ADT/StringMap.h"
#include "llvm/ADT/StringRef.h"
#include "llvm/Bitstream/BitCodes.h"
#include "llvm/Bitstream/BitstreamWriter.h"
#include "llvm/Support/Casting.h"
#include "llvm/Support/Compression.h"
#include "llvm/Support/DJB.h"
#include "llvm/Support/Endian.h"
#include "llvm/Support/EndianStream.h"
#include "llvm/Support/Error.h"
#include "llvm/Support/ErrorHandling.h"
#include "llvm/Support/LEB128.h"
#include "llvm/Support/MemoryBuffer.h"
#include "llvm/Support/OnDiskHashTable.h"
#include "llvm/Support/Path.h"
#include "llvm/Support/SHA1.h"
#include "llvm/Support/TimeProfiler.h"
#include "llvm/Support/VersionTuple.h"
#include "llvm/Support/raw_ostream.h"
#include <algorithm>
#include <cassert>
#include <cstdint>
#include <cstdlib>
#include <cstring>
#include <ctime>
#include <limits>
#include <memory>
#include <optional>
#include <queue>
#include <tuple>
#include <utility>
#include <vector>

using namespace clang;
using namespace clang::serialization;

template <typename T, typename Allocator>
static StringRef bytes(const std::vector<T, Allocator> &v) {
  if (v.empty()) return StringRef();
  return StringRef(reinterpret_cast<const char*>(&v[0]),
                         sizeof(T) * v.size());
}

template <typename T>
static StringRef bytes(const SmallVectorImpl<T> &v) {
  return StringRef(reinterpret_cast<const char*>(v.data()),
                         sizeof(T) * v.size());
}

static std::string bytes(const std::vector<bool> &V) {
  std::string Str;
  Str.reserve(V.size() / 8);
  for (unsigned I = 0, E = V.size(); I < E;) {
    char Byte = 0;
    for (unsigned Bit = 0; Bit < 8 && I < E; ++Bit, ++I)
      Byte |= V[I] << Bit;
    Str += Byte;
  }
  return Str;
}

//===----------------------------------------------------------------------===//
// Type serialization
//===----------------------------------------------------------------------===//

static TypeCode getTypeCodeForTypeClass(Type::TypeClass id) {
  switch (id) {
#define TYPE_BIT_CODE(CLASS_ID, CODE_ID, CODE_VALUE) \
  case Type::CLASS_ID: return TYPE_##CODE_ID;
#include "clang/Serialization/TypeBitCodes.def"
  case Type::Builtin:
    llvm_unreachable("shouldn't be serializing a builtin type this way");
  }
  llvm_unreachable("bad type kind");
}

namespace {

std::optional<std::set<const FileEntry *>>
GetAffectingModuleMaps(const Preprocessor &PP, Module *RootModule) {
  if (!PP.getHeaderSearchInfo()
           .getHeaderSearchOpts()
           .ModulesPruneNonAffectingModuleMaps)
    return std::nullopt;

  const HeaderSearch &HS = PP.getHeaderSearchInfo();
  const ModuleMap &MM = HS.getModuleMap();

  std::set<const FileEntry *> ModuleMaps;
  std::set<const Module *> ProcessedModules;
  auto CollectModuleMapsForHierarchy = [&](const Module *M) {
    M = M->getTopLevelModule();

    if (!ProcessedModules.insert(M).second)
      return;

    std::queue<const Module *> Q;
    Q.push(M);
    while (!Q.empty()) {
      const Module *Mod = Q.front();
      Q.pop();

      // The containing module map is affecting, because it's being pointed
      // into by Module::DefinitionLoc.
      if (auto FE = MM.getContainingModuleMapFile(Mod))
        ModuleMaps.insert(*FE);
      // For inferred modules, the module map that allowed inferring is not
      // related to the virtual containing module map file. It did affect the
      // compilation, though.
      if (auto FE = MM.getModuleMapFileForUniquing(Mod))
        ModuleMaps.insert(*FE);

      for (auto *SubM : Mod->submodules())
        Q.push(SubM);
    }
  };

  // Handle all the affecting modules referenced from the root module.

  CollectModuleMapsForHierarchy(RootModule);

  std::queue<const Module *> Q;
  Q.push(RootModule);
  while (!Q.empty()) {
    const Module *CurrentModule = Q.front();
    Q.pop();

    for (const Module *ImportedModule : CurrentModule->Imports)
      CollectModuleMapsForHierarchy(ImportedModule);
    for (const Module *UndeclaredModule : CurrentModule->UndeclaredUses)
      CollectModuleMapsForHierarchy(UndeclaredModule);

    for (auto *M : CurrentModule->submodules())
      Q.push(M);
  }

  // Handle textually-included headers that belong to other modules.

  SmallVector<OptionalFileEntryRef, 16> FilesByUID;
  HS.getFileMgr().GetUniqueIDMapping(FilesByUID);

  if (FilesByUID.size() > HS.header_file_size())
    FilesByUID.resize(HS.header_file_size());

  for (unsigned UID = 0, LastUID = FilesByUID.size(); UID != LastUID; ++UID) {
    OptionalFileEntryRef File = FilesByUID[UID];
    if (!File)
      continue;

    const HeaderFileInfo *HFI = HS.getExistingLocalFileInfo(*File);
    if (!HFI)
      continue; // We have no information on this being a header file.
    if (!HFI->isCompilingModuleHeader && HFI->isModuleHeader)
      continue; // Modular header, handled in the above module-based loop.
    if (!HFI->isCompilingModuleHeader && !HFI->IsLocallyIncluded)
      continue; // Non-modular header not included locally is not affecting.

    for (const auto &KH : HS.findResolvedModulesForHeader(*File))
      if (const Module *M = KH.getModule())
        CollectModuleMapsForHierarchy(M);
  }

  // FIXME: This algorithm is not correct for module map hierarchies where
  // module map file defining a (sub)module of a top-level module X includes
  // a module map file that defines a (sub)module of another top-level module Y.
  // Whenever X is affecting and Y is not, "replaying" this PCM file will fail
  // when parsing module map files for X due to not knowing about the `extern`
  // module map for Y.
  //
  // We don't have a good way to fix it here. We could mark all children of
  // affecting module map files as being affecting as well, but that's
  // expensive. SourceManager does not model the edge from parent to child
  // SLocEntries, so instead, we would need to iterate over leaf module map
  // files, walk up their include hierarchy and check whether we arrive at an
  // affecting module map.
  //
  // Instead of complicating and slowing down this function, we should probably
  // just ban module map hierarchies where module map defining a (sub)module X
  // includes a module map defining a module that's not a submodule of X.

  return ModuleMaps;
}

class ASTTypeWriter {
  ASTWriter &Writer;
  ASTWriter::RecordData Record;
  ASTRecordWriter BasicWriter;

public:
  ASTTypeWriter(ASTWriter &Writer)
    : Writer(Writer), BasicWriter(Writer, Record) {}

  uint64_t write(QualType T) {
    if (T.hasLocalNonFastQualifiers()) {
      Qualifiers Qs = T.getLocalQualifiers();
      BasicWriter.writeQualType(T.getLocalUnqualifiedType());
      BasicWriter.writeQualifiers(Qs);
      return BasicWriter.Emit(TYPE_EXT_QUAL, Writer.getTypeExtQualAbbrev());
    }

    const Type *typePtr = T.getTypePtr();
    serialization::AbstractTypeWriter<ASTRecordWriter> atw(BasicWriter);
    atw.write(typePtr);
    return BasicWriter.Emit(getTypeCodeForTypeClass(typePtr->getTypeClass()),
                            /*abbrev*/ 0);
  }
};

class TypeLocWriter : public TypeLocVisitor<TypeLocWriter> {
  using LocSeq = SourceLocationSequence;

  ASTRecordWriter &Record;
  LocSeq *Seq;

  void addSourceLocation(SourceLocation Loc) {
    Record.AddSourceLocation(Loc, Seq);
  }
  void addSourceRange(SourceRange Range) { Record.AddSourceRange(Range, Seq); }

public:
  TypeLocWriter(ASTRecordWriter &Record, LocSeq *Seq)
      : Record(Record), Seq(Seq) {}

#define ABSTRACT_TYPELOC(CLASS, PARENT)
#define TYPELOC(CLASS, PARENT) \
    void Visit##CLASS##TypeLoc(CLASS##TypeLoc TyLoc);
#include "clang/AST/TypeLocNodes.def"

  void VisitArrayTypeLoc(ArrayTypeLoc TyLoc);
  void VisitFunctionTypeLoc(FunctionTypeLoc TyLoc);
};

} // namespace

void TypeLocWriter::VisitQualifiedTypeLoc(QualifiedTypeLoc TL) {
  // nothing to do
}

void TypeLocWriter::VisitBuiltinTypeLoc(BuiltinTypeLoc TL) {
  addSourceLocation(TL.getBuiltinLoc());
  if (TL.needsExtraLocalData()) {
    Record.push_back(TL.getWrittenTypeSpec());
    Record.push_back(static_cast<uint64_t>(TL.getWrittenSignSpec()));
    Record.push_back(static_cast<uint64_t>(TL.getWrittenWidthSpec()));
    Record.push_back(TL.hasModeAttr());
  }
}

void TypeLocWriter::VisitComplexTypeLoc(ComplexTypeLoc TL) {
  addSourceLocation(TL.getNameLoc());
}

void TypeLocWriter::VisitPointerTypeLoc(PointerTypeLoc TL) {
  addSourceLocation(TL.getStarLoc());
}

void TypeLocWriter::VisitDecayedTypeLoc(DecayedTypeLoc TL) {
  // nothing to do
}

void TypeLocWriter::VisitAdjustedTypeLoc(AdjustedTypeLoc TL) {
  // nothing to do
}

void TypeLocWriter::VisitArrayParameterTypeLoc(ArrayParameterTypeLoc TL) {
  // nothing to do
}

void TypeLocWriter::VisitBlockPointerTypeLoc(BlockPointerTypeLoc TL) {
  addSourceLocation(TL.getCaretLoc());
}

void TypeLocWriter::VisitLValueReferenceTypeLoc(LValueReferenceTypeLoc TL) {
  addSourceLocation(TL.getAmpLoc());
}

void TypeLocWriter::VisitRValueReferenceTypeLoc(RValueReferenceTypeLoc TL) {
  addSourceLocation(TL.getAmpAmpLoc());
}

void TypeLocWriter::VisitMemberPointerTypeLoc(MemberPointerTypeLoc TL) {
  addSourceLocation(TL.getStarLoc());
  Record.AddTypeSourceInfo(TL.getClassTInfo());
}

void TypeLocWriter::VisitArrayTypeLoc(ArrayTypeLoc TL) {
  addSourceLocation(TL.getLBracketLoc());
  addSourceLocation(TL.getRBracketLoc());
  Record.push_back(TL.getSizeExpr() ? 1 : 0);
  if (TL.getSizeExpr())
    Record.AddStmt(TL.getSizeExpr());
}

void TypeLocWriter::VisitConstantArrayTypeLoc(ConstantArrayTypeLoc TL) {
  VisitArrayTypeLoc(TL);
}

void TypeLocWriter::VisitIncompleteArrayTypeLoc(IncompleteArrayTypeLoc TL) {
  VisitArrayTypeLoc(TL);
}

void TypeLocWriter::VisitVariableArrayTypeLoc(VariableArrayTypeLoc TL) {
  VisitArrayTypeLoc(TL);
}

void TypeLocWriter::VisitDependentSizedArrayTypeLoc(
                                            DependentSizedArrayTypeLoc TL) {
  VisitArrayTypeLoc(TL);
}

void TypeLocWriter::VisitDependentAddressSpaceTypeLoc(
    DependentAddressSpaceTypeLoc TL) {
  addSourceLocation(TL.getAttrNameLoc());
  SourceRange range = TL.getAttrOperandParensRange();
  addSourceLocation(range.getBegin());
  addSourceLocation(range.getEnd());
  Record.AddStmt(TL.getAttrExprOperand());
}

void TypeLocWriter::VisitDependentSizedExtVectorTypeLoc(
                                        DependentSizedExtVectorTypeLoc TL) {
  addSourceLocation(TL.getNameLoc());
}

void TypeLocWriter::VisitVectorTypeLoc(VectorTypeLoc TL) {
  addSourceLocation(TL.getNameLoc());
}

void TypeLocWriter::VisitDependentVectorTypeLoc(
    DependentVectorTypeLoc TL) {
  addSourceLocation(TL.getNameLoc());
}

void TypeLocWriter::VisitExtVectorTypeLoc(ExtVectorTypeLoc TL) {
  addSourceLocation(TL.getNameLoc());
}

void TypeLocWriter::VisitConstantMatrixTypeLoc(ConstantMatrixTypeLoc TL) {
  addSourceLocation(TL.getAttrNameLoc());
  SourceRange range = TL.getAttrOperandParensRange();
  addSourceLocation(range.getBegin());
  addSourceLocation(range.getEnd());
  Record.AddStmt(TL.getAttrRowOperand());
  Record.AddStmt(TL.getAttrColumnOperand());
}

void TypeLocWriter::VisitDependentSizedMatrixTypeLoc(
    DependentSizedMatrixTypeLoc TL) {
  addSourceLocation(TL.getAttrNameLoc());
  SourceRange range = TL.getAttrOperandParensRange();
  addSourceLocation(range.getBegin());
  addSourceLocation(range.getEnd());
  Record.AddStmt(TL.getAttrRowOperand());
  Record.AddStmt(TL.getAttrColumnOperand());
}

void TypeLocWriter::VisitFunctionTypeLoc(FunctionTypeLoc TL) {
  addSourceLocation(TL.getLocalRangeBegin());
  addSourceLocation(TL.getLParenLoc());
  addSourceLocation(TL.getRParenLoc());
  addSourceRange(TL.getExceptionSpecRange());
  addSourceLocation(TL.getLocalRangeEnd());
  for (unsigned i = 0, e = TL.getNumParams(); i != e; ++i)
    Record.AddDeclRef(TL.getParam(i));
}

void TypeLocWriter::VisitFunctionProtoTypeLoc(FunctionProtoTypeLoc TL) {
  VisitFunctionTypeLoc(TL);
}

void TypeLocWriter::VisitFunctionNoProtoTypeLoc(FunctionNoProtoTypeLoc TL) {
  VisitFunctionTypeLoc(TL);
}

void TypeLocWriter::VisitUnresolvedUsingTypeLoc(UnresolvedUsingTypeLoc TL) {
  addSourceLocation(TL.getNameLoc());
}

void TypeLocWriter::VisitUsingTypeLoc(UsingTypeLoc TL) {
  addSourceLocation(TL.getNameLoc());
}

void TypeLocWriter::VisitTypedefTypeLoc(TypedefTypeLoc TL) {
  addSourceLocation(TL.getNameLoc());
}

void TypeLocWriter::VisitObjCTypeParamTypeLoc(ObjCTypeParamTypeLoc TL) {
  if (TL.getNumProtocols()) {
    addSourceLocation(TL.getProtocolLAngleLoc());
    addSourceLocation(TL.getProtocolRAngleLoc());
  }
  for (unsigned i = 0, e = TL.getNumProtocols(); i != e; ++i)
    addSourceLocation(TL.getProtocolLoc(i));
}

void TypeLocWriter::VisitTypeOfExprTypeLoc(TypeOfExprTypeLoc TL) {
  addSourceLocation(TL.getTypeofLoc());
  addSourceLocation(TL.getLParenLoc());
  addSourceLocation(TL.getRParenLoc());
}

void TypeLocWriter::VisitTypeOfTypeLoc(TypeOfTypeLoc TL) {
  addSourceLocation(TL.getTypeofLoc());
  addSourceLocation(TL.getLParenLoc());
  addSourceLocation(TL.getRParenLoc());
  Record.AddTypeSourceInfo(TL.getUnmodifiedTInfo());
}

void TypeLocWriter::VisitDecltypeTypeLoc(DecltypeTypeLoc TL) {
  addSourceLocation(TL.getDecltypeLoc());
  addSourceLocation(TL.getRParenLoc());
}

void TypeLocWriter::VisitUnaryTransformTypeLoc(UnaryTransformTypeLoc TL) {
  addSourceLocation(TL.getKWLoc());
  addSourceLocation(TL.getLParenLoc());
  addSourceLocation(TL.getRParenLoc());
  Record.AddTypeSourceInfo(TL.getUnderlyingTInfo());
}

void ASTRecordWriter::AddConceptReference(const ConceptReference *CR) {
  assert(CR);
  AddNestedNameSpecifierLoc(CR->getNestedNameSpecifierLoc());
  AddSourceLocation(CR->getTemplateKWLoc());
  AddDeclarationNameInfo(CR->getConceptNameInfo());
  AddDeclRef(CR->getFoundDecl());
  AddDeclRef(CR->getNamedConcept());
  push_back(CR->getTemplateArgsAsWritten() != nullptr);
  if (CR->getTemplateArgsAsWritten())
    AddASTTemplateArgumentListInfo(CR->getTemplateArgsAsWritten());
}

void TypeLocWriter::VisitPackIndexingTypeLoc(PackIndexingTypeLoc TL) {
  addSourceLocation(TL.getEllipsisLoc());
}

void TypeLocWriter::VisitAutoTypeLoc(AutoTypeLoc TL) {
  addSourceLocation(TL.getNameLoc());
  auto *CR = TL.getConceptReference();
  Record.push_back(TL.isConstrained() && CR);
  if (TL.isConstrained() && CR)
    Record.AddConceptReference(CR);
  Record.push_back(TL.isDecltypeAuto());
  if (TL.isDecltypeAuto())
    addSourceLocation(TL.getRParenLoc());
}

void TypeLocWriter::VisitDeducedTemplateSpecializationTypeLoc(
    DeducedTemplateSpecializationTypeLoc TL) {
  addSourceLocation(TL.getTemplateNameLoc());
}

void TypeLocWriter::VisitRecordTypeLoc(RecordTypeLoc TL) {
  addSourceLocation(TL.getNameLoc());
}

void TypeLocWriter::VisitEnumTypeLoc(EnumTypeLoc TL) {
  addSourceLocation(TL.getNameLoc());
}

void TypeLocWriter::VisitAttributedTypeLoc(AttributedTypeLoc TL) {
  Record.AddAttr(TL.getAttr());
}

void TypeLocWriter::VisitCountAttributedTypeLoc(CountAttributedTypeLoc TL) {
  // Nothing to do
}

void TypeLocWriter::VisitBTFTagAttributedTypeLoc(BTFTagAttributedTypeLoc TL) {
  // Nothing to do.
}

void TypeLocWriter::VisitHLSLAttributedResourceTypeLoc(
    HLSLAttributedResourceTypeLoc TL) {
  // Nothing to do.
}

void TypeLocWriter::VisitTemplateTypeParmTypeLoc(TemplateTypeParmTypeLoc TL) {
  addSourceLocation(TL.getNameLoc());
}

void TypeLocWriter::VisitSubstTemplateTypeParmTypeLoc(
                                            SubstTemplateTypeParmTypeLoc TL) {
  addSourceLocation(TL.getNameLoc());
}

void TypeLocWriter::VisitSubstTemplateTypeParmPackTypeLoc(
                                          SubstTemplateTypeParmPackTypeLoc TL) {
  addSourceLocation(TL.getNameLoc());
}

void TypeLocWriter::VisitTemplateSpecializationTypeLoc(
                                           TemplateSpecializationTypeLoc TL) {
  addSourceLocation(TL.getTemplateKeywordLoc());
  addSourceLocation(TL.getTemplateNameLoc());
  addSourceLocation(TL.getLAngleLoc());
  addSourceLocation(TL.getRAngleLoc());
  for (unsigned i = 0, e = TL.getNumArgs(); i != e; ++i)
    Record.AddTemplateArgumentLocInfo(TL.getArgLoc(i).getArgument().getKind(),
                                      TL.getArgLoc(i).getLocInfo());
}

void TypeLocWriter::VisitParenTypeLoc(ParenTypeLoc TL) {
  addSourceLocation(TL.getLParenLoc());
  addSourceLocation(TL.getRParenLoc());
}

void TypeLocWriter::VisitMacroQualifiedTypeLoc(MacroQualifiedTypeLoc TL) {
  addSourceLocation(TL.getExpansionLoc());
}

void TypeLocWriter::VisitElaboratedTypeLoc(ElaboratedTypeLoc TL) {
  addSourceLocation(TL.getElaboratedKeywordLoc());
  Record.AddNestedNameSpecifierLoc(TL.getQualifierLoc());
}

void TypeLocWriter::VisitInjectedClassNameTypeLoc(InjectedClassNameTypeLoc TL) {
  addSourceLocation(TL.getNameLoc());
}

void TypeLocWriter::VisitDependentNameTypeLoc(DependentNameTypeLoc TL) {
  addSourceLocation(TL.getElaboratedKeywordLoc());
  Record.AddNestedNameSpecifierLoc(TL.getQualifierLoc());
  addSourceLocation(TL.getNameLoc());
}

void TypeLocWriter::VisitDependentTemplateSpecializationTypeLoc(
       DependentTemplateSpecializationTypeLoc TL) {
  addSourceLocation(TL.getElaboratedKeywordLoc());
  Record.AddNestedNameSpecifierLoc(TL.getQualifierLoc());
  addSourceLocation(TL.getTemplateKeywordLoc());
  addSourceLocation(TL.getTemplateNameLoc());
  addSourceLocation(TL.getLAngleLoc());
  addSourceLocation(TL.getRAngleLoc());
  for (unsigned I = 0, E = TL.getNumArgs(); I != E; ++I)
    Record.AddTemplateArgumentLocInfo(TL.getArgLoc(I).getArgument().getKind(),
                                      TL.getArgLoc(I).getLocInfo());
}

void TypeLocWriter::VisitPackExpansionTypeLoc(PackExpansionTypeLoc TL) {
  addSourceLocation(TL.getEllipsisLoc());
}

void TypeLocWriter::VisitObjCInterfaceTypeLoc(ObjCInterfaceTypeLoc TL) {
  addSourceLocation(TL.getNameLoc());
  addSourceLocation(TL.getNameEndLoc());
}

void TypeLocWriter::VisitObjCObjectTypeLoc(ObjCObjectTypeLoc TL) {
  Record.push_back(TL.hasBaseTypeAsWritten());
  addSourceLocation(TL.getTypeArgsLAngleLoc());
  addSourceLocation(TL.getTypeArgsRAngleLoc());
  for (unsigned i = 0, e = TL.getNumTypeArgs(); i != e; ++i)
    Record.AddTypeSourceInfo(TL.getTypeArgTInfo(i));
  addSourceLocation(TL.getProtocolLAngleLoc());
  addSourceLocation(TL.getProtocolRAngleLoc());
  for (unsigned i = 0, e = TL.getNumProtocols(); i != e; ++i)
    addSourceLocation(TL.getProtocolLoc(i));
}

void TypeLocWriter::VisitObjCObjectPointerTypeLoc(ObjCObjectPointerTypeLoc TL) {
  addSourceLocation(TL.getStarLoc());
}

void TypeLocWriter::VisitAtomicTypeLoc(AtomicTypeLoc TL) {
  addSourceLocation(TL.getKWLoc());
  addSourceLocation(TL.getLParenLoc());
  addSourceLocation(TL.getRParenLoc());
}

void TypeLocWriter::VisitPipeTypeLoc(PipeTypeLoc TL) {
  addSourceLocation(TL.getKWLoc());
}

void TypeLocWriter::VisitBitIntTypeLoc(clang::BitIntTypeLoc TL) {
  addSourceLocation(TL.getNameLoc());
}
void TypeLocWriter::VisitDependentBitIntTypeLoc(
    clang::DependentBitIntTypeLoc TL) {
  addSourceLocation(TL.getNameLoc());
}

void ASTWriter::WriteTypeAbbrevs() {
  using namespace llvm;

  std::shared_ptr<BitCodeAbbrev> Abv;

  // Abbreviation for TYPE_EXT_QUAL
  Abv = std::make_shared<BitCodeAbbrev>();
  Abv->Add(BitCodeAbbrevOp(serialization::TYPE_EXT_QUAL));
  Abv->Add(BitCodeAbbrevOp(BitCodeAbbrevOp::VBR, 6));   // Type
  Abv->Add(BitCodeAbbrevOp(BitCodeAbbrevOp::VBR, 3));   // Quals
  TypeExtQualAbbrev = Stream.EmitAbbrev(std::move(Abv));
}

//===----------------------------------------------------------------------===//
// ASTWriter Implementation
//===----------------------------------------------------------------------===//

static void EmitBlockID(unsigned ID, const char *Name,
                        llvm::BitstreamWriter &Stream,
                        ASTWriter::RecordDataImpl &Record) {
  Record.clear();
  Record.push_back(ID);
  Stream.EmitRecord(llvm::bitc::BLOCKINFO_CODE_SETBID, Record);

  // Emit the block name if present.
  if (!Name || Name[0] == 0)
    return;
  Record.clear();
  while (*Name)
    Record.push_back(*Name++);
  Stream.EmitRecord(llvm::bitc::BLOCKINFO_CODE_BLOCKNAME, Record);
}

static void EmitRecordID(unsigned ID, const char *Name,
                         llvm::BitstreamWriter &Stream,
                         ASTWriter::RecordDataImpl &Record) {
  Record.clear();
  Record.push_back(ID);
  while (*Name)
    Record.push_back(*Name++);
  Stream.EmitRecord(llvm::bitc::BLOCKINFO_CODE_SETRECORDNAME, Record);
}

static void AddStmtsExprs(llvm::BitstreamWriter &Stream,
                          ASTWriter::RecordDataImpl &Record) {
#define RECORD(X) EmitRecordID(X, #X, Stream, Record)
  RECORD(STMT_STOP);
  RECORD(STMT_NULL_PTR);
  RECORD(STMT_REF_PTR);
  RECORD(STMT_NULL);
  RECORD(STMT_COMPOUND);
  RECORD(STMT_CASE);
  RECORD(STMT_DEFAULT);
  RECORD(STMT_LABEL);
  RECORD(STMT_ATTRIBUTED);
  RECORD(STMT_IF);
  RECORD(STMT_SWITCH);
  RECORD(STMT_WHILE);
  RECORD(STMT_DO);
  RECORD(STMT_FOR);
  RECORD(STMT_GOTO);
  RECORD(STMT_INDIRECT_GOTO);
  RECORD(STMT_CONTINUE);
  RECORD(STMT_BREAK);
  RECORD(STMT_RETURN);
  RECORD(STMT_DECL);
  RECORD(STMT_GCCASM);
  RECORD(STMT_MSASM);
  RECORD(EXPR_PREDEFINED);
  RECORD(EXPR_DECL_REF);
  RECORD(EXPR_INTEGER_LITERAL);
  RECORD(EXPR_FIXEDPOINT_LITERAL);
  RECORD(EXPR_FLOATING_LITERAL);
  RECORD(EXPR_IMAGINARY_LITERAL);
  RECORD(EXPR_STRING_LITERAL);
  RECORD(EXPR_CHARACTER_LITERAL);
  RECORD(EXPR_PAREN);
  RECORD(EXPR_PAREN_LIST);
  RECORD(EXPR_UNARY_OPERATOR);
  RECORD(EXPR_SIZEOF_ALIGN_OF);
  RECORD(EXPR_ARRAY_SUBSCRIPT);
  RECORD(EXPR_CALL);
  RECORD(EXPR_MEMBER);
  RECORD(EXPR_BINARY_OPERATOR);
  RECORD(EXPR_COMPOUND_ASSIGN_OPERATOR);
  RECORD(EXPR_CONDITIONAL_OPERATOR);
  RECORD(EXPR_IMPLICIT_CAST);
  RECORD(EXPR_CSTYLE_CAST);
  RECORD(EXPR_COMPOUND_LITERAL);
  RECORD(EXPR_EXT_VECTOR_ELEMENT);
  RECORD(EXPR_INIT_LIST);
  RECORD(EXPR_DESIGNATED_INIT);
  RECORD(EXPR_DESIGNATED_INIT_UPDATE);
  RECORD(EXPR_IMPLICIT_VALUE_INIT);
  RECORD(EXPR_NO_INIT);
  RECORD(EXPR_VA_ARG);
  RECORD(EXPR_ADDR_LABEL);
  RECORD(EXPR_STMT);
  RECORD(EXPR_CHOOSE);
  RECORD(EXPR_GNU_NULL);
  RECORD(EXPR_SHUFFLE_VECTOR);
  RECORD(EXPR_BLOCK);
  RECORD(EXPR_GENERIC_SELECTION);
  RECORD(EXPR_OBJC_STRING_LITERAL);
  RECORD(EXPR_OBJC_BOXED_EXPRESSION);
  RECORD(EXPR_OBJC_ARRAY_LITERAL);
  RECORD(EXPR_OBJC_DICTIONARY_LITERAL);
  RECORD(EXPR_OBJC_ENCODE);
  RECORD(EXPR_OBJC_SELECTOR_EXPR);
  RECORD(EXPR_OBJC_PROTOCOL_EXPR);
  RECORD(EXPR_OBJC_IVAR_REF_EXPR);
  RECORD(EXPR_OBJC_PROPERTY_REF_EXPR);
  RECORD(EXPR_OBJC_KVC_REF_EXPR);
  RECORD(EXPR_OBJC_MESSAGE_EXPR);
  RECORD(STMT_OBJC_FOR_COLLECTION);
  RECORD(STMT_OBJC_CATCH);
  RECORD(STMT_OBJC_FINALLY);
  RECORD(STMT_OBJC_AT_TRY);
  RECORD(STMT_OBJC_AT_SYNCHRONIZED);
  RECORD(STMT_OBJC_AT_THROW);
  RECORD(EXPR_OBJC_BOOL_LITERAL);
  RECORD(STMT_CXX_CATCH);
  RECORD(STMT_CXX_TRY);
  RECORD(STMT_CXX_FOR_RANGE);
  RECORD(EXPR_CXX_OPERATOR_CALL);
  RECORD(EXPR_CXX_MEMBER_CALL);
  RECORD(EXPR_CXX_REWRITTEN_BINARY_OPERATOR);
  RECORD(EXPR_CXX_CONSTRUCT);
  RECORD(EXPR_CXX_TEMPORARY_OBJECT);
  RECORD(EXPR_CXX_STATIC_CAST);
  RECORD(EXPR_CXX_DYNAMIC_CAST);
  RECORD(EXPR_CXX_REINTERPRET_CAST);
  RECORD(EXPR_CXX_CONST_CAST);
  RECORD(EXPR_CXX_ADDRSPACE_CAST);
  RECORD(EXPR_CXX_FUNCTIONAL_CAST);
  RECORD(EXPR_USER_DEFINED_LITERAL);
  RECORD(EXPR_CXX_STD_INITIALIZER_LIST);
  RECORD(EXPR_CXX_BOOL_LITERAL);
  RECORD(EXPR_CXX_PAREN_LIST_INIT);
  RECORD(EXPR_CXX_NULL_PTR_LITERAL);
  RECORD(EXPR_CXX_TYPEID_EXPR);
  RECORD(EXPR_CXX_TYPEID_TYPE);
  RECORD(EXPR_CXX_THIS);
  RECORD(EXPR_CXX_THROW);
  RECORD(EXPR_CXX_DEFAULT_ARG);
  RECORD(EXPR_CXX_DEFAULT_INIT);
  RECORD(EXPR_CXX_BIND_TEMPORARY);
  RECORD(EXPR_CXX_SCALAR_VALUE_INIT);
  RECORD(EXPR_CXX_NEW);
  RECORD(EXPR_CXX_DELETE);
  RECORD(EXPR_CXX_PSEUDO_DESTRUCTOR);
  RECORD(EXPR_EXPR_WITH_CLEANUPS);
  RECORD(EXPR_CXX_DEPENDENT_SCOPE_MEMBER);
  RECORD(EXPR_CXX_DEPENDENT_SCOPE_DECL_REF);
  RECORD(EXPR_CXX_UNRESOLVED_CONSTRUCT);
  RECORD(EXPR_CXX_UNRESOLVED_MEMBER);
  RECORD(EXPR_CXX_UNRESOLVED_LOOKUP);
  RECORD(EXPR_CXX_EXPRESSION_TRAIT);
  RECORD(EXPR_CXX_NOEXCEPT);
  RECORD(EXPR_OPAQUE_VALUE);
  RECORD(EXPR_BINARY_CONDITIONAL_OPERATOR);
  RECORD(EXPR_TYPE_TRAIT);
  RECORD(EXPR_ARRAY_TYPE_TRAIT);
  RECORD(EXPR_PACK_EXPANSION);
  RECORD(EXPR_SIZEOF_PACK);
  RECORD(EXPR_PACK_INDEXING);
  RECORD(EXPR_SUBST_NON_TYPE_TEMPLATE_PARM);
  RECORD(EXPR_SUBST_NON_TYPE_TEMPLATE_PARM_PACK);
  RECORD(EXPR_FUNCTION_PARM_PACK);
  RECORD(EXPR_MATERIALIZE_TEMPORARY);
  RECORD(EXPR_CUDA_KERNEL_CALL);
  RECORD(EXPR_CXX_UUIDOF_EXPR);
  RECORD(EXPR_CXX_UUIDOF_TYPE);
  RECORD(EXPR_LAMBDA);
#undef RECORD
}

void ASTWriter::WriteBlockInfoBlock() {
  RecordData Record;
  Stream.EnterBlockInfoBlock();

#define BLOCK(X) EmitBlockID(X ## _ID, #X, Stream, Record)
#define RECORD(X) EmitRecordID(X, #X, Stream, Record)

  // Control Block.
  BLOCK(CONTROL_BLOCK);
  RECORD(METADATA);
  RECORD(MODULE_NAME);
  RECORD(MODULE_DIRECTORY);
  RECORD(MODULE_MAP_FILE);
  RECORD(IMPORTS);
  RECORD(ORIGINAL_FILE);
  RECORD(ORIGINAL_FILE_ID);
  RECORD(INPUT_FILE_OFFSETS);

  BLOCK(OPTIONS_BLOCK);
  RECORD(LANGUAGE_OPTIONS);
  RECORD(TARGET_OPTIONS);
  RECORD(FILE_SYSTEM_OPTIONS);
  RECORD(HEADER_SEARCH_OPTIONS);
  RECORD(PREPROCESSOR_OPTIONS);

  BLOCK(INPUT_FILES_BLOCK);
  RECORD(INPUT_FILE);
  RECORD(INPUT_FILE_HASH);

  // AST Top-Level Block.
  BLOCK(AST_BLOCK);
  RECORD(TYPE_OFFSET);
  RECORD(DECL_OFFSET);
  RECORD(IDENTIFIER_OFFSET);
  RECORD(IDENTIFIER_TABLE);
  RECORD(EAGERLY_DESERIALIZED_DECLS);
  RECORD(MODULAR_CODEGEN_DECLS);
  RECORD(SPECIAL_TYPES);
  RECORD(STATISTICS);
  RECORD(TENTATIVE_DEFINITIONS);
  RECORD(SELECTOR_OFFSETS);
  RECORD(METHOD_POOL);
  RECORD(PP_COUNTER_VALUE);
  RECORD(SOURCE_LOCATION_OFFSETS);
  RECORD(EXT_VECTOR_DECLS);
  RECORD(UNUSED_FILESCOPED_DECLS);
  RECORD(PPD_ENTITIES_OFFSETS);
  RECORD(VTABLE_USES);
  RECORD(PPD_SKIPPED_RANGES);
  RECORD(REFERENCED_SELECTOR_POOL);
  RECORD(TU_UPDATE_LEXICAL);
  RECORD(SEMA_DECL_REFS);
  RECORD(WEAK_UNDECLARED_IDENTIFIERS);
  RECORD(PENDING_IMPLICIT_INSTANTIATIONS);
  RECORD(UPDATE_VISIBLE);
  RECORD(DELAYED_NAMESPACE_LEXICAL_VISIBLE_RECORD);
  RECORD(DECL_UPDATE_OFFSETS);
  RECORD(DECL_UPDATES);
  RECORD(CUDA_SPECIAL_DECL_REFS);
  RECORD(HEADER_SEARCH_TABLE);
  RECORD(FP_PRAGMA_OPTIONS);
  RECORD(OPENCL_EXTENSIONS);
  RECORD(OPENCL_EXTENSION_TYPES);
  RECORD(OPENCL_EXTENSION_DECLS);
  RECORD(DELEGATING_CTORS);
  RECORD(KNOWN_NAMESPACES);
  RECORD(MODULE_OFFSET_MAP);
  RECORD(SOURCE_MANAGER_LINE_TABLE);
  RECORD(OBJC_CATEGORIES_MAP);
  RECORD(FILE_SORTED_DECLS);
  RECORD(IMPORTED_MODULES);
  RECORD(OBJC_CATEGORIES);
  RECORD(MACRO_OFFSET);
  RECORD(INTERESTING_IDENTIFIERS);
  RECORD(UNDEFINED_BUT_USED);
  RECORD(LATE_PARSED_TEMPLATE);
  RECORD(OPTIMIZE_PRAGMA_OPTIONS);
  RECORD(MSSTRUCT_PRAGMA_OPTIONS);
  RECORD(POINTERS_TO_MEMBERS_PRAGMA_OPTIONS);
  RECORD(UNUSED_LOCAL_TYPEDEF_NAME_CANDIDATES);
  RECORD(DELETE_EXPRS_TO_ANALYZE);
  RECORD(CUDA_PRAGMA_FORCE_HOST_DEVICE_DEPTH);
  RECORD(PP_CONDITIONAL_STACK);
  RECORD(DECLS_TO_CHECK_FOR_DEFERRED_DIAGS);
  RECORD(PP_ASSUME_NONNULL_LOC);
  RECORD(PP_UNSAFE_BUFFER_USAGE);
  RECORD(VTABLES_TO_EMIT);

  // SourceManager Block.
  BLOCK(SOURCE_MANAGER_BLOCK);
  RECORD(SM_SLOC_FILE_ENTRY);
  RECORD(SM_SLOC_BUFFER_ENTRY);
  RECORD(SM_SLOC_BUFFER_BLOB);
  RECORD(SM_SLOC_BUFFER_BLOB_COMPRESSED);
  RECORD(SM_SLOC_EXPANSION_ENTRY);

  // Preprocessor Block.
  BLOCK(PREPROCESSOR_BLOCK);
  RECORD(PP_MACRO_DIRECTIVE_HISTORY);
  RECORD(PP_MACRO_FUNCTION_LIKE);
  RECORD(PP_MACRO_OBJECT_LIKE);
  RECORD(PP_MODULE_MACRO);
  RECORD(PP_TOKEN);

  // Submodule Block.
  BLOCK(SUBMODULE_BLOCK);
  RECORD(SUBMODULE_METADATA);
  RECORD(SUBMODULE_DEFINITION);
  RECORD(SUBMODULE_UMBRELLA_HEADER);
  RECORD(SUBMODULE_HEADER);
  RECORD(SUBMODULE_TOPHEADER);
  RECORD(SUBMODULE_UMBRELLA_DIR);
  RECORD(SUBMODULE_IMPORTS);
  RECORD(SUBMODULE_AFFECTING_MODULES);
  RECORD(SUBMODULE_EXPORTS);
  RECORD(SUBMODULE_REQUIRES);
  RECORD(SUBMODULE_EXCLUDED_HEADER);
  RECORD(SUBMODULE_LINK_LIBRARY);
  RECORD(SUBMODULE_CONFIG_MACRO);
  RECORD(SUBMODULE_CONFLICT);
  RECORD(SUBMODULE_PRIVATE_HEADER);
  RECORD(SUBMODULE_TEXTUAL_HEADER);
  RECORD(SUBMODULE_PRIVATE_TEXTUAL_HEADER);
  RECORD(SUBMODULE_INITIALIZERS);
  RECORD(SUBMODULE_EXPORT_AS);

  // Comments Block.
  BLOCK(COMMENTS_BLOCK);
  RECORD(COMMENTS_RAW_COMMENT);

  // Decls and Types block.
  BLOCK(DECLTYPES_BLOCK);
  RECORD(TYPE_EXT_QUAL);
  RECORD(TYPE_COMPLEX);
  RECORD(TYPE_POINTER);
  RECORD(TYPE_BLOCK_POINTER);
  RECORD(TYPE_LVALUE_REFERENCE);
  RECORD(TYPE_RVALUE_REFERENCE);
  RECORD(TYPE_MEMBER_POINTER);
  RECORD(TYPE_CONSTANT_ARRAY);
  RECORD(TYPE_INCOMPLETE_ARRAY);
  RECORD(TYPE_VARIABLE_ARRAY);
  RECORD(TYPE_VECTOR);
  RECORD(TYPE_EXT_VECTOR);
  RECORD(TYPE_FUNCTION_NO_PROTO);
  RECORD(TYPE_FUNCTION_PROTO);
  RECORD(TYPE_TYPEDEF);
  RECORD(TYPE_TYPEOF_EXPR);
  RECORD(TYPE_TYPEOF);
  RECORD(TYPE_RECORD);
  RECORD(TYPE_ENUM);
  RECORD(TYPE_OBJC_INTERFACE);
  RECORD(TYPE_OBJC_OBJECT_POINTER);
  RECORD(TYPE_DECLTYPE);
  RECORD(TYPE_ELABORATED);
  RECORD(TYPE_SUBST_TEMPLATE_TYPE_PARM);
  RECORD(TYPE_UNRESOLVED_USING);
  RECORD(TYPE_INJECTED_CLASS_NAME);
  RECORD(TYPE_OBJC_OBJECT);
  RECORD(TYPE_TEMPLATE_TYPE_PARM);
  RECORD(TYPE_TEMPLATE_SPECIALIZATION);
  RECORD(TYPE_DEPENDENT_NAME);
  RECORD(TYPE_DEPENDENT_TEMPLATE_SPECIALIZATION);
  RECORD(TYPE_DEPENDENT_SIZED_ARRAY);
  RECORD(TYPE_PAREN);
  RECORD(TYPE_MACRO_QUALIFIED);
  RECORD(TYPE_PACK_EXPANSION);
  RECORD(TYPE_ATTRIBUTED);
  RECORD(TYPE_SUBST_TEMPLATE_TYPE_PARM_PACK);
  RECORD(TYPE_AUTO);
  RECORD(TYPE_UNARY_TRANSFORM);
  RECORD(TYPE_ATOMIC);
  RECORD(TYPE_DECAYED);
  RECORD(TYPE_ADJUSTED);
  RECORD(TYPE_OBJC_TYPE_PARAM);
  RECORD(LOCAL_REDECLARATIONS);
  RECORD(DECL_TYPEDEF);
  RECORD(DECL_TYPEALIAS);
  RECORD(DECL_ENUM);
  RECORD(DECL_RECORD);
  RECORD(DECL_ENUM_CONSTANT);
  RECORD(DECL_FUNCTION);
  RECORD(DECL_OBJC_METHOD);
  RECORD(DECL_OBJC_INTERFACE);
  RECORD(DECL_OBJC_PROTOCOL);
  RECORD(DECL_OBJC_IVAR);
  RECORD(DECL_OBJC_AT_DEFS_FIELD);
  RECORD(DECL_OBJC_CATEGORY);
  RECORD(DECL_OBJC_CATEGORY_IMPL);
  RECORD(DECL_OBJC_IMPLEMENTATION);
  RECORD(DECL_OBJC_COMPATIBLE_ALIAS);
  RECORD(DECL_OBJC_PROPERTY);
  RECORD(DECL_OBJC_PROPERTY_IMPL);
  RECORD(DECL_FIELD);
  RECORD(DECL_MS_PROPERTY);
  RECORD(DECL_VAR);
  RECORD(DECL_IMPLICIT_PARAM);
  RECORD(DECL_PARM_VAR);
  RECORD(DECL_FILE_SCOPE_ASM);
  RECORD(DECL_BLOCK);
  RECORD(DECL_CONTEXT_LEXICAL);
  RECORD(DECL_CONTEXT_VISIBLE);
  RECORD(DECL_NAMESPACE);
  RECORD(DECL_NAMESPACE_ALIAS);
  RECORD(DECL_USING);
  RECORD(DECL_USING_SHADOW);
  RECORD(DECL_USING_DIRECTIVE);
  RECORD(DECL_UNRESOLVED_USING_VALUE);
  RECORD(DECL_UNRESOLVED_USING_TYPENAME);
  RECORD(DECL_LINKAGE_SPEC);
  RECORD(DECL_EXPORT);
  RECORD(DECL_CXX_RECORD);
  RECORD(DECL_CXX_METHOD);
  RECORD(DECL_CXX_CONSTRUCTOR);
  RECORD(DECL_CXX_DESTRUCTOR);
  RECORD(DECL_CXX_CONVERSION);
  RECORD(DECL_ACCESS_SPEC);
  RECORD(DECL_FRIEND);
  RECORD(DECL_FRIEND_TEMPLATE);
  RECORD(DECL_CLASS_TEMPLATE);
  RECORD(DECL_CLASS_TEMPLATE_SPECIALIZATION);
  RECORD(DECL_CLASS_TEMPLATE_PARTIAL_SPECIALIZATION);
  RECORD(DECL_VAR_TEMPLATE);
  RECORD(DECL_VAR_TEMPLATE_SPECIALIZATION);
  RECORD(DECL_VAR_TEMPLATE_PARTIAL_SPECIALIZATION);
  RECORD(DECL_FUNCTION_TEMPLATE);
  RECORD(DECL_TEMPLATE_TYPE_PARM);
  RECORD(DECL_NON_TYPE_TEMPLATE_PARM);
  RECORD(DECL_TEMPLATE_TEMPLATE_PARM);
  RECORD(DECL_CONCEPT);
  RECORD(DECL_REQUIRES_EXPR_BODY);
  RECORD(DECL_TYPE_ALIAS_TEMPLATE);
  RECORD(DECL_STATIC_ASSERT);
  RECORD(DECL_CXX_BASE_SPECIFIERS);
  RECORD(DECL_CXX_CTOR_INITIALIZERS);
  RECORD(DECL_INDIRECTFIELD);
  RECORD(DECL_EXPANDED_NON_TYPE_TEMPLATE_PARM_PACK);
  RECORD(DECL_EXPANDED_TEMPLATE_TEMPLATE_PARM_PACK);
  RECORD(DECL_IMPORT);
  RECORD(DECL_OMP_THREADPRIVATE);
  RECORD(DECL_EMPTY);
  RECORD(DECL_OBJC_TYPE_PARAM);
  RECORD(DECL_OMP_CAPTUREDEXPR);
  RECORD(DECL_PRAGMA_COMMENT);
  RECORD(DECL_PRAGMA_DETECT_MISMATCH);
  RECORD(DECL_OMP_DECLARE_REDUCTION);
  RECORD(DECL_OMP_ALLOCATE);
  RECORD(DECL_HLSL_BUFFER);

  // Statements and Exprs can occur in the Decls and Types block.
  AddStmtsExprs(Stream, Record);

  BLOCK(PREPROCESSOR_DETAIL_BLOCK);
  RECORD(PPD_MACRO_EXPANSION);
  RECORD(PPD_MACRO_DEFINITION);
  RECORD(PPD_INCLUSION_DIRECTIVE);

  // Decls and Types block.
  BLOCK(EXTENSION_BLOCK);
  RECORD(EXTENSION_METADATA);

  BLOCK(UNHASHED_CONTROL_BLOCK);
  RECORD(SIGNATURE);
  RECORD(AST_BLOCK_HASH);
  RECORD(DIAGNOSTIC_OPTIONS);
  RECORD(HEADER_SEARCH_PATHS);
  RECORD(DIAG_PRAGMA_MAPPINGS);

#undef RECORD
#undef BLOCK
  Stream.ExitBlock();
}

/// Prepares a path for being written to an AST file by converting it
/// to an absolute path and removing nested './'s.
///
/// \return \c true if the path was changed.
static bool cleanPathForOutput(FileManager &FileMgr,
                               SmallVectorImpl<char> &Path) {
  bool Changed = FileMgr.makeAbsolutePath(Path);
  return Changed | llvm::sys::path::remove_dots(Path);
}

/// Adjusts the given filename to only write out the portion of the
/// filename that is not part of the system root directory.
///
/// \param Filename the file name to adjust.
///
/// \param BaseDir When non-NULL, the PCH file is a relocatable AST file and
/// the returned filename will be adjusted by this root directory.
///
/// \returns either the original filename (if it needs no adjustment) or the
/// adjusted filename (which points into the @p Filename parameter).
static const char *
adjustFilenameForRelocatableAST(const char *Filename, StringRef BaseDir) {
  assert(Filename && "No file name to adjust?");

  if (BaseDir.empty())
    return Filename;

  // Verify that the filename and the system root have the same prefix.
  unsigned Pos = 0;
  for (; Filename[Pos] && Pos < BaseDir.size(); ++Pos)
    if (Filename[Pos] != BaseDir[Pos])
      return Filename; // Prefixes don't match.

  // We hit the end of the filename before we hit the end of the system root.
  if (!Filename[Pos])
    return Filename;

  // If there's not a path separator at the end of the base directory nor
  // immediately after it, then this isn't within the base directory.
  if (!llvm::sys::path::is_separator(Filename[Pos])) {
    if (!llvm::sys::path::is_separator(BaseDir.back()))
      return Filename;
  } else {
    // If the file name has a '/' at the current position, skip over the '/'.
    // We distinguish relative paths from absolute paths by the
    // absence of '/' at the beginning of relative paths.
    //
    // FIXME: This is wrong. We distinguish them by asking if the path is
    // absolute, which isn't the same thing. And there might be multiple '/'s
    // in a row. Use a better mechanism to indicate whether we have emitted an
    // absolute or relative path.
    ++Pos;
  }

  return Filename + Pos;
}

std::pair<ASTFileSignature, ASTFileSignature>
ASTWriter::createSignature() const {
  StringRef AllBytes(Buffer.data(), Buffer.size());

  llvm::SHA1 Hasher;
  Hasher.update(AllBytes.slice(ASTBlockRange.first, ASTBlockRange.second));
  ASTFileSignature ASTBlockHash = ASTFileSignature::create(Hasher.result());

  // Add the remaining bytes:
  //  1. Before the unhashed control block.
  Hasher.update(AllBytes.slice(0, UnhashedControlBlockRange.first));
  //  2. Between the unhashed control block and the AST block.
  Hasher.update(
      AllBytes.slice(UnhashedControlBlockRange.second, ASTBlockRange.first));
  //  3. After the AST block.
  Hasher.update(AllBytes.slice(ASTBlockRange.second, StringRef::npos));
  ASTFileSignature Signature = ASTFileSignature::create(Hasher.result());

  return std::make_pair(ASTBlockHash, Signature);
}

ASTFileSignature ASTWriter::createSignatureForNamedModule() const {
  llvm::SHA1 Hasher;
  Hasher.update(StringRef(Buffer.data(), Buffer.size()));

  assert(WritingModule);
  assert(WritingModule->isNamedModule());

  // We need to combine all the export imported modules no matter
  // we used it or not.
  for (auto [ExportImported, _] : WritingModule->Exports)
    Hasher.update(ExportImported->Signature);

  // We combine all the used modules to make sure the signature is precise.
  // Consider the case like:
  //
  // // a.cppm
  // export module a;
  // export inline int a() { ... }
  //
  // // b.cppm
  // export module b;
  // import a;
  // export inline int b() { return a(); }
  //
  // Since both `a()` and `b()` are inline, we need to make sure the BMI of
  // `b.pcm` will change after the implementation of `a()` changes. We can't
  // get that naturally since we won't record the body of `a()` during the
  // writing process. We can't reuse ODRHash here since ODRHash won't calculate
  // the called function recursively. So ODRHash will be problematic if `a()`
  // calls other inline functions.
  //
  // Probably we can solve this by a new hash mechanism. But the safety and
  // efficiency may a problem too. Here we just combine the hash value of the
  // used modules conservatively.
  for (Module *M : TouchedTopLevelModules)
    Hasher.update(M->Signature);

  return ASTFileSignature::create(Hasher.result());
}

static void BackpatchSignatureAt(llvm::BitstreamWriter &Stream,
                                 const ASTFileSignature &S, uint64_t BitNo) {
  for (uint8_t Byte : S) {
    Stream.BackpatchByte(BitNo, Byte);
    BitNo += 8;
  }
}

ASTFileSignature ASTWriter::backpatchSignature() {
  if (isWritingStdCXXNamedModules()) {
    ASTFileSignature Signature = createSignatureForNamedModule();
    BackpatchSignatureAt(Stream, Signature, SignatureOffset);
    return Signature;
  }

  if (!WritingModule ||
      !PP->getHeaderSearchInfo().getHeaderSearchOpts().ModulesHashContent)
    return {};

  // For implicit modules, write the hash of the PCM as its signature.
  ASTFileSignature ASTBlockHash;
  ASTFileSignature Signature;
  std::tie(ASTBlockHash, Signature) = createSignature();

  BackpatchSignatureAt(Stream, ASTBlockHash, ASTBlockHashOffset);
  BackpatchSignatureAt(Stream, Signature, SignatureOffset);

  return Signature;
}

void ASTWriter::writeUnhashedControlBlock(Preprocessor &PP,
                                          ASTContext &Context) {
  using namespace llvm;

  // Flush first to prepare the PCM hash (signature).
  Stream.FlushToWord();
  UnhashedControlBlockRange.first = Stream.GetCurrentBitNo() >> 3;

  // Enter the block and prepare to write records.
  RecordData Record;
  Stream.EnterSubblock(UNHASHED_CONTROL_BLOCK_ID, 5);

  // For implicit modules and C++20 named modules, write the hash of the PCM as
  // its signature.
  if (isWritingStdCXXNamedModules() ||
      (WritingModule &&
       PP.getHeaderSearchInfo().getHeaderSearchOpts().ModulesHashContent)) {
    // At this point, we don't know the actual signature of the file or the AST
    // block - we're only able to compute those at the end of the serialization
    // process. Let's store dummy signatures for now, and replace them with the
    // real ones later on.
    // The bitstream VBR-encodes record elements, which makes backpatching them
    // really difficult. Let's store the signatures as blobs instead - they are
    // guaranteed to be word-aligned, and we control their format/encoding.
    auto Dummy = ASTFileSignature::createDummy();
    SmallString<128> Blob{Dummy.begin(), Dummy.end()};

    // We don't need AST Block hash in named modules.
    if (!isWritingStdCXXNamedModules()) {
      auto Abbrev = std::make_shared<BitCodeAbbrev>();
      Abbrev->Add(BitCodeAbbrevOp(AST_BLOCK_HASH));
      Abbrev->Add(BitCodeAbbrevOp(BitCodeAbbrevOp::Blob));
      unsigned ASTBlockHashAbbrev = Stream.EmitAbbrev(std::move(Abbrev));

      Record.push_back(AST_BLOCK_HASH);
      Stream.EmitRecordWithBlob(ASTBlockHashAbbrev, Record, Blob);
      ASTBlockHashOffset = Stream.GetCurrentBitNo() - Blob.size() * 8;
      Record.clear();
    }

    auto Abbrev = std::make_shared<BitCodeAbbrev>();
    Abbrev->Add(BitCodeAbbrevOp(SIGNATURE));
    Abbrev->Add(BitCodeAbbrevOp(BitCodeAbbrevOp::Blob));
    unsigned SignatureAbbrev = Stream.EmitAbbrev(std::move(Abbrev));

    Record.push_back(SIGNATURE);
    Stream.EmitRecordWithBlob(SignatureAbbrev, Record, Blob);
    SignatureOffset = Stream.GetCurrentBitNo() - Blob.size() * 8;
    Record.clear();
  }

  const auto &HSOpts = PP.getHeaderSearchInfo().getHeaderSearchOpts();

  // Diagnostic options.
  const auto &Diags = Context.getDiagnostics();
  const DiagnosticOptions &DiagOpts = Diags.getDiagnosticOptions();
  if (!HSOpts.ModulesSkipDiagnosticOptions) {
#define DIAGOPT(Name, Bits, Default) Record.push_back(DiagOpts.Name);
#define ENUM_DIAGOPT(Name, Type, Bits, Default)                                \
  Record.push_back(static_cast<unsigned>(DiagOpts.get##Name()));
#include "clang/Basic/DiagnosticOptions.def"
    Record.push_back(DiagOpts.Warnings.size());
    for (unsigned I = 0, N = DiagOpts.Warnings.size(); I != N; ++I)
      AddString(DiagOpts.Warnings[I], Record);
    Record.push_back(DiagOpts.Remarks.size());
    for (unsigned I = 0, N = DiagOpts.Remarks.size(); I != N; ++I)
      AddString(DiagOpts.Remarks[I], Record);
    // Note: we don't serialize the log or serialization file names, because
    // they are generally transient files and will almost always be overridden.
    Stream.EmitRecord(DIAGNOSTIC_OPTIONS, Record);
    Record.clear();
  }

  // Header search paths.
  if (!HSOpts.ModulesSkipHeaderSearchPaths) {
    // Include entries.
    Record.push_back(HSOpts.UserEntries.size());
    for (unsigned I = 0, N = HSOpts.UserEntries.size(); I != N; ++I) {
      const HeaderSearchOptions::Entry &Entry = HSOpts.UserEntries[I];
      AddString(Entry.Path, Record);
      Record.push_back(static_cast<unsigned>(Entry.Group));
      Record.push_back(Entry.IsFramework);
      Record.push_back(Entry.IgnoreSysRoot);
    }

    // System header prefixes.
    Record.push_back(HSOpts.SystemHeaderPrefixes.size());
    for (unsigned I = 0, N = HSOpts.SystemHeaderPrefixes.size(); I != N; ++I) {
      AddString(HSOpts.SystemHeaderPrefixes[I].Prefix, Record);
      Record.push_back(HSOpts.SystemHeaderPrefixes[I].IsSystemHeader);
    }

    // VFS overlay files.
    Record.push_back(HSOpts.VFSOverlayFiles.size());
    for (StringRef VFSOverlayFile : HSOpts.VFSOverlayFiles)
      AddString(VFSOverlayFile, Record);

    Stream.EmitRecord(HEADER_SEARCH_PATHS, Record);
  }

  if (!HSOpts.ModulesSkipPragmaDiagnosticMappings)
    WritePragmaDiagnosticMappings(Diags, /* isModule = */ WritingModule);

  // Header search entry usage.
  {
    auto HSEntryUsage = PP.getHeaderSearchInfo().computeUserEntryUsage();
    auto Abbrev = std::make_shared<BitCodeAbbrev>();
    Abbrev->Add(BitCodeAbbrevOp(HEADER_SEARCH_ENTRY_USAGE));
    Abbrev->Add(BitCodeAbbrevOp(BitCodeAbbrevOp::Fixed, 32)); // Number of bits.
    Abbrev->Add(BitCodeAbbrevOp(BitCodeAbbrevOp::Blob));      // Bit vector.
    unsigned HSUsageAbbrevCode = Stream.EmitAbbrev(std::move(Abbrev));
    RecordData::value_type Record[] = {HEADER_SEARCH_ENTRY_USAGE,
                                       HSEntryUsage.size()};
    Stream.EmitRecordWithBlob(HSUsageAbbrevCode, Record, bytes(HSEntryUsage));
  }

  // VFS usage.
  {
    auto VFSUsage = PP.getHeaderSearchInfo().collectVFSUsageAndClear();
    auto Abbrev = std::make_shared<BitCodeAbbrev>();
    Abbrev->Add(BitCodeAbbrevOp(VFS_USAGE));
    Abbrev->Add(BitCodeAbbrevOp(BitCodeAbbrevOp::Fixed, 32)); // Number of bits.
    Abbrev->Add(BitCodeAbbrevOp(BitCodeAbbrevOp::Blob));      // Bit vector.
    unsigned VFSUsageAbbrevCode = Stream.EmitAbbrev(std::move(Abbrev));
    RecordData::value_type Record[] = {VFS_USAGE, VFSUsage.size()};
    Stream.EmitRecordWithBlob(VFSUsageAbbrevCode, Record, bytes(VFSUsage));
  }

  // Leave the options block.
  Stream.ExitBlock();
  UnhashedControlBlockRange.second = Stream.GetCurrentBitNo() >> 3;
}

/// Write the control block.
void ASTWriter::WriteControlBlock(Preprocessor &PP, ASTContext &Context,
                                  StringRef isysroot) {
  using namespace llvm;

  Stream.EnterSubblock(CONTROL_BLOCK_ID, 5);
  RecordData Record;

  // Metadata
  auto MetadataAbbrev = std::make_shared<BitCodeAbbrev>();
  MetadataAbbrev->Add(BitCodeAbbrevOp(METADATA));
  MetadataAbbrev->Add(BitCodeAbbrevOp(BitCodeAbbrevOp::Fixed, 16)); // Major
  MetadataAbbrev->Add(BitCodeAbbrevOp(BitCodeAbbrevOp::Fixed, 16)); // Minor
  MetadataAbbrev->Add(BitCodeAbbrevOp(BitCodeAbbrevOp::Fixed, 16)); // Clang maj.
  MetadataAbbrev->Add(BitCodeAbbrevOp(BitCodeAbbrevOp::Fixed, 16)); // Clang min.
  MetadataAbbrev->Add(BitCodeAbbrevOp(BitCodeAbbrevOp::Fixed, 1)); // Relocatable
  // Standard C++ module
  MetadataAbbrev->Add(BitCodeAbbrevOp(BitCodeAbbrevOp::Fixed, 1));
  MetadataAbbrev->Add(BitCodeAbbrevOp(BitCodeAbbrevOp::Fixed, 1)); // Timestamps
  MetadataAbbrev->Add(BitCodeAbbrevOp(BitCodeAbbrevOp::Fixed, 1)); // Errors
  MetadataAbbrev->Add(BitCodeAbbrevOp(BitCodeAbbrevOp::Blob)); // SVN branch/tag
  unsigned MetadataAbbrevCode = Stream.EmitAbbrev(std::move(MetadataAbbrev));
  assert((!WritingModule || isysroot.empty()) &&
         "writing module as a relocatable PCH?");
  {
    RecordData::value_type Record[] = {METADATA,
                                       VERSION_MAJOR,
                                       VERSION_MINOR,
                                       CLANG_VERSION_MAJOR,
                                       CLANG_VERSION_MINOR,
                                       !isysroot.empty(),
                                       isWritingStdCXXNamedModules(),
                                       IncludeTimestamps,
                                       ASTHasCompilerErrors};
    Stream.EmitRecordWithBlob(MetadataAbbrevCode, Record,
                              getClangFullRepositoryVersion());
  }

  if (WritingModule) {
    // Module name
    auto Abbrev = std::make_shared<BitCodeAbbrev>();
    Abbrev->Add(BitCodeAbbrevOp(MODULE_NAME));
    Abbrev->Add(BitCodeAbbrevOp(BitCodeAbbrevOp::Blob)); // Name
    unsigned AbbrevCode = Stream.EmitAbbrev(std::move(Abbrev));
    RecordData::value_type Record[] = {MODULE_NAME};
    Stream.EmitRecordWithBlob(AbbrevCode, Record, WritingModule->Name);
  }

  if (WritingModule && WritingModule->Directory) {
    SmallString<128> BaseDir;
    if (PP.getHeaderSearchInfo().getHeaderSearchOpts().ModuleFileHomeIsCwd) {
      // Use the current working directory as the base path for all inputs.
      auto CWD =
          Context.getSourceManager().getFileManager().getOptionalDirectoryRef(
              ".");
      BaseDir.assign(CWD->getName());
    } else {
      BaseDir.assign(WritingModule->Directory->getName());
    }
    cleanPathForOutput(Context.getSourceManager().getFileManager(), BaseDir);

    // If the home of the module is the current working directory, then we
    // want to pick up the cwd of the build process loading the module, not
    // our cwd, when we load this module.
    if (!PP.getHeaderSearchInfo().getHeaderSearchOpts().ModuleFileHomeIsCwd &&
        (!PP.getHeaderSearchInfo()
              .getHeaderSearchOpts()
              .ModuleMapFileHomeIsCwd ||
         WritingModule->Directory->getName() != ".")) {
      // Module directory.
      auto Abbrev = std::make_shared<BitCodeAbbrev>();
      Abbrev->Add(BitCodeAbbrevOp(MODULE_DIRECTORY));
      Abbrev->Add(BitCodeAbbrevOp(BitCodeAbbrevOp::Blob)); // Directory
      unsigned AbbrevCode = Stream.EmitAbbrev(std::move(Abbrev));

      RecordData::value_type Record[] = {MODULE_DIRECTORY};
      Stream.EmitRecordWithBlob(AbbrevCode, Record, BaseDir);
    }

    // Write out all other paths relative to the base directory if possible.
    BaseDirectory.assign(BaseDir.begin(), BaseDir.end());
  } else if (!isysroot.empty()) {
    // Write out paths relative to the sysroot if possible.
    BaseDirectory = std::string(isysroot);
  }

  // Module map file
  if (WritingModule && WritingModule->Kind == Module::ModuleMapModule) {
    Record.clear();

    auto &Map = PP.getHeaderSearchInfo().getModuleMap();
    AddPath(WritingModule->PresumedModuleMapFile.empty()
                ? Map.getModuleMapFileForUniquing(WritingModule)
                      ->getNameAsRequested()
                : StringRef(WritingModule->PresumedModuleMapFile),
            Record);

    // Additional module map files.
    if (auto *AdditionalModMaps =
            Map.getAdditionalModuleMapFiles(WritingModule)) {
      Record.push_back(AdditionalModMaps->size());
      SmallVector<FileEntryRef, 1> ModMaps(AdditionalModMaps->begin(),
                                           AdditionalModMaps->end());
      llvm::sort(ModMaps, [](FileEntryRef A, FileEntryRef B) {
        return A.getName() < B.getName();
      });
      for (FileEntryRef F : ModMaps)
        AddPath(F.getName(), Record);
    } else {
      Record.push_back(0);
    }

    Stream.EmitRecord(MODULE_MAP_FILE, Record);
  }

  // Imports
  if (Chain) {
    serialization::ModuleManager &Mgr = Chain->getModuleManager();
    Record.clear();

    for (ModuleFile &M : Mgr) {
      // Skip modules that weren't directly imported.
      if (!M.isDirectlyImported())
        continue;

      Record.push_back((unsigned)M.Kind); // FIXME: Stable encoding
      Record.push_back(M.StandardCXXModule);
      AddSourceLocation(M.ImportLoc, Record);

      // We don't want to hard code the information about imported modules
      // in the C++20 named modules.
      if (!M.StandardCXXModule) {
        // If we have calculated signature, there is no need to store
        // the size or timestamp.
        Record.push_back(M.Signature ? 0 : M.File.getSize());
        Record.push_back(M.Signature ? 0 : getTimestampForOutput(M.File));
        llvm::append_range(Record, M.Signature);
      }

      AddString(M.ModuleName, Record);

      if (!M.StandardCXXModule)
        AddPath(M.FileName, Record);
    }
    Stream.EmitRecord(IMPORTS, Record);
  }

  // Write the options block.
  Stream.EnterSubblock(OPTIONS_BLOCK_ID, 4);

  // Language options.
  Record.clear();
  const LangOptions &LangOpts = Context.getLangOpts();
#define LANGOPT(Name, Bits, Default, Description) \
  Record.push_back(LangOpts.Name);
#define ENUM_LANGOPT(Name, Type, Bits, Default, Description) \
  Record.push_back(static_cast<unsigned>(LangOpts.get##Name()));
#include "clang/Basic/LangOptions.def"
#define SANITIZER(NAME, ID)                                                    \
  Record.push_back(LangOpts.Sanitize.has(SanitizerKind::ID));
#include "clang/Basic/Sanitizers.def"

  Record.push_back(LangOpts.ModuleFeatures.size());
  for (StringRef Feature : LangOpts.ModuleFeatures)
    AddString(Feature, Record);

  Record.push_back((unsigned) LangOpts.ObjCRuntime.getKind());
  AddVersionTuple(LangOpts.ObjCRuntime.getVersion(), Record);

  AddString(LangOpts.CurrentModule, Record);

  // Comment options.
  Record.push_back(LangOpts.CommentOpts.BlockCommandNames.size());
  for (const auto &I : LangOpts.CommentOpts.BlockCommandNames) {
    AddString(I, Record);
  }
  Record.push_back(LangOpts.CommentOpts.ParseAllComments);

  // OpenMP offloading options.
  Record.push_back(LangOpts.OMPTargetTriples.size());
  for (auto &T : LangOpts.OMPTargetTriples)
    AddString(T.getTriple(), Record);

  AddString(LangOpts.OMPHostIRFile, Record);

  Stream.EmitRecord(LANGUAGE_OPTIONS, Record);

  // Target options.
  Record.clear();
  const TargetInfo &Target = Context.getTargetInfo();
  const TargetOptions &TargetOpts = Target.getTargetOpts();
  AddString(TargetOpts.Triple, Record);
  AddString(TargetOpts.CPU, Record);
  AddString(TargetOpts.TuneCPU, Record);
  AddString(TargetOpts.ABI, Record);
  Record.push_back(TargetOpts.FeaturesAsWritten.size());
  for (unsigned I = 0, N = TargetOpts.FeaturesAsWritten.size(); I != N; ++I) {
    AddString(TargetOpts.FeaturesAsWritten[I], Record);
  }
  Record.push_back(TargetOpts.Features.size());
  for (unsigned I = 0, N = TargetOpts.Features.size(); I != N; ++I) {
    AddString(TargetOpts.Features[I], Record);
  }
  Stream.EmitRecord(TARGET_OPTIONS, Record);

  // File system options.
  Record.clear();
  const FileSystemOptions &FSOpts =
      Context.getSourceManager().getFileManager().getFileSystemOpts();
  AddString(FSOpts.WorkingDir, Record);
  Stream.EmitRecord(FILE_SYSTEM_OPTIONS, Record);

  // Header search options.
  Record.clear();
  const HeaderSearchOptions &HSOpts =
      PP.getHeaderSearchInfo().getHeaderSearchOpts();

  AddString(HSOpts.Sysroot, Record);
  AddString(HSOpts.ResourceDir, Record);
  AddString(HSOpts.ModuleCachePath, Record);
  AddString(HSOpts.ModuleUserBuildPath, Record);
  Record.push_back(HSOpts.DisableModuleHash);
  Record.push_back(HSOpts.ImplicitModuleMaps);
  Record.push_back(HSOpts.ModuleMapFileHomeIsCwd);
  Record.push_back(HSOpts.EnablePrebuiltImplicitModules);
  Record.push_back(HSOpts.UseBuiltinIncludes);
  Record.push_back(HSOpts.UseStandardSystemIncludes);
  Record.push_back(HSOpts.UseStandardCXXIncludes);
  Record.push_back(HSOpts.UseLibcxx);
  // Write out the specific module cache path that contains the module files.
  AddString(PP.getHeaderSearchInfo().getModuleCachePath(), Record);
  Stream.EmitRecord(HEADER_SEARCH_OPTIONS, Record);

  // Preprocessor options.
  Record.clear();
  const PreprocessorOptions &PPOpts = PP.getPreprocessorOpts();

  // If we're building an implicit module with a context hash, the importer is
  // guaranteed to have the same macros defined on the command line. Skip
  // writing them.
  bool SkipMacros = BuildingImplicitModule && !HSOpts.DisableModuleHash;
  bool WriteMacros = !SkipMacros;
  Record.push_back(WriteMacros);
  if (WriteMacros) {
    // Macro definitions.
    Record.push_back(PPOpts.Macros.size());
    for (unsigned I = 0, N = PPOpts.Macros.size(); I != N; ++I) {
      AddString(PPOpts.Macros[I].first, Record);
      Record.push_back(PPOpts.Macros[I].second);
    }
  }

  // Includes
  Record.push_back(PPOpts.Includes.size());
  for (unsigned I = 0, N = PPOpts.Includes.size(); I != N; ++I)
    AddString(PPOpts.Includes[I], Record);

  // Macro includes
  Record.push_back(PPOpts.MacroIncludes.size());
  for (unsigned I = 0, N = PPOpts.MacroIncludes.size(); I != N; ++I)
    AddString(PPOpts.MacroIncludes[I], Record);

  Record.push_back(PPOpts.UsePredefines);
  // Detailed record is important since it is used for the module cache hash.
  Record.push_back(PPOpts.DetailedRecord);
  AddString(PPOpts.ImplicitPCHInclude, Record);
  Record.push_back(static_cast<unsigned>(PPOpts.ObjCXXARCStandardLibrary));
  Stream.EmitRecord(PREPROCESSOR_OPTIONS, Record);

  // Leave the options block.
  Stream.ExitBlock();

  // Original file name and file ID
  SourceManager &SM = Context.getSourceManager();
  if (auto MainFile = SM.getFileEntryRefForID(SM.getMainFileID())) {
    auto FileAbbrev = std::make_shared<BitCodeAbbrev>();
    FileAbbrev->Add(BitCodeAbbrevOp(ORIGINAL_FILE));
    FileAbbrev->Add(BitCodeAbbrevOp(BitCodeAbbrevOp::VBR, 6)); // File ID
    FileAbbrev->Add(BitCodeAbbrevOp(BitCodeAbbrevOp::Blob)); // File name
    unsigned FileAbbrevCode = Stream.EmitAbbrev(std::move(FileAbbrev));

    Record.clear();
    Record.push_back(ORIGINAL_FILE);
    AddFileID(SM.getMainFileID(), Record);
    EmitRecordWithPath(FileAbbrevCode, Record, MainFile->getName());
  }

  Record.clear();
  AddFileID(SM.getMainFileID(), Record);
  Stream.EmitRecord(ORIGINAL_FILE_ID, Record);

  WriteInputFiles(Context.SourceMgr,
                  PP.getHeaderSearchInfo().getHeaderSearchOpts());
  Stream.ExitBlock();
}

namespace  {

/// An input file.
struct InputFileEntry {
  FileEntryRef File;
  bool IsSystemFile;
  bool IsTransient;
  bool BufferOverridden;
  bool IsTopLevel;
  bool IsModuleMap;
  uint32_t ContentHash[2];

  InputFileEntry(FileEntryRef File) : File(File) {}
};

} // namespace

SourceLocation ASTWriter::getAffectingIncludeLoc(const SourceManager &SourceMgr,
                                                 const SrcMgr::FileInfo &File) {
  SourceLocation IncludeLoc = File.getIncludeLoc();
  if (IncludeLoc.isValid()) {
    FileID IncludeFID = SourceMgr.getFileID(IncludeLoc);
    assert(IncludeFID.isValid() && "IncludeLoc in invalid file");
    if (!IsSLocAffecting[IncludeFID.ID])
      IncludeLoc = SourceLocation();
  }
  return IncludeLoc;
}

void ASTWriter::WriteInputFiles(SourceManager &SourceMgr,
                                HeaderSearchOptions &HSOpts) {
  using namespace llvm;

  Stream.EnterSubblock(INPUT_FILES_BLOCK_ID, 4);

  // Create input-file abbreviation.
  auto IFAbbrev = std::make_shared<BitCodeAbbrev>();
  IFAbbrev->Add(BitCodeAbbrevOp(INPUT_FILE));
  IFAbbrev->Add(BitCodeAbbrevOp(BitCodeAbbrevOp::VBR, 6)); // ID
  IFAbbrev->Add(BitCodeAbbrevOp(BitCodeAbbrevOp::VBR, 12)); // Size
  IFAbbrev->Add(BitCodeAbbrevOp(BitCodeAbbrevOp::VBR, 32)); // Modification time
  IFAbbrev->Add(BitCodeAbbrevOp(BitCodeAbbrevOp::Fixed, 1)); // Overridden
  IFAbbrev->Add(BitCodeAbbrevOp(BitCodeAbbrevOp::Fixed, 1)); // Transient
  IFAbbrev->Add(BitCodeAbbrevOp(BitCodeAbbrevOp::Fixed, 1)); // Top-level
  IFAbbrev->Add(BitCodeAbbrevOp(BitCodeAbbrevOp::Fixed, 1)); // Module map
  IFAbbrev->Add(BitCodeAbbrevOp(BitCodeAbbrevOp::VBR, 16)); // Name as req. len
  IFAbbrev->Add(BitCodeAbbrevOp(BitCodeAbbrevOp::Blob)); // Name as req. + name
  unsigned IFAbbrevCode = Stream.EmitAbbrev(std::move(IFAbbrev));

  // Create input file hash abbreviation.
  auto IFHAbbrev = std::make_shared<BitCodeAbbrev>();
  IFHAbbrev->Add(BitCodeAbbrevOp(INPUT_FILE_HASH));
  IFHAbbrev->Add(BitCodeAbbrevOp(BitCodeAbbrevOp::Fixed, 32));
  IFHAbbrev->Add(BitCodeAbbrevOp(BitCodeAbbrevOp::Fixed, 32));
  unsigned IFHAbbrevCode = Stream.EmitAbbrev(std::move(IFHAbbrev));

  uint64_t InputFilesOffsetBase = Stream.GetCurrentBitNo();

  // Get all ContentCache objects for files.
  std::vector<InputFileEntry> UserFiles;
  std::vector<InputFileEntry> SystemFiles;
  for (unsigned I = 1, N = SourceMgr.local_sloc_entry_size(); I != N; ++I) {
    // Get this source location entry.
    const SrcMgr::SLocEntry *SLoc = &SourceMgr.getLocalSLocEntry(I);
    assert(&SourceMgr.getSLocEntry(FileID::get(I)) == SLoc);

    // We only care about file entries that were not overridden.
    if (!SLoc->isFile())
      continue;
    const SrcMgr::FileInfo &File = SLoc->getFile();
    const SrcMgr::ContentCache *Cache = &File.getContentCache();
    if (!Cache->OrigEntry)
      continue;

    // Do not emit input files that do not affect current module.
    if (!IsSLocAffecting[I])
      continue;

    InputFileEntry Entry(*Cache->OrigEntry);
    Entry.IsSystemFile = isSystem(File.getFileCharacteristic());
    Entry.IsTransient = Cache->IsTransient;
    Entry.BufferOverridden = Cache->BufferOverridden;
    Entry.IsTopLevel = getAffectingIncludeLoc(SourceMgr, File).isInvalid();
    Entry.IsModuleMap = isModuleMap(File.getFileCharacteristic());

    uint64_t ContentHash = 0;
    if (PP->getHeaderSearchInfo()
            .getHeaderSearchOpts()
            .ValidateASTInputFilesContent) {
      auto MemBuff = Cache->getBufferIfLoaded();
      if (MemBuff)
        ContentHash = xxh3_64bits(MemBuff->getBuffer());
      else
        PP->Diag(SourceLocation(), diag::err_module_unable_to_hash_content)
            << Entry.File.getName();
    }
    Entry.ContentHash[0] = uint32_t(ContentHash);
    Entry.ContentHash[1] = uint32_t(ContentHash >> 32);
    if (Entry.IsSystemFile)
      SystemFiles.push_back(Entry);
    else
      UserFiles.push_back(Entry);
  }

  // User files go at the front, system files at the back.
  auto SortedFiles = llvm::concat<InputFileEntry>(std::move(UserFiles),
                                                  std::move(SystemFiles));

  unsigned UserFilesNum = 0;
  // Write out all of the input files.
  std::vector<uint64_t> InputFileOffsets;
  for (const auto &Entry : SortedFiles) {
    uint32_t &InputFileID = InputFileIDs[Entry.File];
    if (InputFileID != 0)
      continue; // already recorded this file.

    // Record this entry's offset.
    InputFileOffsets.push_back(Stream.GetCurrentBitNo() - InputFilesOffsetBase);

    InputFileID = InputFileOffsets.size();

    if (!Entry.IsSystemFile)
      ++UserFilesNum;

    // Emit size/modification time for this file.
    // And whether this file was overridden.
    {
      SmallString<128> NameAsRequested = Entry.File.getNameAsRequested();
      SmallString<128> Name = Entry.File.getName();

      PreparePathForOutput(NameAsRequested);
      PreparePathForOutput(Name);

      if (Name == NameAsRequested)
        Name.clear();

      RecordData::value_type Record[] = {
          INPUT_FILE,
          InputFileOffsets.size(),
          (uint64_t)Entry.File.getSize(),
          (uint64_t)getTimestampForOutput(Entry.File),
          Entry.BufferOverridden,
          Entry.IsTransient,
          Entry.IsTopLevel,
          Entry.IsModuleMap,
          NameAsRequested.size()};

      Stream.EmitRecordWithBlob(IFAbbrevCode, Record,
                                (NameAsRequested + Name).str());
    }

    // Emit content hash for this file.
    {
      RecordData::value_type Record[] = {INPUT_FILE_HASH, Entry.ContentHash[0],
                                         Entry.ContentHash[1]};
      Stream.EmitRecordWithAbbrev(IFHAbbrevCode, Record);
    }
  }

  Stream.ExitBlock();

  // Create input file offsets abbreviation.
  auto OffsetsAbbrev = std::make_shared<BitCodeAbbrev>();
  OffsetsAbbrev->Add(BitCodeAbbrevOp(INPUT_FILE_OFFSETS));
  OffsetsAbbrev->Add(BitCodeAbbrevOp(BitCodeAbbrevOp::VBR, 6)); // # input files
  OffsetsAbbrev->Add(BitCodeAbbrevOp(BitCodeAbbrevOp::VBR, 6)); // # non-system
                                                                //   input files
  OffsetsAbbrev->Add(BitCodeAbbrevOp(BitCodeAbbrevOp::Blob));   // Array
  unsigned OffsetsAbbrevCode = Stream.EmitAbbrev(std::move(OffsetsAbbrev));

  // Write input file offsets.
  RecordData::value_type Record[] = {INPUT_FILE_OFFSETS,
                                     InputFileOffsets.size(), UserFilesNum};
  Stream.EmitRecordWithBlob(OffsetsAbbrevCode, Record, bytes(InputFileOffsets));
}

//===----------------------------------------------------------------------===//
// Source Manager Serialization
//===----------------------------------------------------------------------===//

/// Create an abbreviation for the SLocEntry that refers to a
/// file.
static unsigned CreateSLocFileAbbrev(llvm::BitstreamWriter &Stream) {
  using namespace llvm;

  auto Abbrev = std::make_shared<BitCodeAbbrev>();
  Abbrev->Add(BitCodeAbbrevOp(SM_SLOC_FILE_ENTRY));
  Abbrev->Add(BitCodeAbbrevOp(BitCodeAbbrevOp::VBR, 8)); // Offset
  Abbrev->Add(BitCodeAbbrevOp(BitCodeAbbrevOp::VBR, 8)); // Include location
  Abbrev->Add(BitCodeAbbrevOp(BitCodeAbbrevOp::Fixed, 3)); // Characteristic
  Abbrev->Add(BitCodeAbbrevOp(BitCodeAbbrevOp::Fixed, 1)); // Line directives
  // FileEntry fields.
  Abbrev->Add(BitCodeAbbrevOp(BitCodeAbbrevOp::VBR, 6)); // Input File ID
  Abbrev->Add(BitCodeAbbrevOp(BitCodeAbbrevOp::VBR, 8)); // NumCreatedFIDs
  Abbrev->Add(BitCodeAbbrevOp(BitCodeAbbrevOp::VBR, 24)); // FirstDeclIndex
  Abbrev->Add(BitCodeAbbrevOp(BitCodeAbbrevOp::VBR, 8)); // NumDecls
  return Stream.EmitAbbrev(std::move(Abbrev));
}

/// Create an abbreviation for the SLocEntry that refers to a
/// buffer.
static unsigned CreateSLocBufferAbbrev(llvm::BitstreamWriter &Stream) {
  using namespace llvm;

  auto Abbrev = std::make_shared<BitCodeAbbrev>();
  Abbrev->Add(BitCodeAbbrevOp(SM_SLOC_BUFFER_ENTRY));
  Abbrev->Add(BitCodeAbbrevOp(BitCodeAbbrevOp::VBR, 8)); // Offset
  Abbrev->Add(BitCodeAbbrevOp(BitCodeAbbrevOp::VBR, 8)); // Include location
  Abbrev->Add(BitCodeAbbrevOp(BitCodeAbbrevOp::Fixed, 3)); // Characteristic
  Abbrev->Add(BitCodeAbbrevOp(BitCodeAbbrevOp::Fixed, 1)); // Line directives
  Abbrev->Add(BitCodeAbbrevOp(BitCodeAbbrevOp::Blob)); // Buffer name blob
  return Stream.EmitAbbrev(std::move(Abbrev));
}

/// Create an abbreviation for the SLocEntry that refers to a
/// buffer's blob.
static unsigned CreateSLocBufferBlobAbbrev(llvm::BitstreamWriter &Stream,
                                           bool Compressed) {
  using namespace llvm;

  auto Abbrev = std::make_shared<BitCodeAbbrev>();
  Abbrev->Add(BitCodeAbbrevOp(Compressed ? SM_SLOC_BUFFER_BLOB_COMPRESSED
                                         : SM_SLOC_BUFFER_BLOB));
  if (Compressed)
    Abbrev->Add(BitCodeAbbrevOp(BitCodeAbbrevOp::VBR, 8)); // Uncompressed size
  Abbrev->Add(BitCodeAbbrevOp(BitCodeAbbrevOp::Blob)); // Blob
  return Stream.EmitAbbrev(std::move(Abbrev));
}

/// Create an abbreviation for the SLocEntry that refers to a macro
/// expansion.
static unsigned CreateSLocExpansionAbbrev(llvm::BitstreamWriter &Stream) {
  using namespace llvm;

  auto Abbrev = std::make_shared<BitCodeAbbrev>();
  Abbrev->Add(BitCodeAbbrevOp(SM_SLOC_EXPANSION_ENTRY));
  Abbrev->Add(BitCodeAbbrevOp(BitCodeAbbrevOp::VBR, 8)); // Offset
  Abbrev->Add(BitCodeAbbrevOp(BitCodeAbbrevOp::VBR, 8)); // Spelling location
  Abbrev->Add(BitCodeAbbrevOp(BitCodeAbbrevOp::VBR, 6)); // Start location
  Abbrev->Add(BitCodeAbbrevOp(BitCodeAbbrevOp::VBR, 6)); // End location
  Abbrev->Add(BitCodeAbbrevOp(BitCodeAbbrevOp::Fixed, 1)); // Is token range
  Abbrev->Add(BitCodeAbbrevOp(BitCodeAbbrevOp::VBR, 6)); // Token length
  return Stream.EmitAbbrev(std::move(Abbrev));
}

/// Emit key length and data length as ULEB-encoded data, and return them as a
/// pair.
static std::pair<unsigned, unsigned>
emitULEBKeyDataLength(unsigned KeyLen, unsigned DataLen, raw_ostream &Out) {
  llvm::encodeULEB128(KeyLen, Out);
  llvm::encodeULEB128(DataLen, Out);
  return std::make_pair(KeyLen, DataLen);
}

namespace {

  // Trait used for the on-disk hash table of header search information.
  class HeaderFileInfoTrait {
    ASTWriter &Writer;

    // Keep track of the framework names we've used during serialization.
    SmallString<128> FrameworkStringData;
    llvm::StringMap<unsigned> FrameworkNameOffset;

  public:
    HeaderFileInfoTrait(ASTWriter &Writer) : Writer(Writer) {}

    struct key_type {
      StringRef Filename;
      off_t Size;
      time_t ModTime;
    };
    using key_type_ref = const key_type &;

    using UnresolvedModule =
        llvm::PointerIntPair<Module *, 2, ModuleMap::ModuleHeaderRole>;

    struct data_type {
      data_type(const HeaderFileInfo &HFI, bool AlreadyIncluded,
                ArrayRef<ModuleMap::KnownHeader> KnownHeaders,
                UnresolvedModule Unresolved)
          : HFI(HFI), AlreadyIncluded(AlreadyIncluded),
            KnownHeaders(KnownHeaders), Unresolved(Unresolved) {}

      HeaderFileInfo HFI;
      bool AlreadyIncluded;
      SmallVector<ModuleMap::KnownHeader, 1> KnownHeaders;
      UnresolvedModule Unresolved;
    };
    using data_type_ref = const data_type &;

    using hash_value_type = unsigned;
    using offset_type = unsigned;

    hash_value_type ComputeHash(key_type_ref key) {
      // The hash is based only on size/time of the file, so that the reader can
      // match even when symlinking or excess path elements ("foo/../", "../")
      // change the form of the name. However, complete path is still the key.
      uint8_t buf[sizeof(key.Size) + sizeof(key.ModTime)];
      memcpy(buf, &key.Size, sizeof(key.Size));
      memcpy(buf + sizeof(key.Size), &key.ModTime, sizeof(key.ModTime));
      return llvm::xxh3_64bits(buf);
    }

    std::pair<unsigned, unsigned>
    EmitKeyDataLength(raw_ostream& Out, key_type_ref key, data_type_ref Data) {
      unsigned KeyLen = key.Filename.size() + 1 + 8 + 8;
      unsigned DataLen = 1 + sizeof(IdentifierID) + 4;
      for (auto ModInfo : Data.KnownHeaders)
        if (Writer.getLocalOrImportedSubmoduleID(ModInfo.getModule()))
          DataLen += 4;
      if (Data.Unresolved.getPointer())
        DataLen += 4;
      return emitULEBKeyDataLength(KeyLen, DataLen, Out);
    }

    void EmitKey(raw_ostream& Out, key_type_ref key, unsigned KeyLen) {
      using namespace llvm::support;

      endian::Writer LE(Out, llvm::endianness::little);
      LE.write<uint64_t>(key.Size);
      KeyLen -= 8;
      LE.write<uint64_t>(key.ModTime);
      KeyLen -= 8;
      Out.write(key.Filename.data(), KeyLen);
    }

    void EmitData(raw_ostream &Out, key_type_ref key,
                  data_type_ref Data, unsigned DataLen) {
      using namespace llvm::support;

      endian::Writer LE(Out, llvm::endianness::little);
      uint64_t Start = Out.tell(); (void)Start;

      unsigned char Flags = (Data.AlreadyIncluded << 6)
                          | (Data.HFI.isImport << 5)
                          | (Writer.isWritingStdCXXNamedModules() ? 0 :
                             Data.HFI.isPragmaOnce << 4)
                          | (Data.HFI.DirInfo << 1)
                          | Data.HFI.IndexHeaderMapHeader;
      LE.write<uint8_t>(Flags);

      if (Data.HFI.LazyControllingMacro.isID())
        LE.write<IdentifierID>(Data.HFI.LazyControllingMacro.getID());
      else
        LE.write<IdentifierID>(
            Writer.getIdentifierRef(Data.HFI.LazyControllingMacro.getPtr()));

      unsigned Offset = 0;
      if (!Data.HFI.Framework.empty()) {
        // If this header refers into a framework, save the framework name.
        llvm::StringMap<unsigned>::iterator Pos
          = FrameworkNameOffset.find(Data.HFI.Framework);
        if (Pos == FrameworkNameOffset.end()) {
          Offset = FrameworkStringData.size() + 1;
          FrameworkStringData.append(Data.HFI.Framework);
          FrameworkStringData.push_back(0);

          FrameworkNameOffset[Data.HFI.Framework] = Offset;
        } else
          Offset = Pos->second;
      }
      LE.write<uint32_t>(Offset);

      auto EmitModule = [&](Module *M, ModuleMap::ModuleHeaderRole Role) {
        if (uint32_t ModID = Writer.getLocalOrImportedSubmoduleID(M)) {
          uint32_t Value = (ModID << 3) | (unsigned)Role;
          assert((Value >> 3) == ModID && "overflow in header module info");
          LE.write<uint32_t>(Value);
        }
      };

      for (auto ModInfo : Data.KnownHeaders)
        EmitModule(ModInfo.getModule(), ModInfo.getRole());
      if (Data.Unresolved.getPointer())
        EmitModule(Data.Unresolved.getPointer(), Data.Unresolved.getInt());

      assert(Out.tell() - Start == DataLen && "Wrong data length");
    }

    const char *strings_begin() const { return FrameworkStringData.begin(); }
    const char *strings_end() const { return FrameworkStringData.end(); }
  };

} // namespace

/// Write the header search block for the list of files that
///
/// \param HS The header search structure to save.
void ASTWriter::WriteHeaderSearch(const HeaderSearch &HS) {
  HeaderFileInfoTrait GeneratorTrait(*this);
  llvm::OnDiskChainedHashTableGenerator<HeaderFileInfoTrait> Generator;
  SmallVector<const char *, 4> SavedStrings;
  unsigned NumHeaderSearchEntries = 0;

  // Find all unresolved headers for the current module. We generally will
  // have resolved them before we get here, but not necessarily: we might be
  // compiling a preprocessed module, where there is no requirement for the
  // original files to exist any more.
  const HeaderFileInfo Empty; // So we can take a reference.
  if (WritingModule) {
    llvm::SmallVector<Module *, 16> Worklist(1, WritingModule);
    while (!Worklist.empty()) {
      Module *M = Worklist.pop_back_val();
      // We don't care about headers in unimportable submodules.
      if (M->isUnimportable())
        continue;

      // Map to disk files where possible, to pick up any missing stat
      // information. This also means we don't need to check the unresolved
      // headers list when emitting resolved headers in the first loop below.
      // FIXME: It'd be preferable to avoid doing this if we were given
      // sufficient stat information in the module map.
      HS.getModuleMap().resolveHeaderDirectives(M, /*File=*/std::nullopt);

      // If the file didn't exist, we can still create a module if we were given
      // enough information in the module map.
      for (const auto &U : M->MissingHeaders) {
        // Check that we were given enough information to build a module
        // without this file existing on disk.
        if (!U.Size || (!U.ModTime && IncludeTimestamps)) {
          PP->Diag(U.FileNameLoc, diag::err_module_no_size_mtime_for_header)
              << WritingModule->getFullModuleName() << U.Size.has_value()
              << U.FileName;
          continue;
        }

        // Form the effective relative pathname for the file.
        SmallString<128> Filename(M->Directory->getName());
        llvm::sys::path::append(Filename, U.FileName);
        PreparePathForOutput(Filename);

        StringRef FilenameDup = strdup(Filename.c_str());
        SavedStrings.push_back(FilenameDup.data());

        HeaderFileInfoTrait::key_type Key = {
            FilenameDup, *U.Size, IncludeTimestamps ? *U.ModTime : 0};
        HeaderFileInfoTrait::data_type Data = {
            Empty, false, {}, {M, ModuleMap::headerKindToRole(U.Kind)}};
        // FIXME: Deal with cases where there are multiple unresolved header
        // directives in different submodules for the same header.
        Generator.insert(Key, Data, GeneratorTrait);
        ++NumHeaderSearchEntries;
      }
      auto SubmodulesRange = M->submodules();
      Worklist.append(SubmodulesRange.begin(), SubmodulesRange.end());
    }
  }

  SmallVector<OptionalFileEntryRef, 16> FilesByUID;
  HS.getFileMgr().GetUniqueIDMapping(FilesByUID);

  if (FilesByUID.size() > HS.header_file_size())
    FilesByUID.resize(HS.header_file_size());

  for (unsigned UID = 0, LastUID = FilesByUID.size(); UID != LastUID; ++UID) {
    OptionalFileEntryRef File = FilesByUID[UID];
    if (!File)
      continue;

    const HeaderFileInfo *HFI = HS.getExistingLocalFileInfo(*File);
    if (!HFI)
      continue; // We have no information on this being a header file.
    if (!HFI->isCompilingModuleHeader && HFI->isModuleHeader)
      continue; // Header file info is tracked by the owning module file.
    if (!HFI->isCompilingModuleHeader && !PP->alreadyIncluded(*File))
      continue; // Non-modular header not included is not needed.

    // Massage the file path into an appropriate form.
    StringRef Filename = File->getName();
    SmallString<128> FilenameTmp(Filename);
    if (PreparePathForOutput(FilenameTmp)) {
      // If we performed any translation on the file name at all, we need to
      // save this string, since the generator will refer to it later.
      Filename = StringRef(strdup(FilenameTmp.c_str()));
      SavedStrings.push_back(Filename.data());
    }

    bool Included = PP->alreadyIncluded(*File);

    HeaderFileInfoTrait::key_type Key = {
      Filename, File->getSize(), getTimestampForOutput(*File)
    };
    HeaderFileInfoTrait::data_type Data = {
      *HFI, Included, HS.getModuleMap().findResolvedModulesForHeader(*File), {}
    };
    Generator.insert(Key, Data, GeneratorTrait);
    ++NumHeaderSearchEntries;
  }

  // Create the on-disk hash table in a buffer.
  SmallString<4096> TableData;
  uint32_t BucketOffset;
  {
    using namespace llvm::support;

    llvm::raw_svector_ostream Out(TableData);
    // Make sure that no bucket is at offset 0
    endian::write<uint32_t>(Out, 0, llvm::endianness::little);
    BucketOffset = Generator.Emit(Out, GeneratorTrait);
  }

  // Create a blob abbreviation
  using namespace llvm;

  auto Abbrev = std::make_shared<BitCodeAbbrev>();
  Abbrev->Add(BitCodeAbbrevOp(HEADER_SEARCH_TABLE));
  Abbrev->Add(BitCodeAbbrevOp(BitCodeAbbrevOp::Fixed, 32));
  Abbrev->Add(BitCodeAbbrevOp(BitCodeAbbrevOp::Fixed, 32));
  Abbrev->Add(BitCodeAbbrevOp(BitCodeAbbrevOp::Fixed, 32));
  Abbrev->Add(BitCodeAbbrevOp(BitCodeAbbrevOp::Blob));
  unsigned TableAbbrev = Stream.EmitAbbrev(std::move(Abbrev));

  // Write the header search table
  RecordData::value_type Record[] = {HEADER_SEARCH_TABLE, BucketOffset,
                                     NumHeaderSearchEntries, TableData.size()};
  TableData.append(GeneratorTrait.strings_begin(),GeneratorTrait.strings_end());
  Stream.EmitRecordWithBlob(TableAbbrev, Record, TableData);

  // Free all of the strings we had to duplicate.
  for (unsigned I = 0, N = SavedStrings.size(); I != N; ++I)
    free(const_cast<char *>(SavedStrings[I]));
}

static void emitBlob(llvm::BitstreamWriter &Stream, StringRef Blob,
                     unsigned SLocBufferBlobCompressedAbbrv,
                     unsigned SLocBufferBlobAbbrv) {
  using RecordDataType = ASTWriter::RecordData::value_type;

  // Compress the buffer if possible. We expect that almost all PCM
  // consumers will not want its contents.
  SmallVector<uint8_t, 0> CompressedBuffer;
  if (llvm::compression::zstd::isAvailable()) {
    llvm::compression::zstd::compress(
        llvm::arrayRefFromStringRef(Blob.drop_back(1)), CompressedBuffer, 9);
    RecordDataType Record[] = {SM_SLOC_BUFFER_BLOB_COMPRESSED, Blob.size() - 1};
    Stream.EmitRecordWithBlob(SLocBufferBlobCompressedAbbrv, Record,
                              llvm::toStringRef(CompressedBuffer));
    return;
  }
  if (llvm::compression::zlib::isAvailable()) {
    llvm::compression::zlib::compress(
        llvm::arrayRefFromStringRef(Blob.drop_back(1)), CompressedBuffer);
    RecordDataType Record[] = {SM_SLOC_BUFFER_BLOB_COMPRESSED, Blob.size() - 1};
    Stream.EmitRecordWithBlob(SLocBufferBlobCompressedAbbrv, Record,
                              llvm::toStringRef(CompressedBuffer));
    return;
  }

  RecordDataType Record[] = {SM_SLOC_BUFFER_BLOB};
  Stream.EmitRecordWithBlob(SLocBufferBlobAbbrv, Record, Blob);
}

/// Writes the block containing the serialized form of the
/// source manager.
///
/// TODO: We should probably use an on-disk hash table (stored in a
/// blob), indexed based on the file name, so that we only create
/// entries for files that we actually need. In the common case (no
/// errors), we probably won't have to create file entries for any of
/// the files in the AST.
void ASTWriter::WriteSourceManagerBlock(SourceManager &SourceMgr,
                                        const Preprocessor &PP) {
  RecordData Record;

  // Enter the source manager block.
  Stream.EnterSubblock(SOURCE_MANAGER_BLOCK_ID, 4);
  const uint64_t SourceManagerBlockOffset = Stream.GetCurrentBitNo();

  // Abbreviations for the various kinds of source-location entries.
  unsigned SLocFileAbbrv = CreateSLocFileAbbrev(Stream);
  unsigned SLocBufferAbbrv = CreateSLocBufferAbbrev(Stream);
  unsigned SLocBufferBlobAbbrv = CreateSLocBufferBlobAbbrev(Stream, false);
  unsigned SLocBufferBlobCompressedAbbrv =
      CreateSLocBufferBlobAbbrev(Stream, true);
  unsigned SLocExpansionAbbrv = CreateSLocExpansionAbbrev(Stream);

  // Write out the source location entry table. We skip the first
  // entry, which is always the same dummy entry.
  std::vector<uint32_t> SLocEntryOffsets;
  uint64_t SLocEntryOffsetsBase = Stream.GetCurrentBitNo();
  SLocEntryOffsets.reserve(SourceMgr.local_sloc_entry_size() - 1);
  for (unsigned I = 1, N = SourceMgr.local_sloc_entry_size();
       I != N; ++I) {
    // Get this source location entry.
    const SrcMgr::SLocEntry *SLoc = &SourceMgr.getLocalSLocEntry(I);
    FileID FID = FileID::get(I);
    assert(&SourceMgr.getSLocEntry(FID) == SLoc);

    // Record the offset of this source-location entry.
    uint64_t Offset = Stream.GetCurrentBitNo() - SLocEntryOffsetsBase;
    assert((Offset >> 32) == 0 && "SLocEntry offset too large");

    // Figure out which record code to use.
    unsigned Code;
    if (SLoc->isFile()) {
      const SrcMgr::ContentCache *Cache = &SLoc->getFile().getContentCache();
      if (Cache->OrigEntry) {
        Code = SM_SLOC_FILE_ENTRY;
      } else
        Code = SM_SLOC_BUFFER_ENTRY;
    } else
      Code = SM_SLOC_EXPANSION_ENTRY;
    Record.clear();
    Record.push_back(Code);

    if (SLoc->isFile()) {
      const SrcMgr::FileInfo &File = SLoc->getFile();
      const SrcMgr::ContentCache *Content = &File.getContentCache();
      // Do not emit files that were not listed as inputs.
      if (!IsSLocAffecting[I])
        continue;
      SLocEntryOffsets.push_back(Offset);
      // Starting offset of this entry within this module, so skip the dummy.
      Record.push_back(getAdjustedOffset(SLoc->getOffset()) - 2);
      AddSourceLocation(getAffectingIncludeLoc(SourceMgr, File), Record);
      Record.push_back(File.getFileCharacteristic()); // FIXME: stable encoding
      Record.push_back(File.hasLineDirectives());

      bool EmitBlob = false;
      if (Content->OrigEntry) {
        assert(Content->OrigEntry == Content->ContentsEntry &&
               "Writing to AST an overridden file is not supported");

        // The source location entry is a file. Emit input file ID.
        assert(InputFileIDs[*Content->OrigEntry] != 0 && "Missed file entry");
        Record.push_back(InputFileIDs[*Content->OrigEntry]);

        Record.push_back(getAdjustedNumCreatedFIDs(FID));

        FileDeclIDsTy::iterator FDI = FileDeclIDs.find(FID);
        if (FDI != FileDeclIDs.end()) {
          Record.push_back(FDI->second->FirstDeclIndex);
          Record.push_back(FDI->second->DeclIDs.size());
        } else {
          Record.push_back(0);
          Record.push_back(0);
        }

        Stream.EmitRecordWithAbbrev(SLocFileAbbrv, Record);

        if (Content->BufferOverridden || Content->IsTransient)
          EmitBlob = true;
      } else {
        // The source location entry is a buffer. The blob associated
        // with this entry contains the contents of the buffer.

        // We add one to the size so that we capture the trailing NULL
        // that is required by llvm::MemoryBuffer::getMemBuffer (on
        // the reader side).
        std::optional<llvm::MemoryBufferRef> Buffer =
            Content->getBufferOrNone(PP.getDiagnostics(), PP.getFileManager());
        StringRef Name = Buffer ? Buffer->getBufferIdentifier() : "";
        Stream.EmitRecordWithBlob(SLocBufferAbbrv, Record,
                                  StringRef(Name.data(), Name.size() + 1));
        EmitBlob = true;
      }

      if (EmitBlob) {
        // Include the implicit terminating null character in the on-disk buffer
        // if we're writing it uncompressed.
        std::optional<llvm::MemoryBufferRef> Buffer =
            Content->getBufferOrNone(PP.getDiagnostics(), PP.getFileManager());
        if (!Buffer)
          Buffer = llvm::MemoryBufferRef("<<<INVALID BUFFER>>>", "");
        StringRef Blob(Buffer->getBufferStart(), Buffer->getBufferSize() + 1);
        emitBlob(Stream, Blob, SLocBufferBlobCompressedAbbrv,
                 SLocBufferBlobAbbrv);
      }
    } else {
      // The source location entry is a macro expansion.
      const SrcMgr::ExpansionInfo &Expansion = SLoc->getExpansion();
      SLocEntryOffsets.push_back(Offset);
      // Starting offset of this entry within this module, so skip the dummy.
      Record.push_back(getAdjustedOffset(SLoc->getOffset()) - 2);
      LocSeq::State Seq;
      AddSourceLocation(Expansion.getSpellingLoc(), Record, Seq);
      AddSourceLocation(Expansion.getExpansionLocStart(), Record, Seq);
      AddSourceLocation(Expansion.isMacroArgExpansion()
                            ? SourceLocation()
                            : Expansion.getExpansionLocEnd(),
                        Record, Seq);
      Record.push_back(Expansion.isExpansionTokenRange());

      // Compute the token length for this macro expansion.
      SourceLocation::UIntTy NextOffset = SourceMgr.getNextLocalOffset();
      if (I + 1 != N)
        NextOffset = SourceMgr.getLocalSLocEntry(I + 1).getOffset();
      Record.push_back(getAdjustedOffset(NextOffset - SLoc->getOffset()) - 1);
      Stream.EmitRecordWithAbbrev(SLocExpansionAbbrv, Record);
    }
  }

  Stream.ExitBlock();

  if (SLocEntryOffsets.empty())
    return;

  // Write the source-location offsets table into the AST block. This
  // table is used for lazily loading source-location information.
  using namespace llvm;

  auto Abbrev = std::make_shared<BitCodeAbbrev>();
  Abbrev->Add(BitCodeAbbrevOp(SOURCE_LOCATION_OFFSETS));
  Abbrev->Add(BitCodeAbbrevOp(BitCodeAbbrevOp::VBR, 16)); // # of slocs
  Abbrev->Add(BitCodeAbbrevOp(BitCodeAbbrevOp::VBR, 16)); // total size
  Abbrev->Add(BitCodeAbbrevOp(BitCodeAbbrevOp::VBR, 32)); // base offset
  Abbrev->Add(BitCodeAbbrevOp(BitCodeAbbrevOp::Blob)); // offsets
  unsigned SLocOffsetsAbbrev = Stream.EmitAbbrev(std::move(Abbrev));
  {
    RecordData::value_type Record[] = {
        SOURCE_LOCATION_OFFSETS, SLocEntryOffsets.size(),
        getAdjustedOffset(SourceMgr.getNextLocalOffset()) - 1 /* skip dummy */,
        SLocEntryOffsetsBase - SourceManagerBlockOffset};
    Stream.EmitRecordWithBlob(SLocOffsetsAbbrev, Record,
                              bytes(SLocEntryOffsets));
  }

  // Write the line table. It depends on remapping working, so it must come
  // after the source location offsets.
  if (SourceMgr.hasLineTable()) {
    LineTableInfo &LineTable = SourceMgr.getLineTable();

    Record.clear();

    // Emit the needed file names.
    llvm::DenseMap<int, int> FilenameMap;
    FilenameMap[-1] = -1; // For unspecified filenames.
    for (const auto &L : LineTable) {
      if (L.first.ID < 0)
        continue;
      for (auto &LE : L.second) {
        if (FilenameMap.insert(std::make_pair(LE.FilenameID,
                                              FilenameMap.size() - 1)).second)
          AddPath(LineTable.getFilename(LE.FilenameID), Record);
      }
    }
    Record.push_back(0);

    // Emit the line entries
    for (const auto &L : LineTable) {
      // Only emit entries for local files.
      if (L.first.ID < 0)
        continue;

      AddFileID(L.first, Record);

      // Emit the line entries
      Record.push_back(L.second.size());
      for (const auto &LE : L.second) {
        Record.push_back(LE.FileOffset);
        Record.push_back(LE.LineNo);
        Record.push_back(FilenameMap[LE.FilenameID]);
        Record.push_back((unsigned)LE.FileKind);
        Record.push_back(LE.IncludeOffset);
      }
    }

    Stream.EmitRecord(SOURCE_MANAGER_LINE_TABLE, Record);
  }
}

//===----------------------------------------------------------------------===//
// Preprocessor Serialization
//===----------------------------------------------------------------------===//

static bool shouldIgnoreMacro(MacroDirective *MD, bool IsModule,
                              const Preprocessor &PP) {
  if (MacroInfo *MI = MD->getMacroInfo())
    if (MI->isBuiltinMacro())
      return true;

  if (IsModule) {
    SourceLocation Loc = MD->getLocation();
    if (Loc.isInvalid())
      return true;
    if (PP.getSourceManager().getFileID(Loc) == PP.getPredefinesFileID())
      return true;
  }

  return false;
}

/// Writes the block containing the serialized form of the
/// preprocessor.
void ASTWriter::WritePreprocessor(const Preprocessor &PP, bool IsModule) {
  uint64_t MacroOffsetsBase = Stream.GetCurrentBitNo();

  PreprocessingRecord *PPRec = PP.getPreprocessingRecord();
  if (PPRec)
    WritePreprocessorDetail(*PPRec, MacroOffsetsBase);

  RecordData Record;
  RecordData ModuleMacroRecord;

  // If the preprocessor __COUNTER__ value has been bumped, remember it.
  if (PP.getCounterValue() != 0) {
    RecordData::value_type Record[] = {PP.getCounterValue()};
    Stream.EmitRecord(PP_COUNTER_VALUE, Record);
  }

  // If we have a recorded #pragma assume_nonnull, remember it so it can be
  // replayed when the preamble terminates into the main file.
  SourceLocation AssumeNonNullLoc =
      PP.getPreambleRecordedPragmaAssumeNonNullLoc();
  if (AssumeNonNullLoc.isValid()) {
    assert(PP.isRecordingPreamble());
    AddSourceLocation(AssumeNonNullLoc, Record);
    Stream.EmitRecord(PP_ASSUME_NONNULL_LOC, Record);
    Record.clear();
  }

  if (PP.isRecordingPreamble() && PP.hasRecordedPreamble()) {
    assert(!IsModule);
    auto SkipInfo = PP.getPreambleSkipInfo();
    if (SkipInfo) {
      Record.push_back(true);
      AddSourceLocation(SkipInfo->HashTokenLoc, Record);
      AddSourceLocation(SkipInfo->IfTokenLoc, Record);
      Record.push_back(SkipInfo->FoundNonSkipPortion);
      Record.push_back(SkipInfo->FoundElse);
      AddSourceLocation(SkipInfo->ElseLoc, Record);
    } else {
      Record.push_back(false);
    }
    for (const auto &Cond : PP.getPreambleConditionalStack()) {
      AddSourceLocation(Cond.IfLoc, Record);
      Record.push_back(Cond.WasSkipping);
      Record.push_back(Cond.FoundNonSkip);
      Record.push_back(Cond.FoundElse);
    }
    Stream.EmitRecord(PP_CONDITIONAL_STACK, Record);
    Record.clear();
  }

  // Write the safe buffer opt-out region map in PP
  for (SourceLocation &S : PP.serializeSafeBufferOptOutMap())
    AddSourceLocation(S, Record);
  Stream.EmitRecord(PP_UNSAFE_BUFFER_USAGE, Record);
  Record.clear();

  // Enter the preprocessor block.
  Stream.EnterSubblock(PREPROCESSOR_BLOCK_ID, 3);

  // If the AST file contains __DATE__ or __TIME__ emit a warning about this.
  // FIXME: Include a location for the use, and say which one was used.
  if (PP.SawDateOrTime())
    PP.Diag(SourceLocation(), diag::warn_module_uses_date_time) << IsModule;

  // Loop over all the macro directives that are live at the end of the file,
  // emitting each to the PP section.

  // Construct the list of identifiers with macro directives that need to be
  // serialized.
  SmallVector<const IdentifierInfo *, 128> MacroIdentifiers;
  // It is meaningless to emit macros for named modules. It only wastes times
  // and spaces.
  if (!isWritingStdCXXNamedModules())
    for (auto &Id : PP.getIdentifierTable())
      if (Id.second->hadMacroDefinition() &&
          (!Id.second->isFromAST() ||
          Id.second->hasChangedSinceDeserialization()))
        MacroIdentifiers.push_back(Id.second);
  // Sort the set of macro definitions that need to be serialized by the
  // name of the macro, to provide a stable ordering.
  llvm::sort(MacroIdentifiers, llvm::deref<std::less<>>());

  // Emit the macro directives as a list and associate the offset with the
  // identifier they belong to.
  for (const IdentifierInfo *Name : MacroIdentifiers) {
    MacroDirective *MD = PP.getLocalMacroDirectiveHistory(Name);
    uint64_t StartOffset = Stream.GetCurrentBitNo() - MacroOffsetsBase;
    assert((StartOffset >> 32) == 0 && "Macro identifiers offset too large");

    // Write out any exported module macros.
    bool EmittedModuleMacros = false;
    // C+=20 Header Units are compiled module interfaces, but they preserve
    // macros that are live (i.e. have a defined value) at the end of the
    // compilation.  So when writing a header unit, we preserve only the final
    // value of each macro (and discard any that are undefined).  Header units
    // do not have sub-modules (although they might import other header units).
    // PCH files, conversely, retain the history of each macro's define/undef
    // and of leaf macros in sub modules.
    if (IsModule && WritingModule->isHeaderUnit()) {
      // This is for the main TU when it is a C++20 header unit.
      // We preserve the final state of defined macros, and we do not emit ones
      // that are undefined.
      if (!MD || shouldIgnoreMacro(MD, IsModule, PP) ||
          MD->getKind() == MacroDirective::MD_Undefine)
        continue;
      AddSourceLocation(MD->getLocation(), Record);
      Record.push_back(MD->getKind());
      if (auto *DefMD = dyn_cast<DefMacroDirective>(MD)) {
        Record.push_back(getMacroRef(DefMD->getInfo(), Name));
      } else if (auto *VisMD = dyn_cast<VisibilityMacroDirective>(MD)) {
        Record.push_back(VisMD->isPublic());
      }
      ModuleMacroRecord.push_back(getSubmoduleID(WritingModule));
      ModuleMacroRecord.push_back(getMacroRef(MD->getMacroInfo(), Name));
      Stream.EmitRecord(PP_MODULE_MACRO, ModuleMacroRecord);
      ModuleMacroRecord.clear();
      EmittedModuleMacros = true;
    } else {
      // Emit the macro directives in reverse source order.
      for (; MD; MD = MD->getPrevious()) {
        // Once we hit an ignored macro, we're done: the rest of the chain
        // will all be ignored macros.
        if (shouldIgnoreMacro(MD, IsModule, PP))
          break;
        AddSourceLocation(MD->getLocation(), Record);
        Record.push_back(MD->getKind());
        if (auto *DefMD = dyn_cast<DefMacroDirective>(MD)) {
          Record.push_back(getMacroRef(DefMD->getInfo(), Name));
        } else if (auto *VisMD = dyn_cast<VisibilityMacroDirective>(MD)) {
          Record.push_back(VisMD->isPublic());
        }
      }

      // We write out exported module macros for PCH as well.
      auto Leafs = PP.getLeafModuleMacros(Name);
      SmallVector<ModuleMacro *, 8> Worklist(Leafs);
      llvm::DenseMap<ModuleMacro *, unsigned> Visits;
      while (!Worklist.empty()) {
        auto *Macro = Worklist.pop_back_val();

        // Emit a record indicating this submodule exports this macro.
        ModuleMacroRecord.push_back(getSubmoduleID(Macro->getOwningModule()));
        ModuleMacroRecord.push_back(getMacroRef(Macro->getMacroInfo(), Name));
        for (auto *M : Macro->overrides())
          ModuleMacroRecord.push_back(getSubmoduleID(M->getOwningModule()));

        Stream.EmitRecord(PP_MODULE_MACRO, ModuleMacroRecord);
        ModuleMacroRecord.clear();

        // Enqueue overridden macros once we've visited all their ancestors.
        for (auto *M : Macro->overrides())
          if (++Visits[M] == M->getNumOverridingMacros())
            Worklist.push_back(M);

        EmittedModuleMacros = true;
      }
    }
    if (Record.empty() && !EmittedModuleMacros)
      continue;

    IdentMacroDirectivesOffsetMap[Name] = StartOffset;
    Stream.EmitRecord(PP_MACRO_DIRECTIVE_HISTORY, Record);
    Record.clear();
  }

  /// Offsets of each of the macros into the bitstream, indexed by
  /// the local macro ID
  ///
  /// For each identifier that is associated with a macro, this map
  /// provides the offset into the bitstream where that macro is
  /// defined.
  std::vector<uint32_t> MacroOffsets;

  for (unsigned I = 0, N = MacroInfosToEmit.size(); I != N; ++I) {
    const IdentifierInfo *Name = MacroInfosToEmit[I].Name;
    MacroInfo *MI = MacroInfosToEmit[I].MI;
    MacroID ID = MacroInfosToEmit[I].ID;

    if (ID < FirstMacroID) {
      assert(0 && "Loaded MacroInfo entered MacroInfosToEmit ?");
      continue;
    }

    // Record the local offset of this macro.
    unsigned Index = ID - FirstMacroID;
    if (Index >= MacroOffsets.size())
      MacroOffsets.resize(Index + 1);

    uint64_t Offset = Stream.GetCurrentBitNo() - MacroOffsetsBase;
    assert((Offset >> 32) == 0 && "Macro offset too large");
    MacroOffsets[Index] = Offset;

    AddIdentifierRef(Name, Record);
    AddSourceLocation(MI->getDefinitionLoc(), Record);
    AddSourceLocation(MI->getDefinitionEndLoc(), Record);
    Record.push_back(MI->isUsed());
    Record.push_back(MI->isUsedForHeaderGuard());
    Record.push_back(MI->getNumTokens());
    unsigned Code;
    if (MI->isObjectLike()) {
      Code = PP_MACRO_OBJECT_LIKE;
    } else {
      Code = PP_MACRO_FUNCTION_LIKE;

      Record.push_back(MI->isC99Varargs());
      Record.push_back(MI->isGNUVarargs());
      Record.push_back(MI->hasCommaPasting());
      Record.push_back(MI->getNumParams());
      for (const IdentifierInfo *Param : MI->params())
        AddIdentifierRef(Param, Record);
    }

    // If we have a detailed preprocessing record, record the macro definition
    // ID that corresponds to this macro.
    if (PPRec)
      Record.push_back(MacroDefinitions[PPRec->findMacroDefinition(MI)]);

    Stream.EmitRecord(Code, Record);
    Record.clear();

    // Emit the tokens array.
    for (unsigned TokNo = 0, e = MI->getNumTokens(); TokNo != e; ++TokNo) {
      // Note that we know that the preprocessor does not have any annotation
      // tokens in it because they are created by the parser, and thus can't
      // be in a macro definition.
      const Token &Tok = MI->getReplacementToken(TokNo);
      AddToken(Tok, Record);
      Stream.EmitRecord(PP_TOKEN, Record);
      Record.clear();
    }
    ++NumMacros;
  }

  Stream.ExitBlock();

  // Write the offsets table for macro IDs.
  using namespace llvm;

  auto Abbrev = std::make_shared<BitCodeAbbrev>();
  Abbrev->Add(BitCodeAbbrevOp(MACRO_OFFSET));
  Abbrev->Add(BitCodeAbbrevOp(BitCodeAbbrevOp::Fixed, 32)); // # of macros
  Abbrev->Add(BitCodeAbbrevOp(BitCodeAbbrevOp::Fixed, 32)); // first ID
  Abbrev->Add(BitCodeAbbrevOp(BitCodeAbbrevOp::VBR, 32));   // base offset
  Abbrev->Add(BitCodeAbbrevOp(BitCodeAbbrevOp::Blob));

  unsigned MacroOffsetAbbrev = Stream.EmitAbbrev(std::move(Abbrev));
  {
    RecordData::value_type Record[] = {MACRO_OFFSET, MacroOffsets.size(),
                                       FirstMacroID - NUM_PREDEF_MACRO_IDS,
                                       MacroOffsetsBase - ASTBlockStartOffset};
    Stream.EmitRecordWithBlob(MacroOffsetAbbrev, Record, bytes(MacroOffsets));
  }
}

void ASTWriter::WritePreprocessorDetail(PreprocessingRecord &PPRec,
                                        uint64_t MacroOffsetsBase) {
  if (PPRec.local_begin() == PPRec.local_end())
    return;

  SmallVector<PPEntityOffset, 64> PreprocessedEntityOffsets;

  // Enter the preprocessor block.
  Stream.EnterSubblock(PREPROCESSOR_DETAIL_BLOCK_ID, 3);

  // If the preprocessor has a preprocessing record, emit it.
  unsigned NumPreprocessingRecords = 0;
  using namespace llvm;

  // Set up the abbreviation for
  unsigned InclusionAbbrev = 0;
  {
    auto Abbrev = std::make_shared<BitCodeAbbrev>();
    Abbrev->Add(BitCodeAbbrevOp(PPD_INCLUSION_DIRECTIVE));
    Abbrev->Add(BitCodeAbbrevOp(BitCodeAbbrevOp::Fixed, 32)); // filename length
    Abbrev->Add(BitCodeAbbrevOp(BitCodeAbbrevOp::Fixed, 1)); // in quotes
    Abbrev->Add(BitCodeAbbrevOp(BitCodeAbbrevOp::Fixed, 2)); // kind
    Abbrev->Add(BitCodeAbbrevOp(BitCodeAbbrevOp::Fixed, 1)); // imported module
    Abbrev->Add(BitCodeAbbrevOp(BitCodeAbbrevOp::Blob));
    InclusionAbbrev = Stream.EmitAbbrev(std::move(Abbrev));
  }

  unsigned FirstPreprocessorEntityID
    = (Chain ? PPRec.getNumLoadedPreprocessedEntities() : 0)
    + NUM_PREDEF_PP_ENTITY_IDS;
  unsigned NextPreprocessorEntityID = FirstPreprocessorEntityID;
  RecordData Record;
  for (PreprocessingRecord::iterator E = PPRec.local_begin(),
                                  EEnd = PPRec.local_end();
       E != EEnd;
       (void)++E, ++NumPreprocessingRecords, ++NextPreprocessorEntityID) {
    Record.clear();

    uint64_t Offset = Stream.GetCurrentBitNo() - MacroOffsetsBase;
    assert((Offset >> 32) == 0 && "Preprocessed entity offset too large");
    SourceRange R = getAdjustedRange((*E)->getSourceRange());
    PreprocessedEntityOffsets.emplace_back(
        getRawSourceLocationEncoding(R.getBegin()),
        getRawSourceLocationEncoding(R.getEnd()), Offset);

    if (auto *MD = dyn_cast<MacroDefinitionRecord>(*E)) {
      // Record this macro definition's ID.
      MacroDefinitions[MD] = NextPreprocessorEntityID;

      AddIdentifierRef(MD->getName(), Record);
      Stream.EmitRecord(PPD_MACRO_DEFINITION, Record);
      continue;
    }

    if (auto *ME = dyn_cast<MacroExpansion>(*E)) {
      Record.push_back(ME->isBuiltinMacro());
      if (ME->isBuiltinMacro())
        AddIdentifierRef(ME->getName(), Record);
      else
        Record.push_back(MacroDefinitions[ME->getDefinition()]);
      Stream.EmitRecord(PPD_MACRO_EXPANSION, Record);
      continue;
    }

    if (auto *ID = dyn_cast<InclusionDirective>(*E)) {
      Record.push_back(PPD_INCLUSION_DIRECTIVE);
      Record.push_back(ID->getFileName().size());
      Record.push_back(ID->wasInQuotes());
      Record.push_back(static_cast<unsigned>(ID->getKind()));
      Record.push_back(ID->importedModule());
      SmallString<64> Buffer;
      Buffer += ID->getFileName();
      // Check that the FileEntry is not null because it was not resolved and
      // we create a PCH even with compiler errors.
      if (ID->getFile())
        Buffer += ID->getFile()->getName();
      Stream.EmitRecordWithBlob(InclusionAbbrev, Record, Buffer);
      continue;
    }

    llvm_unreachable("Unhandled PreprocessedEntity in ASTWriter");
  }
  Stream.ExitBlock();

  // Write the offsets table for the preprocessing record.
  if (NumPreprocessingRecords > 0) {
    assert(PreprocessedEntityOffsets.size() == NumPreprocessingRecords);

    // Write the offsets table for identifier IDs.
    using namespace llvm;

    auto Abbrev = std::make_shared<BitCodeAbbrev>();
    Abbrev->Add(BitCodeAbbrevOp(PPD_ENTITIES_OFFSETS));
    Abbrev->Add(BitCodeAbbrevOp(BitCodeAbbrevOp::Fixed, 32)); // first pp entity
    Abbrev->Add(BitCodeAbbrevOp(BitCodeAbbrevOp::Blob));
    unsigned PPEOffsetAbbrev = Stream.EmitAbbrev(std::move(Abbrev));

    RecordData::value_type Record[] = {PPD_ENTITIES_OFFSETS,
                                       FirstPreprocessorEntityID -
                                           NUM_PREDEF_PP_ENTITY_IDS};
    Stream.EmitRecordWithBlob(PPEOffsetAbbrev, Record,
                              bytes(PreprocessedEntityOffsets));
  }

  // Write the skipped region table for the preprocessing record.
  ArrayRef<SourceRange> SkippedRanges = PPRec.getSkippedRanges();
  if (SkippedRanges.size() > 0) {
    std::vector<PPSkippedRange> SerializedSkippedRanges;
    SerializedSkippedRanges.reserve(SkippedRanges.size());
    for (auto const& Range : SkippedRanges)
      SerializedSkippedRanges.emplace_back(
          getRawSourceLocationEncoding(Range.getBegin()),
          getRawSourceLocationEncoding(Range.getEnd()));

    using namespace llvm;
    auto Abbrev = std::make_shared<BitCodeAbbrev>();
    Abbrev->Add(BitCodeAbbrevOp(PPD_SKIPPED_RANGES));
    Abbrev->Add(BitCodeAbbrevOp(BitCodeAbbrevOp::Blob));
    unsigned PPESkippedRangeAbbrev = Stream.EmitAbbrev(std::move(Abbrev));

    Record.clear();
    Record.push_back(PPD_SKIPPED_RANGES);
    Stream.EmitRecordWithBlob(PPESkippedRangeAbbrev, Record,
                              bytes(SerializedSkippedRanges));
  }
}

unsigned ASTWriter::getLocalOrImportedSubmoduleID(const Module *Mod) {
  if (!Mod)
    return 0;

  auto Known = SubmoduleIDs.find(Mod);
  if (Known != SubmoduleIDs.end())
    return Known->second;

  auto *Top = Mod->getTopLevelModule();
  if (Top != WritingModule &&
      (getLangOpts().CompilingPCH ||
       !Top->fullModuleNameIs(StringRef(getLangOpts().CurrentModule))))
    return 0;

  return SubmoduleIDs[Mod] = NextSubmoduleID++;
}

unsigned ASTWriter::getSubmoduleID(Module *Mod) {
  unsigned ID = getLocalOrImportedSubmoduleID(Mod);
  // FIXME: This can easily happen, if we have a reference to a submodule that
  // did not result in us loading a module file for that submodule. For
  // instance, a cross-top-level-module 'conflict' declaration will hit this.
  // assert((ID || !Mod) &&
  //        "asked for module ID for non-local, non-imported module");
  return ID;
}

/// Compute the number of modules within the given tree (including the
/// given module).
static unsigned getNumberOfModules(Module *Mod) {
  unsigned ChildModules = 0;
  for (auto *Submodule : Mod->submodules())
    ChildModules += getNumberOfModules(Submodule);

  return ChildModules + 1;
}

void ASTWriter::WriteSubmodules(Module *WritingModule) {
  // Enter the submodule description block.
  Stream.EnterSubblock(SUBMODULE_BLOCK_ID, /*bits for abbreviations*/5);

  // Write the abbreviations needed for the submodules block.
  using namespace llvm;

  auto Abbrev = std::make_shared<BitCodeAbbrev>();
  Abbrev->Add(BitCodeAbbrevOp(SUBMODULE_DEFINITION));
  Abbrev->Add(BitCodeAbbrevOp(BitCodeAbbrevOp::VBR, 6)); // ID
  Abbrev->Add(BitCodeAbbrevOp(BitCodeAbbrevOp::VBR, 6)); // Parent
  Abbrev->Add(BitCodeAbbrevOp(BitCodeAbbrevOp::Fixed, 4)); // Kind
  Abbrev->Add(BitCodeAbbrevOp(BitCodeAbbrevOp::VBR, 8)); // Definition location
  Abbrev->Add(BitCodeAbbrevOp(BitCodeAbbrevOp::Fixed, 1)); // IsFramework
  Abbrev->Add(BitCodeAbbrevOp(BitCodeAbbrevOp::Fixed, 1)); // IsExplicit
  Abbrev->Add(BitCodeAbbrevOp(BitCodeAbbrevOp::Fixed, 1)); // IsSystem
  Abbrev->Add(BitCodeAbbrevOp(BitCodeAbbrevOp::Fixed, 1)); // IsExternC
  Abbrev->Add(BitCodeAbbrevOp(BitCodeAbbrevOp::Fixed, 1)); // InferSubmodules...
  Abbrev->Add(BitCodeAbbrevOp(BitCodeAbbrevOp::Fixed, 1)); // InferExplicit...
  Abbrev->Add(BitCodeAbbrevOp(BitCodeAbbrevOp::Fixed, 1)); // InferExportWild...
  Abbrev->Add(BitCodeAbbrevOp(BitCodeAbbrevOp::Fixed, 1)); // ConfigMacrosExh...
  Abbrev->Add(BitCodeAbbrevOp(BitCodeAbbrevOp::Fixed, 1)); // ModuleMapIsPriv...
  Abbrev->Add(BitCodeAbbrevOp(BitCodeAbbrevOp::Fixed, 1)); // NamedModuleHasN...
  Abbrev->Add(BitCodeAbbrevOp(BitCodeAbbrevOp::Blob)); // Name
  unsigned DefinitionAbbrev = Stream.EmitAbbrev(std::move(Abbrev));

  Abbrev = std::make_shared<BitCodeAbbrev>();
  Abbrev->Add(BitCodeAbbrevOp(SUBMODULE_UMBRELLA_HEADER));
  Abbrev->Add(BitCodeAbbrevOp(BitCodeAbbrevOp::Blob)); // Name
  unsigned UmbrellaAbbrev = Stream.EmitAbbrev(std::move(Abbrev));

  Abbrev = std::make_shared<BitCodeAbbrev>();
  Abbrev->Add(BitCodeAbbrevOp(SUBMODULE_HEADER));
  Abbrev->Add(BitCodeAbbrevOp(BitCodeAbbrevOp::Blob)); // Name
  unsigned HeaderAbbrev = Stream.EmitAbbrev(std::move(Abbrev));

  Abbrev = std::make_shared<BitCodeAbbrev>();
  Abbrev->Add(BitCodeAbbrevOp(SUBMODULE_TOPHEADER));
  Abbrev->Add(BitCodeAbbrevOp(BitCodeAbbrevOp::Blob)); // Name
  unsigned TopHeaderAbbrev = Stream.EmitAbbrev(std::move(Abbrev));

  Abbrev = std::make_shared<BitCodeAbbrev>();
  Abbrev->Add(BitCodeAbbrevOp(SUBMODULE_UMBRELLA_DIR));
  Abbrev->Add(BitCodeAbbrevOp(BitCodeAbbrevOp::Blob)); // Name
  unsigned UmbrellaDirAbbrev = Stream.EmitAbbrev(std::move(Abbrev));

  Abbrev = std::make_shared<BitCodeAbbrev>();
  Abbrev->Add(BitCodeAbbrevOp(SUBMODULE_REQUIRES));
  Abbrev->Add(BitCodeAbbrevOp(BitCodeAbbrevOp::Fixed, 1)); // State
  Abbrev->Add(BitCodeAbbrevOp(BitCodeAbbrevOp::Blob));     // Feature
  unsigned RequiresAbbrev = Stream.EmitAbbrev(std::move(Abbrev));

  Abbrev = std::make_shared<BitCodeAbbrev>();
  Abbrev->Add(BitCodeAbbrevOp(SUBMODULE_EXCLUDED_HEADER));
  Abbrev->Add(BitCodeAbbrevOp(BitCodeAbbrevOp::Blob)); // Name
  unsigned ExcludedHeaderAbbrev = Stream.EmitAbbrev(std::move(Abbrev));

  Abbrev = std::make_shared<BitCodeAbbrev>();
  Abbrev->Add(BitCodeAbbrevOp(SUBMODULE_TEXTUAL_HEADER));
  Abbrev->Add(BitCodeAbbrevOp(BitCodeAbbrevOp::Blob)); // Name
  unsigned TextualHeaderAbbrev = Stream.EmitAbbrev(std::move(Abbrev));

  Abbrev = std::make_shared<BitCodeAbbrev>();
  Abbrev->Add(BitCodeAbbrevOp(SUBMODULE_PRIVATE_HEADER));
  Abbrev->Add(BitCodeAbbrevOp(BitCodeAbbrevOp::Blob)); // Name
  unsigned PrivateHeaderAbbrev = Stream.EmitAbbrev(std::move(Abbrev));

  Abbrev = std::make_shared<BitCodeAbbrev>();
  Abbrev->Add(BitCodeAbbrevOp(SUBMODULE_PRIVATE_TEXTUAL_HEADER));
  Abbrev->Add(BitCodeAbbrevOp(BitCodeAbbrevOp::Blob)); // Name
  unsigned PrivateTextualHeaderAbbrev = Stream.EmitAbbrev(std::move(Abbrev));

  Abbrev = std::make_shared<BitCodeAbbrev>();
  Abbrev->Add(BitCodeAbbrevOp(SUBMODULE_LINK_LIBRARY));
  Abbrev->Add(BitCodeAbbrevOp(BitCodeAbbrevOp::Fixed, 1)); // IsFramework
  Abbrev->Add(BitCodeAbbrevOp(BitCodeAbbrevOp::Blob));     // Name
  unsigned LinkLibraryAbbrev = Stream.EmitAbbrev(std::move(Abbrev));

  Abbrev = std::make_shared<BitCodeAbbrev>();
  Abbrev->Add(BitCodeAbbrevOp(SUBMODULE_CONFIG_MACRO));
  Abbrev->Add(BitCodeAbbrevOp(BitCodeAbbrevOp::Blob));    // Macro name
  unsigned ConfigMacroAbbrev = Stream.EmitAbbrev(std::move(Abbrev));

  Abbrev = std::make_shared<BitCodeAbbrev>();
  Abbrev->Add(BitCodeAbbrevOp(SUBMODULE_CONFLICT));
  Abbrev->Add(BitCodeAbbrevOp(BitCodeAbbrevOp::VBR, 6));  // Other module
  Abbrev->Add(BitCodeAbbrevOp(BitCodeAbbrevOp::Blob));    // Message
  unsigned ConflictAbbrev = Stream.EmitAbbrev(std::move(Abbrev));

  Abbrev = std::make_shared<BitCodeAbbrev>();
  Abbrev->Add(BitCodeAbbrevOp(SUBMODULE_EXPORT_AS));
  Abbrev->Add(BitCodeAbbrevOp(BitCodeAbbrevOp::Blob));    // Macro name
  unsigned ExportAsAbbrev = Stream.EmitAbbrev(std::move(Abbrev));

  // Write the submodule metadata block.
  RecordData::value_type Record[] = {
      getNumberOfModules(WritingModule),
      FirstSubmoduleID - NUM_PREDEF_SUBMODULE_IDS};
  Stream.EmitRecord(SUBMODULE_METADATA, Record);

  // Write all of the submodules.
  std::queue<Module *> Q;
  Q.push(WritingModule);
  while (!Q.empty()) {
    Module *Mod = Q.front();
    Q.pop();
    unsigned ID = getSubmoduleID(Mod);

    uint64_t ParentID = 0;
    if (Mod->Parent) {
      assert(SubmoduleIDs[Mod->Parent] && "Submodule parent not written?");
      ParentID = SubmoduleIDs[Mod->Parent];
    }

    SourceLocationEncoding::RawLocEncoding DefinitionLoc =
        getRawSourceLocationEncoding(getAdjustedLocation(Mod->DefinitionLoc));

    // Emit the definition of the block.
    {
      RecordData::value_type Record[] = {SUBMODULE_DEFINITION,
                                         ID,
                                         ParentID,
                                         (RecordData::value_type)Mod->Kind,
                                         DefinitionLoc,
                                         Mod->IsFramework,
                                         Mod->IsExplicit,
                                         Mod->IsSystem,
                                         Mod->IsExternC,
                                         Mod->InferSubmodules,
                                         Mod->InferExplicitSubmodules,
                                         Mod->InferExportWildcard,
                                         Mod->ConfigMacrosExhaustive,
                                         Mod->ModuleMapIsPrivate,
                                         Mod->NamedModuleHasInit};
      Stream.EmitRecordWithBlob(DefinitionAbbrev, Record, Mod->Name);
    }

    // Emit the requirements.
    for (const auto &R : Mod->Requirements) {
      RecordData::value_type Record[] = {SUBMODULE_REQUIRES, R.RequiredState};
      Stream.EmitRecordWithBlob(RequiresAbbrev, Record, R.FeatureName);
    }

    // Emit the umbrella header, if there is one.
    if (std::optional<Module::Header> UmbrellaHeader =
            Mod->getUmbrellaHeaderAsWritten()) {
      RecordData::value_type Record[] = {SUBMODULE_UMBRELLA_HEADER};
      Stream.EmitRecordWithBlob(UmbrellaAbbrev, Record,
                                UmbrellaHeader->NameAsWritten);
    } else if (std::optional<Module::DirectoryName> UmbrellaDir =
                   Mod->getUmbrellaDirAsWritten()) {
      RecordData::value_type Record[] = {SUBMODULE_UMBRELLA_DIR};
      Stream.EmitRecordWithBlob(UmbrellaDirAbbrev, Record,
                                UmbrellaDir->NameAsWritten);
    }

    // Emit the headers.
    struct {
      unsigned RecordKind;
      unsigned Abbrev;
      Module::HeaderKind HeaderKind;
    } HeaderLists[] = {
      {SUBMODULE_HEADER, HeaderAbbrev, Module::HK_Normal},
      {SUBMODULE_TEXTUAL_HEADER, TextualHeaderAbbrev, Module::HK_Textual},
      {SUBMODULE_PRIVATE_HEADER, PrivateHeaderAbbrev, Module::HK_Private},
      {SUBMODULE_PRIVATE_TEXTUAL_HEADER, PrivateTextualHeaderAbbrev,
        Module::HK_PrivateTextual},
      {SUBMODULE_EXCLUDED_HEADER, ExcludedHeaderAbbrev, Module::HK_Excluded}
    };
    for (auto &HL : HeaderLists) {
      RecordData::value_type Record[] = {HL.RecordKind};
      for (auto &H : Mod->Headers[HL.HeaderKind])
        Stream.EmitRecordWithBlob(HL.Abbrev, Record, H.NameAsWritten);
    }

    // Emit the top headers.
    {
      RecordData::value_type Record[] = {SUBMODULE_TOPHEADER};
      for (FileEntryRef H : Mod->getTopHeaders(PP->getFileManager())) {
        SmallString<128> HeaderName(H.getName());
        PreparePathForOutput(HeaderName);
        Stream.EmitRecordWithBlob(TopHeaderAbbrev, Record, HeaderName);
      }
    }

    // Emit the imports.
    if (!Mod->Imports.empty()) {
      RecordData Record;
      for (auto *I : Mod->Imports)
        Record.push_back(getSubmoduleID(I));
      Stream.EmitRecord(SUBMODULE_IMPORTS, Record);
    }

    // Emit the modules affecting compilation that were not imported.
    if (!Mod->AffectingClangModules.empty()) {
      RecordData Record;
      for (auto *I : Mod->AffectingClangModules)
        Record.push_back(getSubmoduleID(I));
      Stream.EmitRecord(SUBMODULE_AFFECTING_MODULES, Record);
    }

    // Emit the exports.
    if (!Mod->Exports.empty()) {
      RecordData Record;
      for (const auto &E : Mod->Exports) {
        // FIXME: This may fail; we don't require that all exported modules
        // are local or imported.
        Record.push_back(getSubmoduleID(E.getPointer()));
        Record.push_back(E.getInt());
      }
      Stream.EmitRecord(SUBMODULE_EXPORTS, Record);
    }

    //FIXME: How do we emit the 'use'd modules?  They may not be submodules.
    // Might be unnecessary as use declarations are only used to build the
    // module itself.

    // TODO: Consider serializing undeclared uses of modules.

    // Emit the link libraries.
    for (const auto &LL : Mod->LinkLibraries) {
      RecordData::value_type Record[] = {SUBMODULE_LINK_LIBRARY,
                                         LL.IsFramework};
      Stream.EmitRecordWithBlob(LinkLibraryAbbrev, Record, LL.Library);
    }

    // Emit the conflicts.
    for (const auto &C : Mod->Conflicts) {
      // FIXME: This may fail; we don't require that all conflicting modules
      // are local or imported.
      RecordData::value_type Record[] = {SUBMODULE_CONFLICT,
                                         getSubmoduleID(C.Other)};
      Stream.EmitRecordWithBlob(ConflictAbbrev, Record, C.Message);
    }

    // Emit the configuration macros.
    for (const auto &CM : Mod->ConfigMacros) {
      RecordData::value_type Record[] = {SUBMODULE_CONFIG_MACRO};
      Stream.EmitRecordWithBlob(ConfigMacroAbbrev, Record, CM);
    }

    // Emit the reachable initializers.
    // The initializer may only be unreachable in reduced BMI.
    RecordData Inits;
    for (Decl *D : Context->getModuleInitializers(Mod))
      if (wasDeclEmitted(D))
        AddDeclRef(D, Inits);
    if (!Inits.empty())
      Stream.EmitRecord(SUBMODULE_INITIALIZERS, Inits);

    // Emit the name of the re-exported module, if any.
    if (!Mod->ExportAsModule.empty()) {
      RecordData::value_type Record[] = {SUBMODULE_EXPORT_AS};
      Stream.EmitRecordWithBlob(ExportAsAbbrev, Record, Mod->ExportAsModule);
    }

    // Queue up the submodules of this module.
    for (auto *M : Mod->submodules())
      Q.push(M);
  }

  Stream.ExitBlock();

  assert((NextSubmoduleID - FirstSubmoduleID ==
          getNumberOfModules(WritingModule)) &&
         "Wrong # of submodules; found a reference to a non-local, "
         "non-imported submodule?");
}

void ASTWriter::WritePragmaDiagnosticMappings(const DiagnosticsEngine &Diag,
                                              bool isModule) {
  llvm::SmallDenseMap<const DiagnosticsEngine::DiagState *, unsigned, 64>
      DiagStateIDMap;
  unsigned CurrID = 0;
  RecordData Record;

  auto EncodeDiagStateFlags =
      [](const DiagnosticsEngine::DiagState *DS) -> unsigned {
    unsigned Result = (unsigned)DS->ExtBehavior;
    for (unsigned Val :
         {(unsigned)DS->IgnoreAllWarnings, (unsigned)DS->EnableAllWarnings,
          (unsigned)DS->WarningsAsErrors, (unsigned)DS->ErrorsAsFatal,
          (unsigned)DS->SuppressSystemWarnings})
      Result = (Result << 1) | Val;
    return Result;
  };

  unsigned Flags = EncodeDiagStateFlags(Diag.DiagStatesByLoc.FirstDiagState);
  Record.push_back(Flags);

  auto AddDiagState = [&](const DiagnosticsEngine::DiagState *State,
                          bool IncludeNonPragmaStates) {
    // Ensure that the diagnostic state wasn't modified since it was created.
    // We will not correctly round-trip this information otherwise.
    assert(Flags == EncodeDiagStateFlags(State) &&
           "diag state flags vary in single AST file");

    // If we ever serialize non-pragma mappings outside the initial state, the
    // code below will need to consider more than getDefaultMapping.
    assert(!IncludeNonPragmaStates ||
           State == Diag.DiagStatesByLoc.FirstDiagState);

    unsigned &DiagStateID = DiagStateIDMap[State];
    Record.push_back(DiagStateID);

    if (DiagStateID == 0) {
      DiagStateID = ++CurrID;
      SmallVector<std::pair<unsigned, DiagnosticMapping>> Mappings;

      // Add a placeholder for the number of mappings.
      auto SizeIdx = Record.size();
      Record.emplace_back();
      for (const auto &I : *State) {
        // Maybe skip non-pragmas.
        if (!I.second.isPragma() && !IncludeNonPragmaStates)
          continue;
        // Skip default mappings. We have a mapping for every diagnostic ever
        // emitted, regardless of whether it was customized.
        if (!I.second.isPragma() &&
            I.second == DiagnosticIDs::getDefaultMapping(I.first))
          continue;
        Mappings.push_back(I);
      }

      // Sort by diag::kind for deterministic output.
      llvm::sort(Mappings, llvm::less_first());

      for (const auto &I : Mappings) {
        Record.push_back(I.first);
        Record.push_back(I.second.serialize());
      }
      // Update the placeholder.
      Record[SizeIdx] = (Record.size() - SizeIdx) / 2;
    }
  };

  AddDiagState(Diag.DiagStatesByLoc.FirstDiagState, isModule);

  // Reserve a spot for the number of locations with state transitions.
  auto NumLocationsIdx = Record.size();
  Record.emplace_back();

  // Emit the state transitions.
  unsigned NumLocations = 0;
  for (auto &FileIDAndFile : Diag.DiagStatesByLoc.Files) {
    if (!FileIDAndFile.first.isValid() ||
        !FileIDAndFile.second.HasLocalTransitions)
      continue;
    ++NumLocations;

    AddFileID(FileIDAndFile.first, Record);

    Record.push_back(FileIDAndFile.second.StateTransitions.size());
    for (auto &StatePoint : FileIDAndFile.second.StateTransitions) {
      Record.push_back(getAdjustedOffset(StatePoint.Offset));
      AddDiagState(StatePoint.State, false);
    }
  }

  // Backpatch the number of locations.
  Record[NumLocationsIdx] = NumLocations;

  // Emit CurDiagStateLoc.  Do it last in order to match source order.
  //
  // This also protects against a hypothetical corner case with simulating
  // -Werror settings for implicit modules in the ASTReader, where reading
  // CurDiagState out of context could change whether warning pragmas are
  // treated as errors.
  AddSourceLocation(Diag.DiagStatesByLoc.CurDiagStateLoc, Record);
  AddDiagState(Diag.DiagStatesByLoc.CurDiagState, false);

  Stream.EmitRecord(DIAG_PRAGMA_MAPPINGS, Record);
}

//===----------------------------------------------------------------------===//
// Type Serialization
//===----------------------------------------------------------------------===//

/// Write the representation of a type to the AST stream.
void ASTWriter::WriteType(QualType T) {
  TypeIdx &IdxRef = TypeIdxs[T];
  if (IdxRef.getValue() == 0) // we haven't seen this type before.
    IdxRef = TypeIdx(0, NextTypeID++);
  TypeIdx Idx = IdxRef;

  assert(Idx.getModuleFileIndex() == 0 && "Re-writing a type from a prior AST");
  assert(Idx.getValue() >= FirstTypeID && "Writing predefined type");

  // Emit the type's representation.
  uint64_t Offset = ASTTypeWriter(*this).write(T) - DeclTypesBlockStartOffset;

  // Record the offset for this type.
  uint64_t Index = Idx.getValue() - FirstTypeID;
  if (TypeOffsets.size() == Index)
    TypeOffsets.emplace_back(Offset);
  else if (TypeOffsets.size() < Index) {
    TypeOffsets.resize(Index + 1);
    TypeOffsets[Index].set(Offset);
  } else {
    llvm_unreachable("Types emitted in wrong order");
  }
}

//===----------------------------------------------------------------------===//
// Declaration Serialization
//===----------------------------------------------------------------------===//

static bool IsInternalDeclFromFileContext(const Decl *D) {
  auto *ND = dyn_cast<NamedDecl>(D);
  if (!ND)
    return false;

  if (!D->getDeclContext()->getRedeclContext()->isFileContext())
    return false;

  return ND->getFormalLinkage() == Linkage::Internal;
}

/// Write the block containing all of the declaration IDs
/// lexically declared within the given DeclContext.
///
/// \returns the offset of the DECL_CONTEXT_LEXICAL block within the
/// bitstream, or 0 if no block was written.
uint64_t ASTWriter::WriteDeclContextLexicalBlock(ASTContext &Context,
                                                 const DeclContext *DC) {
  if (DC->decls_empty())
    return 0;

  // In reduced BMI, we don't care the declarations in functions.
  if (GeneratingReducedBMI && DC->isFunctionOrMethod())
    return 0;

  uint64_t Offset = Stream.GetCurrentBitNo();
  SmallVector<DeclID, 128> KindDeclPairs;
  for (const auto *D : DC->decls()) {
    if (DoneWritingDeclsAndTypes && !wasDeclEmitted(D))
      continue;

    // We don't need to write decls with internal linkage into reduced BMI.
    // If such decls gets emitted due to it get used from inline functions,
    // the program illegal. However, there are too many use of static inline
    // functions in the global module fragment and it will be breaking change
    // to forbid that. So we have to allow to emit such declarations from GMF.
    if (GeneratingReducedBMI && !D->isFromExplicitGlobalModule() &&
        IsInternalDeclFromFileContext(D))
      continue;

    KindDeclPairs.push_back(D->getKind());
    KindDeclPairs.push_back(GetDeclRef(D).getRawValue());
  }

  ++NumLexicalDeclContexts;
  RecordData::value_type Record[] = {DECL_CONTEXT_LEXICAL};
  Stream.EmitRecordWithBlob(DeclContextLexicalAbbrev, Record,
                            bytes(KindDeclPairs));
  return Offset;
}

void ASTWriter::WriteTypeDeclOffsets() {
  using namespace llvm;

  // Write the type offsets array
  auto Abbrev = std::make_shared<BitCodeAbbrev>();
  Abbrev->Add(BitCodeAbbrevOp(TYPE_OFFSET));
  Abbrev->Add(BitCodeAbbrevOp(BitCodeAbbrevOp::Fixed, 32)); // # of types
  Abbrev->Add(BitCodeAbbrevOp(BitCodeAbbrevOp::Blob)); // types block
  unsigned TypeOffsetAbbrev = Stream.EmitAbbrev(std::move(Abbrev));
  {
    RecordData::value_type Record[] = {TYPE_OFFSET, TypeOffsets.size()};
    Stream.EmitRecordWithBlob(TypeOffsetAbbrev, Record, bytes(TypeOffsets));
  }

  // Write the declaration offsets array
  Abbrev = std::make_shared<BitCodeAbbrev>();
  Abbrev->Add(BitCodeAbbrevOp(DECL_OFFSET));
  Abbrev->Add(BitCodeAbbrevOp(BitCodeAbbrevOp::Fixed, 32)); // # of declarations
  Abbrev->Add(BitCodeAbbrevOp(BitCodeAbbrevOp::Blob)); // declarations block
  unsigned DeclOffsetAbbrev = Stream.EmitAbbrev(std::move(Abbrev));
  {
    RecordData::value_type Record[] = {DECL_OFFSET, DeclOffsets.size()};
    Stream.EmitRecordWithBlob(DeclOffsetAbbrev, Record, bytes(DeclOffsets));
  }
}

void ASTWriter::WriteFileDeclIDsMap() {
  using namespace llvm;

  SmallVector<std::pair<FileID, DeclIDInFileInfo *>, 64> SortedFileDeclIDs;
  SortedFileDeclIDs.reserve(FileDeclIDs.size());
  for (const auto &P : FileDeclIDs)
    SortedFileDeclIDs.push_back(std::make_pair(P.first, P.second.get()));
  llvm::sort(SortedFileDeclIDs, llvm::less_first());

  // Join the vectors of DeclIDs from all files.
  SmallVector<DeclID, 256> FileGroupedDeclIDs;
  for (auto &FileDeclEntry : SortedFileDeclIDs) {
    DeclIDInFileInfo &Info = *FileDeclEntry.second;
    Info.FirstDeclIndex = FileGroupedDeclIDs.size();
    llvm::stable_sort(Info.DeclIDs);
    for (auto &LocDeclEntry : Info.DeclIDs)
      FileGroupedDeclIDs.push_back(LocDeclEntry.second.getRawValue());
  }

  auto Abbrev = std::make_shared<BitCodeAbbrev>();
  Abbrev->Add(BitCodeAbbrevOp(FILE_SORTED_DECLS));
  Abbrev->Add(BitCodeAbbrevOp(BitCodeAbbrevOp::Fixed, 32));
  Abbrev->Add(BitCodeAbbrevOp(BitCodeAbbrevOp::Blob));
  unsigned AbbrevCode = Stream.EmitAbbrev(std::move(Abbrev));
  RecordData::value_type Record[] = {FILE_SORTED_DECLS,
                                     FileGroupedDeclIDs.size()};
  Stream.EmitRecordWithBlob(AbbrevCode, Record, bytes(FileGroupedDeclIDs));
}

void ASTWriter::WriteComments() {
  Stream.EnterSubblock(COMMENTS_BLOCK_ID, 3);
  auto _ = llvm::make_scope_exit([this] { Stream.ExitBlock(); });
  if (!PP->getPreprocessorOpts().WriteCommentListToPCH)
    return;

  // Don't write comments to BMI to reduce the size of BMI.
  // If language services (e.g., clangd) want such abilities,
  // we can offer a special option then.
  if (isWritingStdCXXNamedModules())
    return;

  RecordData Record;
  for (const auto &FO : Context->Comments.OrderedComments) {
    for (const auto &OC : FO.second) {
      const RawComment *I = OC.second;
      Record.clear();
      AddSourceRange(I->getSourceRange(), Record);
      Record.push_back(I->getKind());
      Record.push_back(I->isTrailingComment());
      Record.push_back(I->isAlmostTrailingComment());
      Stream.EmitRecord(COMMENTS_RAW_COMMENT, Record);
    }
  }
}

//===----------------------------------------------------------------------===//
// Global Method Pool and Selector Serialization
//===----------------------------------------------------------------------===//

namespace {

// Trait used for the on-disk hash table used in the method pool.
class ASTMethodPoolTrait {
  ASTWriter &Writer;

public:
  using key_type = Selector;
  using key_type_ref = key_type;

  struct data_type {
    SelectorID ID;
    ObjCMethodList Instance, Factory;
  };
  using data_type_ref = const data_type &;

  using hash_value_type = unsigned;
  using offset_type = unsigned;

  explicit ASTMethodPoolTrait(ASTWriter &Writer) : Writer(Writer) {}

  static hash_value_type ComputeHash(Selector Sel) {
    return serialization::ComputeHash(Sel);
  }

  std::pair<unsigned, unsigned>
    EmitKeyDataLength(raw_ostream& Out, Selector Sel,
                      data_type_ref Methods) {
    unsigned KeyLen =
        2 + (Sel.getNumArgs() ? Sel.getNumArgs() * sizeof(IdentifierID)
                              : sizeof(IdentifierID));
    unsigned DataLen = 4 + 2 + 2; // 2 bytes for each of the method counts
    for (const ObjCMethodList *Method = &Methods.Instance; Method;
         Method = Method->getNext())
      if (ShouldWriteMethodListNode(Method))
        DataLen += sizeof(DeclID);
    for (const ObjCMethodList *Method = &Methods.Factory; Method;
         Method = Method->getNext())
      if (ShouldWriteMethodListNode(Method))
        DataLen += sizeof(DeclID);
    return emitULEBKeyDataLength(KeyLen, DataLen, Out);
  }

  void EmitKey(raw_ostream& Out, Selector Sel, unsigned) {
    using namespace llvm::support;

    endian::Writer LE(Out, llvm::endianness::little);
    uint64_t Start = Out.tell();
    assert((Start >> 32) == 0 && "Selector key offset too large");
    Writer.SetSelectorOffset(Sel, Start);
    unsigned N = Sel.getNumArgs();
    LE.write<uint16_t>(N);
    if (N == 0)
      N = 1;
    for (unsigned I = 0; I != N; ++I)
      LE.write<IdentifierID>(
          Writer.getIdentifierRef(Sel.getIdentifierInfoForSlot(I)));
  }

  void EmitData(raw_ostream& Out, key_type_ref,
                data_type_ref Methods, unsigned DataLen) {
    using namespace llvm::support;

    endian::Writer LE(Out, llvm::endianness::little);
    uint64_t Start = Out.tell(); (void)Start;
    LE.write<uint32_t>(Methods.ID);
    unsigned NumInstanceMethods = 0;
    for (const ObjCMethodList *Method = &Methods.Instance; Method;
         Method = Method->getNext())
      if (ShouldWriteMethodListNode(Method))
        ++NumInstanceMethods;

    unsigned NumFactoryMethods = 0;
    for (const ObjCMethodList *Method = &Methods.Factory; Method;
         Method = Method->getNext())
      if (ShouldWriteMethodListNode(Method))
        ++NumFactoryMethods;

    unsigned InstanceBits = Methods.Instance.getBits();
    assert(InstanceBits < 4);
    unsigned InstanceHasMoreThanOneDeclBit =
        Methods.Instance.hasMoreThanOneDecl();
    unsigned FullInstanceBits = (NumInstanceMethods << 3) |
                                (InstanceHasMoreThanOneDeclBit << 2) |
                                InstanceBits;
    unsigned FactoryBits = Methods.Factory.getBits();
    assert(FactoryBits < 4);
    unsigned FactoryHasMoreThanOneDeclBit =
        Methods.Factory.hasMoreThanOneDecl();
    unsigned FullFactoryBits = (NumFactoryMethods << 3) |
                               (FactoryHasMoreThanOneDeclBit << 2) |
                               FactoryBits;
    LE.write<uint16_t>(FullInstanceBits);
    LE.write<uint16_t>(FullFactoryBits);
    for (const ObjCMethodList *Method = &Methods.Instance; Method;
         Method = Method->getNext())
      if (ShouldWriteMethodListNode(Method))
        LE.write<DeclID>((DeclID)Writer.getDeclID(Method->getMethod()));
    for (const ObjCMethodList *Method = &Methods.Factory; Method;
         Method = Method->getNext())
      if (ShouldWriteMethodListNode(Method))
        LE.write<DeclID>((DeclID)Writer.getDeclID(Method->getMethod()));

    assert(Out.tell() - Start == DataLen && "Data length is wrong");
  }

private:
  static bool ShouldWriteMethodListNode(const ObjCMethodList *Node) {
    return (Node->getMethod() && !Node->getMethod()->isFromASTFile());
  }
};

} // namespace

/// Write ObjC data: selectors and the method pool.
///
/// The method pool contains both instance and factory methods, stored
/// in an on-disk hash table indexed by the selector. The hash table also
/// contains an empty entry for every other selector known to Sema.
void ASTWriter::WriteSelectors(Sema &SemaRef) {
  using namespace llvm;

  // Do we have to do anything at all?
  if (SemaRef.ObjC().MethodPool.empty() && SelectorIDs.empty())
    return;
  unsigned NumTableEntries = 0;
  // Create and write out the blob that contains selectors and the method pool.
  {
    llvm::OnDiskChainedHashTableGenerator<ASTMethodPoolTrait> Generator;
    ASTMethodPoolTrait Trait(*this);

    // Create the on-disk hash table representation. We walk through every
    // selector we've seen and look it up in the method pool.
    SelectorOffsets.resize(NextSelectorID - FirstSelectorID);
    for (auto &SelectorAndID : SelectorIDs) {
      Selector S = SelectorAndID.first;
      SelectorID ID = SelectorAndID.second;
      SemaObjC::GlobalMethodPool::iterator F =
          SemaRef.ObjC().MethodPool.find(S);
      ASTMethodPoolTrait::data_type Data = {
        ID,
        ObjCMethodList(),
        ObjCMethodList()
      };
      if (F != SemaRef.ObjC().MethodPool.end()) {
        Data.Instance = F->second.first;
        Data.Factory = F->second.second;
      }
      // Only write this selector if it's not in an existing AST or something
      // changed.
      if (Chain && ID < FirstSelectorID) {
        // Selector already exists. Did it change?
        bool changed = false;
        for (ObjCMethodList *M = &Data.Instance; M && M->getMethod();
             M = M->getNext()) {
          if (!M->getMethod()->isFromASTFile()) {
            changed = true;
            Data.Instance = *M;
            break;
          }
        }
        for (ObjCMethodList *M = &Data.Factory; M && M->getMethod();
             M = M->getNext()) {
          if (!M->getMethod()->isFromASTFile()) {
            changed = true;
            Data.Factory = *M;
            break;
          }
        }
        if (!changed)
          continue;
      } else if (Data.Instance.getMethod() || Data.Factory.getMethod()) {
        // A new method pool entry.
        ++NumTableEntries;
      }
      Generator.insert(S, Data, Trait);
    }

    // Create the on-disk hash table in a buffer.
    SmallString<4096> MethodPool;
    uint32_t BucketOffset;
    {
      using namespace llvm::support;

      ASTMethodPoolTrait Trait(*this);
      llvm::raw_svector_ostream Out(MethodPool);
      // Make sure that no bucket is at offset 0
      endian::write<uint32_t>(Out, 0, llvm::endianness::little);
      BucketOffset = Generator.Emit(Out, Trait);
    }

    // Create a blob abbreviation
    auto Abbrev = std::make_shared<BitCodeAbbrev>();
    Abbrev->Add(BitCodeAbbrevOp(METHOD_POOL));
    Abbrev->Add(BitCodeAbbrevOp(BitCodeAbbrevOp::Fixed, 32));
    Abbrev->Add(BitCodeAbbrevOp(BitCodeAbbrevOp::Fixed, 32));
    Abbrev->Add(BitCodeAbbrevOp(BitCodeAbbrevOp::Blob));
    unsigned MethodPoolAbbrev = Stream.EmitAbbrev(std::move(Abbrev));

    // Write the method pool
    {
      RecordData::value_type Record[] = {METHOD_POOL, BucketOffset,
                                         NumTableEntries};
      Stream.EmitRecordWithBlob(MethodPoolAbbrev, Record, MethodPool);
    }

    // Create a blob abbreviation for the selector table offsets.
    Abbrev = std::make_shared<BitCodeAbbrev>();
    Abbrev->Add(BitCodeAbbrevOp(SELECTOR_OFFSETS));
    Abbrev->Add(BitCodeAbbrevOp(BitCodeAbbrevOp::Fixed, 32)); // size
    Abbrev->Add(BitCodeAbbrevOp(BitCodeAbbrevOp::Fixed, 32)); // first ID
    Abbrev->Add(BitCodeAbbrevOp(BitCodeAbbrevOp::Blob));
    unsigned SelectorOffsetAbbrev = Stream.EmitAbbrev(std::move(Abbrev));

    // Write the selector offsets table.
    {
      RecordData::value_type Record[] = {
          SELECTOR_OFFSETS, SelectorOffsets.size(),
          FirstSelectorID - NUM_PREDEF_SELECTOR_IDS};
      Stream.EmitRecordWithBlob(SelectorOffsetAbbrev, Record,
                                bytes(SelectorOffsets));
    }
  }
}

/// Write the selectors referenced in @selector expression into AST file.
void ASTWriter::WriteReferencedSelectorsPool(Sema &SemaRef) {
  using namespace llvm;

  if (SemaRef.ObjC().ReferencedSelectors.empty())
    return;

  RecordData Record;
  ASTRecordWriter Writer(*this, Record);

  // Note: this writes out all references even for a dependent AST. But it is
  // very tricky to fix, and given that @selector shouldn't really appear in
  // headers, probably not worth it. It's not a correctness issue.
  for (auto &SelectorAndLocation : SemaRef.ObjC().ReferencedSelectors) {
    Selector Sel = SelectorAndLocation.first;
    SourceLocation Loc = SelectorAndLocation.second;
    Writer.AddSelectorRef(Sel);
    Writer.AddSourceLocation(Loc);
  }
  Writer.Emit(REFERENCED_SELECTOR_POOL);
}

//===----------------------------------------------------------------------===//
// Identifier Table Serialization
//===----------------------------------------------------------------------===//

/// Determine the declaration that should be put into the name lookup table to
/// represent the given declaration in this module. This is usually D itself,
/// but if D was imported and merged into a local declaration, we want the most
/// recent local declaration instead. The chosen declaration will be the most
/// recent declaration in any module that imports this one.
static NamedDecl *getDeclForLocalLookup(const LangOptions &LangOpts,
                                        NamedDecl *D) {
  if (!LangOpts.Modules || !D->isFromASTFile())
    return D;

  if (Decl *Redecl = D->getPreviousDecl()) {
    // For Redeclarable decls, a prior declaration might be local.
    for (; Redecl; Redecl = Redecl->getPreviousDecl()) {
      // If we find a local decl, we're done.
      if (!Redecl->isFromASTFile()) {
        // Exception: in very rare cases (for injected-class-names), not all
        // redeclarations are in the same semantic context. Skip ones in a
        // different context. They don't go in this lookup table at all.
        if (!Redecl->getDeclContext()->getRedeclContext()->Equals(
                D->getDeclContext()->getRedeclContext()))
          continue;
        return cast<NamedDecl>(Redecl);
      }

      // If we find a decl from a (chained-)PCH stop since we won't find a
      // local one.
      if (Redecl->getOwningModuleID() == 0)
        break;
    }
  } else if (Decl *First = D->getCanonicalDecl()) {
    // For Mergeable decls, the first decl might be local.
    if (!First->isFromASTFile())
      return cast<NamedDecl>(First);
  }

  // All declarations are imported. Our most recent declaration will also be
  // the most recent one in anyone who imports us.
  return D;
}

namespace {

bool IsInterestingIdentifier(const IdentifierInfo *II, uint64_t MacroOffset,
                             bool IsModule, bool IsCPlusPlus) {
  bool NeedDecls = !IsModule || !IsCPlusPlus;

  bool IsInteresting =
      II->getNotableIdentifierID() != tok::NotableIdentifierKind::not_notable ||
      II->getBuiltinID() != Builtin::ID::NotBuiltin ||
      II->getObjCKeywordID() != tok::ObjCKeywordKind::objc_not_keyword;
  if (MacroOffset || II->isPoisoned() || (!IsModule && IsInteresting) ||
      II->hasRevertedTokenIDToIdentifier() ||
      (NeedDecls && II->getFETokenInfo()))
    return true;

  return false;
}

bool IsInterestingNonMacroIdentifier(const IdentifierInfo *II,
                                     ASTWriter &Writer) {
  bool IsModule = Writer.isWritingModule();
  bool IsCPlusPlus = Writer.getLangOpts().CPlusPlus;
  return IsInterestingIdentifier(II, /*MacroOffset=*/0, IsModule, IsCPlusPlus);
}

class ASTIdentifierTableTrait {
  ASTWriter &Writer;
  Preprocessor &PP;
  IdentifierResolver &IdResolver;
  bool IsModule;
  bool NeedDecls;
  ASTWriter::RecordData *InterestingIdentifierOffsets;

  /// Determines whether this is an "interesting" identifier that needs a
  /// full IdentifierInfo structure written into the hash table. Notably, this
  /// doesn't check whether the name has macros defined; use PublicMacroIterator
  /// to check that.
  bool isInterestingIdentifier(const IdentifierInfo *II, uint64_t MacroOffset) {
    return IsInterestingIdentifier(II, MacroOffset, IsModule,
                                   Writer.getLangOpts().CPlusPlus);
  }

public:
  using key_type = const IdentifierInfo *;
  using key_type_ref = key_type;

  using data_type = IdentifierID;
  using data_type_ref = data_type;

  using hash_value_type = unsigned;
  using offset_type = unsigned;

  ASTIdentifierTableTrait(ASTWriter &Writer, Preprocessor &PP,
                          IdentifierResolver &IdResolver, bool IsModule,
                          ASTWriter::RecordData *InterestingIdentifierOffsets)
      : Writer(Writer), PP(PP), IdResolver(IdResolver), IsModule(IsModule),
        NeedDecls(!IsModule || !Writer.getLangOpts().CPlusPlus),
        InterestingIdentifierOffsets(InterestingIdentifierOffsets) {}

  bool needDecls() const { return NeedDecls; }

  static hash_value_type ComputeHash(const IdentifierInfo* II) {
    return llvm::djbHash(II->getName());
  }

  bool isInterestingIdentifier(const IdentifierInfo *II) {
    auto MacroOffset = Writer.getMacroDirectivesOffset(II);
    return isInterestingIdentifier(II, MacroOffset);
  }

  std::pair<unsigned, unsigned>
  EmitKeyDataLength(raw_ostream &Out, const IdentifierInfo *II, IdentifierID ID) {
    // Record the location of the identifier data. This is used when generating
    // the mapping from persistent IDs to strings.
    Writer.SetIdentifierOffset(II, Out.tell());

    auto MacroOffset = Writer.getMacroDirectivesOffset(II);

    // Emit the offset of the key/data length information to the interesting
    // identifiers table if necessary.
    if (InterestingIdentifierOffsets &&
        isInterestingIdentifier(II, MacroOffset))
      InterestingIdentifierOffsets->push_back(Out.tell());

    unsigned KeyLen = II->getLength() + 1;
    unsigned DataLen = sizeof(IdentifierID); // bytes for the persistent ID << 1
    if (isInterestingIdentifier(II, MacroOffset)) {
      DataLen += 2; // 2 bytes for builtin ID
      DataLen += 2; // 2 bytes for flags
      if (MacroOffset)
        DataLen += 4; // MacroDirectives offset.

      if (NeedDecls)
        DataLen += std::distance(IdResolver.begin(II), IdResolver.end()) *
                   sizeof(DeclID);
    }
    return emitULEBKeyDataLength(KeyLen, DataLen, Out);
  }

  void EmitKey(raw_ostream &Out, const IdentifierInfo *II, unsigned KeyLen) {
    Out.write(II->getNameStart(), KeyLen);
  }

  void EmitData(raw_ostream &Out, const IdentifierInfo *II, IdentifierID ID,
                unsigned) {
    using namespace llvm::support;

    endian::Writer LE(Out, llvm::endianness::little);

    auto MacroOffset = Writer.getMacroDirectivesOffset(II);
    if (!isInterestingIdentifier(II, MacroOffset)) {
      LE.write<IdentifierID>(ID << 1);
      return;
    }

    LE.write<IdentifierID>((ID << 1) | 0x01);
    uint32_t Bits = (uint32_t)II->getObjCOrBuiltinID();
    assert((Bits & 0xffff) == Bits && "ObjCOrBuiltinID too big for ASTReader.");
    LE.write<uint16_t>(Bits);
    Bits = 0;
    bool HadMacroDefinition = MacroOffset != 0;
    Bits = (Bits << 1) | unsigned(HadMacroDefinition);
    Bits = (Bits << 1) | unsigned(II->isExtensionToken());
    Bits = (Bits << 1) | unsigned(II->isPoisoned());
    Bits = (Bits << 1) | unsigned(II->hasRevertedTokenIDToIdentifier());
    Bits = (Bits << 1) | unsigned(II->isCPlusPlusOperatorKeyword());
    LE.write<uint16_t>(Bits);

    if (HadMacroDefinition)
      LE.write<uint32_t>(MacroOffset);

    if (NeedDecls) {
      // Emit the declaration IDs in reverse order, because the
      // IdentifierResolver provides the declarations as they would be
      // visible (e.g., the function "stat" would come before the struct
      // "stat"), but the ASTReader adds declarations to the end of the list
      // (so we need to see the struct "stat" before the function "stat").
      // Only emit declarations that aren't from a chained PCH, though.
      SmallVector<NamedDecl *, 16> Decls(IdResolver.decls(II));
      for (NamedDecl *D : llvm::reverse(Decls))
        LE.write<DeclID>((DeclID)Writer.getDeclID(
            getDeclForLocalLookup(PP.getLangOpts(), D)));
    }
  }
};

} // namespace

/// If the \param IdentifierID ID is a local Identifier ID. If the higher
/// bits of ID is 0, it implies that the ID doesn't come from AST files.
static bool isLocalIdentifierID(IdentifierID ID) { return !(ID >> 32); }

/// Write the identifier table into the AST file.
///
/// The identifier table consists of a blob containing string data
/// (the actual identifiers themselves) and a separate "offsets" index
/// that maps identifier IDs to locations within the blob.
void ASTWriter::WriteIdentifierTable(Preprocessor &PP,
                                     IdentifierResolver &IdResolver,
                                     bool IsModule) {
  using namespace llvm;

  RecordData InterestingIdents;

  // Create and write out the blob that contains the identifier
  // strings.
  {
    llvm::OnDiskChainedHashTableGenerator<ASTIdentifierTableTrait> Generator;
    ASTIdentifierTableTrait Trait(*this, PP, IdResolver, IsModule,
                                  IsModule ? &InterestingIdents : nullptr);

    // Create the on-disk hash table representation. We only store offsets
    // for identifiers that appear here for the first time.
    IdentifierOffsets.resize(NextIdentID - FirstIdentID);
    for (auto IdentIDPair : IdentifierIDs) {
      const IdentifierInfo *II = IdentIDPair.first;
      IdentifierID ID = IdentIDPair.second;
      assert(II && "NULL identifier in identifier table");

      // Write out identifiers if either the ID is local or the identifier has
      // changed since it was loaded.
      if (isLocalIdentifierID(ID) || II->hasChangedSinceDeserialization() ||
          (Trait.needDecls() &&
           II->hasFETokenInfoChangedSinceDeserialization()))
        Generator.insert(II, ID, Trait);
    }

    // Create the on-disk hash table in a buffer.
    SmallString<4096> IdentifierTable;
    uint32_t BucketOffset;
    {
      using namespace llvm::support;

      llvm::raw_svector_ostream Out(IdentifierTable);
      // Make sure that no bucket is at offset 0
      endian::write<uint32_t>(Out, 0, llvm::endianness::little);
      BucketOffset = Generator.Emit(Out, Trait);
    }

    // Create a blob abbreviation
    auto Abbrev = std::make_shared<BitCodeAbbrev>();
    Abbrev->Add(BitCodeAbbrevOp(IDENTIFIER_TABLE));
    Abbrev->Add(BitCodeAbbrevOp(BitCodeAbbrevOp::Fixed, 32));
    Abbrev->Add(BitCodeAbbrevOp(BitCodeAbbrevOp::Blob));
    unsigned IDTableAbbrev = Stream.EmitAbbrev(std::move(Abbrev));

    // Write the identifier table
    RecordData::value_type Record[] = {IDENTIFIER_TABLE, BucketOffset};
    Stream.EmitRecordWithBlob(IDTableAbbrev, Record, IdentifierTable);
  }

  // Write the offsets table for identifier IDs.
  auto Abbrev = std::make_shared<BitCodeAbbrev>();
  Abbrev->Add(BitCodeAbbrevOp(IDENTIFIER_OFFSET));
  Abbrev->Add(BitCodeAbbrevOp(BitCodeAbbrevOp::Fixed, 32)); // # of identifiers
  Abbrev->Add(BitCodeAbbrevOp(BitCodeAbbrevOp::Blob));
  unsigned IdentifierOffsetAbbrev = Stream.EmitAbbrev(std::move(Abbrev));

#ifndef NDEBUG
  for (unsigned I = 0, N = IdentifierOffsets.size(); I != N; ++I)
    assert(IdentifierOffsets[I] && "Missing identifier offset?");
#endif

  RecordData::value_type Record[] = {IDENTIFIER_OFFSET,
                                     IdentifierOffsets.size()};
  Stream.EmitRecordWithBlob(IdentifierOffsetAbbrev, Record,
                            bytes(IdentifierOffsets));

  // In C++, write the list of interesting identifiers (those that are
  // defined as macros, poisoned, or similar unusual things).
  if (!InterestingIdents.empty())
    Stream.EmitRecord(INTERESTING_IDENTIFIERS, InterestingIdents);
}

void ASTWriter::handleVTable(CXXRecordDecl *RD) {
<<<<<<< HEAD
=======
  if (!RD->isInNamedModule())
    return;

>>>>>>> 1d22c955
  PendingEmittingVTables.push_back(RD);
}

//===----------------------------------------------------------------------===//
// DeclContext's Name Lookup Table Serialization
//===----------------------------------------------------------------------===//

namespace {

// Trait used for the on-disk hash table used in the method pool.
class ASTDeclContextNameLookupTrait {
  ASTWriter &Writer;
  llvm::SmallVector<LocalDeclID, 64> DeclIDs;

public:
  using key_type = DeclarationNameKey;
  using key_type_ref = key_type;

  /// A start and end index into DeclIDs, representing a sequence of decls.
  using data_type = std::pair<unsigned, unsigned>;
  using data_type_ref = const data_type &;

  using hash_value_type = unsigned;
  using offset_type = unsigned;

  explicit ASTDeclContextNameLookupTrait(ASTWriter &Writer) : Writer(Writer) {}

  template<typename Coll>
  data_type getData(const Coll &Decls) {
    unsigned Start = DeclIDs.size();
    for (NamedDecl *D : Decls) {
      NamedDecl *DeclForLocalLookup =
          getDeclForLocalLookup(Writer.getLangOpts(), D);

      if (Writer.getDoneWritingDeclsAndTypes() &&
          !Writer.wasDeclEmitted(DeclForLocalLookup))
        continue;

      // Try to avoid writing internal decls to reduced BMI.
      // See comments in ASTWriter::WriteDeclContextLexicalBlock for details.
      if (Writer.isGeneratingReducedBMI() &&
          !DeclForLocalLookup->isFromExplicitGlobalModule() &&
          IsInternalDeclFromFileContext(DeclForLocalLookup))
        continue;

      DeclIDs.push_back(Writer.GetDeclRef(DeclForLocalLookup));
    }
    return std::make_pair(Start, DeclIDs.size());
  }

  data_type ImportData(const reader::ASTDeclContextNameLookupTrait::data_type &FromReader) {
    unsigned Start = DeclIDs.size();
    DeclIDs.insert(
        DeclIDs.end(),
        DeclIDIterator<GlobalDeclID, LocalDeclID>(FromReader.begin()),
        DeclIDIterator<GlobalDeclID, LocalDeclID>(FromReader.end()));
    return std::make_pair(Start, DeclIDs.size());
  }

  static bool EqualKey(key_type_ref a, key_type_ref b) {
    return a == b;
  }

  hash_value_type ComputeHash(DeclarationNameKey Name) {
    return Name.getHash();
  }

  void EmitFileRef(raw_ostream &Out, ModuleFile *F) const {
    assert(Writer.hasChain() &&
           "have reference to loaded module file but no chain?");

    using namespace llvm::support;

    endian::write<uint32_t>(Out, Writer.getChain()->getModuleFileID(F),
                            llvm::endianness::little);
  }

  std::pair<unsigned, unsigned> EmitKeyDataLength(raw_ostream &Out,
                                                  DeclarationNameKey Name,
                                                  data_type_ref Lookup) {
    unsigned KeyLen = 1;
    switch (Name.getKind()) {
    case DeclarationName::Identifier:
    case DeclarationName::CXXLiteralOperatorName:
    case DeclarationName::CXXDeductionGuideName:
      KeyLen += sizeof(IdentifierID);
      break;
    case DeclarationName::ObjCZeroArgSelector:
    case DeclarationName::ObjCOneArgSelector:
    case DeclarationName::ObjCMultiArgSelector:
      KeyLen += 4;
      break;
    case DeclarationName::CXXOperatorName:
      KeyLen += 1;
      break;
    case DeclarationName::CXXConstructorName:
    case DeclarationName::CXXDestructorName:
    case DeclarationName::CXXConversionFunctionName:
    case DeclarationName::CXXUsingDirective:
      break;
    }

    // length of DeclIDs.
    unsigned DataLen = sizeof(DeclID) * (Lookup.second - Lookup.first);

    return emitULEBKeyDataLength(KeyLen, DataLen, Out);
  }

  void EmitKey(raw_ostream &Out, DeclarationNameKey Name, unsigned) {
    using namespace llvm::support;

    endian::Writer LE(Out, llvm::endianness::little);
    LE.write<uint8_t>(Name.getKind());
    switch (Name.getKind()) {
    case DeclarationName::Identifier:
    case DeclarationName::CXXLiteralOperatorName:
    case DeclarationName::CXXDeductionGuideName:
      LE.write<IdentifierID>(Writer.getIdentifierRef(Name.getIdentifier()));
      return;
    case DeclarationName::ObjCZeroArgSelector:
    case DeclarationName::ObjCOneArgSelector:
    case DeclarationName::ObjCMultiArgSelector:
      LE.write<uint32_t>(Writer.getSelectorRef(Name.getSelector()));
      return;
    case DeclarationName::CXXOperatorName:
      assert(Name.getOperatorKind() < NUM_OVERLOADED_OPERATORS &&
             "Invalid operator?");
      LE.write<uint8_t>(Name.getOperatorKind());
      return;
    case DeclarationName::CXXConstructorName:
    case DeclarationName::CXXDestructorName:
    case DeclarationName::CXXConversionFunctionName:
    case DeclarationName::CXXUsingDirective:
      return;
    }

    llvm_unreachable("Invalid name kind?");
  }

  void EmitData(raw_ostream &Out, key_type_ref, data_type Lookup,
                unsigned DataLen) {
    using namespace llvm::support;

    endian::Writer LE(Out, llvm::endianness::little);
    uint64_t Start = Out.tell(); (void)Start;
    for (unsigned I = Lookup.first, N = Lookup.second; I != N; ++I)
      LE.write<DeclID>((DeclID)DeclIDs[I]);
    assert(Out.tell() - Start == DataLen && "Data length is wrong");
  }
};

} // namespace

bool ASTWriter::isLookupResultExternal(StoredDeclsList &Result,
                                       DeclContext *DC) {
  return Result.hasExternalDecls() &&
         DC->hasNeedToReconcileExternalVisibleStorage();
}

/// Returns ture if all of the lookup result are either external, not emitted or
/// predefined. In such cases, the lookup result is not interesting and we don't
/// need to record the result in the current being written module. Return false
/// otherwise.
static bool isLookupResultNotInteresting(ASTWriter &Writer,
                                         StoredDeclsList &Result) {
  for (auto *D : Result.getLookupResult()) {
    auto *LocalD = getDeclForLocalLookup(Writer.getLangOpts(), D);
    if (LocalD->isFromASTFile())
      continue;

    // We can only be sure whether the local declaration is reachable
    // after we done writing the declarations and types.
    if (Writer.getDoneWritingDeclsAndTypes() && !Writer.wasDeclEmitted(LocalD))
      continue;

    // We don't need to emit the predefined decls.
    if (Writer.isDeclPredefined(LocalD))
      continue;

    return false;
  }

  return true;
}

void
ASTWriter::GenerateNameLookupTable(const DeclContext *ConstDC,
                                   llvm::SmallVectorImpl<char> &LookupTable) {
  assert(!ConstDC->hasLazyLocalLexicalLookups() &&
         !ConstDC->hasLazyExternalLexicalLookups() &&
         "must call buildLookups first");

  // FIXME: We need to build the lookups table, which is logically const.
  auto *DC = const_cast<DeclContext*>(ConstDC);
  assert(DC == DC->getPrimaryContext() && "only primary DC has lookup table");

  // Create the on-disk hash table representation.
  MultiOnDiskHashTableGenerator<reader::ASTDeclContextNameLookupTrait,
                                ASTDeclContextNameLookupTrait> Generator;
  ASTDeclContextNameLookupTrait Trait(*this);

  // The first step is to collect the declaration names which we need to
  // serialize into the name lookup table, and to collect them in a stable
  // order.
  SmallVector<DeclarationName, 16> Names;

  // We also build up small sets of the constructor and conversion function
  // names which are visible.
  llvm::SmallPtrSet<DeclarationName, 8> ConstructorNameSet, ConversionNameSet;

  for (auto &Lookup : *DC->buildLookup()) {
    auto &Name = Lookup.first;
    auto &Result = Lookup.second;

    // If there are no local declarations in our lookup result, we
    // don't need to write an entry for the name at all. If we can't
    // write out a lookup set without performing more deserialization,
    // just skip this entry.
    //
    // Also in reduced BMI, we'd like to avoid writing unreachable
    // declarations in GMF, so we need to avoid writing declarations
    // that entirely external or unreachable.
    //
    // FIMXE: It looks sufficient to test
    // isLookupResultNotInteresting here. But due to bug we have
    // to test isLookupResultExternal here. See
    // https://github.com/llvm/llvm-project/issues/61065 for details.
    if ((GeneratingReducedBMI || isLookupResultExternal(Result, DC)) &&
        isLookupResultNotInteresting(*this, Result))
      continue;

    // We also skip empty results. If any of the results could be external and
    // the currently available results are empty, then all of the results are
    // external and we skip it above. So the only way we get here with an empty
    // results is when no results could have been external *and* we have
    // external results.
    //
    // FIXME: While we might want to start emitting on-disk entries for negative
    // lookups into a decl context as an optimization, today we *have* to skip
    // them because there are names with empty lookup results in decl contexts
    // which we can't emit in any stable ordering: we lookup constructors and
    // conversion functions in the enclosing namespace scope creating empty
    // results for them. This in almost certainly a bug in Clang's name lookup,
    // but that is likely to be hard or impossible to fix and so we tolerate it
    // here by omitting lookups with empty results.
    if (Lookup.second.getLookupResult().empty())
      continue;

    switch (Lookup.first.getNameKind()) {
    default:
      Names.push_back(Lookup.first);
      break;

    case DeclarationName::CXXConstructorName:
      assert(isa<CXXRecordDecl>(DC) &&
             "Cannot have a constructor name outside of a class!");
      ConstructorNameSet.insert(Name);
      break;

    case DeclarationName::CXXConversionFunctionName:
      assert(isa<CXXRecordDecl>(DC) &&
             "Cannot have a conversion function name outside of a class!");
      ConversionNameSet.insert(Name);
      break;
    }
  }

  // Sort the names into a stable order.
  llvm::sort(Names);

  if (auto *D = dyn_cast<CXXRecordDecl>(DC)) {
    // We need to establish an ordering of constructor and conversion function
    // names, and they don't have an intrinsic ordering.

    // First we try the easy case by forming the current context's constructor
    // name and adding that name first. This is a very useful optimization to
    // avoid walking the lexical declarations in many cases, and it also
    // handles the only case where a constructor name can come from some other
    // lexical context -- when that name is an implicit constructor merged from
    // another declaration in the redecl chain. Any non-implicit constructor or
    // conversion function which doesn't occur in all the lexical contexts
    // would be an ODR violation.
    auto ImplicitCtorName = Context->DeclarationNames.getCXXConstructorName(
        Context->getCanonicalType(Context->getRecordType(D)));
    if (ConstructorNameSet.erase(ImplicitCtorName))
      Names.push_back(ImplicitCtorName);

    // If we still have constructors or conversion functions, we walk all the
    // names in the decl and add the constructors and conversion functions
    // which are visible in the order they lexically occur within the context.
    if (!ConstructorNameSet.empty() || !ConversionNameSet.empty())
      for (Decl *ChildD : cast<CXXRecordDecl>(DC)->decls())
        if (auto *ChildND = dyn_cast<NamedDecl>(ChildD)) {
          auto Name = ChildND->getDeclName();
          switch (Name.getNameKind()) {
          default:
            continue;

          case DeclarationName::CXXConstructorName:
            if (ConstructorNameSet.erase(Name))
              Names.push_back(Name);
            break;

          case DeclarationName::CXXConversionFunctionName:
            if (ConversionNameSet.erase(Name))
              Names.push_back(Name);
            break;
          }

          if (ConstructorNameSet.empty() && ConversionNameSet.empty())
            break;
        }

    assert(ConstructorNameSet.empty() && "Failed to find all of the visible "
                                         "constructors by walking all the "
                                         "lexical members of the context.");
    assert(ConversionNameSet.empty() && "Failed to find all of the visible "
                                        "conversion functions by walking all "
                                        "the lexical members of the context.");
  }

  // Next we need to do a lookup with each name into this decl context to fully
  // populate any results from external sources. We don't actually use the
  // results of these lookups because we only want to use the results after all
  // results have been loaded and the pointers into them will be stable.
  for (auto &Name : Names)
    DC->lookup(Name);

  // Now we need to insert the results for each name into the hash table. For
  // constructor names and conversion function names, we actually need to merge
  // all of the results for them into one list of results each and insert
  // those.
  SmallVector<NamedDecl *, 8> ConstructorDecls;
  SmallVector<NamedDecl *, 8> ConversionDecls;

  // Now loop over the names, either inserting them or appending for the two
  // special cases.
  for (auto &Name : Names) {
    DeclContext::lookup_result Result = DC->noload_lookup(Name);

    switch (Name.getNameKind()) {
    default:
      Generator.insert(Name, Trait.getData(Result), Trait);
      break;

    case DeclarationName::CXXConstructorName:
      ConstructorDecls.append(Result.begin(), Result.end());
      break;

    case DeclarationName::CXXConversionFunctionName:
      ConversionDecls.append(Result.begin(), Result.end());
      break;
    }
  }

  // Handle our two special cases if we ended up having any. We arbitrarily use
  // the first declaration's name here because the name itself isn't part of
  // the key, only the kind of name is used.
  if (!ConstructorDecls.empty())
    Generator.insert(ConstructorDecls.front()->getDeclName(),
                     Trait.getData(ConstructorDecls), Trait);
  if (!ConversionDecls.empty())
    Generator.insert(ConversionDecls.front()->getDeclName(),
                     Trait.getData(ConversionDecls), Trait);

  // Create the on-disk hash table. Also emit the existing imported and
  // merged table if there is one.
  auto *Lookups = Chain ? Chain->getLoadedLookupTables(DC) : nullptr;
  Generator.emit(LookupTable, Trait, Lookups ? &Lookups->Table : nullptr);
}

/// Write the block containing all of the declaration IDs
/// visible from the given DeclContext.
///
/// \returns the offset of the DECL_CONTEXT_VISIBLE block within the
/// bitstream, or 0 if no block was written.
uint64_t ASTWriter::WriteDeclContextVisibleBlock(ASTContext &Context,
                                                 DeclContext *DC) {
  // If we imported a key declaration of this namespace, write the visible
  // lookup results as an update record for it rather than including them
  // on this declaration. We will only look at key declarations on reload.
  if (isa<NamespaceDecl>(DC) && Chain &&
      Chain->getKeyDeclaration(cast<Decl>(DC))->isFromASTFile()) {
    // Only do this once, for the first local declaration of the namespace.
    for (auto *Prev = cast<NamespaceDecl>(DC)->getPreviousDecl(); Prev;
         Prev = Prev->getPreviousDecl())
      if (!Prev->isFromASTFile())
        return 0;

    // Note that we need to emit an update record for the primary context.
    UpdatedDeclContexts.insert(DC->getPrimaryContext());

    // Make sure all visible decls are written. They will be recorded later. We
    // do this using a side data structure so we can sort the names into
    // a deterministic order.
    StoredDeclsMap *Map = DC->getPrimaryContext()->buildLookup();
    SmallVector<std::pair<DeclarationName, DeclContext::lookup_result>, 16>
        LookupResults;
    if (Map) {
      LookupResults.reserve(Map->size());
      for (auto &Entry : *Map)
        LookupResults.push_back(
            std::make_pair(Entry.first, Entry.second.getLookupResult()));
    }

    llvm::sort(LookupResults, llvm::less_first());
    for (auto &NameAndResult : LookupResults) {
      DeclarationName Name = NameAndResult.first;
      DeclContext::lookup_result Result = NameAndResult.second;
      if (Name.getNameKind() == DeclarationName::CXXConstructorName ||
          Name.getNameKind() == DeclarationName::CXXConversionFunctionName) {
        // We have to work around a name lookup bug here where negative lookup
        // results for these names get cached in namespace lookup tables (these
        // names should never be looked up in a namespace).
        assert(Result.empty() && "Cannot have a constructor or conversion "
                                 "function name in a namespace!");
        continue;
      }

      for (NamedDecl *ND : Result) {
        if (ND->isFromASTFile())
          continue;

        if (DoneWritingDeclsAndTypes && !wasDeclEmitted(ND))
          continue;

        // We don't need to force emitting internal decls into reduced BMI.
        // See comments in ASTWriter::WriteDeclContextLexicalBlock for details.
        if (GeneratingReducedBMI && !ND->isFromExplicitGlobalModule() &&
            IsInternalDeclFromFileContext(ND))
          continue;

        GetDeclRef(ND);
      }
    }

    return 0;
  }

  if (DC->getPrimaryContext() != DC)
    return 0;

  // Skip contexts which don't support name lookup.
  if (!DC->isLookupContext())
    return 0;

  // If not in C++, we perform name lookup for the translation unit via the
  // IdentifierInfo chains, don't bother to build a visible-declarations table.
  if (DC->isTranslationUnit() && !Context.getLangOpts().CPlusPlus)
    return 0;

  // Serialize the contents of the mapping used for lookup. Note that,
  // although we have two very different code paths, the serialized
  // representation is the same for both cases: a declaration name,
  // followed by a size, followed by references to the visible
  // declarations that have that name.
  uint64_t Offset = Stream.GetCurrentBitNo();
  StoredDeclsMap *Map = DC->buildLookup();
  if (!Map || Map->empty())
    return 0;

  // Create the on-disk hash table in a buffer.
  SmallString<4096> LookupTable;
  GenerateNameLookupTable(DC, LookupTable);

  // Write the lookup table
  RecordData::value_type Record[] = {DECL_CONTEXT_VISIBLE};
  Stream.EmitRecordWithBlob(DeclContextVisibleLookupAbbrev, Record,
                            LookupTable);
  ++NumVisibleDeclContexts;
  return Offset;
}

/// Write an UPDATE_VISIBLE block for the given context.
///
/// UPDATE_VISIBLE blocks contain the declarations that are added to an existing
/// DeclContext in a dependent AST file. As such, they only exist for the TU
/// (in C++), for namespaces, and for classes with forward-declared unscoped
/// enumeration members (in C++11).
void ASTWriter::WriteDeclContextVisibleUpdate(const DeclContext *DC) {
  StoredDeclsMap *Map = DC->getLookupPtr();
  if (!Map || Map->empty())
    return;

  // Create the on-disk hash table in a buffer.
  SmallString<4096> LookupTable;
  GenerateNameLookupTable(DC, LookupTable);

  // If we're updating a namespace, select a key declaration as the key for the
  // update record; those are the only ones that will be checked on reload.
  if (isa<NamespaceDecl>(DC))
    DC = cast<DeclContext>(Chain->getKeyDeclaration(cast<Decl>(DC)));

  // Write the lookup table
  RecordData::value_type Record[] = {UPDATE_VISIBLE,
                                     getDeclID(cast<Decl>(DC)).getRawValue()};
  Stream.EmitRecordWithBlob(UpdateVisibleAbbrev, Record, LookupTable);
}

/// Write an FP_PRAGMA_OPTIONS block for the given FPOptions.
void ASTWriter::WriteFPPragmaOptions(const FPOptionsOverride &Opts) {
  RecordData::value_type Record[] = {Opts.getAsOpaqueInt()};
  Stream.EmitRecord(FP_PRAGMA_OPTIONS, Record);
}

/// Write an OPENCL_EXTENSIONS block for the given OpenCLOptions.
void ASTWriter::WriteOpenCLExtensions(Sema &SemaRef) {
  if (!SemaRef.Context.getLangOpts().OpenCL)
    return;

  const OpenCLOptions &Opts = SemaRef.getOpenCLOptions();
  RecordData Record;
  for (const auto &I:Opts.OptMap) {
    AddString(I.getKey(), Record);
    auto V = I.getValue();
    Record.push_back(V.Supported ? 1 : 0);
    Record.push_back(V.Enabled ? 1 : 0);
    Record.push_back(V.WithPragma ? 1 : 0);
    Record.push_back(V.Avail);
    Record.push_back(V.Core);
    Record.push_back(V.Opt);
  }
  Stream.EmitRecord(OPENCL_EXTENSIONS, Record);
}
void ASTWriter::WriteCUDAPragmas(Sema &SemaRef) {
  if (SemaRef.CUDA().ForceHostDeviceDepth > 0) {
    RecordData::value_type Record[] = {SemaRef.CUDA().ForceHostDeviceDepth};
    Stream.EmitRecord(CUDA_PRAGMA_FORCE_HOST_DEVICE_DEPTH, Record);
  }
}

void ASTWriter::WriteObjCCategories() {
  SmallVector<ObjCCategoriesInfo, 2> CategoriesMap;
  RecordData Categories;

  for (unsigned I = 0, N = ObjCClassesWithCategories.size(); I != N; ++I) {
    unsigned Size = 0;
    unsigned StartIndex = Categories.size();

    ObjCInterfaceDecl *Class = ObjCClassesWithCategories[I];

    // Allocate space for the size.
    Categories.push_back(0);

    // Add the categories.
    for (ObjCInterfaceDecl::known_categories_iterator
           Cat = Class->known_categories_begin(),
           CatEnd = Class->known_categories_end();
         Cat != CatEnd; ++Cat, ++Size) {
      assert(getDeclID(*Cat).isValid() && "Bogus category");
      AddDeclRef(*Cat, Categories);
    }

    // Update the size.
    Categories[StartIndex] = Size;

    // Record this interface -> category map.
    ObjCCategoriesInfo CatInfo = { getDeclID(Class), StartIndex };
    CategoriesMap.push_back(CatInfo);
  }

  // Sort the categories map by the definition ID, since the reader will be
  // performing binary searches on this information.
  llvm::array_pod_sort(CategoriesMap.begin(), CategoriesMap.end());

  // Emit the categories map.
  using namespace llvm;

  auto Abbrev = std::make_shared<BitCodeAbbrev>();
  Abbrev->Add(BitCodeAbbrevOp(OBJC_CATEGORIES_MAP));
  Abbrev->Add(BitCodeAbbrevOp(BitCodeAbbrevOp::VBR, 6)); // # of entries
  Abbrev->Add(BitCodeAbbrevOp(BitCodeAbbrevOp::Blob));
  unsigned AbbrevID = Stream.EmitAbbrev(std::move(Abbrev));

  RecordData::value_type Record[] = {OBJC_CATEGORIES_MAP, CategoriesMap.size()};
  Stream.EmitRecordWithBlob(AbbrevID, Record,
                            reinterpret_cast<char *>(CategoriesMap.data()),
                            CategoriesMap.size() * sizeof(ObjCCategoriesInfo));

  // Emit the category lists.
  Stream.EmitRecord(OBJC_CATEGORIES, Categories);
}

void ASTWriter::WriteLateParsedTemplates(Sema &SemaRef) {
  Sema::LateParsedTemplateMapT &LPTMap = SemaRef.LateParsedTemplateMap;

  if (LPTMap.empty())
    return;

  RecordData Record;
  for (auto &LPTMapEntry : LPTMap) {
    const FunctionDecl *FD = LPTMapEntry.first;
    LateParsedTemplate &LPT = *LPTMapEntry.second;
    AddDeclRef(FD, Record);
    AddDeclRef(LPT.D, Record);
    Record.push_back(LPT.FPO.getAsOpaqueInt());
    Record.push_back(LPT.Toks.size());

    for (const auto &Tok : LPT.Toks) {
      AddToken(Tok, Record);
    }
  }
  Stream.EmitRecord(LATE_PARSED_TEMPLATE, Record);
}

/// Write the state of 'pragma clang optimize' at the end of the module.
void ASTWriter::WriteOptimizePragmaOptions(Sema &SemaRef) {
  RecordData Record;
  SourceLocation PragmaLoc = SemaRef.getOptimizeOffPragmaLocation();
  AddSourceLocation(PragmaLoc, Record);
  Stream.EmitRecord(OPTIMIZE_PRAGMA_OPTIONS, Record);
}

/// Write the state of 'pragma ms_struct' at the end of the module.
void ASTWriter::WriteMSStructPragmaOptions(Sema &SemaRef) {
  RecordData Record;
  Record.push_back(SemaRef.MSStructPragmaOn ? PMSST_ON : PMSST_OFF);
  Stream.EmitRecord(MSSTRUCT_PRAGMA_OPTIONS, Record);
}

/// Write the state of 'pragma pointers_to_members' at the end of the
//module.
void ASTWriter::WriteMSPointersToMembersPragmaOptions(Sema &SemaRef) {
  RecordData Record;
  Record.push_back(SemaRef.MSPointerToMemberRepresentationMethod);
  AddSourceLocation(SemaRef.ImplicitMSInheritanceAttrLoc, Record);
  Stream.EmitRecord(POINTERS_TO_MEMBERS_PRAGMA_OPTIONS, Record);
}

/// Write the state of 'pragma align/pack' at the end of the module.
void ASTWriter::WritePackPragmaOptions(Sema &SemaRef) {
  // Don't serialize pragma align/pack state for modules, since it should only
  // take effect on a per-submodule basis.
  if (WritingModule)
    return;

  RecordData Record;
  AddAlignPackInfo(SemaRef.AlignPackStack.CurrentValue, Record);
  AddSourceLocation(SemaRef.AlignPackStack.CurrentPragmaLocation, Record);
  Record.push_back(SemaRef.AlignPackStack.Stack.size());
  for (const auto &StackEntry : SemaRef.AlignPackStack.Stack) {
    AddAlignPackInfo(StackEntry.Value, Record);
    AddSourceLocation(StackEntry.PragmaLocation, Record);
    AddSourceLocation(StackEntry.PragmaPushLocation, Record);
    AddString(StackEntry.StackSlotLabel, Record);
  }
  Stream.EmitRecord(ALIGN_PACK_PRAGMA_OPTIONS, Record);
}

/// Write the state of 'pragma float_control' at the end of the module.
void ASTWriter::WriteFloatControlPragmaOptions(Sema &SemaRef) {
  // Don't serialize pragma float_control state for modules,
  // since it should only take effect on a per-submodule basis.
  if (WritingModule)
    return;

  RecordData Record;
  Record.push_back(SemaRef.FpPragmaStack.CurrentValue.getAsOpaqueInt());
  AddSourceLocation(SemaRef.FpPragmaStack.CurrentPragmaLocation, Record);
  Record.push_back(SemaRef.FpPragmaStack.Stack.size());
  for (const auto &StackEntry : SemaRef.FpPragmaStack.Stack) {
    Record.push_back(StackEntry.Value.getAsOpaqueInt());
    AddSourceLocation(StackEntry.PragmaLocation, Record);
    AddSourceLocation(StackEntry.PragmaPushLocation, Record);
    AddString(StackEntry.StackSlotLabel, Record);
  }
  Stream.EmitRecord(FLOAT_CONTROL_PRAGMA_OPTIONS, Record);
}

void ASTWriter::WriteModuleFileExtension(Sema &SemaRef,
                                         ModuleFileExtensionWriter &Writer) {
  // Enter the extension block.
  Stream.EnterSubblock(EXTENSION_BLOCK_ID, 4);

  // Emit the metadata record abbreviation.
  auto Abv = std::make_shared<llvm::BitCodeAbbrev>();
  Abv->Add(llvm::BitCodeAbbrevOp(EXTENSION_METADATA));
  Abv->Add(llvm::BitCodeAbbrevOp(llvm::BitCodeAbbrevOp::VBR, 6));
  Abv->Add(llvm::BitCodeAbbrevOp(llvm::BitCodeAbbrevOp::VBR, 6));
  Abv->Add(llvm::BitCodeAbbrevOp(llvm::BitCodeAbbrevOp::VBR, 6));
  Abv->Add(llvm::BitCodeAbbrevOp(llvm::BitCodeAbbrevOp::VBR, 6));
  Abv->Add(llvm::BitCodeAbbrevOp(llvm::BitCodeAbbrevOp::Blob));
  unsigned Abbrev = Stream.EmitAbbrev(std::move(Abv));

  // Emit the metadata record.
  RecordData Record;
  auto Metadata = Writer.getExtension()->getExtensionMetadata();
  Record.push_back(EXTENSION_METADATA);
  Record.push_back(Metadata.MajorVersion);
  Record.push_back(Metadata.MinorVersion);
  Record.push_back(Metadata.BlockName.size());
  Record.push_back(Metadata.UserInfo.size());
  SmallString<64> Buffer;
  Buffer += Metadata.BlockName;
  Buffer += Metadata.UserInfo;
  Stream.EmitRecordWithBlob(Abbrev, Record, Buffer);

  // Emit the contents of the extension block.
  Writer.writeExtensionContents(SemaRef, Stream);

  // Exit the extension block.
  Stream.ExitBlock();
}

//===----------------------------------------------------------------------===//
// General Serialization Routines
//===----------------------------------------------------------------------===//

void ASTRecordWriter::AddAttr(const Attr *A) {
  auto &Record = *this;
  // FIXME: Clang can't handle the serialization/deserialization of
  // preferred_name properly now. See
  // https://github.com/llvm/llvm-project/issues/56490 for example.
  if (!A || (isa<PreferredNameAttr>(A) &&
             Writer->isWritingStdCXXNamedModules()))
    return Record.push_back(0);

  Record.push_back(A->getKind() + 1); // FIXME: stable encoding, target attrs

  Record.AddIdentifierRef(A->getAttrName());
  Record.AddIdentifierRef(A->getScopeName());
  Record.AddSourceRange(A->getRange());
  Record.AddSourceLocation(A->getScopeLoc());
  Record.push_back(A->getParsedKind());
  Record.push_back(A->getSyntax());
  Record.push_back(A->getAttributeSpellingListIndexRaw());
  Record.push_back(A->isRegularKeywordAttribute());

#include "clang/Serialization/AttrPCHWrite.inc"
}

/// Emit the list of attributes to the specified record.
void ASTRecordWriter::AddAttributes(ArrayRef<const Attr *> Attrs) {
  push_back(Attrs.size());
  for (const auto *A : Attrs)
    AddAttr(A);
}

void ASTWriter::AddToken(const Token &Tok, RecordDataImpl &Record) {
  AddSourceLocation(Tok.getLocation(), Record);
  // FIXME: Should translate token kind to a stable encoding.
  Record.push_back(Tok.getKind());
  // FIXME: Should translate token flags to a stable encoding.
  Record.push_back(Tok.getFlags());

  if (Tok.isAnnotation()) {
    AddSourceLocation(Tok.getAnnotationEndLoc(), Record);
    switch (Tok.getKind()) {
    case tok::annot_pragma_loop_hint: {
      auto *Info = static_cast<PragmaLoopHintInfo *>(Tok.getAnnotationValue());
      AddToken(Info->PragmaName, Record);
      AddToken(Info->Option, Record);
      Record.push_back(Info->Toks.size());
      for (const auto &T : Info->Toks)
        AddToken(T, Record);
      break;
    }
    case tok::annot_pragma_pack: {
      auto *Info =
          static_cast<Sema::PragmaPackInfo *>(Tok.getAnnotationValue());
      Record.push_back(static_cast<unsigned>(Info->Action));
      AddString(Info->SlotLabel, Record);
      AddToken(Info->Alignment, Record);
      break;
    }
    // Some annotation tokens do not use the PtrData field.
    case tok::annot_pragma_openmp:
    case tok::annot_pragma_openmp_end:
    case tok::annot_pragma_unused:
    case tok::annot_pragma_openacc:
    case tok::annot_pragma_openacc_end:
    case tok::annot_repl_input_end:
      break;
    default:
      llvm_unreachable("missing serialization code for annotation token");
    }
  } else {
    Record.push_back(Tok.getLength());
    // FIXME: When reading literal tokens, reconstruct the literal pointer if it
    // is needed.
    AddIdentifierRef(Tok.getIdentifierInfo(), Record);
  }
}

void ASTWriter::AddString(StringRef Str, RecordDataImpl &Record) {
  Record.push_back(Str.size());
  Record.insert(Record.end(), Str.begin(), Str.end());
}

bool ASTWriter::PreparePathForOutput(SmallVectorImpl<char> &Path) {
  assert(Context && "should have context when outputting path");

  // Leave special file names as they are.
  StringRef PathStr(Path.data(), Path.size());
  if (PathStr == "<built-in>" || PathStr == "<command line>")
    return false;

  bool Changed =
      cleanPathForOutput(Context->getSourceManager().getFileManager(), Path);

  // Remove a prefix to make the path relative, if relevant.
  const char *PathBegin = Path.data();
  const char *PathPtr =
      adjustFilenameForRelocatableAST(PathBegin, BaseDirectory);
  if (PathPtr != PathBegin) {
    Path.erase(Path.begin(), Path.begin() + (PathPtr - PathBegin));
    Changed = true;
  }

  return Changed;
}

void ASTWriter::AddPath(StringRef Path, RecordDataImpl &Record) {
  SmallString<128> FilePath(Path);
  PreparePathForOutput(FilePath);
  AddString(FilePath, Record);
}

void ASTWriter::EmitRecordWithPath(unsigned Abbrev, RecordDataRef Record,
                                   StringRef Path) {
  SmallString<128> FilePath(Path);
  PreparePathForOutput(FilePath);
  Stream.EmitRecordWithBlob(Abbrev, Record, FilePath);
}

void ASTWriter::AddVersionTuple(const VersionTuple &Version,
                                RecordDataImpl &Record) {
  Record.push_back(Version.getMajor());
  if (std::optional<unsigned> Minor = Version.getMinor())
    Record.push_back(*Minor + 1);
  else
    Record.push_back(0);
  if (std::optional<unsigned> Subminor = Version.getSubminor())
    Record.push_back(*Subminor + 1);
  else
    Record.push_back(0);
}

/// Note that the identifier II occurs at the given offset
/// within the identifier table.
void ASTWriter::SetIdentifierOffset(const IdentifierInfo *II, uint32_t Offset) {
  IdentifierID ID = IdentifierIDs[II];
  // Only store offsets new to this AST file. Other identifier names are looked
  // up earlier in the chain and thus don't need an offset.
  if (!isLocalIdentifierID(ID))
    return;

  // For local identifiers, the module file index must be 0.

  assert(ID != 0);
  ID -= NUM_PREDEF_IDENT_IDS;
  assert(ID < IdentifierOffsets.size());
  IdentifierOffsets[ID] = Offset;
}

/// Note that the selector Sel occurs at the given offset
/// within the method pool/selector table.
void ASTWriter::SetSelectorOffset(Selector Sel, uint32_t Offset) {
  unsigned ID = SelectorIDs[Sel];
  assert(ID && "Unknown selector");
  // Don't record offsets for selectors that are also available in a different
  // file.
  if (ID < FirstSelectorID)
    return;
  SelectorOffsets[ID - FirstSelectorID] = Offset;
}

ASTWriter::ASTWriter(llvm::BitstreamWriter &Stream,
                     SmallVectorImpl<char> &Buffer,
                     InMemoryModuleCache &ModuleCache,
                     ArrayRef<std::shared_ptr<ModuleFileExtension>> Extensions,
                     bool IncludeTimestamps, bool BuildingImplicitModule,
                     bool GeneratingReducedBMI)
    : Stream(Stream), Buffer(Buffer), ModuleCache(ModuleCache),
      IncludeTimestamps(IncludeTimestamps),
      BuildingImplicitModule(BuildingImplicitModule),
      GeneratingReducedBMI(GeneratingReducedBMI) {
  for (const auto &Ext : Extensions) {
    if (auto Writer = Ext->createExtensionWriter(*this))
      ModuleFileExtensionWriters.push_back(std::move(Writer));
  }
}

ASTWriter::~ASTWriter() = default;

const LangOptions &ASTWriter::getLangOpts() const {
  assert(WritingAST && "can't determine lang opts when not writing AST");
  return Context->getLangOpts();
}

time_t ASTWriter::getTimestampForOutput(const FileEntry *E) const {
  return IncludeTimestamps ? E->getModificationTime() : 0;
}

ASTFileSignature ASTWriter::WriteAST(Sema &SemaRef, StringRef OutputFile,
                                     Module *WritingModule, StringRef isysroot,
                                     bool ShouldCacheASTInMemory) {
  llvm::TimeTraceScope scope("WriteAST", OutputFile);
  WritingAST = true;

  ASTHasCompilerErrors =
      SemaRef.PP.getDiagnostics().hasUncompilableErrorOccurred();

  // Emit the file header.
  Stream.Emit((unsigned)'C', 8);
  Stream.Emit((unsigned)'P', 8);
  Stream.Emit((unsigned)'C', 8);
  Stream.Emit((unsigned)'H', 8);

  WriteBlockInfoBlock();

  Context = &SemaRef.Context;
  PP = &SemaRef.PP;
  this->WritingModule = WritingModule;
  ASTFileSignature Signature = WriteASTCore(SemaRef, isysroot, WritingModule);
  Context = nullptr;
  PP = nullptr;
  this->WritingModule = nullptr;
  this->BaseDirectory.clear();

  WritingAST = false;
  if (ShouldCacheASTInMemory) {
    // Construct MemoryBuffer and update buffer manager.
    ModuleCache.addBuiltPCM(OutputFile,
                            llvm::MemoryBuffer::getMemBufferCopy(
                                StringRef(Buffer.begin(), Buffer.size())));
  }
  return Signature;
}

template<typename Vector>
static void AddLazyVectorDecls(ASTWriter &Writer, Vector &Vec) {
  for (typename Vector::iterator I = Vec.begin(nullptr, true), E = Vec.end();
       I != E; ++I) {
    Writer.GetDeclRef(*I);
  }
}

template <typename Vector>
static void AddLazyVectorEmiitedDecls(ASTWriter &Writer, Vector &Vec,
                                      ASTWriter::RecordData &Record) {
  for (typename Vector::iterator I = Vec.begin(nullptr, true), E = Vec.end();
       I != E; ++I) {
    Writer.AddEmittedDeclRef(*I, Record);
  }
}

void ASTWriter::computeNonAffectingInputFiles() {
  SourceManager &SrcMgr = PP->getSourceManager();
  unsigned N = SrcMgr.local_sloc_entry_size();

  IsSLocAffecting.resize(N, true);

  if (!WritingModule)
    return;

  auto AffectingModuleMaps = GetAffectingModuleMaps(*PP, WritingModule);

  unsigned FileIDAdjustment = 0;
  unsigned OffsetAdjustment = 0;

  NonAffectingFileIDAdjustments.reserve(N);
  NonAffectingOffsetAdjustments.reserve(N);

  NonAffectingFileIDAdjustments.push_back(FileIDAdjustment);
  NonAffectingOffsetAdjustments.push_back(OffsetAdjustment);

  for (unsigned I = 1; I != N; ++I) {
    const SrcMgr::SLocEntry *SLoc = &SrcMgr.getLocalSLocEntry(I);
    FileID FID = FileID::get(I);
    assert(&SrcMgr.getSLocEntry(FID) == SLoc);

    if (!SLoc->isFile())
      continue;
    const SrcMgr::FileInfo &File = SLoc->getFile();
    const SrcMgr::ContentCache *Cache = &File.getContentCache();
    if (!Cache->OrigEntry)
      continue;

    // Don't prune anything other than module maps.
    if (!isModuleMap(File.getFileCharacteristic()))
      continue;

    // Don't prune module maps if all are guaranteed to be affecting.
    if (!AffectingModuleMaps)
      continue;

    // Don't prune module maps that are affecting.
    if (llvm::is_contained(*AffectingModuleMaps, *Cache->OrigEntry))
      continue;

    IsSLocAffecting[I] = false;

    FileIDAdjustment += 1;
    // Even empty files take up one element in the offset table.
    OffsetAdjustment += SrcMgr.getFileIDSize(FID) + 1;

    // If the previous file was non-affecting as well, just extend its entry
    // with our information.
    if (!NonAffectingFileIDs.empty() &&
        NonAffectingFileIDs.back().ID == FID.ID - 1) {
      NonAffectingFileIDs.back() = FID;
      NonAffectingRanges.back().setEnd(SrcMgr.getLocForEndOfFile(FID));
      NonAffectingFileIDAdjustments.back() = FileIDAdjustment;
      NonAffectingOffsetAdjustments.back() = OffsetAdjustment;
      continue;
    }

    NonAffectingFileIDs.push_back(FID);
    NonAffectingRanges.emplace_back(SrcMgr.getLocForStartOfFile(FID),
                                    SrcMgr.getLocForEndOfFile(FID));
    NonAffectingFileIDAdjustments.push_back(FileIDAdjustment);
    NonAffectingOffsetAdjustments.push_back(OffsetAdjustment);
  }

  if (!PP->getHeaderSearchInfo().getHeaderSearchOpts().ModulesIncludeVFSUsage)
    return;

  FileManager &FileMgr = PP->getFileManager();
  FileMgr.trackVFSUsage(true);
  // Lookup the paths in the VFS to trigger `-ivfsoverlay` usage tracking.
  for (StringRef Path :
       PP->getHeaderSearchInfo().getHeaderSearchOpts().VFSOverlayFiles)
    FileMgr.getVirtualFileSystem().exists(Path);
  for (unsigned I = 1; I != N; ++I) {
    if (IsSLocAffecting[I]) {
      const SrcMgr::SLocEntry *SLoc = &SrcMgr.getLocalSLocEntry(I);
      if (!SLoc->isFile())
        continue;
      const SrcMgr::FileInfo &File = SLoc->getFile();
      const SrcMgr::ContentCache *Cache = &File.getContentCache();
      if (!Cache->OrigEntry)
        continue;
      FileMgr.getVirtualFileSystem().exists(
          Cache->OrigEntry->getNameAsRequested());
    }
  }
  FileMgr.trackVFSUsage(false);
}

void ASTWriter::PrepareWritingSpecialDecls(Sema &SemaRef) {
  ASTContext &Context = SemaRef.Context;

  bool isModule = WritingModule != nullptr;

  // Set up predefined declaration IDs.
  auto RegisterPredefDecl = [&] (Decl *D, PredefinedDeclIDs ID) {
    if (D) {
      assert(D->isCanonicalDecl() && "predefined decl is not canonical");
      DeclIDs[D] = ID;
      PredefinedDecls.insert(D);
    }
  };
  RegisterPredefDecl(Context.getTranslationUnitDecl(),
                     PREDEF_DECL_TRANSLATION_UNIT_ID);
  RegisterPredefDecl(Context.ObjCIdDecl, PREDEF_DECL_OBJC_ID_ID);
  RegisterPredefDecl(Context.ObjCSelDecl, PREDEF_DECL_OBJC_SEL_ID);
  RegisterPredefDecl(Context.ObjCClassDecl, PREDEF_DECL_OBJC_CLASS_ID);
  RegisterPredefDecl(Context.ObjCProtocolClassDecl,
                     PREDEF_DECL_OBJC_PROTOCOL_ID);
  RegisterPredefDecl(Context.Int128Decl, PREDEF_DECL_INT_128_ID);
  RegisterPredefDecl(Context.UInt128Decl, PREDEF_DECL_UNSIGNED_INT_128_ID);
  RegisterPredefDecl(Context.ObjCInstanceTypeDecl,
                     PREDEF_DECL_OBJC_INSTANCETYPE_ID);
  RegisterPredefDecl(Context.BuiltinVaListDecl, PREDEF_DECL_BUILTIN_VA_LIST_ID);
  RegisterPredefDecl(Context.VaListTagDecl, PREDEF_DECL_VA_LIST_TAG);
  RegisterPredefDecl(Context.BuiltinMSVaListDecl,
                     PREDEF_DECL_BUILTIN_MS_VA_LIST_ID);
  RegisterPredefDecl(Context.MSGuidTagDecl,
                     PREDEF_DECL_BUILTIN_MS_GUID_ID);
  RegisterPredefDecl(Context.ExternCContext, PREDEF_DECL_EXTERN_C_CONTEXT_ID);
  RegisterPredefDecl(Context.MakeIntegerSeqDecl,
                     PREDEF_DECL_MAKE_INTEGER_SEQ_ID);
  RegisterPredefDecl(Context.CFConstantStringTypeDecl,
                     PREDEF_DECL_CF_CONSTANT_STRING_ID);
  RegisterPredefDecl(Context.CFConstantStringTagDecl,
                     PREDEF_DECL_CF_CONSTANT_STRING_TAG_ID);
  RegisterPredefDecl(Context.TypePackElementDecl,
                     PREDEF_DECL_TYPE_PACK_ELEMENT_ID);

  const TranslationUnitDecl *TU = Context.getTranslationUnitDecl();

  // Force all top level declarations to be emitted.
  //
  // We start emitting top level declarations from the module purview to
  // implement the eliding unreachable declaration feature.
  for (const auto *D : TU->noload_decls()) {
    if (D->isFromASTFile())
      continue;

    if (GeneratingReducedBMI) {
      if (D->isFromExplicitGlobalModule())
        continue;

      // Don't force emitting static entities.
      //
      // Technically, all static entities shouldn't be in reduced BMI. The
      // language also specifies that the program exposes TU-local entities
      // is ill-formed. However, in practice, there are a lot of projects
      // uses `static inline` in the headers. So we can't get rid of all
      // static entities in reduced BMI now.
      if (IsInternalDeclFromFileContext(D))
        continue;
    }

    // If we're writing C++ named modules, don't emit declarations which are
    // not from modules by default. They may be built in declarations (be
    // handled above) or implcit declarations (see the implementation of
    // `Sema::Initialize()` for example).
    if (isWritingStdCXXNamedModules() && !D->getOwningModule() &&
        D->isImplicit())
      continue;

    GetDeclRef(D);
  }

  if (GeneratingReducedBMI)
    return;

  // Writing all of the tentative definitions in this file, in
  // TentativeDefinitions order.  Generally, this record will be empty for
  // headers.
  RecordData TentativeDefinitions;
  AddLazyVectorDecls(*this, SemaRef.TentativeDefinitions);

  // Writing all of the file scoped decls in this file.
  if (!isModule)
    AddLazyVectorDecls(*this, SemaRef.UnusedFileScopedDecls);

  // Writing all of the delegating constructors we still need
  // to resolve.
  if (!isModule)
    AddLazyVectorDecls(*this, SemaRef.DelegatingCtorDecls);

  // Writing all of the ext_vector declarations.
  AddLazyVectorDecls(*this, SemaRef.ExtVectorDecls);

  // Writing all of the VTable uses information.
  if (!SemaRef.VTableUses.empty())
    for (unsigned I = 0, N = SemaRef.VTableUses.size(); I != N; ++I)
      GetDeclRef(SemaRef.VTableUses[I].first);

  // Writing all of the UnusedLocalTypedefNameCandidates.
  for (const TypedefNameDecl *TD : SemaRef.UnusedLocalTypedefNameCandidates)
    GetDeclRef(TD);

  // Writing all of pending implicit instantiations.
  for (const auto &I : SemaRef.PendingInstantiations)
    GetDeclRef(I.first);
  assert(SemaRef.PendingLocalImplicitInstantiations.empty() &&
         "There are local ones at end of translation unit!");

  // Writing some declaration references.
  if (SemaRef.StdNamespace || SemaRef.StdBadAlloc || SemaRef.StdAlignValT) {
    GetDeclRef(SemaRef.getStdNamespace());
    GetDeclRef(SemaRef.getStdBadAlloc());
    GetDeclRef(SemaRef.getStdAlignValT());
  }

  if (Context.getcudaConfigureCallDecl())
    GetDeclRef(Context.getcudaConfigureCallDecl());

  // Writing all of the known namespaces.
  for (const auto &I : SemaRef.KnownNamespaces)
    if (!I.second)
      GetDeclRef(I.first);

  // Writing all used, undefined objects that require definitions.
  SmallVector<std::pair<NamedDecl *, SourceLocation>, 16> Undefined;
  SemaRef.getUndefinedButUsed(Undefined);
  for (const auto &I : Undefined)
    GetDeclRef(I.first);

  // Writing all delete-expressions that we would like to
  // analyze later in AST.
  if (!isModule)
    for (const auto &DeleteExprsInfo :
         SemaRef.getMismatchingDeleteExpressions())
      GetDeclRef(DeleteExprsInfo.first);

  // Make sure visible decls, added to DeclContexts previously loaded from
  // an AST file, are registered for serialization. Likewise for template
  // specializations added to imported templates.
  for (const auto *I : DeclsToEmitEvenIfUnreferenced)
    GetDeclRef(I);
  DeclsToEmitEvenIfUnreferenced.clear();

  // Make sure all decls associated with an identifier are registered for
  // serialization, if we're storing decls with identifiers.
  if (!WritingModule || !getLangOpts().CPlusPlus) {
    llvm::SmallVector<const IdentifierInfo*, 256> IIs;
    for (const auto &ID : SemaRef.PP.getIdentifierTable()) {
      const IdentifierInfo *II = ID.second;
      if (!Chain || !II->isFromAST() || II->hasChangedSinceDeserialization())
        IIs.push_back(II);
    }
    // Sort the identifiers to visit based on their name.
    llvm::sort(IIs, llvm::deref<std::less<>>());
    for (const IdentifierInfo *II : IIs)
      for (const Decl *D : SemaRef.IdResolver.decls(II))
        GetDeclRef(D);
  }

  // Write all of the DeclsToCheckForDeferredDiags.
  for (auto *D : SemaRef.DeclsToCheckForDeferredDiags)
    GetDeclRef(D);

  // Write all classes that need to emit the vtable definitions if required.
  if (isWritingStdCXXNamedModules())
    for (CXXRecordDecl *RD : PendingEmittingVTables)
      GetDeclRef(RD);
  else
    PendingEmittingVTables.clear();
}

void ASTWriter::WriteSpecialDeclRecords(Sema &SemaRef) {
  ASTContext &Context = SemaRef.Context;

  bool isModule = WritingModule != nullptr;

  // Write the record containing external, unnamed definitions.
  if (!EagerlyDeserializedDecls.empty())
    Stream.EmitRecord(EAGERLY_DESERIALIZED_DECLS, EagerlyDeserializedDecls);

  if (!ModularCodegenDecls.empty())
    Stream.EmitRecord(MODULAR_CODEGEN_DECLS, ModularCodegenDecls);

  // Write the record containing tentative definitions.
  RecordData TentativeDefinitions;
  AddLazyVectorEmiitedDecls(*this, SemaRef.TentativeDefinitions,
                            TentativeDefinitions);
  if (!TentativeDefinitions.empty())
    Stream.EmitRecord(TENTATIVE_DEFINITIONS, TentativeDefinitions);

  // Write the record containing unused file scoped decls.
  RecordData UnusedFileScopedDecls;
  if (!isModule)
    AddLazyVectorEmiitedDecls(*this, SemaRef.UnusedFileScopedDecls,
                              UnusedFileScopedDecls);
  if (!UnusedFileScopedDecls.empty())
    Stream.EmitRecord(UNUSED_FILESCOPED_DECLS, UnusedFileScopedDecls);

  // Write the record containing ext_vector type names.
  RecordData ExtVectorDecls;
  AddLazyVectorEmiitedDecls(*this, SemaRef.ExtVectorDecls, ExtVectorDecls);
  if (!ExtVectorDecls.empty())
    Stream.EmitRecord(EXT_VECTOR_DECLS, ExtVectorDecls);

  // Write the record containing VTable uses information.
  RecordData VTableUses;
  if (!SemaRef.VTableUses.empty()) {
    for (unsigned I = 0, N = SemaRef.VTableUses.size(); I != N; ++I) {
      CXXRecordDecl *D = SemaRef.VTableUses[I].first;
      if (!wasDeclEmitted(D))
        continue;

      AddDeclRef(D, VTableUses);
      AddSourceLocation(SemaRef.VTableUses[I].second, VTableUses);
      VTableUses.push_back(SemaRef.VTablesUsed[D]);
    }
    Stream.EmitRecord(VTABLE_USES, VTableUses);
  }

  // Write the record containing potentially unused local typedefs.
  RecordData UnusedLocalTypedefNameCandidates;
  for (const TypedefNameDecl *TD : SemaRef.UnusedLocalTypedefNameCandidates)
    AddEmittedDeclRef(TD, UnusedLocalTypedefNameCandidates);
  if (!UnusedLocalTypedefNameCandidates.empty())
    Stream.EmitRecord(UNUSED_LOCAL_TYPEDEF_NAME_CANDIDATES,
                      UnusedLocalTypedefNameCandidates);

  // Write the record containing pending implicit instantiations.
  RecordData PendingInstantiations;
  for (const auto &I : SemaRef.PendingInstantiations) {
    if (!wasDeclEmitted(I.first))
      continue;

    AddDeclRef(I.first, PendingInstantiations);
    AddSourceLocation(I.second, PendingInstantiations);
  }
  if (!PendingInstantiations.empty())
    Stream.EmitRecord(PENDING_IMPLICIT_INSTANTIATIONS, PendingInstantiations);

  // Write the record containing declaration references of Sema.
  RecordData SemaDeclRefs;
  if (SemaRef.StdNamespace || SemaRef.StdBadAlloc || SemaRef.StdAlignValT) {
    auto AddEmittedDeclRefOrZero = [this, &SemaDeclRefs](Decl *D) {
      if (!D || !wasDeclEmitted(D))
        SemaDeclRefs.push_back(0);
      else
        AddDeclRef(D, SemaDeclRefs);
    };

    AddEmittedDeclRefOrZero(SemaRef.getStdNamespace());
    AddEmittedDeclRefOrZero(SemaRef.getStdBadAlloc());
    AddEmittedDeclRefOrZero(SemaRef.getStdAlignValT());
  }
  if (!SemaDeclRefs.empty())
    Stream.EmitRecord(SEMA_DECL_REFS, SemaDeclRefs);

  // Write the record containing decls to be checked for deferred diags.
  RecordData DeclsToCheckForDeferredDiags;
  for (auto *D : SemaRef.DeclsToCheckForDeferredDiags)
    if (wasDeclEmitted(D))
      AddDeclRef(D, DeclsToCheckForDeferredDiags);
  if (!DeclsToCheckForDeferredDiags.empty())
    Stream.EmitRecord(DECLS_TO_CHECK_FOR_DEFERRED_DIAGS,
        DeclsToCheckForDeferredDiags);

  // Write the record containing CUDA-specific declaration references.
  RecordData CUDASpecialDeclRefs;
  if (auto *CudaCallDecl = Context.getcudaConfigureCallDecl();
      CudaCallDecl && wasDeclEmitted(CudaCallDecl)) {
    AddDeclRef(CudaCallDecl, CUDASpecialDeclRefs);
    Stream.EmitRecord(CUDA_SPECIAL_DECL_REFS, CUDASpecialDeclRefs);
  }

  // Write the delegating constructors.
  RecordData DelegatingCtorDecls;
  if (!isModule)
    AddLazyVectorEmiitedDecls(*this, SemaRef.DelegatingCtorDecls,
                              DelegatingCtorDecls);
  if (!DelegatingCtorDecls.empty())
    Stream.EmitRecord(DELEGATING_CTORS, DelegatingCtorDecls);

  // Write the known namespaces.
  RecordData KnownNamespaces;
  for (const auto &I : SemaRef.KnownNamespaces) {
    if (!I.second && wasDeclEmitted(I.first))
      AddDeclRef(I.first, KnownNamespaces);
  }
  if (!KnownNamespaces.empty())
    Stream.EmitRecord(KNOWN_NAMESPACES, KnownNamespaces);

  // Write the undefined internal functions and variables, and inline functions.
  RecordData UndefinedButUsed;
  SmallVector<std::pair<NamedDecl *, SourceLocation>, 16> Undefined;
  SemaRef.getUndefinedButUsed(Undefined);
  for (const auto &I : Undefined) {
    if (!wasDeclEmitted(I.first))
      continue;

    AddDeclRef(I.first, UndefinedButUsed);
    AddSourceLocation(I.second, UndefinedButUsed);
  }
  if (!UndefinedButUsed.empty())
    Stream.EmitRecord(UNDEFINED_BUT_USED, UndefinedButUsed);

  // Write all delete-expressions that we would like to
  // analyze later in AST.
  RecordData DeleteExprsToAnalyze;
  if (!isModule) {
    for (const auto &DeleteExprsInfo :
         SemaRef.getMismatchingDeleteExpressions()) {
      if (!wasDeclEmitted(DeleteExprsInfo.first))
        continue;

      AddDeclRef(DeleteExprsInfo.first, DeleteExprsToAnalyze);
      DeleteExprsToAnalyze.push_back(DeleteExprsInfo.second.size());
      for (const auto &DeleteLoc : DeleteExprsInfo.second) {
        AddSourceLocation(DeleteLoc.first, DeleteExprsToAnalyze);
        DeleteExprsToAnalyze.push_back(DeleteLoc.second);
      }
    }
  }
  if (!DeleteExprsToAnalyze.empty())
    Stream.EmitRecord(DELETE_EXPRS_TO_ANALYZE, DeleteExprsToAnalyze);

  RecordData VTablesToEmit;
  for (CXXRecordDecl *RD : PendingEmittingVTables) {
    if (!wasDeclEmitted(RD))
      continue;

    AddDeclRef(RD, VTablesToEmit);
  }

  if (!VTablesToEmit.empty())
    Stream.EmitRecord(VTABLES_TO_EMIT, VTablesToEmit);
}

ASTFileSignature ASTWriter::WriteASTCore(Sema &SemaRef, StringRef isysroot,
                                         Module *WritingModule) {
  using namespace llvm;

  bool isModule = WritingModule != nullptr;

  // Make sure that the AST reader knows to finalize itself.
  if (Chain)
    Chain->finalizeForWriting();

  ASTContext &Context = SemaRef.Context;
  Preprocessor &PP = SemaRef.PP;

  // This needs to be done very early, since everything that writes
  // SourceLocations or FileIDs depends on it.
  computeNonAffectingInputFiles();

  writeUnhashedControlBlock(PP, Context);

  // Don't reuse type ID and Identifier ID from readers for C++ standard named
  // modules since we want to support no-transitive-change model for named
  // modules. The theory for no-transitive-change model is,
  // for a user of a named module, the user can only access the indirectly
  // imported decls via the directly imported module. So that it is possible to
  // control what matters to the users when writing the module. It would be
  // problematic if the users can reuse the type IDs and identifier IDs from
  // indirectly imported modules arbitrarily. So we choose to clear these ID
  // here.
  if (isWritingStdCXXNamedModules()) {
    TypeIdxs.clear();
    IdentifierIDs.clear();
  }

  // Look for any identifiers that were named while processing the
  // headers, but are otherwise not needed. We add these to the hash
  // table to enable checking of the predefines buffer in the case
  // where the user adds new macro definitions when building the AST
  // file.
  //
  // We do this before emitting any Decl and Types to make sure the
  // Identifier ID is stable.
  SmallVector<const IdentifierInfo *, 128> IIs;
  for (const auto &ID : PP.getIdentifierTable())
    if (IsInterestingNonMacroIdentifier(ID.second, *this))
      IIs.push_back(ID.second);
  // Sort the identifiers lexicographically before getting the references so
  // that their order is stable.
  llvm::sort(IIs, llvm::deref<std::less<>>());
  for (const IdentifierInfo *II : IIs)
    getIdentifierRef(II);

  // Write the set of weak, undeclared identifiers. We always write the
  // entire table, since later PCH files in a PCH chain are only interested in
  // the results at the end of the chain.
  RecordData WeakUndeclaredIdentifiers;
  for (const auto &WeakUndeclaredIdentifierList :
       SemaRef.WeakUndeclaredIdentifiers) {
    const IdentifierInfo *const II = WeakUndeclaredIdentifierList.first;
    for (const auto &WI : WeakUndeclaredIdentifierList.second) {
      AddIdentifierRef(II, WeakUndeclaredIdentifiers);
      AddIdentifierRef(WI.getAlias(), WeakUndeclaredIdentifiers);
      AddSourceLocation(WI.getLocation(), WeakUndeclaredIdentifiers);
    }
  }

  // Form the record of special types.
  RecordData SpecialTypes;
  AddTypeRef(Context.getRawCFConstantStringType(), SpecialTypes);
  AddTypeRef(Context.getFILEType(), SpecialTypes);
  AddTypeRef(Context.getjmp_bufType(), SpecialTypes);
  AddTypeRef(Context.getsigjmp_bufType(), SpecialTypes);
  AddTypeRef(Context.ObjCIdRedefinitionType, SpecialTypes);
  AddTypeRef(Context.ObjCClassRedefinitionType, SpecialTypes);
  AddTypeRef(Context.ObjCSelRedefinitionType, SpecialTypes);
  AddTypeRef(Context.getucontext_tType(), SpecialTypes);

  PrepareWritingSpecialDecls(SemaRef);

  // Write the control block
  WriteControlBlock(PP, Context, isysroot);

  // Write the remaining AST contents.
  Stream.FlushToWord();
  ASTBlockRange.first = Stream.GetCurrentBitNo() >> 3;
  Stream.EnterSubblock(AST_BLOCK_ID, 5);
  ASTBlockStartOffset = Stream.GetCurrentBitNo();

  // This is so that older clang versions, before the introduction
  // of the control block, can read and reject the newer PCH format.
  {
    RecordData Record = {VERSION_MAJOR};
    Stream.EmitRecord(METADATA_OLD_FORMAT, Record);
  }

  // For method pool in the module, if it contains an entry for a selector,
  // the entry should be complete, containing everything introduced by that
  // module and all modules it imports. It's possible that the entry is out of
  // date, so we need to pull in the new content here.

  // It's possible that updateOutOfDateSelector can update SelectorIDs. To be
  // safe, we copy all selectors out.
  llvm::SmallVector<Selector, 256> AllSelectors;
  for (auto &SelectorAndID : SelectorIDs)
    AllSelectors.push_back(SelectorAndID.first);
  for (auto &Selector : AllSelectors)
    SemaRef.ObjC().updateOutOfDateSelector(Selector);

  if (Chain) {
    // Write the mapping information describing our module dependencies and how
    // each of those modules were mapped into our own offset/ID space, so that
    // the reader can build the appropriate mapping to its own offset/ID space.
    // The map consists solely of a blob with the following format:
    // *(module-kind:i8
    //   module-name-len:i16 module-name:len*i8
    //   source-location-offset:i32
    //   identifier-id:i32
    //   preprocessed-entity-id:i32
    //   macro-definition-id:i32
    //   submodule-id:i32
    //   selector-id:i32
    //   declaration-id:i32
    //   c++-base-specifiers-id:i32
    //   type-id:i32)
    //
    // module-kind is the ModuleKind enum value. If it is MK_PrebuiltModule,
    // MK_ExplicitModule or MK_ImplicitModule, then the module-name is the
    // module name. Otherwise, it is the module file name.
    auto Abbrev = std::make_shared<BitCodeAbbrev>();
    Abbrev->Add(BitCodeAbbrevOp(MODULE_OFFSET_MAP));
    Abbrev->Add(BitCodeAbbrevOp(BitCodeAbbrevOp::Blob));
    unsigned ModuleOffsetMapAbbrev = Stream.EmitAbbrev(std::move(Abbrev));
    SmallString<2048> Buffer;
    {
      llvm::raw_svector_ostream Out(Buffer);
      for (ModuleFile &M : Chain->ModuleMgr) {
        using namespace llvm::support;

        endian::Writer LE(Out, llvm::endianness::little);
        LE.write<uint8_t>(static_cast<uint8_t>(M.Kind));
        StringRef Name = M.isModule() ? M.ModuleName : M.FileName;
        LE.write<uint16_t>(Name.size());
        Out.write(Name.data(), Name.size());

        // Note: if a base ID was uint max, it would not be possible to load
        // another module after it or have more than one entity inside it.
        uint32_t None = std::numeric_limits<uint32_t>::max();

        auto writeBaseIDOrNone = [&](auto BaseID, bool ShouldWrite) {
          assert(BaseID < std::numeric_limits<uint32_t>::max() && "base id too high");
          if (ShouldWrite)
            LE.write<uint32_t>(BaseID);
          else
            LE.write<uint32_t>(None);
        };

        // These values should be unique within a chain, since they will be read
        // as keys into ContinuousRangeMaps.
        writeBaseIDOrNone(M.BaseMacroID, M.LocalNumMacros);
        writeBaseIDOrNone(M.BasePreprocessedEntityID,
                          M.NumPreprocessedEntities);
        writeBaseIDOrNone(M.BaseSubmoduleID, M.LocalNumSubmodules);
        writeBaseIDOrNone(M.BaseSelectorID, M.LocalNumSelectors);
      }
    }
    RecordData::value_type Record[] = {MODULE_OFFSET_MAP};
    Stream.EmitRecordWithBlob(ModuleOffsetMapAbbrev, Record,
                              Buffer.data(), Buffer.size());
  }

  WriteDeclAndTypes(Context);

  WriteFileDeclIDsMap();
  WriteSourceManagerBlock(Context.getSourceManager(), PP);
  WriteComments();
  WritePreprocessor(PP, isModule);
  WriteHeaderSearch(PP.getHeaderSearchInfo());
  WriteSelectors(SemaRef);
  WriteReferencedSelectorsPool(SemaRef);
  WriteLateParsedTemplates(SemaRef);
  WriteIdentifierTable(PP, SemaRef.IdResolver, isModule);
  WriteFPPragmaOptions(SemaRef.CurFPFeatureOverrides());
  WriteOpenCLExtensions(SemaRef);
  WriteCUDAPragmas(SemaRef);

  // If we're emitting a module, write out the submodule information.
  if (WritingModule)
    WriteSubmodules(WritingModule);

  Stream.EmitRecord(SPECIAL_TYPES, SpecialTypes);

  WriteSpecialDeclRecords(SemaRef);

  // Write the record containing weak undeclared identifiers.
  if (!WeakUndeclaredIdentifiers.empty())
    Stream.EmitRecord(WEAK_UNDECLARED_IDENTIFIERS,
                      WeakUndeclaredIdentifiers);

  if (!WritingModule) {
    // Write the submodules that were imported, if any.
    struct ModuleInfo {
      uint64_t ID;
      Module *M;
      ModuleInfo(uint64_t ID, Module *M) : ID(ID), M(M) {}
    };
    llvm::SmallVector<ModuleInfo, 64> Imports;
    for (const auto *I : Context.local_imports()) {
      assert(SubmoduleIDs.contains(I->getImportedModule()));
      Imports.push_back(ModuleInfo(SubmoduleIDs[I->getImportedModule()],
                         I->getImportedModule()));
    }

    if (!Imports.empty()) {
      auto Cmp = [](const ModuleInfo &A, const ModuleInfo &B) {
        return A.ID < B.ID;
      };
      auto Eq = [](const ModuleInfo &A, const ModuleInfo &B) {
        return A.ID == B.ID;
      };

      // Sort and deduplicate module IDs.
      llvm::sort(Imports, Cmp);
      Imports.erase(std::unique(Imports.begin(), Imports.end(), Eq),
                    Imports.end());

      RecordData ImportedModules;
      for (const auto &Import : Imports) {
        ImportedModules.push_back(Import.ID);
        // FIXME: If the module has macros imported then later has declarations
        // imported, this location won't be the right one as a location for the
        // declaration imports.
        AddSourceLocation(PP.getModuleImportLoc(Import.M), ImportedModules);
      }

      Stream.EmitRecord(IMPORTED_MODULES, ImportedModules);
    }
  }

  WriteObjCCategories();
  if(!WritingModule) {
    WriteOptimizePragmaOptions(SemaRef);
    WriteMSStructPragmaOptions(SemaRef);
    WriteMSPointersToMembersPragmaOptions(SemaRef);
  }
  WritePackPragmaOptions(SemaRef);
  WriteFloatControlPragmaOptions(SemaRef);

  // Some simple statistics
  RecordData::value_type Record[] = {
      NumStatements, NumMacros, NumLexicalDeclContexts, NumVisibleDeclContexts};
  Stream.EmitRecord(STATISTICS, Record);
  Stream.ExitBlock();
  Stream.FlushToWord();
  ASTBlockRange.second = Stream.GetCurrentBitNo() >> 3;

  // Write the module file extension blocks.
  for (const auto &ExtWriter : ModuleFileExtensionWriters)
    WriteModuleFileExtension(SemaRef, *ExtWriter);

  return backpatchSignature();
}

void ASTWriter::EnteringModulePurview() {
  // In C++20 named modules, all entities before entering the module purview
  // lives in the GMF.
  if (GeneratingReducedBMI)
    DeclUpdatesFromGMF.swap(DeclUpdates);
}

// Add update records for all mangling numbers and static local numbers.
// These aren't really update records, but this is a convenient way of
// tagging this rare extra data onto the declarations.
void ASTWriter::AddedManglingNumber(const Decl *D, unsigned Number) {
  if (D->isFromASTFile())
    return;

  DeclUpdates[D].push_back(DeclUpdate(UPD_MANGLING_NUMBER, Number));
}
void ASTWriter::AddedStaticLocalNumbers(const Decl *D, unsigned Number) {
  if (D->isFromASTFile())
    return;

  DeclUpdates[D].push_back(DeclUpdate(UPD_STATIC_LOCAL_NUMBER, Number));
}

void ASTWriter::AddedAnonymousNamespace(const TranslationUnitDecl *TU,
                                        NamespaceDecl *AnonNamespace) {
  // If the translation unit has an anonymous namespace, and we don't already
  // have an update block for it, write it as an update block.
  // FIXME: Why do we not do this if there's already an update block?
  if (NamespaceDecl *NS = TU->getAnonymousNamespace()) {
    ASTWriter::UpdateRecord &Record = DeclUpdates[TU];
    if (Record.empty())
      Record.push_back(DeclUpdate(UPD_CXX_ADDED_ANONYMOUS_NAMESPACE, NS));
  }
}

void ASTWriter::WriteDeclAndTypes(ASTContext &Context) {
  // Keep writing types, declarations, and declaration update records
  // until we've emitted all of them.
  RecordData DeclUpdatesOffsetsRecord;
  Stream.EnterSubblock(DECLTYPES_BLOCK_ID, /*bits for abbreviations*/5);
  DeclTypesBlockStartOffset = Stream.GetCurrentBitNo();
  WriteTypeAbbrevs();
  WriteDeclAbbrevs();
  do {
    WriteDeclUpdatesBlocks(DeclUpdatesOffsetsRecord);
    while (!DeclTypesToEmit.empty()) {
      DeclOrType DOT = DeclTypesToEmit.front();
      DeclTypesToEmit.pop();
      if (DOT.isType())
        WriteType(DOT.getType());
      else
        WriteDecl(Context, DOT.getDecl());
    }
  } while (!DeclUpdates.empty());

  DoneWritingDeclsAndTypes = true;

  // DelayedNamespace is only meaningful in reduced BMI.
  // See the comments of DelayedNamespace for details.
  assert(DelayedNamespace.empty() || GeneratingReducedBMI);
  RecordData DelayedNamespaceRecord;
  for (NamespaceDecl *NS : DelayedNamespace) {
    uint64_t LexicalOffset = WriteDeclContextLexicalBlock(Context, NS);
    uint64_t VisibleOffset = WriteDeclContextVisibleBlock(Context, NS);

    // Write the offset relative to current block.
    if (LexicalOffset)
      LexicalOffset -= DeclTypesBlockStartOffset;

    if (VisibleOffset)
      VisibleOffset -= DeclTypesBlockStartOffset;

    AddDeclRef(NS, DelayedNamespaceRecord);
    DelayedNamespaceRecord.push_back(LexicalOffset);
    DelayedNamespaceRecord.push_back(VisibleOffset);
  }

  // The process of writing lexical and visible block for delayed namespace
  // shouldn't introduce any new decls, types or update to emit.
  assert(DeclTypesToEmit.empty());
  assert(DeclUpdates.empty());

  Stream.ExitBlock();

  // These things can only be done once we've written out decls and types.
  WriteTypeDeclOffsets();
  if (!DeclUpdatesOffsetsRecord.empty())
    Stream.EmitRecord(DECL_UPDATE_OFFSETS, DeclUpdatesOffsetsRecord);

  if (!DelayedNamespaceRecord.empty())
    Stream.EmitRecord(DELAYED_NAMESPACE_LEXICAL_VISIBLE_RECORD,
                      DelayedNamespaceRecord);

  const TranslationUnitDecl *TU = Context.getTranslationUnitDecl();
  // Create a lexical update block containing all of the declarations in the
  // translation unit that do not come from other AST files.
  SmallVector<DeclID, 128> NewGlobalKindDeclPairs;
  for (const auto *D : TU->noload_decls()) {
    if (D->isFromASTFile())
      continue;

    // In reduced BMI, skip unreached declarations.
    if (!wasDeclEmitted(D))
      continue;

    NewGlobalKindDeclPairs.push_back(D->getKind());
    NewGlobalKindDeclPairs.push_back(GetDeclRef(D).getRawValue());
  }

  auto Abv = std::make_shared<llvm::BitCodeAbbrev>();
  Abv->Add(llvm::BitCodeAbbrevOp(TU_UPDATE_LEXICAL));
  Abv->Add(llvm::BitCodeAbbrevOp(llvm::BitCodeAbbrevOp::Blob));
  unsigned TuUpdateLexicalAbbrev = Stream.EmitAbbrev(std::move(Abv));

  RecordData::value_type Record[] = {TU_UPDATE_LEXICAL};
  Stream.EmitRecordWithBlob(TuUpdateLexicalAbbrev, Record,
                            bytes(NewGlobalKindDeclPairs));

  Abv = std::make_shared<llvm::BitCodeAbbrev>();
  Abv->Add(llvm::BitCodeAbbrevOp(UPDATE_VISIBLE));
  Abv->Add(llvm::BitCodeAbbrevOp(llvm::BitCodeAbbrevOp::VBR, 6));
  Abv->Add(llvm::BitCodeAbbrevOp(llvm::BitCodeAbbrevOp::Blob));
  UpdateVisibleAbbrev = Stream.EmitAbbrev(std::move(Abv));

  // And a visible updates block for the translation unit.
  WriteDeclContextVisibleUpdate(TU);

  // If we have any extern "C" names, write out a visible update for them.
  if (Context.ExternCContext)
    WriteDeclContextVisibleUpdate(Context.ExternCContext);

  // Write the visible updates to DeclContexts.
  for (auto *DC : UpdatedDeclContexts)
    WriteDeclContextVisibleUpdate(DC);
}

void ASTWriter::WriteDeclUpdatesBlocks(RecordDataImpl &OffsetsRecord) {
  if (DeclUpdates.empty())
    return;

  DeclUpdateMap LocalUpdates;
  LocalUpdates.swap(DeclUpdates);

  for (auto &DeclUpdate : LocalUpdates) {
    const Decl *D = DeclUpdate.first;

    bool HasUpdatedBody = false;
    bool HasAddedVarDefinition = false;
    RecordData RecordData;
    ASTRecordWriter Record(*this, RecordData);
    for (auto &Update : DeclUpdate.second) {
      DeclUpdateKind Kind = (DeclUpdateKind)Update.getKind();

      // An updated body is emitted last, so that the reader doesn't need
      // to skip over the lazy body to reach statements for other records.
      if (Kind == UPD_CXX_ADDED_FUNCTION_DEFINITION)
        HasUpdatedBody = true;
      else if (Kind == UPD_CXX_ADDED_VAR_DEFINITION)
        HasAddedVarDefinition = true;
      else
        Record.push_back(Kind);

      switch (Kind) {
      case UPD_CXX_ADDED_IMPLICIT_MEMBER:
      case UPD_CXX_ADDED_TEMPLATE_SPECIALIZATION:
      case UPD_CXX_ADDED_ANONYMOUS_NAMESPACE:
        assert(Update.getDecl() && "no decl to add?");
        Record.AddDeclRef(Update.getDecl());
        break;

      case UPD_CXX_ADDED_FUNCTION_DEFINITION:
      case UPD_CXX_ADDED_VAR_DEFINITION:
        break;

      case UPD_CXX_POINT_OF_INSTANTIATION:
        // FIXME: Do we need to also save the template specialization kind here?
        Record.AddSourceLocation(Update.getLoc());
        break;

      case UPD_CXX_INSTANTIATED_DEFAULT_ARGUMENT:
        Record.writeStmtRef(
            cast<ParmVarDecl>(Update.getDecl())->getDefaultArg());
        break;

      case UPD_CXX_INSTANTIATED_DEFAULT_MEMBER_INITIALIZER:
        Record.AddStmt(
            cast<FieldDecl>(Update.getDecl())->getInClassInitializer());
        break;

      case UPD_CXX_INSTANTIATED_CLASS_DEFINITION: {
        auto *RD = cast<CXXRecordDecl>(D);
        UpdatedDeclContexts.insert(RD->getPrimaryContext());
        Record.push_back(RD->isParamDestroyedInCallee());
        Record.push_back(llvm::to_underlying(RD->getArgPassingRestrictions()));
        Record.AddCXXDefinitionData(RD);
        Record.AddOffset(WriteDeclContextLexicalBlock(*Context, RD));

        // This state is sometimes updated by template instantiation, when we
        // switch from the specialization referring to the template declaration
        // to it referring to the template definition.
        if (auto *MSInfo = RD->getMemberSpecializationInfo()) {
          Record.push_back(MSInfo->getTemplateSpecializationKind());
          Record.AddSourceLocation(MSInfo->getPointOfInstantiation());
        } else {
          auto *Spec = cast<ClassTemplateSpecializationDecl>(RD);
          Record.push_back(Spec->getTemplateSpecializationKind());
          Record.AddSourceLocation(Spec->getPointOfInstantiation());

          // The instantiation might have been resolved to a partial
          // specialization. If so, record which one.
          auto From = Spec->getInstantiatedFrom();
          if (auto PartialSpec =
                From.dyn_cast<ClassTemplatePartialSpecializationDecl*>()) {
            Record.push_back(true);
            Record.AddDeclRef(PartialSpec);
            Record.AddTemplateArgumentList(
                &Spec->getTemplateInstantiationArgs());
          } else {
            Record.push_back(false);
          }
        }
        Record.push_back(llvm::to_underlying(RD->getTagKind()));
        Record.AddSourceLocation(RD->getLocation());
        Record.AddSourceLocation(RD->getBeginLoc());
        Record.AddSourceRange(RD->getBraceRange());

        // Instantiation may change attributes; write them all out afresh.
        Record.push_back(D->hasAttrs());
        if (D->hasAttrs())
          Record.AddAttributes(D->getAttrs());

        // FIXME: Ensure we don't get here for explicit instantiations.
        break;
      }

      case UPD_CXX_RESOLVED_DTOR_DELETE:
        Record.AddDeclRef(Update.getDecl());
        Record.AddStmt(cast<CXXDestructorDecl>(D)->getOperatorDeleteThisArg());
        break;

      case UPD_CXX_RESOLVED_EXCEPTION_SPEC: {
        auto prototype =
          cast<FunctionDecl>(D)->getType()->castAs<FunctionProtoType>();
        Record.writeExceptionSpecInfo(prototype->getExceptionSpecInfo());
        break;
      }

      case UPD_CXX_DEDUCED_RETURN_TYPE:
        Record.push_back(GetOrCreateTypeID(Update.getType()));
        break;

      case UPD_DECL_MARKED_USED:
        break;

      case UPD_MANGLING_NUMBER:
      case UPD_STATIC_LOCAL_NUMBER:
        Record.push_back(Update.getNumber());
        break;

      case UPD_DECL_MARKED_OPENMP_THREADPRIVATE:
        Record.AddSourceRange(
            D->getAttr<OMPThreadPrivateDeclAttr>()->getRange());
        break;

      case UPD_DECL_MARKED_OPENMP_ALLOCATE: {
        auto *A = D->getAttr<OMPAllocateDeclAttr>();
        Record.push_back(A->getAllocatorType());
        Record.AddStmt(A->getAllocator());
        Record.AddStmt(A->getAlignment());
        Record.AddSourceRange(A->getRange());
        break;
      }

      case UPD_DECL_MARKED_OPENMP_DECLARETARGET:
        Record.push_back(D->getAttr<OMPDeclareTargetDeclAttr>()->getMapType());
        Record.AddSourceRange(
            D->getAttr<OMPDeclareTargetDeclAttr>()->getRange());
        break;

      case UPD_DECL_EXPORTED:
        Record.push_back(getSubmoduleID(Update.getModule()));
        break;

      case UPD_ADDED_ATTR_TO_RECORD:
        Record.AddAttributes(llvm::ArrayRef(Update.getAttr()));
        break;
      }
    }

    // Add a trailing update record, if any. These must go last because we
    // lazily load their attached statement.
    if (!GeneratingReducedBMI || !CanElideDeclDef(D)) {
      if (HasUpdatedBody) {
        const auto *Def = cast<FunctionDecl>(D);
        Record.push_back(UPD_CXX_ADDED_FUNCTION_DEFINITION);
        Record.push_back(Def->isInlined());
        Record.AddSourceLocation(Def->getInnerLocStart());
        Record.AddFunctionDefinition(Def);
      } else if (HasAddedVarDefinition) {
        const auto *VD = cast<VarDecl>(D);
        Record.push_back(UPD_CXX_ADDED_VAR_DEFINITION);
        Record.push_back(VD->isInline());
        Record.push_back(VD->isInlineSpecified());
        Record.AddVarDeclInit(VD);
      }
    }

    AddDeclRef(D, OffsetsRecord);
    OffsetsRecord.push_back(Record.Emit(DECL_UPDATES));
  }
}

void ASTWriter::AddAlignPackInfo(const Sema::AlignPackInfo &Info,
                                 RecordDataImpl &Record) {
  uint32_t Raw = Sema::AlignPackInfo::getRawEncoding(Info);
  Record.push_back(Raw);
}

FileID ASTWriter::getAdjustedFileID(FileID FID) const {
  if (FID.isInvalid() || PP->getSourceManager().isLoadedFileID(FID) ||
      NonAffectingFileIDs.empty())
    return FID;
  auto It = llvm::lower_bound(NonAffectingFileIDs, FID);
  unsigned Idx = std::distance(NonAffectingFileIDs.begin(), It);
  unsigned Offset = NonAffectingFileIDAdjustments[Idx];
  return FileID::get(FID.getOpaqueValue() - Offset);
}

unsigned ASTWriter::getAdjustedNumCreatedFIDs(FileID FID) const {
  unsigned NumCreatedFIDs = PP->getSourceManager()
                                .getLocalSLocEntry(FID.ID)
                                .getFile()
                                .NumCreatedFIDs;

  unsigned AdjustedNumCreatedFIDs = 0;
  for (unsigned I = FID.ID, N = I + NumCreatedFIDs; I != N; ++I)
    if (IsSLocAffecting[I])
      ++AdjustedNumCreatedFIDs;
  return AdjustedNumCreatedFIDs;
}

SourceLocation ASTWriter::getAdjustedLocation(SourceLocation Loc) const {
  if (Loc.isInvalid())
    return Loc;
  return Loc.getLocWithOffset(-getAdjustment(Loc.getOffset()));
}

SourceRange ASTWriter::getAdjustedRange(SourceRange Range) const {
  return SourceRange(getAdjustedLocation(Range.getBegin()),
                     getAdjustedLocation(Range.getEnd()));
}

SourceLocation::UIntTy
ASTWriter::getAdjustedOffset(SourceLocation::UIntTy Offset) const {
  return Offset - getAdjustment(Offset);
}

SourceLocation::UIntTy
ASTWriter::getAdjustment(SourceLocation::UIntTy Offset) const {
  if (NonAffectingRanges.empty())
    return 0;

  if (PP->getSourceManager().isLoadedOffset(Offset))
    return 0;

  if (Offset > NonAffectingRanges.back().getEnd().getOffset())
    return NonAffectingOffsetAdjustments.back();

  if (Offset < NonAffectingRanges.front().getBegin().getOffset())
    return 0;

  auto Contains = [](const SourceRange &Range, SourceLocation::UIntTy Offset) {
    return Range.getEnd().getOffset() < Offset;
  };

  auto It = llvm::lower_bound(NonAffectingRanges, Offset, Contains);
  unsigned Idx = std::distance(NonAffectingRanges.begin(), It);
  return NonAffectingOffsetAdjustments[Idx];
}

void ASTWriter::AddFileID(FileID FID, RecordDataImpl &Record) {
  Record.push_back(getAdjustedFileID(FID).getOpaqueValue());
}

SourceLocationEncoding::RawLocEncoding
ASTWriter::getRawSourceLocationEncoding(SourceLocation Loc, LocSeq *Seq) {
  unsigned BaseOffset = 0;
  unsigned ModuleFileIndex = 0;

  // See SourceLocationEncoding.h for the encoding details.
  if (Context->getSourceManager().isLoadedSourceLocation(Loc) &&
      Loc.isValid()) {
    assert(getChain());
    auto SLocMapI = getChain()->GlobalSLocOffsetMap.find(
        SourceManager::MaxLoadedOffset - Loc.getOffset() - 1);
    assert(SLocMapI != getChain()->GlobalSLocOffsetMap.end() &&
           "Corrupted global sloc offset map");
    ModuleFile *F = SLocMapI->second;
    BaseOffset = F->SLocEntryBaseOffset - 2;
    // 0 means the location is not loaded. So we need to add 1 to the index to
    // make it clear.
    ModuleFileIndex = F->Index + 1;
    assert(&getChain()->getModuleManager()[F->Index] == F);
  }

  return SourceLocationEncoding::encode(Loc, BaseOffset, ModuleFileIndex, Seq);
}

void ASTWriter::AddSourceLocation(SourceLocation Loc, RecordDataImpl &Record,
                                  SourceLocationSequence *Seq) {
  Loc = getAdjustedLocation(Loc);
  Record.push_back(getRawSourceLocationEncoding(Loc, Seq));
}

void ASTWriter::AddSourceRange(SourceRange Range, RecordDataImpl &Record,
                               SourceLocationSequence *Seq) {
  AddSourceLocation(Range.getBegin(), Record, Seq);
  AddSourceLocation(Range.getEnd(), Record, Seq);
}

void ASTRecordWriter::AddAPFloat(const llvm::APFloat &Value) {
  AddAPInt(Value.bitcastToAPInt());
}

void ASTWriter::AddIdentifierRef(const IdentifierInfo *II, RecordDataImpl &Record) {
  Record.push_back(getIdentifierRef(II));
}

IdentifierID ASTWriter::getIdentifierRef(const IdentifierInfo *II) {
  if (!II)
    return 0;

  IdentifierID &ID = IdentifierIDs[II];
  if (ID == 0)
    ID = NextIdentID++;
  return ID;
}

MacroID ASTWriter::getMacroRef(MacroInfo *MI, const IdentifierInfo *Name) {
  // Don't emit builtin macros like __LINE__ to the AST file unless they
  // have been redefined by the header (in which case they are not
  // isBuiltinMacro).
  if (!MI || MI->isBuiltinMacro())
    return 0;

  MacroID &ID = MacroIDs[MI];
  if (ID == 0) {
    ID = NextMacroID++;
    MacroInfoToEmitData Info = { Name, MI, ID };
    MacroInfosToEmit.push_back(Info);
  }
  return ID;
}

MacroID ASTWriter::getMacroID(MacroInfo *MI) {
  if (!MI || MI->isBuiltinMacro())
    return 0;

  assert(MacroIDs.contains(MI) && "Macro not emitted!");
  return MacroIDs[MI];
}

uint32_t ASTWriter::getMacroDirectivesOffset(const IdentifierInfo *Name) {
  return IdentMacroDirectivesOffsetMap.lookup(Name);
}

void ASTRecordWriter::AddSelectorRef(const Selector SelRef) {
  Record->push_back(Writer->getSelectorRef(SelRef));
}

SelectorID ASTWriter::getSelectorRef(Selector Sel) {
  if (Sel.getAsOpaquePtr() == nullptr) {
    return 0;
  }

  SelectorID SID = SelectorIDs[Sel];
  if (SID == 0 && Chain) {
    // This might trigger a ReadSelector callback, which will set the ID for
    // this selector.
    Chain->LoadSelector(Sel);
    SID = SelectorIDs[Sel];
  }
  if (SID == 0) {
    SID = NextSelectorID++;
    SelectorIDs[Sel] = SID;
  }
  return SID;
}

void ASTRecordWriter::AddCXXTemporary(const CXXTemporary *Temp) {
  AddDeclRef(Temp->getDestructor());
}

void ASTRecordWriter::AddTemplateArgumentLocInfo(
    TemplateArgument::ArgKind Kind, const TemplateArgumentLocInfo &Arg) {
  switch (Kind) {
  case TemplateArgument::Expression:
    AddStmt(Arg.getAsExpr());
    break;
  case TemplateArgument::Type:
    AddTypeSourceInfo(Arg.getAsTypeSourceInfo());
    break;
  case TemplateArgument::Template:
    AddNestedNameSpecifierLoc(Arg.getTemplateQualifierLoc());
    AddSourceLocation(Arg.getTemplateNameLoc());
    break;
  case TemplateArgument::TemplateExpansion:
    AddNestedNameSpecifierLoc(Arg.getTemplateQualifierLoc());
    AddSourceLocation(Arg.getTemplateNameLoc());
    AddSourceLocation(Arg.getTemplateEllipsisLoc());
    break;
  case TemplateArgument::Null:
  case TemplateArgument::Integral:
  case TemplateArgument::Declaration:
  case TemplateArgument::NullPtr:
  case TemplateArgument::StructuralValue:
  case TemplateArgument::Pack:
    // FIXME: Is this right?
    break;
  }
}

void ASTRecordWriter::AddTemplateArgumentLoc(const TemplateArgumentLoc &Arg) {
  AddTemplateArgument(Arg.getArgument());

  if (Arg.getArgument().getKind() == TemplateArgument::Expression) {
    bool InfoHasSameExpr
      = Arg.getArgument().getAsExpr() == Arg.getLocInfo().getAsExpr();
    Record->push_back(InfoHasSameExpr);
    if (InfoHasSameExpr)
      return; // Avoid storing the same expr twice.
  }
  AddTemplateArgumentLocInfo(Arg.getArgument().getKind(), Arg.getLocInfo());
}

void ASTRecordWriter::AddTypeSourceInfo(TypeSourceInfo *TInfo) {
  if (!TInfo) {
    AddTypeRef(QualType());
    return;
  }

  AddTypeRef(TInfo->getType());
  AddTypeLoc(TInfo->getTypeLoc());
}

void ASTRecordWriter::AddTypeLoc(TypeLoc TL, LocSeq *OuterSeq) {
  LocSeq::State Seq(OuterSeq);
  TypeLocWriter TLW(*this, Seq);
  for (; !TL.isNull(); TL = TL.getNextTypeLoc())
    TLW.Visit(TL);
}

void ASTWriter::AddTypeRef(QualType T, RecordDataImpl &Record) {
  Record.push_back(GetOrCreateTypeID(T));
}

template <typename IdxForTypeTy>
static TypeID MakeTypeID(ASTContext &Context, QualType T,
                         IdxForTypeTy IdxForType) {
  if (T.isNull())
    return PREDEF_TYPE_NULL_ID;

  unsigned FastQuals = T.getLocalFastQualifiers();
  T.removeLocalFastQualifiers();

  if (T.hasLocalNonFastQualifiers())
    return IdxForType(T).asTypeID(FastQuals);

  assert(!T.hasLocalQualifiers());

  if (const BuiltinType *BT = dyn_cast<BuiltinType>(T.getTypePtr()))
    return TypeIdxFromBuiltin(BT).asTypeID(FastQuals);

  if (T == Context.AutoDeductTy)
    return TypeIdx(0, PREDEF_TYPE_AUTO_DEDUCT).asTypeID(FastQuals);
  if (T == Context.AutoRRefDeductTy)
    return TypeIdx(0, PREDEF_TYPE_AUTO_RREF_DEDUCT).asTypeID(FastQuals);

  return IdxForType(T).asTypeID(FastQuals);
}

TypeID ASTWriter::GetOrCreateTypeID(QualType T) {
  assert(Context);
  return MakeTypeID(*Context, T, [&](QualType T) -> TypeIdx {
    if (T.isNull())
      return TypeIdx();
    assert(!T.getLocalFastQualifiers());

    TypeIdx &Idx = TypeIdxs[T];
    if (Idx.getValue() == 0) {
      if (DoneWritingDeclsAndTypes) {
        assert(0 && "New type seen after serializing all the types to emit!");
        return TypeIdx();
      }

      // We haven't seen this type before. Assign it a new ID and put it
      // into the queue of types to emit.
      Idx = TypeIdx(0, NextTypeID++);
      DeclTypesToEmit.push(T);
    }
    return Idx;
  });
}

void ASTWriter::AddEmittedDeclRef(const Decl *D, RecordDataImpl &Record) {
  if (!wasDeclEmitted(D))
    return;

  AddDeclRef(D, Record);
}

void ASTWriter::AddDeclRef(const Decl *D, RecordDataImpl &Record) {
  Record.push_back(GetDeclRef(D).getRawValue());
}

LocalDeclID ASTWriter::GetDeclRef(const Decl *D) {
  assert(WritingAST && "Cannot request a declaration ID before AST writing");

  if (!D) {
    return LocalDeclID();
  }

  // If the DeclUpdate from the GMF gets touched, emit it.
  if (auto *Iter = DeclUpdatesFromGMF.find(D);
      Iter != DeclUpdatesFromGMF.end()) {
    for (DeclUpdate &Update : Iter->second)
      DeclUpdates[D].push_back(Update);
    DeclUpdatesFromGMF.erase(Iter);
  }

  // If D comes from an AST file, its declaration ID is already known and
  // fixed.
  if (D->isFromASTFile()) {
    if (isWritingStdCXXNamedModules() && D->getOwningModule())
      TouchedTopLevelModules.insert(D->getOwningModule()->getTopLevelModule());

    return LocalDeclID(D->getGlobalID());
  }

  assert(!(reinterpret_cast<uintptr_t>(D) & 0x01) && "Invalid decl pointer");
  LocalDeclID &ID = DeclIDs[D];
  if (ID.isInvalid()) {
    if (DoneWritingDeclsAndTypes) {
      assert(0 && "New decl seen after serializing all the decls to emit!");
      return LocalDeclID();
    }

    // We haven't seen this declaration before. Give it a new ID and
    // enqueue it in the list of declarations to emit.
    ID = NextDeclID++;
    DeclTypesToEmit.push(const_cast<Decl *>(D));
  }

  return ID;
}

LocalDeclID ASTWriter::getDeclID(const Decl *D) {
  if (!D)
    return LocalDeclID();

  // If D comes from an AST file, its declaration ID is already known and
  // fixed.
  if (D->isFromASTFile())
    return LocalDeclID(D->getGlobalID());

  assert(DeclIDs.contains(D) && "Declaration not emitted!");
  return DeclIDs[D];
}

bool ASTWriter::wasDeclEmitted(const Decl *D) const {
  assert(D);

  assert(DoneWritingDeclsAndTypes &&
         "wasDeclEmitted should only be called after writing declarations");

  if (D->isFromASTFile())
    return true;

  bool Emitted = DeclIDs.contains(D);
  assert((Emitted || (!D->getOwningModule() && isWritingStdCXXNamedModules()) ||
          GeneratingReducedBMI) &&
         "The declaration within modules can only be omitted in reduced BMI.");
  return Emitted;
}

void ASTWriter::associateDeclWithFile(const Decl *D, LocalDeclID ID) {
  assert(ID.isValid());
  assert(D);

  SourceLocation Loc = D->getLocation();
  if (Loc.isInvalid())
    return;

  // We only keep track of the file-level declarations of each file.
  if (!D->getLexicalDeclContext()->isFileContext())
    return;
  // FIXME: ParmVarDecls that are part of a function type of a parameter of
  // a function/objc method, should not have TU as lexical context.
  // TemplateTemplateParmDecls that are part of an alias template, should not
  // have TU as lexical context.
  if (isa<ParmVarDecl, TemplateTemplateParmDecl>(D))
    return;

  SourceManager &SM = Context->getSourceManager();
  SourceLocation FileLoc = SM.getFileLoc(Loc);
  assert(SM.isLocalSourceLocation(FileLoc));
  FileID FID;
  unsigned Offset;
  std::tie(FID, Offset) = SM.getDecomposedLoc(FileLoc);
  if (FID.isInvalid())
    return;
  assert(SM.getSLocEntry(FID).isFile());
  assert(IsSLocAffecting[FID.ID]);

  std::unique_ptr<DeclIDInFileInfo> &Info = FileDeclIDs[FID];
  if (!Info)
    Info = std::make_unique<DeclIDInFileInfo>();

  std::pair<unsigned, LocalDeclID> LocDecl(Offset, ID);
  LocDeclIDsTy &Decls = Info->DeclIDs;
  Decls.push_back(LocDecl);
}

unsigned ASTWriter::getAnonymousDeclarationNumber(const NamedDecl *D) {
  assert(needsAnonymousDeclarationNumber(D) &&
         "expected an anonymous declaration");

  // Number the anonymous declarations within this context, if we've not
  // already done so.
  auto It = AnonymousDeclarationNumbers.find(D);
  if (It == AnonymousDeclarationNumbers.end()) {
    auto *DC = D->getLexicalDeclContext();
    numberAnonymousDeclsWithin(DC, [&](const NamedDecl *ND, unsigned Number) {
      AnonymousDeclarationNumbers[ND] = Number;
    });

    It = AnonymousDeclarationNumbers.find(D);
    assert(It != AnonymousDeclarationNumbers.end() &&
           "declaration not found within its lexical context");
  }

  return It->second;
}

void ASTRecordWriter::AddDeclarationNameLoc(const DeclarationNameLoc &DNLoc,
                                            DeclarationName Name) {
  switch (Name.getNameKind()) {
  case DeclarationName::CXXConstructorName:
  case DeclarationName::CXXDestructorName:
  case DeclarationName::CXXConversionFunctionName:
    AddTypeSourceInfo(DNLoc.getNamedTypeInfo());
    break;

  case DeclarationName::CXXOperatorName:
    AddSourceRange(DNLoc.getCXXOperatorNameRange());
    break;

  case DeclarationName::CXXLiteralOperatorName:
    AddSourceLocation(DNLoc.getCXXLiteralOperatorNameLoc());
    break;

  case DeclarationName::Identifier:
  case DeclarationName::ObjCZeroArgSelector:
  case DeclarationName::ObjCOneArgSelector:
  case DeclarationName::ObjCMultiArgSelector:
  case DeclarationName::CXXUsingDirective:
  case DeclarationName::CXXDeductionGuideName:
    break;
  }
}

void ASTRecordWriter::AddDeclarationNameInfo(
    const DeclarationNameInfo &NameInfo) {
  AddDeclarationName(NameInfo.getName());
  AddSourceLocation(NameInfo.getLoc());
  AddDeclarationNameLoc(NameInfo.getInfo(), NameInfo.getName());
}

void ASTRecordWriter::AddQualifierInfo(const QualifierInfo &Info) {
  AddNestedNameSpecifierLoc(Info.QualifierLoc);
  Record->push_back(Info.NumTemplParamLists);
  for (unsigned i = 0, e = Info.NumTemplParamLists; i != e; ++i)
    AddTemplateParameterList(Info.TemplParamLists[i]);
}

void ASTRecordWriter::AddNestedNameSpecifierLoc(NestedNameSpecifierLoc NNS) {
  // Nested name specifiers usually aren't too long. I think that 8 would
  // typically accommodate the vast majority.
  SmallVector<NestedNameSpecifierLoc , 8> NestedNames;

  // Push each of the nested-name-specifiers's onto a stack for
  // serialization in reverse order.
  while (NNS) {
    NestedNames.push_back(NNS);
    NNS = NNS.getPrefix();
  }

  Record->push_back(NestedNames.size());
  while(!NestedNames.empty()) {
    NNS = NestedNames.pop_back_val();
    NestedNameSpecifier::SpecifierKind Kind
      = NNS.getNestedNameSpecifier()->getKind();
    Record->push_back(Kind);
    switch (Kind) {
    case NestedNameSpecifier::Identifier:
      AddIdentifierRef(NNS.getNestedNameSpecifier()->getAsIdentifier());
      AddSourceRange(NNS.getLocalSourceRange());
      break;

    case NestedNameSpecifier::Namespace:
      AddDeclRef(NNS.getNestedNameSpecifier()->getAsNamespace());
      AddSourceRange(NNS.getLocalSourceRange());
      break;

    case NestedNameSpecifier::NamespaceAlias:
      AddDeclRef(NNS.getNestedNameSpecifier()->getAsNamespaceAlias());
      AddSourceRange(NNS.getLocalSourceRange());
      break;

    case NestedNameSpecifier::TypeSpec:
    case NestedNameSpecifier::TypeSpecWithTemplate:
      Record->push_back(Kind == NestedNameSpecifier::TypeSpecWithTemplate);
      AddTypeRef(NNS.getTypeLoc().getType());
      AddTypeLoc(NNS.getTypeLoc());
      AddSourceLocation(NNS.getLocalSourceRange().getEnd());
      break;

    case NestedNameSpecifier::Global:
      AddSourceLocation(NNS.getLocalSourceRange().getEnd());
      break;

    case NestedNameSpecifier::Super:
      AddDeclRef(NNS.getNestedNameSpecifier()->getAsRecordDecl());
      AddSourceRange(NNS.getLocalSourceRange());
      break;
    }
  }
}

void ASTRecordWriter::AddTemplateParameterList(
    const TemplateParameterList *TemplateParams) {
  assert(TemplateParams && "No TemplateParams!");
  AddSourceLocation(TemplateParams->getTemplateLoc());
  AddSourceLocation(TemplateParams->getLAngleLoc());
  AddSourceLocation(TemplateParams->getRAngleLoc());

  Record->push_back(TemplateParams->size());
  for (const auto &P : *TemplateParams)
    AddDeclRef(P);
  if (const Expr *RequiresClause = TemplateParams->getRequiresClause()) {
    Record->push_back(true);
    writeStmtRef(RequiresClause);
  } else {
    Record->push_back(false);
  }
}

/// Emit a template argument list.
void ASTRecordWriter::AddTemplateArgumentList(
    const TemplateArgumentList *TemplateArgs) {
  assert(TemplateArgs && "No TemplateArgs!");
  Record->push_back(TemplateArgs->size());
  for (int i = 0, e = TemplateArgs->size(); i != e; ++i)
    AddTemplateArgument(TemplateArgs->get(i));
}

void ASTRecordWriter::AddASTTemplateArgumentListInfo(
    const ASTTemplateArgumentListInfo *ASTTemplArgList) {
  assert(ASTTemplArgList && "No ASTTemplArgList!");
  AddSourceLocation(ASTTemplArgList->LAngleLoc);
  AddSourceLocation(ASTTemplArgList->RAngleLoc);
  Record->push_back(ASTTemplArgList->NumTemplateArgs);
  const TemplateArgumentLoc *TemplArgs = ASTTemplArgList->getTemplateArgs();
  for (int i = 0, e = ASTTemplArgList->NumTemplateArgs; i != e; ++i)
    AddTemplateArgumentLoc(TemplArgs[i]);
}

void ASTRecordWriter::AddUnresolvedSet(const ASTUnresolvedSet &Set) {
  Record->push_back(Set.size());
  for (ASTUnresolvedSet::const_iterator
         I = Set.begin(), E = Set.end(); I != E; ++I) {
    AddDeclRef(I.getDecl());
    Record->push_back(I.getAccess());
  }
}

// FIXME: Move this out of the main ASTRecordWriter interface.
void ASTRecordWriter::AddCXXBaseSpecifier(const CXXBaseSpecifier &Base) {
  Record->push_back(Base.isVirtual());
  Record->push_back(Base.isBaseOfClass());
  Record->push_back(Base.getAccessSpecifierAsWritten());
  Record->push_back(Base.getInheritConstructors());
  AddTypeSourceInfo(Base.getTypeSourceInfo());
  AddSourceRange(Base.getSourceRange());
  AddSourceLocation(Base.isPackExpansion()? Base.getEllipsisLoc()
                                          : SourceLocation());
}

static uint64_t EmitCXXBaseSpecifiers(ASTWriter &W,
                                      ArrayRef<CXXBaseSpecifier> Bases) {
  ASTWriter::RecordData Record;
  ASTRecordWriter Writer(W, Record);
  Writer.push_back(Bases.size());

  for (auto &Base : Bases)
    Writer.AddCXXBaseSpecifier(Base);

  return Writer.Emit(serialization::DECL_CXX_BASE_SPECIFIERS);
}

// FIXME: Move this out of the main ASTRecordWriter interface.
void ASTRecordWriter::AddCXXBaseSpecifiers(ArrayRef<CXXBaseSpecifier> Bases) {
  AddOffset(EmitCXXBaseSpecifiers(*Writer, Bases));
}

static uint64_t
EmitCXXCtorInitializers(ASTWriter &W,
                        ArrayRef<CXXCtorInitializer *> CtorInits) {
  ASTWriter::RecordData Record;
  ASTRecordWriter Writer(W, Record);
  Writer.push_back(CtorInits.size());

  for (auto *Init : CtorInits) {
    if (Init->isBaseInitializer()) {
      Writer.push_back(CTOR_INITIALIZER_BASE);
      Writer.AddTypeSourceInfo(Init->getTypeSourceInfo());
      Writer.push_back(Init->isBaseVirtual());
    } else if (Init->isDelegatingInitializer()) {
      Writer.push_back(CTOR_INITIALIZER_DELEGATING);
      Writer.AddTypeSourceInfo(Init->getTypeSourceInfo());
    } else if (Init->isMemberInitializer()){
      Writer.push_back(CTOR_INITIALIZER_MEMBER);
      Writer.AddDeclRef(Init->getMember());
    } else {
      Writer.push_back(CTOR_INITIALIZER_INDIRECT_MEMBER);
      Writer.AddDeclRef(Init->getIndirectMember());
    }

    Writer.AddSourceLocation(Init->getMemberLocation());
    Writer.AddStmt(Init->getInit());
    Writer.AddSourceLocation(Init->getLParenLoc());
    Writer.AddSourceLocation(Init->getRParenLoc());
    Writer.push_back(Init->isWritten());
    if (Init->isWritten())
      Writer.push_back(Init->getSourceOrder());
  }

  return Writer.Emit(serialization::DECL_CXX_CTOR_INITIALIZERS);
}

// FIXME: Move this out of the main ASTRecordWriter interface.
void ASTRecordWriter::AddCXXCtorInitializers(
    ArrayRef<CXXCtorInitializer *> CtorInits) {
  AddOffset(EmitCXXCtorInitializers(*Writer, CtorInits));
}

void ASTRecordWriter::AddCXXDefinitionData(const CXXRecordDecl *D) {
  auto &Data = D->data();

  Record->push_back(Data.IsLambda);

  BitsPacker DefinitionBits;

#define FIELD(Name, Width, Merge)                                              \
  if (!DefinitionBits.canWriteNextNBits(Width)) {                              \
    Record->push_back(DefinitionBits);                                         \
    DefinitionBits.reset(0);                                                   \
  }                                                                            \
  DefinitionBits.addBits(Data.Name, Width);

#include "clang/AST/CXXRecordDeclDefinitionBits.def"
#undef FIELD

  Record->push_back(DefinitionBits);

  // getODRHash will compute the ODRHash if it has not been previously
  // computed.
  Record->push_back(D->getODRHash());

  bool ModulesCodegen =
      !D->isDependentType() &&
     (Writer->Context->getLangOpts().ModulesDebugInfo ||
      D->isInNamedModule());
  Record->push_back(ModulesCodegen);
  if (ModulesCodegen)
    Writer->AddDeclRef(D, Writer->ModularCodegenDecls);

  // IsLambda bit is already saved.

  AddUnresolvedSet(Data.Conversions.get(*Writer->Context));
  Record->push_back(Data.ComputedVisibleConversions);
  if (Data.ComputedVisibleConversions)
    AddUnresolvedSet(Data.VisibleConversions.get(*Writer->Context));
  // Data.Definition is the owning decl, no need to write it.

  if (!Data.IsLambda) {
    Record->push_back(Data.NumBases);
    if (Data.NumBases > 0)
      AddCXXBaseSpecifiers(Data.bases());

    // FIXME: Make VBases lazily computed when needed to avoid storing them.
    Record->push_back(Data.NumVBases);
    if (Data.NumVBases > 0)
      AddCXXBaseSpecifiers(Data.vbases());

    AddDeclRef(D->getFirstFriend());
  } else {
    auto &Lambda = D->getLambdaData();

    BitsPacker LambdaBits;
    LambdaBits.addBits(Lambda.DependencyKind, /*Width=*/2);
    LambdaBits.addBit(Lambda.IsGenericLambda);
    LambdaBits.addBits(Lambda.CaptureDefault, /*Width=*/2);
    LambdaBits.addBits(Lambda.NumCaptures, /*Width=*/15);
    LambdaBits.addBit(Lambda.HasKnownInternalLinkage);
    Record->push_back(LambdaBits);

    Record->push_back(Lambda.NumExplicitCaptures);
    Record->push_back(Lambda.ManglingNumber);
    Record->push_back(D->getDeviceLambdaManglingNumber());
    // The lambda context declaration and index within the context are provided
    // separately, so that they can be used for merging.
    AddTypeSourceInfo(Lambda.MethodTyInfo);
    for (unsigned I = 0, N = Lambda.NumCaptures; I != N; ++I) {
      const LambdaCapture &Capture = Lambda.Captures.front()[I];
      AddSourceLocation(Capture.getLocation());

      BitsPacker CaptureBits;
      CaptureBits.addBit(Capture.isImplicit());
      CaptureBits.addBits(Capture.getCaptureKind(), /*Width=*/3);
      Record->push_back(CaptureBits);

      switch (Capture.getCaptureKind()) {
      case LCK_StarThis:
      case LCK_This:
      case LCK_VLAType:
        break;
      case LCK_ByCopy:
      case LCK_ByRef:
        ValueDecl *Var =
            Capture.capturesVariable() ? Capture.getCapturedVar() : nullptr;
        AddDeclRef(Var);
        AddSourceLocation(Capture.isPackExpansion() ? Capture.getEllipsisLoc()
                                                    : SourceLocation());
        break;
      }
    }
  }
}

void ASTRecordWriter::AddVarDeclInit(const VarDecl *VD) {
  const Expr *Init = VD->getInit();
  if (!Init) {
    push_back(0);
    return;
  }

  uint64_t Val = 1;
  if (EvaluatedStmt *ES = VD->getEvaluatedStmt()) {
    Val |= (ES->HasConstantInitialization ? 2 : 0);
    Val |= (ES->HasConstantDestruction ? 4 : 0);
    APValue *Evaluated = VD->getEvaluatedValue();
    // If the evaluated result is constant, emit it.
    if (Evaluated && (Evaluated->isInt() || Evaluated->isFloat()))
      Val |= 8;
  }
  push_back(Val);
  if (Val & 8) {
    AddAPValue(*VD->getEvaluatedValue());
  }

  writeStmtRef(Init);
}

void ASTWriter::ReaderInitialized(ASTReader *Reader) {
  assert(Reader && "Cannot remove chain");
  assert((!Chain || Chain == Reader) && "Cannot replace chain");
  assert(FirstDeclID == NextDeclID &&
         FirstTypeID == NextTypeID &&
         FirstIdentID == NextIdentID &&
         FirstMacroID == NextMacroID &&
         FirstSubmoduleID == NextSubmoduleID &&
         FirstSelectorID == NextSelectorID &&
         "Setting chain after writing has started.");

  Chain = Reader;

  // Note, this will get called multiple times, once one the reader starts up
  // and again each time it's done reading a PCH or module.
  FirstMacroID = NUM_PREDEF_MACRO_IDS + Chain->getTotalNumMacros();
  FirstSubmoduleID = NUM_PREDEF_SUBMODULE_IDS + Chain->getTotalNumSubmodules();
  FirstSelectorID = NUM_PREDEF_SELECTOR_IDS + Chain->getTotalNumSelectors();
  NextMacroID = FirstMacroID;
  NextSelectorID = FirstSelectorID;
  NextSubmoduleID = FirstSubmoduleID;
}

void ASTWriter::IdentifierRead(IdentifierID ID, IdentifierInfo *II) {
  // Don't reuse Type ID from external modules for named modules. See the
  // comments in WriteASTCore for details.
  if (isWritingStdCXXNamedModules())
    return;

  IdentifierID &StoredID = IdentifierIDs[II];
  unsigned OriginalModuleFileIndex = StoredID >> 32;

  // Always keep the local identifier ID. See \p TypeRead() for more
  // information.
  if (OriginalModuleFileIndex == 0 && StoredID)
    return;

  // Otherwise, keep the highest ID since the module file comes later has
  // higher module file indexes.
  if (ID > StoredID)
    StoredID = ID;
}

void ASTWriter::MacroRead(serialization::MacroID ID, MacroInfo *MI) {
  // Always keep the highest ID. See \p TypeRead() for more information.
  MacroID &StoredID = MacroIDs[MI];
  if (ID > StoredID)
    StoredID = ID;
}

void ASTWriter::TypeRead(TypeIdx Idx, QualType T) {
  // Don't reuse Type ID from external modules for named modules. See the
  // comments in WriteASTCore for details.
  if (isWritingStdCXXNamedModules())
    return;

  // Always take the type index that comes in later module files.
  // This copes with an interesting
  // case for chained AST writing where we schedule writing the type and then,
  // later, deserialize the type from another AST. In this case, we want to
  // keep the entry from a later module so that we can properly write it out to
  // the AST file.
  TypeIdx &StoredIdx = TypeIdxs[T];

  // Ignore it if the type comes from the current being written module file.
  // Since the current module file being written logically has the highest
  // index.
  unsigned ModuleFileIndex = StoredIdx.getModuleFileIndex();
  if (ModuleFileIndex == 0 && StoredIdx.getValue())
    return;

  // Otherwise, keep the highest ID since the module file comes later has
  // higher module file indexes.
  if (Idx.getModuleFileIndex() >= StoredIdx.getModuleFileIndex())
    StoredIdx = Idx;
}

void ASTWriter::PredefinedDeclBuilt(PredefinedDeclIDs ID, const Decl *D) {
  assert(D->isCanonicalDecl() && "predefined decl is not canonical");
  DeclIDs[D] = LocalDeclID(ID);
  PredefinedDecls.insert(D);
}

void ASTWriter::SelectorRead(SelectorID ID, Selector S) {
  // Always keep the highest ID. See \p TypeRead() for more information.
  SelectorID &StoredID = SelectorIDs[S];
  if (ID > StoredID)
    StoredID = ID;
}

void ASTWriter::MacroDefinitionRead(serialization::PreprocessedEntityID ID,
                                    MacroDefinitionRecord *MD) {
  assert(!MacroDefinitions.contains(MD));
  MacroDefinitions[MD] = ID;
}

void ASTWriter::ModuleRead(serialization::SubmoduleID ID, Module *Mod) {
  assert(!SubmoduleIDs.contains(Mod));
  SubmoduleIDs[Mod] = ID;
}

void ASTWriter::CompletedTagDefinition(const TagDecl *D) {
  if (Chain && Chain->isProcessingUpdateRecords()) return;
  assert(D->isCompleteDefinition());
  assert(!WritingAST && "Already writing the AST!");
  if (auto *RD = dyn_cast<CXXRecordDecl>(D)) {
    // We are interested when a PCH decl is modified.
    if (RD->isFromASTFile()) {
      // A forward reference was mutated into a definition. Rewrite it.
      // FIXME: This happens during template instantiation, should we
      // have created a new definition decl instead ?
      assert(isTemplateInstantiation(RD->getTemplateSpecializationKind()) &&
             "completed a tag from another module but not by instantiation?");
      DeclUpdates[RD].push_back(
          DeclUpdate(UPD_CXX_INSTANTIATED_CLASS_DEFINITION));
    }
  }
}

static bool isImportedDeclContext(ASTReader *Chain, const Decl *D) {
  if (D->isFromASTFile())
    return true;

  // The predefined __va_list_tag struct is imported if we imported any decls.
  // FIXME: This is a gross hack.
  return D == D->getASTContext().getVaListTagDecl();
}

void ASTWriter::AddedVisibleDecl(const DeclContext *DC, const Decl *D) {
  if (Chain && Chain->isProcessingUpdateRecords()) return;
  assert(DC->isLookupContext() &&
          "Should not add lookup results to non-lookup contexts!");

  // TU is handled elsewhere.
  if (isa<TranslationUnitDecl>(DC))
    return;

  // Namespaces are handled elsewhere, except for template instantiations of
  // FunctionTemplateDecls in namespaces. We are interested in cases where the
  // local instantiations are added to an imported context. Only happens when
  // adding ADL lookup candidates, for example templated friends.
  if (isa<NamespaceDecl>(DC) && D->getFriendObjectKind() == Decl::FOK_None &&
      !isa<FunctionTemplateDecl>(D))
    return;

  // We're only interested in cases where a local declaration is added to an
  // imported context.
  if (D->isFromASTFile() || !isImportedDeclContext(Chain, cast<Decl>(DC)))
    return;

  assert(DC == DC->getPrimaryContext() && "added to non-primary context");
  assert(!getDefinitiveDeclContext(DC) && "DeclContext not definitive!");
  assert(!WritingAST && "Already writing the AST!");
  if (UpdatedDeclContexts.insert(DC) && !cast<Decl>(DC)->isFromASTFile()) {
    // We're adding a visible declaration to a predefined decl context. Ensure
    // that we write out all of its lookup results so we don't get a nasty
    // surprise when we try to emit its lookup table.
    llvm::append_range(DeclsToEmitEvenIfUnreferenced, DC->decls());
  }
  DeclsToEmitEvenIfUnreferenced.push_back(D);
}

void ASTWriter::AddedCXXImplicitMember(const CXXRecordDecl *RD, const Decl *D) {
  if (Chain && Chain->isProcessingUpdateRecords()) return;
  assert(D->isImplicit());

  // We're only interested in cases where a local declaration is added to an
  // imported context.
  if (D->isFromASTFile() || !isImportedDeclContext(Chain, RD))
    return;

  if (!isa<CXXMethodDecl>(D))
    return;

  // A decl coming from PCH was modified.
  assert(RD->isCompleteDefinition());
  assert(!WritingAST && "Already writing the AST!");
  DeclUpdates[RD].push_back(DeclUpdate(UPD_CXX_ADDED_IMPLICIT_MEMBER, D));
}

void ASTWriter::ResolvedExceptionSpec(const FunctionDecl *FD) {
  if (Chain && Chain->isProcessingUpdateRecords()) return;
  assert(!DoneWritingDeclsAndTypes && "Already done writing updates!");
  if (!Chain) return;
  Chain->forEachImportedKeyDecl(FD, [&](const Decl *D) {
    // If we don't already know the exception specification for this redecl
    // chain, add an update record for it.
    if (isUnresolvedExceptionSpec(cast<FunctionDecl>(D)
                                      ->getType()
                                      ->castAs<FunctionProtoType>()
                                      ->getExceptionSpecType()))
      DeclUpdates[D].push_back(UPD_CXX_RESOLVED_EXCEPTION_SPEC);
  });
}

void ASTWriter::DeducedReturnType(const FunctionDecl *FD, QualType ReturnType) {
  if (Chain && Chain->isProcessingUpdateRecords()) return;
  assert(!WritingAST && "Already writing the AST!");
  if (!Chain) return;
  Chain->forEachImportedKeyDecl(FD, [&](const Decl *D) {
    DeclUpdates[D].push_back(
        DeclUpdate(UPD_CXX_DEDUCED_RETURN_TYPE, ReturnType));
  });
}

void ASTWriter::ResolvedOperatorDelete(const CXXDestructorDecl *DD,
                                       const FunctionDecl *Delete,
                                       Expr *ThisArg) {
  if (Chain && Chain->isProcessingUpdateRecords()) return;
  assert(!WritingAST && "Already writing the AST!");
  assert(Delete && "Not given an operator delete");
  if (!Chain) return;
  Chain->forEachImportedKeyDecl(DD, [&](const Decl *D) {
    DeclUpdates[D].push_back(DeclUpdate(UPD_CXX_RESOLVED_DTOR_DELETE, Delete));
  });
}

void ASTWriter::CompletedImplicitDefinition(const FunctionDecl *D) {
  if (Chain && Chain->isProcessingUpdateRecords()) return;
  assert(!WritingAST && "Already writing the AST!");
  if (!D->isFromASTFile())
    return; // Declaration not imported from PCH.

  // Implicit function decl from a PCH was defined.
  DeclUpdates[D].push_back(DeclUpdate(UPD_CXX_ADDED_FUNCTION_DEFINITION));
}

void ASTWriter::VariableDefinitionInstantiated(const VarDecl *D) {
  if (Chain && Chain->isProcessingUpdateRecords()) return;
  assert(!WritingAST && "Already writing the AST!");
  if (!D->isFromASTFile())
    return;

  DeclUpdates[D].push_back(DeclUpdate(UPD_CXX_ADDED_VAR_DEFINITION));
}

void ASTWriter::FunctionDefinitionInstantiated(const FunctionDecl *D) {
  if (Chain && Chain->isProcessingUpdateRecords()) return;
  assert(!WritingAST && "Already writing the AST!");
  if (!D->isFromASTFile())
    return;

  DeclUpdates[D].push_back(DeclUpdate(UPD_CXX_ADDED_FUNCTION_DEFINITION));
}

void ASTWriter::InstantiationRequested(const ValueDecl *D) {
  if (Chain && Chain->isProcessingUpdateRecords()) return;
  assert(!WritingAST && "Already writing the AST!");
  if (!D->isFromASTFile())
    return;

  // Since the actual instantiation is delayed, this really means that we need
  // to update the instantiation location.
  SourceLocation POI;
  if (auto *VD = dyn_cast<VarDecl>(D))
    POI = VD->getPointOfInstantiation();
  else
    POI = cast<FunctionDecl>(D)->getPointOfInstantiation();
  DeclUpdates[D].push_back(DeclUpdate(UPD_CXX_POINT_OF_INSTANTIATION, POI));
}

void ASTWriter::DefaultArgumentInstantiated(const ParmVarDecl *D) {
  if (Chain && Chain->isProcessingUpdateRecords()) return;
  assert(!WritingAST && "Already writing the AST!");
  if (!D->isFromASTFile())
    return;

  DeclUpdates[D].push_back(
      DeclUpdate(UPD_CXX_INSTANTIATED_DEFAULT_ARGUMENT, D));
}

void ASTWriter::DefaultMemberInitializerInstantiated(const FieldDecl *D) {
  assert(!WritingAST && "Already writing the AST!");
  if (!D->isFromASTFile())
    return;

  DeclUpdates[D].push_back(
      DeclUpdate(UPD_CXX_INSTANTIATED_DEFAULT_MEMBER_INITIALIZER, D));
}

void ASTWriter::AddedObjCCategoryToInterface(const ObjCCategoryDecl *CatD,
                                             const ObjCInterfaceDecl *IFD) {
  if (Chain && Chain->isProcessingUpdateRecords()) return;
  assert(!WritingAST && "Already writing the AST!");
  if (!IFD->isFromASTFile())
    return; // Declaration not imported from PCH.

  assert(IFD->getDefinition() && "Category on a class without a definition?");
  ObjCClassesWithCategories.insert(
    const_cast<ObjCInterfaceDecl *>(IFD->getDefinition()));
}

void ASTWriter::DeclarationMarkedUsed(const Decl *D) {
  if (Chain && Chain->isProcessingUpdateRecords()) return;
  assert(!WritingAST && "Already writing the AST!");

  // If there is *any* declaration of the entity that's not from an AST file,
  // we can skip writing the update record. We make sure that isUsed() triggers
  // completion of the redeclaration chain of the entity.
  for (auto Prev = D->getMostRecentDecl(); Prev; Prev = Prev->getPreviousDecl())
    if (IsLocalDecl(Prev))
      return;

  DeclUpdates[D].push_back(DeclUpdate(UPD_DECL_MARKED_USED));
}

void ASTWriter::DeclarationMarkedOpenMPThreadPrivate(const Decl *D) {
  if (Chain && Chain->isProcessingUpdateRecords()) return;
  assert(!WritingAST && "Already writing the AST!");
  if (!D->isFromASTFile())
    return;

  DeclUpdates[D].push_back(DeclUpdate(UPD_DECL_MARKED_OPENMP_THREADPRIVATE));
}

void ASTWriter::DeclarationMarkedOpenMPAllocate(const Decl *D, const Attr *A) {
  if (Chain && Chain->isProcessingUpdateRecords()) return;
  assert(!WritingAST && "Already writing the AST!");
  if (!D->isFromASTFile())
    return;

  DeclUpdates[D].push_back(DeclUpdate(UPD_DECL_MARKED_OPENMP_ALLOCATE, A));
}

void ASTWriter::DeclarationMarkedOpenMPDeclareTarget(const Decl *D,
                                                     const Attr *Attr) {
  if (Chain && Chain->isProcessingUpdateRecords()) return;
  assert(!WritingAST && "Already writing the AST!");
  if (!D->isFromASTFile())
    return;

  DeclUpdates[D].push_back(
      DeclUpdate(UPD_DECL_MARKED_OPENMP_DECLARETARGET, Attr));
}

void ASTWriter::RedefinedHiddenDefinition(const NamedDecl *D, Module *M) {
  if (Chain && Chain->isProcessingUpdateRecords()) return;
  assert(!WritingAST && "Already writing the AST!");
  assert(!D->isUnconditionallyVisible() && "expected a hidden declaration");
  DeclUpdates[D].push_back(DeclUpdate(UPD_DECL_EXPORTED, M));
}

void ASTWriter::AddedAttributeToRecord(const Attr *Attr,
                                       const RecordDecl *Record) {
  if (Chain && Chain->isProcessingUpdateRecords()) return;
  assert(!WritingAST && "Already writing the AST!");
  if (!Record->isFromASTFile())
    return;
  DeclUpdates[Record].push_back(DeclUpdate(UPD_ADDED_ATTR_TO_RECORD, Attr));
}

void ASTWriter::AddedCXXTemplateSpecialization(
    const ClassTemplateDecl *TD, const ClassTemplateSpecializationDecl *D) {
  assert(!WritingAST && "Already writing the AST!");

  if (!TD->getFirstDecl()->isFromASTFile())
    return;
  if (Chain && Chain->isProcessingUpdateRecords())
    return;

  DeclsToEmitEvenIfUnreferenced.push_back(D);
}

void ASTWriter::AddedCXXTemplateSpecialization(
    const VarTemplateDecl *TD, const VarTemplateSpecializationDecl *D) {
  assert(!WritingAST && "Already writing the AST!");

  if (!TD->getFirstDecl()->isFromASTFile())
    return;
  if (Chain && Chain->isProcessingUpdateRecords())
    return;

  DeclsToEmitEvenIfUnreferenced.push_back(D);
}

void ASTWriter::AddedCXXTemplateSpecialization(const FunctionTemplateDecl *TD,
                                               const FunctionDecl *D) {
  assert(!WritingAST && "Already writing the AST!");

  if (!TD->getFirstDecl()->isFromASTFile())
    return;
  if (Chain && Chain->isProcessingUpdateRecords())
    return;

  DeclsToEmitEvenIfUnreferenced.push_back(D);
}

//===----------------------------------------------------------------------===//
//// OMPClause Serialization
////===----------------------------------------------------------------------===//

namespace {

class OMPClauseWriter : public OMPClauseVisitor<OMPClauseWriter> {
  ASTRecordWriter &Record;

public:
  OMPClauseWriter(ASTRecordWriter &Record) : Record(Record) {}
#define GEN_CLANG_CLAUSE_CLASS
#define CLAUSE_CLASS(Enum, Str, Class) void Visit##Class(Class *S);
#include "llvm/Frontend/OpenMP/OMP.inc"
  void writeClause(OMPClause *C);
  void VisitOMPClauseWithPreInit(OMPClauseWithPreInit *C);
  void VisitOMPClauseWithPostUpdate(OMPClauseWithPostUpdate *C);
};

}

void ASTRecordWriter::writeOMPClause(OMPClause *C) {
  OMPClauseWriter(*this).writeClause(C);
}

void OMPClauseWriter::writeClause(OMPClause *C) {
  Record.push_back(unsigned(C->getClauseKind()));
  Visit(C);
  Record.AddSourceLocation(C->getBeginLoc());
  Record.AddSourceLocation(C->getEndLoc());
}

void OMPClauseWriter::VisitOMPClauseWithPreInit(OMPClauseWithPreInit *C) {
  Record.push_back(uint64_t(C->getCaptureRegion()));
  Record.AddStmt(C->getPreInitStmt());
}

void OMPClauseWriter::VisitOMPClauseWithPostUpdate(OMPClauseWithPostUpdate *C) {
  VisitOMPClauseWithPreInit(C);
  Record.AddStmt(C->getPostUpdateExpr());
}

void OMPClauseWriter::VisitOMPIfClause(OMPIfClause *C) {
  VisitOMPClauseWithPreInit(C);
  Record.push_back(uint64_t(C->getNameModifier()));
  Record.AddSourceLocation(C->getNameModifierLoc());
  Record.AddSourceLocation(C->getColonLoc());
  Record.AddStmt(C->getCondition());
  Record.AddSourceLocation(C->getLParenLoc());
}

void OMPClauseWriter::VisitOMPFinalClause(OMPFinalClause *C) {
  VisitOMPClauseWithPreInit(C);
  Record.AddStmt(C->getCondition());
  Record.AddSourceLocation(C->getLParenLoc());
}

void OMPClauseWriter::VisitOMPNumThreadsClause(OMPNumThreadsClause *C) {
  VisitOMPClauseWithPreInit(C);
  Record.AddStmt(C->getNumThreads());
  Record.AddSourceLocation(C->getLParenLoc());
}

void OMPClauseWriter::VisitOMPSafelenClause(OMPSafelenClause *C) {
  Record.AddStmt(C->getSafelen());
  Record.AddSourceLocation(C->getLParenLoc());
}

void OMPClauseWriter::VisitOMPSimdlenClause(OMPSimdlenClause *C) {
  Record.AddStmt(C->getSimdlen());
  Record.AddSourceLocation(C->getLParenLoc());
}

void OMPClauseWriter::VisitOMPSizesClause(OMPSizesClause *C) {
  Record.push_back(C->getNumSizes());
  for (Expr *Size : C->getSizesRefs())
    Record.AddStmt(Size);
  Record.AddSourceLocation(C->getLParenLoc());
}

void OMPClauseWriter::VisitOMPFullClause(OMPFullClause *C) {}

void OMPClauseWriter::VisitOMPPartialClause(OMPPartialClause *C) {
  Record.AddStmt(C->getFactor());
  Record.AddSourceLocation(C->getLParenLoc());
}

void OMPClauseWriter::VisitOMPAllocatorClause(OMPAllocatorClause *C) {
  Record.AddStmt(C->getAllocator());
  Record.AddSourceLocation(C->getLParenLoc());
}

void OMPClauseWriter::VisitOMPCollapseClause(OMPCollapseClause *C) {
  Record.AddStmt(C->getNumForLoops());
  Record.AddSourceLocation(C->getLParenLoc());
}

void OMPClauseWriter::VisitOMPDetachClause(OMPDetachClause *C) {
  Record.AddStmt(C->getEventHandler());
  Record.AddSourceLocation(C->getLParenLoc());
}

void OMPClauseWriter::VisitOMPDefaultClause(OMPDefaultClause *C) {
  Record.push_back(unsigned(C->getDefaultKind()));
  Record.AddSourceLocation(C->getLParenLoc());
  Record.AddSourceLocation(C->getDefaultKindKwLoc());
}

void OMPClauseWriter::VisitOMPProcBindClause(OMPProcBindClause *C) {
  Record.push_back(unsigned(C->getProcBindKind()));
  Record.AddSourceLocation(C->getLParenLoc());
  Record.AddSourceLocation(C->getProcBindKindKwLoc());
}

void OMPClauseWriter::VisitOMPScheduleClause(OMPScheduleClause *C) {
  VisitOMPClauseWithPreInit(C);
  Record.push_back(C->getScheduleKind());
  Record.push_back(C->getFirstScheduleModifier());
  Record.push_back(C->getSecondScheduleModifier());
  Record.AddStmt(C->getChunkSize());
  Record.AddSourceLocation(C->getLParenLoc());
  Record.AddSourceLocation(C->getFirstScheduleModifierLoc());
  Record.AddSourceLocation(C->getSecondScheduleModifierLoc());
  Record.AddSourceLocation(C->getScheduleKindLoc());
  Record.AddSourceLocation(C->getCommaLoc());
}

void OMPClauseWriter::VisitOMPOrderedClause(OMPOrderedClause *C) {
  Record.push_back(C->getLoopNumIterations().size());
  Record.AddStmt(C->getNumForLoops());
  for (Expr *NumIter : C->getLoopNumIterations())
    Record.AddStmt(NumIter);
  for (unsigned I = 0, E = C->getLoopNumIterations().size(); I <E; ++I)
    Record.AddStmt(C->getLoopCounter(I));
  Record.AddSourceLocation(C->getLParenLoc());
}

void OMPClauseWriter::VisitOMPNowaitClause(OMPNowaitClause *) {}

void OMPClauseWriter::VisitOMPUntiedClause(OMPUntiedClause *) {}

void OMPClauseWriter::VisitOMPMergeableClause(OMPMergeableClause *) {}

void OMPClauseWriter::VisitOMPReadClause(OMPReadClause *) {}

void OMPClauseWriter::VisitOMPWriteClause(OMPWriteClause *) {}

void OMPClauseWriter::VisitOMPUpdateClause(OMPUpdateClause *C) {
  Record.push_back(C->isExtended() ? 1 : 0);
  if (C->isExtended()) {
    Record.AddSourceLocation(C->getLParenLoc());
    Record.AddSourceLocation(C->getArgumentLoc());
    Record.writeEnum(C->getDependencyKind());
  }
}

void OMPClauseWriter::VisitOMPCaptureClause(OMPCaptureClause *) {}

void OMPClauseWriter::VisitOMPCompareClause(OMPCompareClause *) {}

// Save the parameter of fail clause.
void OMPClauseWriter::VisitOMPFailClause(OMPFailClause *C) {
  Record.AddSourceLocation(C->getLParenLoc());
  Record.AddSourceLocation(C->getFailParameterLoc());
  Record.writeEnum(C->getFailParameter());
}

void OMPClauseWriter::VisitOMPSeqCstClause(OMPSeqCstClause *) {}

void OMPClauseWriter::VisitOMPAcqRelClause(OMPAcqRelClause *) {}

void OMPClauseWriter::VisitOMPAbsentClause(OMPAbsentClause *C) {
  Record.push_back(static_cast<uint64_t>(C->getDirectiveKinds().size()));
  Record.AddSourceLocation(C->getLParenLoc());
  for (auto K : C->getDirectiveKinds()) {
    Record.writeEnum(K);
  }
}

void OMPClauseWriter::VisitOMPHoldsClause(OMPHoldsClause *C) {
  Record.AddStmt(C->getExpr());
  Record.AddSourceLocation(C->getLParenLoc());
}

void OMPClauseWriter::VisitOMPContainsClause(OMPContainsClause *C) {
  Record.push_back(static_cast<uint64_t>(C->getDirectiveKinds().size()));
  Record.AddSourceLocation(C->getLParenLoc());
  for (auto K : C->getDirectiveKinds()) {
    Record.writeEnum(K);
  }
}

void OMPClauseWriter::VisitOMPNoOpenMPClause(OMPNoOpenMPClause *) {}

void OMPClauseWriter::VisitOMPNoOpenMPRoutinesClause(
    OMPNoOpenMPRoutinesClause *) {}

void OMPClauseWriter::VisitOMPNoParallelismClause(OMPNoParallelismClause *) {}

void OMPClauseWriter::VisitOMPAcquireClause(OMPAcquireClause *) {}

void OMPClauseWriter::VisitOMPReleaseClause(OMPReleaseClause *) {}

void OMPClauseWriter::VisitOMPRelaxedClause(OMPRelaxedClause *) {}

void OMPClauseWriter::VisitOMPWeakClause(OMPWeakClause *) {}

void OMPClauseWriter::VisitOMPThreadsClause(OMPThreadsClause *) {}

void OMPClauseWriter::VisitOMPSIMDClause(OMPSIMDClause *) {}

void OMPClauseWriter::VisitOMPNogroupClause(OMPNogroupClause *) {}

void OMPClauseWriter::VisitOMPInitClause(OMPInitClause *C) {
  Record.push_back(C->varlist_size());
  for (Expr *VE : C->varlist())
    Record.AddStmt(VE);
  Record.writeBool(C->getIsTarget());
  Record.writeBool(C->getIsTargetSync());
  Record.AddSourceLocation(C->getLParenLoc());
  Record.AddSourceLocation(C->getVarLoc());
}

void OMPClauseWriter::VisitOMPUseClause(OMPUseClause *C) {
  Record.AddStmt(C->getInteropVar());
  Record.AddSourceLocation(C->getLParenLoc());
  Record.AddSourceLocation(C->getVarLoc());
}

void OMPClauseWriter::VisitOMPDestroyClause(OMPDestroyClause *C) {
  Record.AddStmt(C->getInteropVar());
  Record.AddSourceLocation(C->getLParenLoc());
  Record.AddSourceLocation(C->getVarLoc());
}

void OMPClauseWriter::VisitOMPNovariantsClause(OMPNovariantsClause *C) {
  VisitOMPClauseWithPreInit(C);
  Record.AddStmt(C->getCondition());
  Record.AddSourceLocation(C->getLParenLoc());
}

void OMPClauseWriter::VisitOMPNocontextClause(OMPNocontextClause *C) {
  VisitOMPClauseWithPreInit(C);
  Record.AddStmt(C->getCondition());
  Record.AddSourceLocation(C->getLParenLoc());
}

void OMPClauseWriter::VisitOMPFilterClause(OMPFilterClause *C) {
  VisitOMPClauseWithPreInit(C);
  Record.AddStmt(C->getThreadID());
  Record.AddSourceLocation(C->getLParenLoc());
}

void OMPClauseWriter::VisitOMPAlignClause(OMPAlignClause *C) {
  Record.AddStmt(C->getAlignment());
  Record.AddSourceLocation(C->getLParenLoc());
}

void OMPClauseWriter::VisitOMPPrivateClause(OMPPrivateClause *C) {
  Record.push_back(C->varlist_size());
  Record.AddSourceLocation(C->getLParenLoc());
  for (auto *VE : C->varlist()) {
    Record.AddStmt(VE);
  }
  for (auto *VE : C->private_copies()) {
    Record.AddStmt(VE);
  }
}

void OMPClauseWriter::VisitOMPFirstprivateClause(OMPFirstprivateClause *C) {
  Record.push_back(C->varlist_size());
  VisitOMPClauseWithPreInit(C);
  Record.AddSourceLocation(C->getLParenLoc());
  for (auto *VE : C->varlist()) {
    Record.AddStmt(VE);
  }
  for (auto *VE : C->private_copies()) {
    Record.AddStmt(VE);
  }
  for (auto *VE : C->inits()) {
    Record.AddStmt(VE);
  }
}

void OMPClauseWriter::VisitOMPLastprivateClause(OMPLastprivateClause *C) {
  Record.push_back(C->varlist_size());
  VisitOMPClauseWithPostUpdate(C);
  Record.AddSourceLocation(C->getLParenLoc());
  Record.writeEnum(C->getKind());
  Record.AddSourceLocation(C->getKindLoc());
  Record.AddSourceLocation(C->getColonLoc());
  for (auto *VE : C->varlist())
    Record.AddStmt(VE);
  for (auto *E : C->private_copies())
    Record.AddStmt(E);
  for (auto *E : C->source_exprs())
    Record.AddStmt(E);
  for (auto *E : C->destination_exprs())
    Record.AddStmt(E);
  for (auto *E : C->assignment_ops())
    Record.AddStmt(E);
}

void OMPClauseWriter::VisitOMPSharedClause(OMPSharedClause *C) {
  Record.push_back(C->varlist_size());
  Record.AddSourceLocation(C->getLParenLoc());
  for (auto *VE : C->varlist())
    Record.AddStmt(VE);
}

void OMPClauseWriter::VisitOMPReductionClause(OMPReductionClause *C) {
  Record.push_back(C->varlist_size());
  Record.writeEnum(C->getModifier());
  VisitOMPClauseWithPostUpdate(C);
  Record.AddSourceLocation(C->getLParenLoc());
  Record.AddSourceLocation(C->getModifierLoc());
  Record.AddSourceLocation(C->getColonLoc());
  Record.AddNestedNameSpecifierLoc(C->getQualifierLoc());
  Record.AddDeclarationNameInfo(C->getNameInfo());
  for (auto *VE : C->varlist())
    Record.AddStmt(VE);
  for (auto *VE : C->privates())
    Record.AddStmt(VE);
  for (auto *E : C->lhs_exprs())
    Record.AddStmt(E);
  for (auto *E : C->rhs_exprs())
    Record.AddStmt(E);
  for (auto *E : C->reduction_ops())
    Record.AddStmt(E);
  if (C->getModifier() == clang::OMPC_REDUCTION_inscan) {
    for (auto *E : C->copy_ops())
      Record.AddStmt(E);
    for (auto *E : C->copy_array_temps())
      Record.AddStmt(E);
    for (auto *E : C->copy_array_elems())
      Record.AddStmt(E);
  }
}

void OMPClauseWriter::VisitOMPTaskReductionClause(OMPTaskReductionClause *C) {
  Record.push_back(C->varlist_size());
  VisitOMPClauseWithPostUpdate(C);
  Record.AddSourceLocation(C->getLParenLoc());
  Record.AddSourceLocation(C->getColonLoc());
  Record.AddNestedNameSpecifierLoc(C->getQualifierLoc());
  Record.AddDeclarationNameInfo(C->getNameInfo());
  for (auto *VE : C->varlist())
    Record.AddStmt(VE);
  for (auto *VE : C->privates())
    Record.AddStmt(VE);
  for (auto *E : C->lhs_exprs())
    Record.AddStmt(E);
  for (auto *E : C->rhs_exprs())
    Record.AddStmt(E);
  for (auto *E : C->reduction_ops())
    Record.AddStmt(E);
}

void OMPClauseWriter::VisitOMPInReductionClause(OMPInReductionClause *C) {
  Record.push_back(C->varlist_size());
  VisitOMPClauseWithPostUpdate(C);
  Record.AddSourceLocation(C->getLParenLoc());
  Record.AddSourceLocation(C->getColonLoc());
  Record.AddNestedNameSpecifierLoc(C->getQualifierLoc());
  Record.AddDeclarationNameInfo(C->getNameInfo());
  for (auto *VE : C->varlist())
    Record.AddStmt(VE);
  for (auto *VE : C->privates())
    Record.AddStmt(VE);
  for (auto *E : C->lhs_exprs())
    Record.AddStmt(E);
  for (auto *E : C->rhs_exprs())
    Record.AddStmt(E);
  for (auto *E : C->reduction_ops())
    Record.AddStmt(E);
  for (auto *E : C->taskgroup_descriptors())
    Record.AddStmt(E);
}

void OMPClauseWriter::VisitOMPLinearClause(OMPLinearClause *C) {
  Record.push_back(C->varlist_size());
  VisitOMPClauseWithPostUpdate(C);
  Record.AddSourceLocation(C->getLParenLoc());
  Record.AddSourceLocation(C->getColonLoc());
  Record.push_back(C->getModifier());
  Record.AddSourceLocation(C->getModifierLoc());
  for (auto *VE : C->varlist()) {
    Record.AddStmt(VE);
  }
  for (auto *VE : C->privates()) {
    Record.AddStmt(VE);
  }
  for (auto *VE : C->inits()) {
    Record.AddStmt(VE);
  }
  for (auto *VE : C->updates()) {
    Record.AddStmt(VE);
  }
  for (auto *VE : C->finals()) {
    Record.AddStmt(VE);
  }
  Record.AddStmt(C->getStep());
  Record.AddStmt(C->getCalcStep());
  for (auto *VE : C->used_expressions())
    Record.AddStmt(VE);
}

void OMPClauseWriter::VisitOMPAlignedClause(OMPAlignedClause *C) {
  Record.push_back(C->varlist_size());
  Record.AddSourceLocation(C->getLParenLoc());
  Record.AddSourceLocation(C->getColonLoc());
  for (auto *VE : C->varlist())
    Record.AddStmt(VE);
  Record.AddStmt(C->getAlignment());
}

void OMPClauseWriter::VisitOMPCopyinClause(OMPCopyinClause *C) {
  Record.push_back(C->varlist_size());
  Record.AddSourceLocation(C->getLParenLoc());
  for (auto *VE : C->varlist())
    Record.AddStmt(VE);
  for (auto *E : C->source_exprs())
    Record.AddStmt(E);
  for (auto *E : C->destination_exprs())
    Record.AddStmt(E);
  for (auto *E : C->assignment_ops())
    Record.AddStmt(E);
}

void OMPClauseWriter::VisitOMPCopyprivateClause(OMPCopyprivateClause *C) {
  Record.push_back(C->varlist_size());
  Record.AddSourceLocation(C->getLParenLoc());
  for (auto *VE : C->varlist())
    Record.AddStmt(VE);
  for (auto *E : C->source_exprs())
    Record.AddStmt(E);
  for (auto *E : C->destination_exprs())
    Record.AddStmt(E);
  for (auto *E : C->assignment_ops())
    Record.AddStmt(E);
}

void OMPClauseWriter::VisitOMPFlushClause(OMPFlushClause *C) {
  Record.push_back(C->varlist_size());
  Record.AddSourceLocation(C->getLParenLoc());
  for (auto *VE : C->varlist())
    Record.AddStmt(VE);
}

void OMPClauseWriter::VisitOMPDepobjClause(OMPDepobjClause *C) {
  Record.AddStmt(C->getDepobj());
  Record.AddSourceLocation(C->getLParenLoc());
}

void OMPClauseWriter::VisitOMPDependClause(OMPDependClause *C) {
  Record.push_back(C->varlist_size());
  Record.push_back(C->getNumLoops());
  Record.AddSourceLocation(C->getLParenLoc());
  Record.AddStmt(C->getModifier());
  Record.push_back(C->getDependencyKind());
  Record.AddSourceLocation(C->getDependencyLoc());
  Record.AddSourceLocation(C->getColonLoc());
  Record.AddSourceLocation(C->getOmpAllMemoryLoc());
  for (auto *VE : C->varlist())
    Record.AddStmt(VE);
  for (unsigned I = 0, E = C->getNumLoops(); I < E; ++I)
    Record.AddStmt(C->getLoopData(I));
}

void OMPClauseWriter::VisitOMPDeviceClause(OMPDeviceClause *C) {
  VisitOMPClauseWithPreInit(C);
  Record.writeEnum(C->getModifier());
  Record.AddStmt(C->getDevice());
  Record.AddSourceLocation(C->getModifierLoc());
  Record.AddSourceLocation(C->getLParenLoc());
}

void OMPClauseWriter::VisitOMPMapClause(OMPMapClause *C) {
  Record.push_back(C->varlist_size());
  Record.push_back(C->getUniqueDeclarationsNum());
  Record.push_back(C->getTotalComponentListNum());
  Record.push_back(C->getTotalComponentsNum());
  Record.AddSourceLocation(C->getLParenLoc());
  bool HasIteratorModifier = false;
  for (unsigned I = 0; I < NumberOfOMPMapClauseModifiers; ++I) {
    Record.push_back(C->getMapTypeModifier(I));
    Record.AddSourceLocation(C->getMapTypeModifierLoc(I));
    if (C->getMapTypeModifier(I) == OMPC_MAP_MODIFIER_iterator)
      HasIteratorModifier = true;
  }
  Record.AddNestedNameSpecifierLoc(C->getMapperQualifierLoc());
  Record.AddDeclarationNameInfo(C->getMapperIdInfo());
  Record.push_back(C->getMapType());
  Record.AddSourceLocation(C->getMapLoc());
  Record.AddSourceLocation(C->getColonLoc());
  for (auto *E : C->varlist())
    Record.AddStmt(E);
  for (auto *E : C->mapperlists())
    Record.AddStmt(E);
  if (HasIteratorModifier)
    Record.AddStmt(C->getIteratorModifier());
  for (auto *D : C->all_decls())
    Record.AddDeclRef(D);
  for (auto N : C->all_num_lists())
    Record.push_back(N);
  for (auto N : C->all_lists_sizes())
    Record.push_back(N);
  for (auto &M : C->all_components()) {
    Record.AddStmt(M.getAssociatedExpression());
    Record.AddDeclRef(M.getAssociatedDeclaration());
  }
}

void OMPClauseWriter::VisitOMPAllocateClause(OMPAllocateClause *C) {
  Record.push_back(C->varlist_size());
  Record.AddSourceLocation(C->getLParenLoc());
  Record.AddSourceLocation(C->getColonLoc());
  Record.AddStmt(C->getAllocator());
  for (auto *VE : C->varlist())
    Record.AddStmt(VE);
}

void OMPClauseWriter::VisitOMPNumTeamsClause(OMPNumTeamsClause *C) {
  Record.push_back(C->varlist_size());
  VisitOMPClauseWithPreInit(C);
  Record.AddSourceLocation(C->getLParenLoc());
  for (auto *VE : C->varlist())
    Record.AddStmt(VE);
}

void OMPClauseWriter::VisitOMPThreadLimitClause(OMPThreadLimitClause *C) {
  Record.push_back(C->varlist_size());
  VisitOMPClauseWithPreInit(C);
  Record.AddSourceLocation(C->getLParenLoc());
  for (auto *VE : C->varlist())
    Record.AddStmt(VE);
}

void OMPClauseWriter::VisitOMPPriorityClause(OMPPriorityClause *C) {
  VisitOMPClauseWithPreInit(C);
  Record.AddStmt(C->getPriority());
  Record.AddSourceLocation(C->getLParenLoc());
}

void OMPClauseWriter::VisitOMPGrainsizeClause(OMPGrainsizeClause *C) {
  VisitOMPClauseWithPreInit(C);
  Record.writeEnum(C->getModifier());
  Record.AddStmt(C->getGrainsize());
  Record.AddSourceLocation(C->getModifierLoc());
  Record.AddSourceLocation(C->getLParenLoc());
}

void OMPClauseWriter::VisitOMPNumTasksClause(OMPNumTasksClause *C) {
  VisitOMPClauseWithPreInit(C);
  Record.writeEnum(C->getModifier());
  Record.AddStmt(C->getNumTasks());
  Record.AddSourceLocation(C->getModifierLoc());
  Record.AddSourceLocation(C->getLParenLoc());
}

void OMPClauseWriter::VisitOMPHintClause(OMPHintClause *C) {
  Record.AddStmt(C->getHint());
  Record.AddSourceLocation(C->getLParenLoc());
}

void OMPClauseWriter::VisitOMPDistScheduleClause(OMPDistScheduleClause *C) {
  VisitOMPClauseWithPreInit(C);
  Record.push_back(C->getDistScheduleKind());
  Record.AddStmt(C->getChunkSize());
  Record.AddSourceLocation(C->getLParenLoc());
  Record.AddSourceLocation(C->getDistScheduleKindLoc());
  Record.AddSourceLocation(C->getCommaLoc());
}

void OMPClauseWriter::VisitOMPDefaultmapClause(OMPDefaultmapClause *C) {
  Record.push_back(C->getDefaultmapKind());
  Record.push_back(C->getDefaultmapModifier());
  Record.AddSourceLocation(C->getLParenLoc());
  Record.AddSourceLocation(C->getDefaultmapModifierLoc());
  Record.AddSourceLocation(C->getDefaultmapKindLoc());
}

void OMPClauseWriter::VisitOMPToClause(OMPToClause *C) {
  Record.push_back(C->varlist_size());
  Record.push_back(C->getUniqueDeclarationsNum());
  Record.push_back(C->getTotalComponentListNum());
  Record.push_back(C->getTotalComponentsNum());
  Record.AddSourceLocation(C->getLParenLoc());
  for (unsigned I = 0; I < NumberOfOMPMotionModifiers; ++I) {
    Record.push_back(C->getMotionModifier(I));
    Record.AddSourceLocation(C->getMotionModifierLoc(I));
  }
  Record.AddNestedNameSpecifierLoc(C->getMapperQualifierLoc());
  Record.AddDeclarationNameInfo(C->getMapperIdInfo());
  Record.AddSourceLocation(C->getColonLoc());
  for (auto *E : C->varlist())
    Record.AddStmt(E);
  for (auto *E : C->mapperlists())
    Record.AddStmt(E);
  for (auto *D : C->all_decls())
    Record.AddDeclRef(D);
  for (auto N : C->all_num_lists())
    Record.push_back(N);
  for (auto N : C->all_lists_sizes())
    Record.push_back(N);
  for (auto &M : C->all_components()) {
    Record.AddStmt(M.getAssociatedExpression());
    Record.writeBool(M.isNonContiguous());
    Record.AddDeclRef(M.getAssociatedDeclaration());
  }
}

void OMPClauseWriter::VisitOMPFromClause(OMPFromClause *C) {
  Record.push_back(C->varlist_size());
  Record.push_back(C->getUniqueDeclarationsNum());
  Record.push_back(C->getTotalComponentListNum());
  Record.push_back(C->getTotalComponentsNum());
  Record.AddSourceLocation(C->getLParenLoc());
  for (unsigned I = 0; I < NumberOfOMPMotionModifiers; ++I) {
    Record.push_back(C->getMotionModifier(I));
    Record.AddSourceLocation(C->getMotionModifierLoc(I));
  }
  Record.AddNestedNameSpecifierLoc(C->getMapperQualifierLoc());
  Record.AddDeclarationNameInfo(C->getMapperIdInfo());
  Record.AddSourceLocation(C->getColonLoc());
  for (auto *E : C->varlist())
    Record.AddStmt(E);
  for (auto *E : C->mapperlists())
    Record.AddStmt(E);
  for (auto *D : C->all_decls())
    Record.AddDeclRef(D);
  for (auto N : C->all_num_lists())
    Record.push_back(N);
  for (auto N : C->all_lists_sizes())
    Record.push_back(N);
  for (auto &M : C->all_components()) {
    Record.AddStmt(M.getAssociatedExpression());
    Record.writeBool(M.isNonContiguous());
    Record.AddDeclRef(M.getAssociatedDeclaration());
  }
}

void OMPClauseWriter::VisitOMPUseDevicePtrClause(OMPUseDevicePtrClause *C) {
  Record.push_back(C->varlist_size());
  Record.push_back(C->getUniqueDeclarationsNum());
  Record.push_back(C->getTotalComponentListNum());
  Record.push_back(C->getTotalComponentsNum());
  Record.AddSourceLocation(C->getLParenLoc());
  for (auto *E : C->varlist())
    Record.AddStmt(E);
  for (auto *VE : C->private_copies())
    Record.AddStmt(VE);
  for (auto *VE : C->inits())
    Record.AddStmt(VE);
  for (auto *D : C->all_decls())
    Record.AddDeclRef(D);
  for (auto N : C->all_num_lists())
    Record.push_back(N);
  for (auto N : C->all_lists_sizes())
    Record.push_back(N);
  for (auto &M : C->all_components()) {
    Record.AddStmt(M.getAssociatedExpression());
    Record.AddDeclRef(M.getAssociatedDeclaration());
  }
}

void OMPClauseWriter::VisitOMPUseDeviceAddrClause(OMPUseDeviceAddrClause *C) {
  Record.push_back(C->varlist_size());
  Record.push_back(C->getUniqueDeclarationsNum());
  Record.push_back(C->getTotalComponentListNum());
  Record.push_back(C->getTotalComponentsNum());
  Record.AddSourceLocation(C->getLParenLoc());
  for (auto *E : C->varlist())
    Record.AddStmt(E);
  for (auto *D : C->all_decls())
    Record.AddDeclRef(D);
  for (auto N : C->all_num_lists())
    Record.push_back(N);
  for (auto N : C->all_lists_sizes())
    Record.push_back(N);
  for (auto &M : C->all_components()) {
    Record.AddStmt(M.getAssociatedExpression());
    Record.AddDeclRef(M.getAssociatedDeclaration());
  }
}

void OMPClauseWriter::VisitOMPIsDevicePtrClause(OMPIsDevicePtrClause *C) {
  Record.push_back(C->varlist_size());
  Record.push_back(C->getUniqueDeclarationsNum());
  Record.push_back(C->getTotalComponentListNum());
  Record.push_back(C->getTotalComponentsNum());
  Record.AddSourceLocation(C->getLParenLoc());
  for (auto *E : C->varlist())
    Record.AddStmt(E);
  for (auto *D : C->all_decls())
    Record.AddDeclRef(D);
  for (auto N : C->all_num_lists())
    Record.push_back(N);
  for (auto N : C->all_lists_sizes())
    Record.push_back(N);
  for (auto &M : C->all_components()) {
    Record.AddStmt(M.getAssociatedExpression());
    Record.AddDeclRef(M.getAssociatedDeclaration());
  }
}

void OMPClauseWriter::VisitOMPHasDeviceAddrClause(OMPHasDeviceAddrClause *C) {
  Record.push_back(C->varlist_size());
  Record.push_back(C->getUniqueDeclarationsNum());
  Record.push_back(C->getTotalComponentListNum());
  Record.push_back(C->getTotalComponentsNum());
  Record.AddSourceLocation(C->getLParenLoc());
  for (auto *E : C->varlist())
    Record.AddStmt(E);
  for (auto *D : C->all_decls())
    Record.AddDeclRef(D);
  for (auto N : C->all_num_lists())
    Record.push_back(N);
  for (auto N : C->all_lists_sizes())
    Record.push_back(N);
  for (auto &M : C->all_components()) {
    Record.AddStmt(M.getAssociatedExpression());
    Record.AddDeclRef(M.getAssociatedDeclaration());
  }
}

void OMPClauseWriter::VisitOMPUnifiedAddressClause(OMPUnifiedAddressClause *) {}

void OMPClauseWriter::VisitOMPUnifiedSharedMemoryClause(
    OMPUnifiedSharedMemoryClause *) {}

void OMPClauseWriter::VisitOMPReverseOffloadClause(OMPReverseOffloadClause *) {}

void
OMPClauseWriter::VisitOMPDynamicAllocatorsClause(OMPDynamicAllocatorsClause *) {
}

void OMPClauseWriter::VisitOMPAtomicDefaultMemOrderClause(
    OMPAtomicDefaultMemOrderClause *C) {
  Record.push_back(C->getAtomicDefaultMemOrderKind());
  Record.AddSourceLocation(C->getLParenLoc());
  Record.AddSourceLocation(C->getAtomicDefaultMemOrderKindKwLoc());
}

void OMPClauseWriter::VisitOMPAtClause(OMPAtClause *C) {
  Record.push_back(C->getAtKind());
  Record.AddSourceLocation(C->getLParenLoc());
  Record.AddSourceLocation(C->getAtKindKwLoc());
}

void OMPClauseWriter::VisitOMPSeverityClause(OMPSeverityClause *C) {
  Record.push_back(C->getSeverityKind());
  Record.AddSourceLocation(C->getLParenLoc());
  Record.AddSourceLocation(C->getSeverityKindKwLoc());
}

void OMPClauseWriter::VisitOMPMessageClause(OMPMessageClause *C) {
  Record.AddStmt(C->getMessageString());
  Record.AddSourceLocation(C->getLParenLoc());
}

void OMPClauseWriter::VisitOMPNontemporalClause(OMPNontemporalClause *C) {
  Record.push_back(C->varlist_size());
  Record.AddSourceLocation(C->getLParenLoc());
  for (auto *VE : C->varlist())
    Record.AddStmt(VE);
  for (auto *E : C->private_refs())
    Record.AddStmt(E);
}

void OMPClauseWriter::VisitOMPInclusiveClause(OMPInclusiveClause *C) {
  Record.push_back(C->varlist_size());
  Record.AddSourceLocation(C->getLParenLoc());
  for (auto *VE : C->varlist())
    Record.AddStmt(VE);
}

void OMPClauseWriter::VisitOMPExclusiveClause(OMPExclusiveClause *C) {
  Record.push_back(C->varlist_size());
  Record.AddSourceLocation(C->getLParenLoc());
  for (auto *VE : C->varlist())
    Record.AddStmt(VE);
}

void OMPClauseWriter::VisitOMPOrderClause(OMPOrderClause *C) {
  Record.writeEnum(C->getKind());
  Record.writeEnum(C->getModifier());
  Record.AddSourceLocation(C->getLParenLoc());
  Record.AddSourceLocation(C->getKindKwLoc());
  Record.AddSourceLocation(C->getModifierKwLoc());
}

void OMPClauseWriter::VisitOMPUsesAllocatorsClause(OMPUsesAllocatorsClause *C) {
  Record.push_back(C->getNumberOfAllocators());
  Record.AddSourceLocation(C->getLParenLoc());
  for (unsigned I = 0, E = C->getNumberOfAllocators(); I < E; ++I) {
    OMPUsesAllocatorsClause::Data Data = C->getAllocatorData(I);
    Record.AddStmt(Data.Allocator);
    Record.AddStmt(Data.AllocatorTraits);
    Record.AddSourceLocation(Data.LParenLoc);
    Record.AddSourceLocation(Data.RParenLoc);
  }
}

void OMPClauseWriter::VisitOMPAffinityClause(OMPAffinityClause *C) {
  Record.push_back(C->varlist_size());
  Record.AddSourceLocation(C->getLParenLoc());
  Record.AddStmt(C->getModifier());
  Record.AddSourceLocation(C->getColonLoc());
  for (Expr *E : C->varlist())
    Record.AddStmt(E);
}

void OMPClauseWriter::VisitOMPBindClause(OMPBindClause *C) {
  Record.writeEnum(C->getBindKind());
  Record.AddSourceLocation(C->getLParenLoc());
  Record.AddSourceLocation(C->getBindKindLoc());
}

void OMPClauseWriter::VisitOMPXDynCGroupMemClause(OMPXDynCGroupMemClause *C) {
  VisitOMPClauseWithPreInit(C);
  Record.AddStmt(C->getSize());
  Record.AddSourceLocation(C->getLParenLoc());
}

void OMPClauseWriter::VisitOMPDoacrossClause(OMPDoacrossClause *C) {
  Record.push_back(C->varlist_size());
  Record.push_back(C->getNumLoops());
  Record.AddSourceLocation(C->getLParenLoc());
  Record.push_back(C->getDependenceType());
  Record.AddSourceLocation(C->getDependenceLoc());
  Record.AddSourceLocation(C->getColonLoc());
  for (auto *VE : C->varlist())
    Record.AddStmt(VE);
  for (unsigned I = 0, E = C->getNumLoops(); I < E; ++I)
    Record.AddStmt(C->getLoopData(I));
}

void OMPClauseWriter::VisitOMPXAttributeClause(OMPXAttributeClause *C) {
  Record.AddAttributes(C->getAttrs());
  Record.AddSourceLocation(C->getBeginLoc());
  Record.AddSourceLocation(C->getLParenLoc());
  Record.AddSourceLocation(C->getEndLoc());
}

void OMPClauseWriter::VisitOMPXBareClause(OMPXBareClause *C) {}

void ASTRecordWriter::writeOMPTraitInfo(const OMPTraitInfo *TI) {
  writeUInt32(TI->Sets.size());
  for (const auto &Set : TI->Sets) {
    writeEnum(Set.Kind);
    writeUInt32(Set.Selectors.size());
    for (const auto &Selector : Set.Selectors) {
      writeEnum(Selector.Kind);
      writeBool(Selector.ScoreOrCondition);
      if (Selector.ScoreOrCondition)
        writeExprRef(Selector.ScoreOrCondition);
      writeUInt32(Selector.Properties.size());
      for (const auto &Property : Selector.Properties)
        writeEnum(Property.Kind);
    }
  }
}

void ASTRecordWriter::writeOMPChildren(OMPChildren *Data) {
  if (!Data)
    return;
  writeUInt32(Data->getNumClauses());
  writeUInt32(Data->getNumChildren());
  writeBool(Data->hasAssociatedStmt());
  for (unsigned I = 0, E = Data->getNumClauses(); I < E; ++I)
    writeOMPClause(Data->getClauses()[I]);
  if (Data->hasAssociatedStmt())
    AddStmt(Data->getAssociatedStmt());
  for (unsigned I = 0, E = Data->getNumChildren(); I < E; ++I)
    AddStmt(Data->getChildren()[I]);
}

void ASTRecordWriter::writeOpenACCVarList(const OpenACCClauseWithVarList *C) {
  writeUInt32(C->getVarList().size());
  for (Expr *E : C->getVarList())
    AddStmt(E);
}

void ASTRecordWriter::writeOpenACCIntExprList(ArrayRef<Expr *> Exprs) {
  writeUInt32(Exprs.size());
  for (Expr *E : Exprs)
    AddStmt(E);
}

void ASTRecordWriter::writeOpenACCClause(const OpenACCClause *C) {
  writeEnum(C->getClauseKind());
  writeSourceLocation(C->getBeginLoc());
  writeSourceLocation(C->getEndLoc());

  switch (C->getClauseKind()) {
  case OpenACCClauseKind::Default: {
    const auto *DC = cast<OpenACCDefaultClause>(C);
    writeSourceLocation(DC->getLParenLoc());
    writeEnum(DC->getDefaultClauseKind());
    return;
  }
  case OpenACCClauseKind::If: {
    const auto *IC = cast<OpenACCIfClause>(C);
    writeSourceLocation(IC->getLParenLoc());
    AddStmt(const_cast<Expr*>(IC->getConditionExpr()));
    return;
  }
  case OpenACCClauseKind::Self: {
    const auto *SC = cast<OpenACCSelfClause>(C);
    writeSourceLocation(SC->getLParenLoc());
    writeBool(SC->hasConditionExpr());
    if (SC->hasConditionExpr())
      AddStmt(const_cast<Expr*>(SC->getConditionExpr()));
    return;
  }
  case OpenACCClauseKind::NumGangs: {
    const auto *NGC = cast<OpenACCNumGangsClause>(C);
    writeSourceLocation(NGC->getLParenLoc());
    writeUInt32(NGC->getIntExprs().size());
    for (Expr *E : NGC->getIntExprs())
      AddStmt(E);
    return;
  }
  case OpenACCClauseKind::NumWorkers: {
    const auto *NWC = cast<OpenACCNumWorkersClause>(C);
    writeSourceLocation(NWC->getLParenLoc());
    AddStmt(const_cast<Expr*>(NWC->getIntExpr()));
    return;
  }
  case OpenACCClauseKind::VectorLength: {
    const auto *NWC = cast<OpenACCVectorLengthClause>(C);
    writeSourceLocation(NWC->getLParenLoc());
    AddStmt(const_cast<Expr*>(NWC->getIntExpr()));
    return;
  }
  case OpenACCClauseKind::Private: {
    const auto *PC = cast<OpenACCPrivateClause>(C);
    writeSourceLocation(PC->getLParenLoc());
    writeOpenACCVarList(PC);
    return;
  }
  case OpenACCClauseKind::FirstPrivate: {
    const auto *FPC = cast<OpenACCFirstPrivateClause>(C);
    writeSourceLocation(FPC->getLParenLoc());
    writeOpenACCVarList(FPC);
    return;
  }
  case OpenACCClauseKind::Attach: {
    const auto *AC = cast<OpenACCAttachClause>(C);
    writeSourceLocation(AC->getLParenLoc());
    writeOpenACCVarList(AC);
    return;
  }
  case OpenACCClauseKind::DevicePtr: {
    const auto *DPC = cast<OpenACCDevicePtrClause>(C);
    writeSourceLocation(DPC->getLParenLoc());
    writeOpenACCVarList(DPC);
    return;
  }
  case OpenACCClauseKind::NoCreate: {
    const auto *NCC = cast<OpenACCNoCreateClause>(C);
    writeSourceLocation(NCC->getLParenLoc());
    writeOpenACCVarList(NCC);
    return;
  }
  case OpenACCClauseKind::Present: {
    const auto *PC = cast<OpenACCPresentClause>(C);
    writeSourceLocation(PC->getLParenLoc());
    writeOpenACCVarList(PC);
    return;
  }
  case OpenACCClauseKind::Copy:
  case OpenACCClauseKind::PCopy:
  case OpenACCClauseKind::PresentOrCopy: {
    const auto *CC = cast<OpenACCCopyClause>(C);
    writeSourceLocation(CC->getLParenLoc());
    writeOpenACCVarList(CC);
    return;
  }
  case OpenACCClauseKind::CopyIn:
  case OpenACCClauseKind::PCopyIn:
  case OpenACCClauseKind::PresentOrCopyIn: {
    const auto *CIC = cast<OpenACCCopyInClause>(C);
    writeSourceLocation(CIC->getLParenLoc());
    writeBool(CIC->isReadOnly());
    writeOpenACCVarList(CIC);
    return;
  }
  case OpenACCClauseKind::CopyOut:
  case OpenACCClauseKind::PCopyOut:
  case OpenACCClauseKind::PresentOrCopyOut: {
    const auto *COC = cast<OpenACCCopyOutClause>(C);
    writeSourceLocation(COC->getLParenLoc());
    writeBool(COC->isZero());
    writeOpenACCVarList(COC);
    return;
  }
  case OpenACCClauseKind::Create:
  case OpenACCClauseKind::PCreate:
  case OpenACCClauseKind::PresentOrCreate: {
    const auto *CC = cast<OpenACCCreateClause>(C);
    writeSourceLocation(CC->getLParenLoc());
    writeBool(CC->isZero());
    writeOpenACCVarList(CC);
    return;
  }
  case OpenACCClauseKind::Async: {
    const auto *AC = cast<OpenACCAsyncClause>(C);
    writeSourceLocation(AC->getLParenLoc());
    writeBool(AC->hasIntExpr());
    if (AC->hasIntExpr())
      AddStmt(const_cast<Expr*>(AC->getIntExpr()));
    return;
  }
  case OpenACCClauseKind::Wait: {
    const auto *WC = cast<OpenACCWaitClause>(C);
    writeSourceLocation(WC->getLParenLoc());
    writeBool(WC->getDevNumExpr());
    if (Expr *DNE = WC->getDevNumExpr())
      AddStmt(DNE);
    writeSourceLocation(WC->getQueuesLoc());

    writeOpenACCIntExprList(WC->getQueueIdExprs());
    return;
  }
  case OpenACCClauseKind::DeviceType:
  case OpenACCClauseKind::DType: {
    const auto *DTC = cast<OpenACCDeviceTypeClause>(C);
    writeSourceLocation(DTC->getLParenLoc());
    writeUInt32(DTC->getArchitectures().size());
    for (const DeviceTypeArgument &Arg : DTC->getArchitectures()) {
      writeBool(Arg.first);
      if (Arg.first)
        AddIdentifierRef(Arg.first);
      writeSourceLocation(Arg.second);
    }
    return;
  }
  case OpenACCClauseKind::Reduction: {
    const auto *RC = cast<OpenACCReductionClause>(C);
    writeSourceLocation(RC->getLParenLoc());
    writeEnum(RC->getReductionOp());
    writeOpenACCVarList(RC);
    return;
  }
  case OpenACCClauseKind::Seq:
  case OpenACCClauseKind::Independent:
  case OpenACCClauseKind::Auto:
    // Nothing to do here, there is no additional information beyond the
    // begin/end loc and clause kind.
    return;

  case OpenACCClauseKind::Finalize:
  case OpenACCClauseKind::IfPresent:
  case OpenACCClauseKind::Worker:
  case OpenACCClauseKind::Vector:
  case OpenACCClauseKind::NoHost:
  case OpenACCClauseKind::UseDevice:
  case OpenACCClauseKind::Delete:
  case OpenACCClauseKind::Detach:
  case OpenACCClauseKind::Device:
  case OpenACCClauseKind::DeviceResident:
  case OpenACCClauseKind::Host:
  case OpenACCClauseKind::Link:
  case OpenACCClauseKind::Collapse:
  case OpenACCClauseKind::Bind:
  case OpenACCClauseKind::DeviceNum:
  case OpenACCClauseKind::DefaultAsync:
  case OpenACCClauseKind::Tile:
  case OpenACCClauseKind::Gang:
  case OpenACCClauseKind::Invalid:
    llvm_unreachable("Clause serialization not yet implemented");
  }
  llvm_unreachable("Invalid Clause Kind");
}

void ASTRecordWriter::writeOpenACCClauseList(
    ArrayRef<const OpenACCClause *> Clauses) {
  for (const OpenACCClause *Clause : Clauses)
    writeOpenACCClause(Clause);
}<|MERGE_RESOLUTION|>--- conflicted
+++ resolved
@@ -3969,12 +3969,9 @@
 }
 
 void ASTWriter::handleVTable(CXXRecordDecl *RD) {
-<<<<<<< HEAD
-=======
   if (!RD->isInNamedModule())
     return;
 
->>>>>>> 1d22c955
   PendingEmittingVTables.push_back(RD);
 }
 
