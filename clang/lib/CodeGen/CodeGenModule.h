--- conflicted
+++ resolved
@@ -1595,28 +1595,10 @@
   /// because we'll lose all important information after each repl.
   void moveLazyEmissionStates(CodeGenModule *NewBuilder);
 
-<<<<<<< HEAD
   void getFPAccuracyFuncAttributes(StringRef Name,
                                    llvm::AttributeList &AttrList,
                                    llvm::Metadata *&MDs, unsigned ID,
                                    const llvm::Type *FuncType);
-  /// Emit the IR encoding to attach the CUDA launch bounds attribute to \p F.
-  void handleCUDALaunchBoundsAttr(llvm::Function *F,
-                                  const CUDALaunchBoundsAttr *A);
-
-  /// Emit the IR encoding to attach the AMD GPU flat-work-group-size attribute
-  /// to \p F. Alternatively, the work group size can be taken from a \p
-  /// ReqdWGS.
-  void handleAMDGPUFlatWorkGroupSizeAttr(
-      llvm::Function *F, const AMDGPUFlatWorkGroupSizeAttr *A,
-      const ReqdWorkGroupSizeAttr *ReqdWGS = nullptr);
-
-  /// Emit the IR encoding to attach the AMD GPU waves-per-eu attribute to \p F.
-  void handleAMDGPUWavesPerEUAttr(llvm::Function *F,
-                                  const AMDGPUWavesPerEUAttr *A);
-
-=======
->>>>>>> 0d126830
 private:
   llvm::Constant *GetOrCreateLLVMFunction(
       StringRef MangledName, llvm::Type *Ty, GlobalDecl D, bool ForVTable,
