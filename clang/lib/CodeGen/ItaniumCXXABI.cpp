//===------- ItaniumCXXABI.cpp - Emit LLVM Code from ASTs for a Module ----===//
//
// Part of the LLVM Project, under the Apache License v2.0 with LLVM Exceptions.
// See https://llvm.org/LICENSE.txt for license information.
// SPDX-License-Identifier: Apache-2.0 WITH LLVM-exception
//
//===----------------------------------------------------------------------===//
//
// This provides C++ code generation targeting the Itanium C++ ABI.  The class
// in this file generates structures that follow the Itanium C++ ABI, which is
// documented at:
//  https://itanium-cxx-abi.github.io/cxx-abi/abi.html
//  https://itanium-cxx-abi.github.io/cxx-abi/abi-eh.html
//
// It also supports the closely-related ARM ABI, documented at:
// https://developer.arm.com/documentation/ihi0041/g/
//
//===----------------------------------------------------------------------===//

#include "CGCXXABI.h"
#include "CGCleanup.h"
#include "CGRecordLayout.h"
#include "CGVTables.h"
#include "CodeGenFunction.h"
#include "CodeGenModule.h"
#include "CodeGenTypeCache.h"
#include "TargetInfo.h"
#include "clang/AST/Attr.h"
#include "clang/AST/Mangle.h"
#include "clang/AST/StmtCXX.h"
#include "clang/AST/Type.h"
#include "clang/CodeGen/ConstantInitBuilder.h"
#include "llvm/IR/DataLayout.h"
#include "llvm/IR/GlobalValue.h"
#include "llvm/IR/Instructions.h"
#include "llvm/IR/Intrinsics.h"
#include "llvm/IR/Value.h"
#include "llvm/Support/ScopedPrinter.h"

using namespace clang;
using namespace CodeGen;

namespace {
class ItaniumCXXABI : public CodeGen::CGCXXABI {
  /// VTables - All the vtables which have been defined.
  llvm::DenseMap<const CXXRecordDecl *, llvm::GlobalVariable *> VTables;

  /// All the thread wrapper functions that have been used.
  llvm::SmallVector<std::pair<const VarDecl *, llvm::Function *>, 8>
      ThreadWrappers;

protected:
  bool UseARMMethodPtrABI;
  bool UseARMGuardVarABI;
  bool Use32BitVTableOffsetABI;

  ItaniumMangleContext &getMangleContext() {
    return cast<ItaniumMangleContext>(CodeGen::CGCXXABI::getMangleContext());
  }

public:
  ItaniumCXXABI(CodeGen::CodeGenModule &CGM,
                bool UseARMMethodPtrABI = false,
                bool UseARMGuardVarABI = false) :
    CGCXXABI(CGM), UseARMMethodPtrABI(UseARMMethodPtrABI),
    UseARMGuardVarABI(UseARMGuardVarABI),
    Use32BitVTableOffsetABI(false) { }

  bool classifyReturnType(CGFunctionInfo &FI) const override;

  RecordArgABI getRecordArgABI(const CXXRecordDecl *RD) const override {
    // If C++ prohibits us from making a copy, pass by address.
    if (!RD->canPassInRegisters())
      return RAA_Indirect;
    return RAA_Default;
  }

  bool isThisCompleteObject(GlobalDecl GD) const override {
    // The Itanium ABI has separate complete-object vs.  base-object
    // variants of both constructors and destructors.
    if (isa<CXXDestructorDecl>(GD.getDecl())) {
      switch (GD.getDtorType()) {
      case Dtor_Complete:
      case Dtor_Deleting:
        return true;

      case Dtor_Base:
        return false;

      case Dtor_Comdat:
        llvm_unreachable("emitting dtor comdat as function?");
      }
      llvm_unreachable("bad dtor kind");
    }
    if (isa<CXXConstructorDecl>(GD.getDecl())) {
      switch (GD.getCtorType()) {
      case Ctor_Complete:
        return true;

      case Ctor_Base:
        return false;

      case Ctor_CopyingClosure:
      case Ctor_DefaultClosure:
        llvm_unreachable("closure ctors in Itanium ABI?");

      case Ctor_Comdat:
        llvm_unreachable("emitting ctor comdat as function?");
      }
      llvm_unreachable("bad dtor kind");
    }

    // No other kinds.
    return false;
  }

  bool isZeroInitializable(const MemberPointerType *MPT) override;

  llvm::Type *ConvertMemberPointerType(const MemberPointerType *MPT) override;

  CGCallee
    EmitLoadOfMemberFunctionPointer(CodeGenFunction &CGF,
                                    const Expr *E,
                                    Address This,
                                    llvm::Value *&ThisPtrForCall,
                                    llvm::Value *MemFnPtr,
                                    const MemberPointerType *MPT) override;

  llvm::Value *
    EmitMemberDataPointerAddress(CodeGenFunction &CGF, const Expr *E,
                                 Address Base,
                                 llvm::Value *MemPtr,
                                 const MemberPointerType *MPT) override;

  llvm::Value *EmitMemberPointerConversion(CodeGenFunction &CGF,
                                           const CastExpr *E,
                                           llvm::Value *Src) override;
  llvm::Constant *EmitMemberPointerConversion(const CastExpr *E,
                                              llvm::Constant *Src) override;

  llvm::Constant *EmitNullMemberPointer(const MemberPointerType *MPT) override;

  llvm::Constant *EmitMemberFunctionPointer(const CXXMethodDecl *MD) override;
  llvm::Constant *EmitMemberDataPointer(const MemberPointerType *MPT,
                                        CharUnits offset) override;
  llvm::Constant *EmitMemberPointer(const APValue &MP, QualType MPT) override;
  llvm::Constant *BuildMemberPointer(const CXXMethodDecl *MD,
                                     CharUnits ThisAdjustment);

  llvm::Value *EmitMemberPointerComparison(CodeGenFunction &CGF,
                                           llvm::Value *L, llvm::Value *R,
                                           const MemberPointerType *MPT,
                                           bool Inequality) override;

  llvm::Value *EmitMemberPointerIsNotNull(CodeGenFunction &CGF,
                                         llvm::Value *Addr,
                                         const MemberPointerType *MPT) override;

  void emitVirtualObjectDelete(CodeGenFunction &CGF, const CXXDeleteExpr *DE,
                               Address Ptr, QualType ElementType,
                               const CXXDestructorDecl *Dtor) override;

  void emitRethrow(CodeGenFunction &CGF, bool isNoReturn) override;
  void emitThrow(CodeGenFunction &CGF, const CXXThrowExpr *E) override;

  void emitBeginCatch(CodeGenFunction &CGF, const CXXCatchStmt *C) override;

  llvm::CallInst *
  emitTerminateForUnexpectedException(CodeGenFunction &CGF,
                                      llvm::Value *Exn) override;

  void EmitFundamentalRTTIDescriptors(const CXXRecordDecl *RD);
  llvm::Constant *getAddrOfRTTIDescriptor(QualType Ty) override;
  CatchTypeInfo
  getAddrOfCXXCatchHandlerType(QualType Ty,
                               QualType CatchHandlerType) override {
    return CatchTypeInfo{getAddrOfRTTIDescriptor(Ty), 0};
  }

  bool shouldTypeidBeNullChecked(bool IsDeref, QualType SrcRecordTy) override;
  void EmitBadTypeidCall(CodeGenFunction &CGF) override;
  llvm::Value *EmitTypeid(CodeGenFunction &CGF, QualType SrcRecordTy,
                          Address ThisPtr,
                          llvm::Type *StdTypeInfoPtrTy) override;

  bool shouldDynamicCastCallBeNullChecked(bool SrcIsPtr,
                                          QualType SrcRecordTy) override;

#ifdef INTEL_SYCL_OPAQUEPOINTER_READY
  llvm::Value *emitDynamicCastCall(CodeGenFunction &CGF, Address Value,
                                   QualType SrcRecordTy, QualType DestTy,
                                   QualType DestRecordTy,
                                   llvm::BasicBlock *CastEnd) override;

  llvm::Value *emitDynamicCastToVoid(CodeGenFunction &CGF, Address Value,
                                     QualType SrcRecordTy) override;

#else
  llvm::Value *EmitDynamicCastCall(CodeGenFunction &CGF, Address Value,
                                   QualType SrcRecordTy, QualType DestTy,
                                   QualType DestRecordTy,
                                   llvm::BasicBlock *CastEnd) override;

  llvm::Value *EmitDynamicCastToVoid(CodeGenFunction &CGF, Address Value,
                                     QualType SrcRecordTy,
                                     QualType DestTy) override;
#endif //INTEL_SYCL_OPAQUEPOINTER_READY

  bool EmitBadCastCall(CodeGenFunction &CGF) override;

  llvm::Value *
    GetVirtualBaseClassOffset(CodeGenFunction &CGF, Address This,
                              const CXXRecordDecl *ClassDecl,
                              const CXXRecordDecl *BaseClassDecl) override;

  void EmitCXXConstructors(const CXXConstructorDecl *D) override;

  AddedStructorArgCounts
  buildStructorSignature(GlobalDecl GD,
                         SmallVectorImpl<CanQualType> &ArgTys) override;

  bool useThunkForDtorVariant(const CXXDestructorDecl *Dtor,
                              CXXDtorType DT) const override {
    // Itanium does not emit any destructor variant as an inline thunk.
    // Delegating may occur as an optimization, but all variants are either
    // emitted with external linkage or as linkonce if they are inline and used.
    return false;
  }

  void EmitCXXDestructors(const CXXDestructorDecl *D) override;

  void addImplicitStructorParams(CodeGenFunction &CGF, QualType &ResTy,
                                 FunctionArgList &Params) override;

  void EmitInstanceFunctionProlog(CodeGenFunction &CGF) override;

  AddedStructorArgs getImplicitConstructorArgs(CodeGenFunction &CGF,
                                               const CXXConstructorDecl *D,
                                               CXXCtorType Type,
                                               bool ForVirtualBase,
                                               bool Delegating) override;

  llvm::Value *getCXXDestructorImplicitParam(CodeGenFunction &CGF,
                                             const CXXDestructorDecl *DD,
                                             CXXDtorType Type,
                                             bool ForVirtualBase,
                                             bool Delegating) override;

  void EmitDestructorCall(CodeGenFunction &CGF, const CXXDestructorDecl *DD,
                          CXXDtorType Type, bool ForVirtualBase,
                          bool Delegating, Address This,
                          QualType ThisTy) override;

  void emitVTableDefinitions(CodeGenVTables &CGVT,
                             const CXXRecordDecl *RD) override;

  bool isVirtualOffsetNeededForVTableField(CodeGenFunction &CGF,
                                           CodeGenFunction::VPtr Vptr) override;

  bool doStructorsInitializeVPtrs(const CXXRecordDecl *VTableClass) override {
    return true;
  }

  llvm::Constant *
  getVTableAddressPoint(BaseSubobject Base,
                        const CXXRecordDecl *VTableClass) override;

  llvm::Value *getVTableAddressPointInStructor(
      CodeGenFunction &CGF, const CXXRecordDecl *VTableClass,
      BaseSubobject Base, const CXXRecordDecl *NearestVBase) override;

  llvm::Value *getVTableAddressPointInStructorWithVTT(
      CodeGenFunction &CGF, const CXXRecordDecl *VTableClass,
      BaseSubobject Base, const CXXRecordDecl *NearestVBase);

  llvm::Constant *
  getVTableAddressPointForConstExpr(BaseSubobject Base,
                                    const CXXRecordDecl *VTableClass) override;

  llvm::GlobalVariable *getAddrOfVTable(const CXXRecordDecl *RD,
                                        CharUnits VPtrOffset) override;

  CGCallee getVirtualFunctionPointer(CodeGenFunction &CGF, GlobalDecl GD,
                                     Address This, llvm::Type *Ty,
                                     SourceLocation Loc) override;

  llvm::Value *EmitVirtualDestructorCall(CodeGenFunction &CGF,
                                         const CXXDestructorDecl *Dtor,
                                         CXXDtorType DtorType, Address This,
                                         DeleteOrMemberCallExpr E) override;

  void emitVirtualInheritanceTables(const CXXRecordDecl *RD) override;

  bool canSpeculativelyEmitVTable(const CXXRecordDecl *RD) const override;
  bool canSpeculativelyEmitVTableAsBaseClass(const CXXRecordDecl *RD) const;

  void setThunkLinkage(llvm::Function *Thunk, bool ForVTable, GlobalDecl GD,
                       bool ReturnAdjustment) override {
    // Allow inlining of thunks by emitting them with available_externally
    // linkage together with vtables when needed.
    if (ForVTable && !Thunk->hasLocalLinkage())
      Thunk->setLinkage(llvm::GlobalValue::AvailableExternallyLinkage);
    CGM.setGVProperties(Thunk, GD);
  }

  bool exportThunk() override { return true; }

  llvm::Value *performThisAdjustment(CodeGenFunction &CGF, Address This,
                                     const ThisAdjustment &TA) override;

  llvm::Value *performReturnAdjustment(CodeGenFunction &CGF, Address Ret,
                                       const ReturnAdjustment &RA) override;

  size_t getSrcArgforCopyCtor(const CXXConstructorDecl *,
                              FunctionArgList &Args) const override {
    assert(!Args.empty() && "expected the arglist to not be empty!");
    return Args.size() - 1;
  }

  StringRef GetPureVirtualCallName() override { return "__cxa_pure_virtual"; }
  StringRef GetDeletedVirtualCallName() override
    { return "__cxa_deleted_virtual"; }

  CharUnits getArrayCookieSizeImpl(QualType elementType) override;
  Address InitializeArrayCookie(CodeGenFunction &CGF,
                                Address NewPtr,
                                llvm::Value *NumElements,
                                const CXXNewExpr *expr,
                                QualType ElementType) override;
  llvm::Value *readArrayCookieImpl(CodeGenFunction &CGF,
                                   Address allocPtr,
                                   CharUnits cookieSize) override;

  void EmitGuardedInit(CodeGenFunction &CGF, const VarDecl &D,
                       llvm::GlobalVariable *DeclPtr,
                       bool PerformInit) override;
  void registerGlobalDtor(CodeGenFunction &CGF, const VarDecl &D,
                          llvm::FunctionCallee dtor,
                          llvm::Constant *addr) override;

  llvm::Function *getOrCreateThreadLocalWrapper(const VarDecl *VD,
                                                llvm::Value *Val);
  void EmitThreadLocalInitFuncs(
      CodeGenModule &CGM,
      ArrayRef<const VarDecl *> CXXThreadLocals,
      ArrayRef<llvm::Function *> CXXThreadLocalInits,
      ArrayRef<const VarDecl *> CXXThreadLocalInitVars) override;

  bool usesThreadWrapperFunction(const VarDecl *VD) const override {
    return !isEmittedWithConstantInitializer(VD) ||
           mayNeedDestruction(VD);
  }
  LValue EmitThreadLocalVarDeclLValue(CodeGenFunction &CGF, const VarDecl *VD,
                                      QualType LValType) override;

  bool NeedsVTTParameter(GlobalDecl GD) override;

  /**************************** RTTI Uniqueness ******************************/

protected:
  /// Returns true if the ABI requires RTTI type_info objects to be unique
  /// across a program.
  virtual bool shouldRTTIBeUnique() const { return true; }

public:
  /// What sort of unique-RTTI behavior should we use?
  enum RTTIUniquenessKind {
    /// We are guaranteeing, or need to guarantee, that the RTTI string
    /// is unique.
    RUK_Unique,

    /// We are not guaranteeing uniqueness for the RTTI string, so we
    /// can demote to hidden visibility but must use string comparisons.
    RUK_NonUniqueHidden,

    /// We are not guaranteeing uniqueness for the RTTI string, so we
    /// have to use string comparisons, but we also have to emit it with
    /// non-hidden visibility.
    RUK_NonUniqueVisible
  };

  /// Return the required visibility status for the given type and linkage in
  /// the current ABI.
  RTTIUniquenessKind
  classifyRTTIUniqueness(QualType CanTy,
                         llvm::GlobalValue::LinkageTypes Linkage) const;
  friend class ItaniumRTTIBuilder;

  void emitCXXStructor(GlobalDecl GD) override;

  std::pair<llvm::Value *, const CXXRecordDecl *>
  LoadVTablePtr(CodeGenFunction &CGF, Address This,
                const CXXRecordDecl *RD) override;

 private:
   bool hasAnyUnusedVirtualInlineFunction(const CXXRecordDecl *RD) const {
     const auto &VtableLayout =
         CGM.getItaniumVTableContext().getVTableLayout(RD);

     for (const auto &VtableComponent : VtableLayout.vtable_components()) {
       // Skip empty slot.
       if (!VtableComponent.isUsedFunctionPointerKind())
         continue;

       const CXXMethodDecl *Method = VtableComponent.getFunctionDecl();
       if (!Method->getCanonicalDecl()->isInlined())
         continue;

       StringRef Name = CGM.getMangledName(VtableComponent.getGlobalDecl());
       auto *Entry = CGM.GetGlobalValue(Name);
       // This checks if virtual inline function has already been emitted.
       // Note that it is possible that this inline function would be emitted
       // after trying to emit vtable speculatively. Because of this we do
       // an extra pass after emitting all deferred vtables to find and emit
       // these vtables opportunistically.
       if (!Entry || Entry->isDeclaration())
         return true;
     }
     return false;
  }

  bool isVTableHidden(const CXXRecordDecl *RD) const {
    const auto &VtableLayout =
            CGM.getItaniumVTableContext().getVTableLayout(RD);

    for (const auto &VtableComponent : VtableLayout.vtable_components()) {
      if (VtableComponent.isRTTIKind()) {
        const CXXRecordDecl *RTTIDecl = VtableComponent.getRTTIDecl();
        if (RTTIDecl->getVisibility() == Visibility::HiddenVisibility)
          return true;
      } else if (VtableComponent.isUsedFunctionPointerKind()) {
        const CXXMethodDecl *Method = VtableComponent.getFunctionDecl();
        if (Method->getVisibility() == Visibility::HiddenVisibility &&
            !Method->isDefined())
          return true;
      }
    }
    return false;
  }
};

class ARMCXXABI : public ItaniumCXXABI {
public:
  ARMCXXABI(CodeGen::CodeGenModule &CGM) :
    ItaniumCXXABI(CGM, /*UseARMMethodPtrABI=*/true,
                  /*UseARMGuardVarABI=*/true) {}

  bool constructorsAndDestructorsReturnThis() const override { return true; }

  void EmitReturnFromThunk(CodeGenFunction &CGF, RValue RV,
                           QualType ResTy) override;

  CharUnits getArrayCookieSizeImpl(QualType elementType) override;
  Address InitializeArrayCookie(CodeGenFunction &CGF,
                                Address NewPtr,
                                llvm::Value *NumElements,
                                const CXXNewExpr *expr,
                                QualType ElementType) override;
  llvm::Value *readArrayCookieImpl(CodeGenFunction &CGF, Address allocPtr,
                                   CharUnits cookieSize) override;
};

class AppleARM64CXXABI : public ARMCXXABI {
public:
  AppleARM64CXXABI(CodeGen::CodeGenModule &CGM) : ARMCXXABI(CGM) {
    Use32BitVTableOffsetABI = true;
  }

  // ARM64 libraries are prepared for non-unique RTTI.
  bool shouldRTTIBeUnique() const override { return false; }
};

class FuchsiaCXXABI final : public ItaniumCXXABI {
public:
  explicit FuchsiaCXXABI(CodeGen::CodeGenModule &CGM)
      : ItaniumCXXABI(CGM) {}

private:
  bool constructorsAndDestructorsReturnThis() const override { return true; }
};

class WebAssemblyCXXABI final : public ItaniumCXXABI {
public:
  explicit WebAssemblyCXXABI(CodeGen::CodeGenModule &CGM)
      : ItaniumCXXABI(CGM, /*UseARMMethodPtrABI=*/true,
                      /*UseARMGuardVarABI=*/true) {}
  void emitBeginCatch(CodeGenFunction &CGF, const CXXCatchStmt *C) override;
  llvm::CallInst *
  emitTerminateForUnexpectedException(CodeGenFunction &CGF,
                                      llvm::Value *Exn) override;

private:
  bool constructorsAndDestructorsReturnThis() const override { return true; }
  bool canCallMismatchedFunctionType() const override { return false; }
};

class XLCXXABI final : public ItaniumCXXABI {
public:
  explicit XLCXXABI(CodeGen::CodeGenModule &CGM)
      : ItaniumCXXABI(CGM) {}

  void registerGlobalDtor(CodeGenFunction &CGF, const VarDecl &D,
                          llvm::FunctionCallee dtor,
                          llvm::Constant *addr) override;

  bool useSinitAndSterm() const override { return true; }

private:
  void emitCXXStermFinalizer(const VarDecl &D, llvm::Function *dtorStub,
                             llvm::Constant *addr);
};
}

CodeGen::CGCXXABI *CodeGen::CreateItaniumCXXABI(CodeGenModule &CGM) {
  switch (CGM.getContext().getCXXABIKind()) {
  // For IR-generation purposes, there's no significant difference
  // between the ARM and iOS ABIs.
  case TargetCXXABI::GenericARM:
  case TargetCXXABI::iOS:
  case TargetCXXABI::WatchOS:
    return new ARMCXXABI(CGM);

  case TargetCXXABI::AppleARM64:
    return new AppleARM64CXXABI(CGM);

  case TargetCXXABI::Fuchsia:
    return new FuchsiaCXXABI(CGM);

  // Note that AArch64 uses the generic ItaniumCXXABI class since it doesn't
  // include the other 32-bit ARM oddities: constructor/destructor return values
  // and array cookies.
  case TargetCXXABI::GenericAArch64:
    return new ItaniumCXXABI(CGM, /*UseARMMethodPtrABI=*/true,
                             /*UseARMGuardVarABI=*/true);

  case TargetCXXABI::GenericMIPS:
    return new ItaniumCXXABI(CGM, /*UseARMMethodPtrABI=*/true);

  case TargetCXXABI::WebAssembly:
    return new WebAssemblyCXXABI(CGM);

  case TargetCXXABI::XL:
    return new XLCXXABI(CGM);

  case TargetCXXABI::GenericItanium:
    if (CGM.getContext().getTargetInfo().getTriple().getArch()
        == llvm::Triple::le32) {
      // For PNaCl, use ARM-style method pointers so that PNaCl code
      // does not assume anything about the alignment of function
      // pointers.
      return new ItaniumCXXABI(CGM, /*UseARMMethodPtrABI=*/true);
    }
    return new ItaniumCXXABI(CGM);

  case TargetCXXABI::Microsoft:
    llvm_unreachable("Microsoft ABI is not Itanium-based");
  }
  llvm_unreachable("bad ABI kind");
}

llvm::Type *
ItaniumCXXABI::ConvertMemberPointerType(const MemberPointerType *MPT) {
  if (MPT->isMemberDataPointer())
    return CGM.PtrDiffTy;
  return llvm::StructType::get(CGM.PtrDiffTy, CGM.PtrDiffTy);
}

/// In the Itanium and ARM ABIs, method pointers have the form:
///   struct { ptrdiff_t ptr; ptrdiff_t adj; } memptr;
///
/// In the Itanium ABI:
///  - method pointers are virtual if (memptr.ptr & 1) is nonzero
///  - the this-adjustment is (memptr.adj)
///  - the virtual offset is (memptr.ptr - 1)
///
/// In the ARM ABI:
///  - method pointers are virtual if (memptr.adj & 1) is nonzero
///  - the this-adjustment is (memptr.adj >> 1)
///  - the virtual offset is (memptr.ptr)
/// ARM uses 'adj' for the virtual flag because Thumb functions
/// may be only single-byte aligned.
///
/// If the member is virtual, the adjusted 'this' pointer points
/// to a vtable pointer from which the virtual offset is applied.
///
/// If the member is non-virtual, memptr.ptr is the address of
/// the function to call.
CGCallee ItaniumCXXABI::EmitLoadOfMemberFunctionPointer(
    CodeGenFunction &CGF, const Expr *E, Address ThisAddr,
    llvm::Value *&ThisPtrForCall,
    llvm::Value *MemFnPtr, const MemberPointerType *MPT) {
  CGBuilderTy &Builder = CGF.Builder;

  const FunctionProtoType *FPT =
      MPT->getPointeeType()->castAs<FunctionProtoType>();
  auto *RD =
      cast<CXXRecordDecl>(MPT->getClass()->castAs<RecordType>()->getDecl());

  llvm::FunctionType *FTy = CGM.getTypes().GetFunctionType(
      CGM.getTypes().arrangeCXXMethodType(RD, FPT, /*FD=*/nullptr));

  llvm::Constant *ptrdiff_1 = llvm::ConstantInt::get(CGM.PtrDiffTy, 1);

  llvm::BasicBlock *FnVirtual = CGF.createBasicBlock("memptr.virtual");
  llvm::BasicBlock *FnNonVirtual = CGF.createBasicBlock("memptr.nonvirtual");
  llvm::BasicBlock *FnEnd = CGF.createBasicBlock("memptr.end");

  // Extract memptr.adj, which is in the second field.
  llvm::Value *RawAdj = Builder.CreateExtractValue(MemFnPtr, 1, "memptr.adj");

  // Compute the true adjustment.
  llvm::Value *Adj = RawAdj;
  if (UseARMMethodPtrABI)
    Adj = Builder.CreateAShr(Adj, ptrdiff_1, "memptr.adj.shifted");

  // Apply the adjustment and cast back to the original struct type
  // for consistency.
  llvm::Value *This = ThisAddr.getPointer();
  llvm::Value *Ptr = Builder.CreateBitCast(This, Builder.getInt8PtrTy());
  Ptr = Builder.CreateInBoundsGEP(Builder.getInt8Ty(), Ptr, Adj);
  This = Builder.CreateBitCast(Ptr, This->getType(), "this.adjusted");
  ThisPtrForCall = This;

  // Load the function pointer.
  llvm::Value *FnAsInt = Builder.CreateExtractValue(MemFnPtr, 0, "memptr.ptr");

  // If the LSB in the function pointer is 1, the function pointer points to
  // a virtual function.
  llvm::Value *IsVirtual;
  if (UseARMMethodPtrABI)
    IsVirtual = Builder.CreateAnd(RawAdj, ptrdiff_1);
  else
    IsVirtual = Builder.CreateAnd(FnAsInt, ptrdiff_1);
  IsVirtual = Builder.CreateIsNotNull(IsVirtual, "memptr.isvirtual");
  Builder.CreateCondBr(IsVirtual, FnVirtual, FnNonVirtual);

  // In the virtual path, the adjustment left 'This' pointing to the
  // vtable of the correct base subobject.  The "function pointer" is an
  // offset within the vtable (+1 for the virtual flag on non-ARM).
  CGF.EmitBlock(FnVirtual);

  // Cast the adjusted this to a pointer to vtable pointer and load.
  llvm::Type *VTableTy = CGF.CGM.GlobalsInt8PtrTy;
  CharUnits VTablePtrAlign =
    CGF.CGM.getDynamicOffsetAlignment(ThisAddr.getAlignment(), RD,
                                      CGF.getPointerAlign());
  llvm::Value *VTable = CGF.GetVTablePtr(
      Address(This, ThisAddr.getElementType(), VTablePtrAlign), VTableTy, RD);

  // Apply the offset.
  // On ARM64, to reserve extra space in virtual member function pointers,
  // we only pay attention to the low 32 bits of the offset.
  llvm::Value *VTableOffset = FnAsInt;
  if (!UseARMMethodPtrABI)
    VTableOffset = Builder.CreateSub(VTableOffset, ptrdiff_1);
  if (Use32BitVTableOffsetABI) {
    VTableOffset = Builder.CreateTrunc(VTableOffset, CGF.Int32Ty);
    VTableOffset = Builder.CreateZExt(VTableOffset, CGM.PtrDiffTy);
  }

  // Check the address of the function pointer if CFI on member function
  // pointers is enabled.
  llvm::Constant *CheckSourceLocation;
  llvm::Constant *CheckTypeDesc;
  bool ShouldEmitCFICheck = CGF.SanOpts.has(SanitizerKind::CFIMFCall) &&
                            CGM.HasHiddenLTOVisibility(RD);
  bool ShouldEmitVFEInfo = CGM.getCodeGenOpts().VirtualFunctionElimination &&
                           CGM.HasHiddenLTOVisibility(RD);
  bool ShouldEmitWPDInfo =
      CGM.getCodeGenOpts().WholeProgramVTables &&
      // Don't insert type tests if we are forcing public visibility.
      !CGM.AlwaysHasLTOVisibilityPublic(RD);
  llvm::Value *VirtualFn = nullptr;

  {
    CodeGenFunction::SanitizerScope SanScope(&CGF);
    llvm::Value *TypeId = nullptr;
    llvm::Value *CheckResult = nullptr;

    if (ShouldEmitCFICheck || ShouldEmitVFEInfo || ShouldEmitWPDInfo) {
      // If doing CFI, VFE or WPD, we will need the metadata node to check
      // against.
      llvm::Metadata *MD =
          CGM.CreateMetadataIdentifierForVirtualMemPtrType(QualType(MPT, 0));
      TypeId = llvm::MetadataAsValue::get(CGF.getLLVMContext(), MD);
    }

    if (ShouldEmitVFEInfo) {
      llvm::Value *VFPAddr =
          Builder.CreateGEP(CGF.Int8Ty, VTable, VTableOffset);

      // If doing VFE, load from the vtable with a type.checked.load intrinsic
      // call. Note that we use the GEP to calculate the address to load from
      // and pass 0 as the offset to the intrinsic. This is because every
      // vtable slot of the correct type is marked with matching metadata, and
      // we know that the load must be from one of these slots.
      llvm::Value *CheckedLoad = Builder.CreateCall(
          CGM.getIntrinsic(llvm::Intrinsic::type_checked_load),
          {VFPAddr, llvm::ConstantInt::get(CGM.Int32Ty, 0), TypeId});
      CheckResult = Builder.CreateExtractValue(CheckedLoad, 1);
      VirtualFn = Builder.CreateExtractValue(CheckedLoad, 0);
      VirtualFn = Builder.CreateBitCast(VirtualFn, FTy->getPointerTo(),
                                        "memptr.virtualfn");
    } else {
      // When not doing VFE, emit a normal load, as it allows more
      // optimisations than type.checked.load.
      if (ShouldEmitCFICheck || ShouldEmitWPDInfo) {
        llvm::Value *VFPAddr =
            Builder.CreateGEP(CGF.Int8Ty, VTable, VTableOffset);
        llvm::Intrinsic::ID IID = CGM.HasHiddenLTOVisibility(RD)
                                      ? llvm::Intrinsic::type_test
                                      : llvm::Intrinsic::public_type_test;

        CheckResult = Builder.CreateCall(
            CGM.getIntrinsic(IID),
            {Builder.CreateBitCast(VFPAddr, CGF.Int8PtrTy), TypeId});
      }

      if (CGM.getItaniumVTableContext().isRelativeLayout()) {
        VirtualFn = CGF.Builder.CreateCall(
            CGM.getIntrinsic(llvm::Intrinsic::load_relative,
                             {VTableOffset->getType()}),
            {VTable, VTableOffset});
        VirtualFn = CGF.Builder.CreateBitCast(VirtualFn, FTy->getPointerTo());
      } else {
        llvm::Value *VFPAddr =
            CGF.Builder.CreateGEP(CGF.Int8Ty, VTable, VTableOffset);
        VFPAddr = CGF.Builder.CreateBitCast(
            VFPAddr, FTy->getPointerTo()->getPointerTo());
        VirtualFn = CGF.Builder.CreateAlignedLoad(
            FTy->getPointerTo(), VFPAddr, CGF.getPointerAlign(),
            "memptr.virtualfn");
      }
    }
    assert(VirtualFn && "Virtual fuction pointer not created!");
    assert((!ShouldEmitCFICheck || !ShouldEmitVFEInfo || !ShouldEmitWPDInfo ||
            CheckResult) &&
           "Check result required but not created!");

    if (ShouldEmitCFICheck) {
      // If doing CFI, emit the check.
      CheckSourceLocation = CGF.EmitCheckSourceLocation(E->getBeginLoc());
      CheckTypeDesc = CGF.EmitCheckTypeDescriptor(QualType(MPT, 0));
      llvm::Constant *StaticData[] = {
          llvm::ConstantInt::get(CGF.Int8Ty, CodeGenFunction::CFITCK_VMFCall),
          CheckSourceLocation,
          CheckTypeDesc,
      };

      if (CGM.getCodeGenOpts().SanitizeTrap.has(SanitizerKind::CFIMFCall)) {
        CGF.EmitTrapCheck(CheckResult, SanitizerHandler::CFICheckFail);
      } else {
        llvm::Value *AllVtables = llvm::MetadataAsValue::get(
            CGM.getLLVMContext(),
            llvm::MDString::get(CGM.getLLVMContext(), "all-vtables"));
        llvm::Value *ValidVtable = Builder.CreateCall(
            CGM.getIntrinsic(llvm::Intrinsic::type_test), {VTable, AllVtables});
        CGF.EmitCheck(std::make_pair(CheckResult, SanitizerKind::CFIMFCall),
                      SanitizerHandler::CFICheckFail, StaticData,
                      {VTable, ValidVtable});
      }

      FnVirtual = Builder.GetInsertBlock();
    }
  } // End of sanitizer scope

  CGF.EmitBranch(FnEnd);

  // In the non-virtual path, the function pointer is actually a
  // function pointer.
  CGF.EmitBlock(FnNonVirtual);
  llvm::Value *NonVirtualFn =
    Builder.CreateIntToPtr(FnAsInt, FTy->getPointerTo(), "memptr.nonvirtualfn");

  // Check the function pointer if CFI on member function pointers is enabled.
  if (ShouldEmitCFICheck) {
    CXXRecordDecl *RD = MPT->getClass()->getAsCXXRecordDecl();
    if (RD->hasDefinition()) {
      CodeGenFunction::SanitizerScope SanScope(&CGF);

      llvm::Constant *StaticData[] = {
          llvm::ConstantInt::get(CGF.Int8Ty, CodeGenFunction::CFITCK_NVMFCall),
          CheckSourceLocation,
          CheckTypeDesc,
      };

      llvm::Value *Bit = Builder.getFalse();
      llvm::Value *CastedNonVirtualFn =
          Builder.CreateBitCast(NonVirtualFn, CGF.Int8PtrTy);
      for (const CXXRecordDecl *Base : CGM.getMostBaseClasses(RD)) {
        llvm::Metadata *MD = CGM.CreateMetadataIdentifierForType(
            getContext().getMemberPointerType(
                MPT->getPointeeType(),
                getContext().getRecordType(Base).getTypePtr()));
        llvm::Value *TypeId =
            llvm::MetadataAsValue::get(CGF.getLLVMContext(), MD);

        llvm::Value *TypeTest =
            Builder.CreateCall(CGM.getIntrinsic(llvm::Intrinsic::type_test),
                               {CastedNonVirtualFn, TypeId});
        Bit = Builder.CreateOr(Bit, TypeTest);
      }

      CGF.EmitCheck(std::make_pair(Bit, SanitizerKind::CFIMFCall),
                    SanitizerHandler::CFICheckFail, StaticData,
                    {CastedNonVirtualFn, llvm::UndefValue::get(CGF.IntPtrTy)});

      FnNonVirtual = Builder.GetInsertBlock();
    }
  }

  // We're done.
  CGF.EmitBlock(FnEnd);
  llvm::PHINode *CalleePtr = Builder.CreatePHI(FTy->getPointerTo(), 2);
  CalleePtr->addIncoming(VirtualFn, FnVirtual);
  CalleePtr->addIncoming(NonVirtualFn, FnNonVirtual);

  CGCallee Callee(FPT, CalleePtr);
  return Callee;
}

/// Compute an l-value by applying the given pointer-to-member to a
/// base object.
llvm::Value *ItaniumCXXABI::EmitMemberDataPointerAddress(
    CodeGenFunction &CGF, const Expr *E, Address Base, llvm::Value *MemPtr,
    const MemberPointerType *MPT) {
  assert(MemPtr->getType() == CGM.PtrDiffTy);

  CGBuilderTy &Builder = CGF.Builder;

  // Apply the offset, which we assume is non-null.
  llvm::Value *Addr = Builder.CreateInBoundsGEP(
      CGF.Int8Ty, Base.getPointer(), MemPtr, "memptr.offset");

  // Cast the address to the appropriate pointer type, adopting the
  // address space of the base pointer.
  llvm::Type *PType = CGF.ConvertTypeForMem(MPT->getPointeeType())
                            ->getPointerTo(Base.getAddressSpace());
  return Builder.CreateBitCast(Addr, PType);
}

/// Perform a bitcast, derived-to-base, or base-to-derived member pointer
/// conversion.
///
/// Bitcast conversions are always a no-op under Itanium.
///
/// Obligatory offset/adjustment diagram:
///         <-- offset -->          <-- adjustment -->
///   |--------------------------|----------------------|--------------------|
///   ^Derived address point     ^Base address point    ^Member address point
///
/// So when converting a base member pointer to a derived member pointer,
/// we add the offset to the adjustment because the address point has
/// decreased;  and conversely, when converting a derived MP to a base MP
/// we subtract the offset from the adjustment because the address point
/// has increased.
///
/// The standard forbids (at compile time) conversion to and from
/// virtual bases, which is why we don't have to consider them here.
///
/// The standard forbids (at run time) casting a derived MP to a base
/// MP when the derived MP does not point to a member of the base.
/// This is why -1 is a reasonable choice for null data member
/// pointers.
llvm::Value *
ItaniumCXXABI::EmitMemberPointerConversion(CodeGenFunction &CGF,
                                           const CastExpr *E,
                                           llvm::Value *src) {
  assert(E->getCastKind() == CK_DerivedToBaseMemberPointer ||
         E->getCastKind() == CK_BaseToDerivedMemberPointer ||
         E->getCastKind() == CK_ReinterpretMemberPointer);

  // Under Itanium, reinterprets don't require any additional processing.
  if (E->getCastKind() == CK_ReinterpretMemberPointer) return src;

  // Use constant emission if we can.
  if (isa<llvm::Constant>(src))
    return EmitMemberPointerConversion(E, cast<llvm::Constant>(src));

  llvm::Constant *adj = getMemberPointerAdjustment(E);
  if (!adj) return src;

  CGBuilderTy &Builder = CGF.Builder;
  bool isDerivedToBase = (E->getCastKind() == CK_DerivedToBaseMemberPointer);

  const MemberPointerType *destTy =
    E->getType()->castAs<MemberPointerType>();

  // For member data pointers, this is just a matter of adding the
  // offset if the source is non-null.
  if (destTy->isMemberDataPointer()) {
    llvm::Value *dst;
    if (isDerivedToBase)
      dst = Builder.CreateNSWSub(src, adj, "adj");
    else
      dst = Builder.CreateNSWAdd(src, adj, "adj");

    // Null check.
    llvm::Value *null = llvm::Constant::getAllOnesValue(src->getType());
    llvm::Value *isNull = Builder.CreateICmpEQ(src, null, "memptr.isnull");
    return Builder.CreateSelect(isNull, src, dst);
  }

  // The this-adjustment is left-shifted by 1 on ARM.
  if (UseARMMethodPtrABI) {
    uint64_t offset = cast<llvm::ConstantInt>(adj)->getZExtValue();
    offset <<= 1;
    adj = llvm::ConstantInt::get(adj->getType(), offset);
  }

  llvm::Value *srcAdj = Builder.CreateExtractValue(src, 1, "src.adj");
  llvm::Value *dstAdj;
  if (isDerivedToBase)
    dstAdj = Builder.CreateNSWSub(srcAdj, adj, "adj");
  else
    dstAdj = Builder.CreateNSWAdd(srcAdj, adj, "adj");

  return Builder.CreateInsertValue(src, dstAdj, 1);
}

llvm::Constant *
ItaniumCXXABI::EmitMemberPointerConversion(const CastExpr *E,
                                           llvm::Constant *src) {
  assert(E->getCastKind() == CK_DerivedToBaseMemberPointer ||
         E->getCastKind() == CK_BaseToDerivedMemberPointer ||
         E->getCastKind() == CK_ReinterpretMemberPointer);

  // Under Itanium, reinterprets don't require any additional processing.
  if (E->getCastKind() == CK_ReinterpretMemberPointer) return src;

  // If the adjustment is trivial, we don't need to do anything.
  llvm::Constant *adj = getMemberPointerAdjustment(E);
  if (!adj) return src;

  bool isDerivedToBase = (E->getCastKind() == CK_DerivedToBaseMemberPointer);

  const MemberPointerType *destTy =
    E->getType()->castAs<MemberPointerType>();

  // For member data pointers, this is just a matter of adding the
  // offset if the source is non-null.
  if (destTy->isMemberDataPointer()) {
    // null maps to null.
    if (src->isAllOnesValue()) return src;

    if (isDerivedToBase)
      return llvm::ConstantExpr::getNSWSub(src, adj);
    else
      return llvm::ConstantExpr::getNSWAdd(src, adj);
  }

  // The this-adjustment is left-shifted by 1 on ARM.
  if (UseARMMethodPtrABI) {
    uint64_t offset = cast<llvm::ConstantInt>(adj)->getZExtValue();
    offset <<= 1;
    adj = llvm::ConstantInt::get(adj->getType(), offset);
  }

  llvm::Constant *srcAdj = src->getAggregateElement(1);
  llvm::Constant *dstAdj;
  if (isDerivedToBase)
    dstAdj = llvm::ConstantExpr::getNSWSub(srcAdj, adj);
  else
    dstAdj = llvm::ConstantExpr::getNSWAdd(srcAdj, adj);

  llvm::Constant *res = ConstantFoldInsertValueInstruction(src, dstAdj, 1);
  assert(res != nullptr && "Folding must succeed");
  return res;
}

llvm::Constant *
ItaniumCXXABI::EmitNullMemberPointer(const MemberPointerType *MPT) {
  // Itanium C++ ABI 2.3:
  //   A NULL pointer is represented as -1.
  if (MPT->isMemberDataPointer())
    return llvm::ConstantInt::get(CGM.PtrDiffTy, -1ULL, /*isSigned=*/true);

  llvm::Constant *Zero = llvm::ConstantInt::get(CGM.PtrDiffTy, 0);
  llvm::Constant *Values[2] = { Zero, Zero };
  return llvm::ConstantStruct::getAnon(Values);
}

llvm::Constant *
ItaniumCXXABI::EmitMemberDataPointer(const MemberPointerType *MPT,
                                     CharUnits offset) {
  // Itanium C++ ABI 2.3:
  //   A pointer to data member is an offset from the base address of
  //   the class object containing it, represented as a ptrdiff_t
  return llvm::ConstantInt::get(CGM.PtrDiffTy, offset.getQuantity());
}

llvm::Constant *
ItaniumCXXABI::EmitMemberFunctionPointer(const CXXMethodDecl *MD) {
  return BuildMemberPointer(MD, CharUnits::Zero());
}

llvm::Constant *ItaniumCXXABI::BuildMemberPointer(const CXXMethodDecl *MD,
                                                  CharUnits ThisAdjustment) {
  assert(MD->isInstance() && "Member function must not be static!");

  CodeGenTypes &Types = CGM.getTypes();

  // Get the function pointer (or index if this is a virtual function).
  llvm::Constant *MemPtr[2];
  if (MD->isVirtual()) {
    uint64_t Index = CGM.getItaniumVTableContext().getMethodVTableIndex(MD);
    uint64_t VTableOffset;
    if (CGM.getItaniumVTableContext().isRelativeLayout()) {
      // Multiply by 4-byte relative offsets.
      VTableOffset = Index * 4;
    } else {
      const ASTContext &Context = getContext();
      CharUnits PointerWidth = Context.toCharUnitsFromBits(
          Context.getTargetInfo().getPointerWidth(LangAS::Default));
      VTableOffset = Index * PointerWidth.getQuantity();
    }

    if (UseARMMethodPtrABI) {
      // ARM C++ ABI 3.2.1:
      //   This ABI specifies that adj contains twice the this
      //   adjustment, plus 1 if the member function is virtual. The
      //   least significant bit of adj then makes exactly the same
      //   discrimination as the least significant bit of ptr does for
      //   Itanium.
      MemPtr[0] = llvm::ConstantInt::get(CGM.PtrDiffTy, VTableOffset);
      MemPtr[1] = llvm::ConstantInt::get(CGM.PtrDiffTy,
                                         2 * ThisAdjustment.getQuantity() + 1);
    } else {
      // Itanium C++ ABI 2.3:
      //   For a virtual function, [the pointer field] is 1 plus the
      //   virtual table offset (in bytes) of the function,
      //   represented as a ptrdiff_t.
      MemPtr[0] = llvm::ConstantInt::get(CGM.PtrDiffTy, VTableOffset + 1);
      MemPtr[1] = llvm::ConstantInt::get(CGM.PtrDiffTy,
                                         ThisAdjustment.getQuantity());
    }
  } else {
    const FunctionProtoType *FPT = MD->getType()->castAs<FunctionProtoType>();
    llvm::Type *Ty;
    // Check whether the function has a computable LLVM signature.
    if (Types.isFuncTypeConvertible(FPT)) {
      // The function has a computable LLVM signature; use the correct type.
      Ty = Types.GetFunctionType(Types.arrangeCXXMethodDeclaration(MD));
    } else {
      // Use an arbitrary non-function type to tell GetAddrOfFunction that the
      // function type is incomplete.
      Ty = CGM.PtrDiffTy;
    }
    llvm::Constant *addr = CGM.GetAddrOfFunction(MD, Ty);

    MemPtr[0] = llvm::ConstantExpr::getPtrToInt(addr, CGM.PtrDiffTy);
    MemPtr[1] = llvm::ConstantInt::get(CGM.PtrDiffTy,
                                       (UseARMMethodPtrABI ? 2 : 1) *
                                       ThisAdjustment.getQuantity());
  }

  return llvm::ConstantStruct::getAnon(MemPtr);
}

llvm::Constant *ItaniumCXXABI::EmitMemberPointer(const APValue &MP,
                                                 QualType MPType) {
  const MemberPointerType *MPT = MPType->castAs<MemberPointerType>();
  const ValueDecl *MPD = MP.getMemberPointerDecl();
  if (!MPD)
    return EmitNullMemberPointer(MPT);

  CharUnits ThisAdjustment = getContext().getMemberPointerPathAdjustment(MP);

  if (const CXXMethodDecl *MD = dyn_cast<CXXMethodDecl>(MPD))
    return BuildMemberPointer(MD, ThisAdjustment);

  CharUnits FieldOffset =
    getContext().toCharUnitsFromBits(getContext().getFieldOffset(MPD));
  return EmitMemberDataPointer(MPT, ThisAdjustment + FieldOffset);
}

/// The comparison algorithm is pretty easy: the member pointers are
/// the same if they're either bitwise identical *or* both null.
///
/// ARM is different here only because null-ness is more complicated.
llvm::Value *
ItaniumCXXABI::EmitMemberPointerComparison(CodeGenFunction &CGF,
                                           llvm::Value *L,
                                           llvm::Value *R,
                                           const MemberPointerType *MPT,
                                           bool Inequality) {
  CGBuilderTy &Builder = CGF.Builder;

  llvm::ICmpInst::Predicate Eq;
  llvm::Instruction::BinaryOps And, Or;
  if (Inequality) {
    Eq = llvm::ICmpInst::ICMP_NE;
    And = llvm::Instruction::Or;
    Or = llvm::Instruction::And;
  } else {
    Eq = llvm::ICmpInst::ICMP_EQ;
    And = llvm::Instruction::And;
    Or = llvm::Instruction::Or;
  }

  // Member data pointers are easy because there's a unique null
  // value, so it just comes down to bitwise equality.
  if (MPT->isMemberDataPointer())
    return Builder.CreateICmp(Eq, L, R);

  // For member function pointers, the tautologies are more complex.
  // The Itanium tautology is:
  //   (L == R) <==> (L.ptr == R.ptr && (L.ptr == 0 || L.adj == R.adj))
  // The ARM tautology is:
  //   (L == R) <==> (L.ptr == R.ptr &&
  //                  (L.adj == R.adj ||
  //                   (L.ptr == 0 && ((L.adj|R.adj) & 1) == 0)))
  // The inequality tautologies have exactly the same structure, except
  // applying De Morgan's laws.

  llvm::Value *LPtr = Builder.CreateExtractValue(L, 0, "lhs.memptr.ptr");
  llvm::Value *RPtr = Builder.CreateExtractValue(R, 0, "rhs.memptr.ptr");

  // This condition tests whether L.ptr == R.ptr.  This must always be
  // true for equality to hold.
  llvm::Value *PtrEq = Builder.CreateICmp(Eq, LPtr, RPtr, "cmp.ptr");

  // This condition, together with the assumption that L.ptr == R.ptr,
  // tests whether the pointers are both null.  ARM imposes an extra
  // condition.
  llvm::Value *Zero = llvm::Constant::getNullValue(LPtr->getType());
  llvm::Value *EqZero = Builder.CreateICmp(Eq, LPtr, Zero, "cmp.ptr.null");

  // This condition tests whether L.adj == R.adj.  If this isn't
  // true, the pointers are unequal unless they're both null.
  llvm::Value *LAdj = Builder.CreateExtractValue(L, 1, "lhs.memptr.adj");
  llvm::Value *RAdj = Builder.CreateExtractValue(R, 1, "rhs.memptr.adj");
  llvm::Value *AdjEq = Builder.CreateICmp(Eq, LAdj, RAdj, "cmp.adj");

  // Null member function pointers on ARM clear the low bit of Adj,
  // so the zero condition has to check that neither low bit is set.
  if (UseARMMethodPtrABI) {
    llvm::Value *One = llvm::ConstantInt::get(LPtr->getType(), 1);

    // Compute (l.adj | r.adj) & 1 and test it against zero.
    llvm::Value *OrAdj = Builder.CreateOr(LAdj, RAdj, "or.adj");
    llvm::Value *OrAdjAnd1 = Builder.CreateAnd(OrAdj, One);
    llvm::Value *OrAdjAnd1EqZero = Builder.CreateICmp(Eq, OrAdjAnd1, Zero,
                                                      "cmp.or.adj");
    EqZero = Builder.CreateBinOp(And, EqZero, OrAdjAnd1EqZero);
  }

  // Tie together all our conditions.
  llvm::Value *Result = Builder.CreateBinOp(Or, EqZero, AdjEq);
  Result = Builder.CreateBinOp(And, PtrEq, Result,
                               Inequality ? "memptr.ne" : "memptr.eq");
  return Result;
}

llvm::Value *
ItaniumCXXABI::EmitMemberPointerIsNotNull(CodeGenFunction &CGF,
                                          llvm::Value *MemPtr,
                                          const MemberPointerType *MPT) {
  CGBuilderTy &Builder = CGF.Builder;

  /// For member data pointers, this is just a check against -1.
  if (MPT->isMemberDataPointer()) {
    assert(MemPtr->getType() == CGM.PtrDiffTy);
    llvm::Value *NegativeOne =
      llvm::Constant::getAllOnesValue(MemPtr->getType());
    return Builder.CreateICmpNE(MemPtr, NegativeOne, "memptr.tobool");
  }

  // In Itanium, a member function pointer is not null if 'ptr' is not null.
  llvm::Value *Ptr = Builder.CreateExtractValue(MemPtr, 0, "memptr.ptr");

  llvm::Constant *Zero = llvm::ConstantInt::get(Ptr->getType(), 0);
  llvm::Value *Result = Builder.CreateICmpNE(Ptr, Zero, "memptr.tobool");

  // On ARM, a member function pointer is also non-null if the low bit of 'adj'
  // (the virtual bit) is set.
  if (UseARMMethodPtrABI) {
    llvm::Constant *One = llvm::ConstantInt::get(Ptr->getType(), 1);
    llvm::Value *Adj = Builder.CreateExtractValue(MemPtr, 1, "memptr.adj");
    llvm::Value *VirtualBit = Builder.CreateAnd(Adj, One, "memptr.virtualbit");
    llvm::Value *IsVirtual = Builder.CreateICmpNE(VirtualBit, Zero,
                                                  "memptr.isvirtual");
    Result = Builder.CreateOr(Result, IsVirtual);
  }

  return Result;
}

bool ItaniumCXXABI::classifyReturnType(CGFunctionInfo &FI) const {
  const CXXRecordDecl *RD = FI.getReturnType()->getAsCXXRecordDecl();
  if (!RD)
    return false;

  // If C++ prohibits us from making a copy, return by address.
  if (!RD->canPassInRegisters()) {
    auto Align = CGM.getContext().getTypeAlignInChars(FI.getReturnType());
    FI.getReturnInfo() = ABIArgInfo::getIndirect(Align, /*ByVal=*/false);
    return true;
  }
  return false;
}

/// The Itanium ABI requires non-zero initialization only for data
/// member pointers, for which '0' is a valid offset.
bool ItaniumCXXABI::isZeroInitializable(const MemberPointerType *MPT) {
  return MPT->isMemberFunctionPointer();
}

/// The Itanium ABI always places an offset to the complete object
/// at entry -2 in the vtable.
void ItaniumCXXABI::emitVirtualObjectDelete(CodeGenFunction &CGF,
                                            const CXXDeleteExpr *DE,
                                            Address Ptr,
                                            QualType ElementType,
                                            const CXXDestructorDecl *Dtor) {
  bool UseGlobalDelete = DE->isGlobalDelete();
  if (UseGlobalDelete) {
    // Derive the complete-object pointer, which is what we need
    // to pass to the deallocation function.

    // Grab the vtable pointer as an intptr_t*.
    auto *ClassDecl =
        cast<CXXRecordDecl>(ElementType->castAs<RecordType>()->getDecl());
    llvm::Value *VTable =
        CGF.GetVTablePtr(Ptr, CGF.IntPtrTy->getPointerTo(), ClassDecl);

    // Track back to entry -2 and pull out the offset there.
    llvm::Value *OffsetPtr = CGF.Builder.CreateConstInBoundsGEP1_64(
        CGF.IntPtrTy, VTable, -2, "complete-offset.ptr");
    llvm::Value *Offset = CGF.Builder.CreateAlignedLoad(CGF.IntPtrTy, OffsetPtr,                                                        CGF.getPointerAlign());

    // Apply the offset.
    llvm::Value *CompletePtr =
      CGF.Builder.CreateBitCast(Ptr.getPointer(), CGF.Int8PtrTy);
    CompletePtr =
        CGF.Builder.CreateInBoundsGEP(CGF.Int8Ty, CompletePtr, Offset);

    // If we're supposed to call the global delete, make sure we do so
    // even if the destructor throws.
    CGF.pushCallObjectDeleteCleanup(DE->getOperatorDelete(), CompletePtr,
                                    ElementType);
  }

  // FIXME: Provide a source location here even though there's no
  // CXXMemberCallExpr for dtor call.
  CXXDtorType DtorType = UseGlobalDelete ? Dtor_Complete : Dtor_Deleting;
  EmitVirtualDestructorCall(CGF, Dtor, DtorType, Ptr, DE);

  if (UseGlobalDelete)
    CGF.PopCleanupBlock();
}

void ItaniumCXXABI::emitRethrow(CodeGenFunction &CGF, bool isNoReturn) {
  // void __cxa_rethrow();

  llvm::FunctionType *FTy =
    llvm::FunctionType::get(CGM.VoidTy, /*isVarArg=*/false);

  llvm::FunctionCallee Fn = CGM.CreateRuntimeFunction(FTy, "__cxa_rethrow");

  if (isNoReturn)
    CGF.EmitNoreturnRuntimeCallOrInvoke(Fn, std::nullopt);
  else
    CGF.EmitRuntimeCallOrInvoke(Fn);
}

static llvm::FunctionCallee getAllocateExceptionFn(CodeGenModule &CGM) {
  // void *__cxa_allocate_exception(size_t thrown_size);

  llvm::FunctionType *FTy =
    llvm::FunctionType::get(CGM.Int8PtrTy, CGM.SizeTy, /*isVarArg=*/false);

  return CGM.CreateRuntimeFunction(FTy, "__cxa_allocate_exception");
}

static llvm::FunctionCallee getThrowFn(CodeGenModule &CGM) {
  // void __cxa_throw(void *thrown_exception, std::type_info *tinfo,
  //                  void (*dest) (void *));

  llvm::Type *Args[3] = { CGM.Int8PtrTy, CGM.Int8PtrTy, CGM.Int8PtrTy };
  llvm::FunctionType *FTy =
    llvm::FunctionType::get(CGM.VoidTy, Args, /*isVarArg=*/false);

  return CGM.CreateRuntimeFunction(FTy, "__cxa_throw");
}

void ItaniumCXXABI::emitThrow(CodeGenFunction &CGF, const CXXThrowExpr *E) {
  QualType ThrowType = E->getSubExpr()->getType();
  // Now allocate the exception object.
  llvm::Type *SizeTy = CGF.ConvertType(getContext().getSizeType());
  uint64_t TypeSize = getContext().getTypeSizeInChars(ThrowType).getQuantity();

  llvm::FunctionCallee AllocExceptionFn = getAllocateExceptionFn(CGM);
  llvm::CallInst *ExceptionPtr = CGF.EmitNounwindRuntimeCall(
      AllocExceptionFn, llvm::ConstantInt::get(SizeTy, TypeSize), "exception");

  CharUnits ExnAlign = CGF.getContext().getExnObjectAlignment();
  CGF.EmitAnyExprToExn(
      E->getSubExpr(), Address(ExceptionPtr, CGM.Int8Ty, ExnAlign));

  // Now throw the exception.
  llvm::Constant *TypeInfo = CGM.GetAddrOfRTTIDescriptor(ThrowType,
                                                         /*ForEH=*/true);

  // The address of the destructor.  If the exception type has a
  // trivial destructor (or isn't a record), we just pass null.
  llvm::Constant *Dtor = nullptr;
  if (const RecordType *RecordTy = ThrowType->getAs<RecordType>()) {
    CXXRecordDecl *Record = cast<CXXRecordDecl>(RecordTy->getDecl());
    if (!Record->hasTrivialDestructor()) {
      CXXDestructorDecl *DtorD = Record->getDestructor();
      Dtor = CGM.getAddrOfCXXStructor(GlobalDecl(DtorD, Dtor_Complete));
      Dtor = llvm::ConstantExpr::getBitCast(Dtor, CGM.Int8PtrTy);
    }
  }
  if (!Dtor) Dtor = llvm::Constant::getNullValue(CGM.Int8PtrTy);

  llvm::Value *args[] = { ExceptionPtr, TypeInfo, Dtor };
  CGF.EmitNoreturnRuntimeCallOrInvoke(getThrowFn(CGM), args);
}

static llvm::FunctionCallee getItaniumDynamicCastFn(CodeGenFunction &CGF) {
  // void *__dynamic_cast(const void *sub,
  //                      const abi::__class_type_info *src,
  //                      const abi::__class_type_info *dst,
  //                      std::ptrdiff_t src2dst_offset);

  llvm::Type *Int8PtrTy = CGF.Int8PtrTy;
  llvm::Type *PtrDiffTy =
    CGF.ConvertType(CGF.getContext().getPointerDiffType());

  llvm::Type *Args[4] = { Int8PtrTy, Int8PtrTy, Int8PtrTy, PtrDiffTy };

  llvm::FunctionType *FTy = llvm::FunctionType::get(Int8PtrTy, Args, false);

  // Mark the function as nounwind readonly.
  llvm::AttrBuilder FuncAttrs(CGF.getLLVMContext());
  FuncAttrs.addAttribute(llvm::Attribute::NoUnwind);
  FuncAttrs.addMemoryAttr(llvm::MemoryEffects::readOnly());
  llvm::AttributeList Attrs = llvm::AttributeList::get(
      CGF.getLLVMContext(), llvm::AttributeList::FunctionIndex, FuncAttrs);

  return CGF.CGM.CreateRuntimeFunction(FTy, "__dynamic_cast", Attrs);
}

static llvm::FunctionCallee getBadCastFn(CodeGenFunction &CGF) {
  // void __cxa_bad_cast();
  llvm::FunctionType *FTy = llvm::FunctionType::get(CGF.VoidTy, false);
  return CGF.CGM.CreateRuntimeFunction(FTy, "__cxa_bad_cast");
}

/// Compute the src2dst_offset hint as described in the
/// Itanium C++ ABI [2.9.7]
static CharUnits computeOffsetHint(ASTContext &Context,
                                   const CXXRecordDecl *Src,
                                   const CXXRecordDecl *Dst) {
  CXXBasePaths Paths(/*FindAmbiguities=*/true, /*RecordPaths=*/true,
                     /*DetectVirtual=*/false);

  // If Dst is not derived from Src we can skip the whole computation below and
  // return that Src is not a public base of Dst.  Record all inheritance paths.
  if (!Dst->isDerivedFrom(Src, Paths))
    return CharUnits::fromQuantity(-2ULL);

  unsigned NumPublicPaths = 0;
  CharUnits Offset;

  // Now walk all possible inheritance paths.
  for (const CXXBasePath &Path : Paths) {
    if (Path.Access != AS_public)  // Ignore non-public inheritance.
      continue;

    ++NumPublicPaths;

    for (const CXXBasePathElement &PathElement : Path) {
      // If the path contains a virtual base class we can't give any hint.
      // -1: no hint.
      if (PathElement.Base->isVirtual())
        return CharUnits::fromQuantity(-1ULL);

      if (NumPublicPaths > 1) // Won't use offsets, skip computation.
        continue;

      // Accumulate the base class offsets.
      const ASTRecordLayout &L = Context.getASTRecordLayout(PathElement.Class);
      Offset += L.getBaseClassOffset(
          PathElement.Base->getType()->getAsCXXRecordDecl());
    }
  }

  // -2: Src is not a public base of Dst.
  if (NumPublicPaths == 0)
    return CharUnits::fromQuantity(-2ULL);

  // -3: Src is a multiple public base type but never a virtual base type.
  if (NumPublicPaths > 1)
    return CharUnits::fromQuantity(-3ULL);

  // Otherwise, the Src type is a unique public nonvirtual base type of Dst.
  // Return the offset of Src from the origin of Dst.
  return Offset;
}

static llvm::FunctionCallee getBadTypeidFn(CodeGenFunction &CGF) {
  // void __cxa_bad_typeid();
  llvm::FunctionType *FTy = llvm::FunctionType::get(CGF.VoidTy, false);

  return CGF.CGM.CreateRuntimeFunction(FTy, "__cxa_bad_typeid");
}

bool ItaniumCXXABI::shouldTypeidBeNullChecked(bool IsDeref,
                                              QualType SrcRecordTy) {
  return IsDeref;
}

void ItaniumCXXABI::EmitBadTypeidCall(CodeGenFunction &CGF) {
  llvm::FunctionCallee Fn = getBadTypeidFn(CGF);
  llvm::CallBase *Call = CGF.EmitRuntimeCallOrInvoke(Fn);
  Call->setDoesNotReturn();
  CGF.Builder.CreateUnreachable();
}

llvm::Value *ItaniumCXXABI::EmitTypeid(CodeGenFunction &CGF,
                                       QualType SrcRecordTy,
                                       Address ThisPtr,
                                       llvm::Type *StdTypeInfoPtrTy) {
  auto *ClassDecl =
      cast<CXXRecordDecl>(SrcRecordTy->castAs<RecordType>()->getDecl());
  llvm::Value *Value =
      CGF.GetVTablePtr(ThisPtr, StdTypeInfoPtrTy->getPointerTo(), ClassDecl);

  if (CGM.getItaniumVTableContext().isRelativeLayout()) {
    // Load the type info.
    Value = CGF.Builder.CreateBitCast(Value, CGM.Int8PtrTy);
    Value = CGF.Builder.CreateCall(
        CGM.getIntrinsic(llvm::Intrinsic::load_relative, {CGM.Int32Ty}),
        {Value, llvm::ConstantInt::get(CGM.Int32Ty, -4)});

    // Setup to dereference again since this is a proxy we accessed.
    Value = CGF.Builder.CreateBitCast(Value, StdTypeInfoPtrTy->getPointerTo());
  } else {
    // Load the type info.
    Value =
        CGF.Builder.CreateConstInBoundsGEP1_64(StdTypeInfoPtrTy, Value, -1ULL);
  }
  return CGF.Builder.CreateAlignedLoad(StdTypeInfoPtrTy, Value,
                                       CGF.getPointerAlign());
}

bool ItaniumCXXABI::shouldDynamicCastCallBeNullChecked(bool SrcIsPtr,
                                                       QualType SrcRecordTy) {
  return SrcIsPtr;
}

#ifdef INTEL_SYCL_OPAQUEPOINTER_READY
llvm::Value *ItaniumCXXABI::emitDynamicCastCall(
#else
llvm::Value *ItaniumCXXABI::EmitDynamicCastCall(
#endif //INTEL_SYCL_OPAQUEPOINTER_READY
    CodeGenFunction &CGF, Address ThisAddr, QualType SrcRecordTy,
    QualType DestTy, QualType DestRecordTy, llvm::BasicBlock *CastEnd) {
  llvm::Type *PtrDiffLTy =
      CGF.ConvertType(CGF.getContext().getPointerDiffType());
#ifndef INTEL_SYCL_OPAQUEPOINTER_READY
  llvm::Type *DestLTy = CGF.ConvertType(DestTy);
#endif

  llvm::Value *SrcRTTI =
      CGF.CGM.GetAddrOfRTTIDescriptor(SrcRecordTy.getUnqualifiedType());
  llvm::Value *DestRTTI =
      CGF.CGM.GetAddrOfRTTIDescriptor(DestRecordTy.getUnqualifiedType());

  // Compute the offset hint.
  const CXXRecordDecl *SrcDecl = SrcRecordTy->getAsCXXRecordDecl();
  const CXXRecordDecl *DestDecl = DestRecordTy->getAsCXXRecordDecl();
  llvm::Value *OffsetHint = llvm::ConstantInt::get(
      PtrDiffLTy,
      computeOffsetHint(CGF.getContext(), SrcDecl, DestDecl).getQuantity());

  // Emit the call to __dynamic_cast.
#ifdef INTEL_SYCL_OPAQUEPOINTER_READY
  llvm::Value *Args[] = {ThisAddr.getPointer(), SrcRTTI, DestRTTI, OffsetHint};
  llvm::Value *Value =
      CGF.EmitNounwindRuntimeCall(getItaniumDynamicCastFn(CGF), Args);
#else
  llvm::Value *Value = ThisAddr.getPointer();
  Value = CGF.EmitCastToVoidPtr(Value);

  llvm::Value *args[] = {Value, SrcRTTI, DestRTTI, OffsetHint};
  Value = CGF.EmitNounwindRuntimeCall(getItaniumDynamicCastFn(CGF), args);
  Value = CGF.Builder.CreateBitCast(Value, DestLTy);
#endif //INTEL_SYCL_OPAQUEPOINTER_READY

  /// C++ [expr.dynamic.cast]p9:
  ///   A failed cast to reference type throws std::bad_cast
  if (DestTy->isReferenceType()) {
    llvm::BasicBlock *BadCastBlock =
        CGF.createBasicBlock("dynamic_cast.bad_cast");

    llvm::Value *IsNull = CGF.Builder.CreateIsNull(Value);
    CGF.Builder.CreateCondBr(IsNull, BadCastBlock, CastEnd);

    CGF.EmitBlock(BadCastBlock);
    EmitBadCastCall(CGF);
  }

  return Value;
}

#ifdef INTEL_SYCL_OPAQUEPOINTER_READY
llvm::Value *ItaniumCXXABI::emitDynamicCastToVoid(CodeGenFunction &CGF,
                                                  Address ThisAddr,
                                                  QualType SrcRecordTy) {

#else
llvm::Value *ItaniumCXXABI::EmitDynamicCastToVoid(CodeGenFunction &CGF,
                                                  Address ThisAddr,
                                                  QualType SrcRecordTy,
                                                  QualType DestTy) {
  llvm::Type *DestLTy = CGF.ConvertType(DestTy);
#endif //INTEL_SYCL_OPAQUEPOINTER_READY
  auto *ClassDecl =
      cast<CXXRecordDecl>(SrcRecordTy->castAs<RecordType>()->getDecl());
  llvm::Value *OffsetToTop;
  if (CGM.getItaniumVTableContext().isRelativeLayout()) {
    // Get the vtable pointer.
    llvm::Value *VTable =
        CGF.GetVTablePtr(ThisAddr, CGM.Int32Ty->getPointerTo(), ClassDecl);

    // Get the offset-to-top from the vtable.
    OffsetToTop =
        CGF.Builder.CreateConstInBoundsGEP1_32(CGM.Int32Ty, VTable, -2U);
    OffsetToTop = CGF.Builder.CreateAlignedLoad(
        CGM.Int32Ty, OffsetToTop, CharUnits::fromQuantity(4), "offset.to.top");
  } else {
    llvm::Type *PtrDiffLTy =
        CGF.ConvertType(CGF.getContext().getPointerDiffType());

    // Get the vtable pointer.
    llvm::Value *VTable =
        CGF.GetVTablePtr(ThisAddr, PtrDiffLTy->getPointerTo(), ClassDecl);

    // Get the offset-to-top from the vtable.
    OffsetToTop =
        CGF.Builder.CreateConstInBoundsGEP1_64(PtrDiffLTy, VTable, -2ULL);
    OffsetToTop = CGF.Builder.CreateAlignedLoad(
        PtrDiffLTy, OffsetToTop, CGF.getPointerAlign(), "offset.to.top");
  }
  // Finally, add the offset to the pointer.
#ifdef INTEL_SYCL_OPAQUEPOINTER_READY
  return CGF.Builder.CreateInBoundsGEP(CGF.Int8Ty, ThisAddr.getPointer(),
                                       OffsetToTop);
#else
  llvm::Value *Value = ThisAddr.getPointer();
  Value = CGF.EmitCastToVoidPtr(Value);
  Value = CGF.Builder.CreateInBoundsGEP(CGF.Int8Ty, Value, OffsetToTop);
  return CGF.Builder.CreateBitCast(Value, DestLTy);
#endif //INTEL_SYCL_OPAQUEPOINTER_READY
}

bool ItaniumCXXABI::EmitBadCastCall(CodeGenFunction &CGF) {
  llvm::FunctionCallee Fn = getBadCastFn(CGF);
  llvm::CallBase *Call = CGF.EmitRuntimeCallOrInvoke(Fn);
  Call->setDoesNotReturn();
  CGF.Builder.CreateUnreachable();
  return true;
}

llvm::Value *
ItaniumCXXABI::GetVirtualBaseClassOffset(CodeGenFunction &CGF,
                                         Address This,
                                         const CXXRecordDecl *ClassDecl,
                                         const CXXRecordDecl *BaseClassDecl) {
  llvm::Value *VTablePtr = CGF.GetVTablePtr(This, CGM.Int8PtrTy, ClassDecl);
  CharUnits VBaseOffsetOffset =
      CGM.getItaniumVTableContext().getVirtualBaseOffsetOffset(ClassDecl,
                                                               BaseClassDecl);
  llvm::Value *VBaseOffsetPtr =
    CGF.Builder.CreateConstGEP1_64(
        CGF.Int8Ty, VTablePtr, VBaseOffsetOffset.getQuantity(),
        "vbase.offset.ptr");

  llvm::Value *VBaseOffset;
  if (CGM.getItaniumVTableContext().isRelativeLayout()) {
    VBaseOffsetPtr =
        CGF.Builder.CreateBitCast(VBaseOffsetPtr, CGF.Int32Ty->getPointerTo());
    VBaseOffset = CGF.Builder.CreateAlignedLoad(
        CGF.Int32Ty, VBaseOffsetPtr, CharUnits::fromQuantity(4),
        "vbase.offset");
  } else {
    VBaseOffsetPtr = CGF.Builder.CreateBitCast(VBaseOffsetPtr,
                                               CGM.PtrDiffTy->getPointerTo());
    VBaseOffset = CGF.Builder.CreateAlignedLoad(
        CGM.PtrDiffTy, VBaseOffsetPtr, CGF.getPointerAlign(), "vbase.offset");
  }
  return VBaseOffset;
}

void ItaniumCXXABI::EmitCXXConstructors(const CXXConstructorDecl *D) {
  // Just make sure we're in sync with TargetCXXABI.
  assert(CGM.getTarget().getCXXABI().hasConstructorVariants());

  // The constructor used for constructing this as a base class;
  // ignores virtual bases.
  CGM.EmitGlobal(GlobalDecl(D, Ctor_Base));

  // The constructor used for constructing this as a complete class;
  // constructs the virtual bases, then calls the base constructor.
  if (!D->getParent()->isAbstract()) {
    // We don't need to emit the complete ctor if the class is abstract.
    CGM.EmitGlobal(GlobalDecl(D, Ctor_Complete));
  }
}

CGCXXABI::AddedStructorArgCounts
ItaniumCXXABI::buildStructorSignature(GlobalDecl GD,
                                      SmallVectorImpl<CanQualType> &ArgTys) {
  ASTContext &Context = getContext();

  // All parameters are already in place except VTT, which goes after 'this'.
  // These are Clang types, so we don't need to worry about sret yet.

  // Check if we need to add a VTT parameter (which has type global void **).
  if ((isa<CXXConstructorDecl>(GD.getDecl()) ? GD.getCtorType() == Ctor_Base
                                             : GD.getDtorType() == Dtor_Base) &&
      cast<CXXMethodDecl>(GD.getDecl())->getParent()->getNumVBases() != 0) {
    LangAS AS = CGM.GetGlobalVarAddressSpace(nullptr);
    QualType Q = Context.getAddrSpaceQualType(Context.VoidPtrTy, AS);
    ArgTys.insert(ArgTys.begin() + 1,
                  Context.getPointerType(CanQualType::CreateUnsafe(Q)));
    return AddedStructorArgCounts::prefix(1);
  }
  return AddedStructorArgCounts{};
}

void ItaniumCXXABI::EmitCXXDestructors(const CXXDestructorDecl *D) {
  // The destructor used for destructing this as a base class; ignores
  // virtual bases.
  CGM.EmitGlobal(GlobalDecl(D, Dtor_Base));

  // The destructor used for destructing this as a most-derived class;
  // call the base destructor and then destructs any virtual bases.
  CGM.EmitGlobal(GlobalDecl(D, Dtor_Complete));

  // The destructor in a virtual table is always a 'deleting'
  // destructor, which calls the complete destructor and then uses the
  // appropriate operator delete.
  if (D->isVirtual())
    CGM.EmitGlobal(GlobalDecl(D, Dtor_Deleting));
}

void ItaniumCXXABI::addImplicitStructorParams(CodeGenFunction &CGF,
                                              QualType &ResTy,
                                              FunctionArgList &Params) {
  const CXXMethodDecl *MD = cast<CXXMethodDecl>(CGF.CurGD.getDecl());
  assert(isa<CXXConstructorDecl>(MD) || isa<CXXDestructorDecl>(MD));

  // Check if we need a VTT parameter as well.
  if (NeedsVTTParameter(CGF.CurGD)) {
    ASTContext &Context = getContext();

    // FIXME: avoid the fake decl
    LangAS AS = CGM.GetGlobalVarAddressSpace(nullptr);
    QualType Q = Context.getAddrSpaceQualType(Context.VoidPtrTy, AS);
    QualType T = Context.getPointerType(Q);
    auto *VTTDecl = ImplicitParamDecl::Create(
        Context, /*DC=*/nullptr, MD->getLocation(), &Context.Idents.get("vtt"),
        T, ImplicitParamDecl::CXXVTT);
    Params.insert(Params.begin() + 1, VTTDecl);
    getStructorImplicitParamDecl(CGF) = VTTDecl;
  }
}

void ItaniumCXXABI::EmitInstanceFunctionProlog(CodeGenFunction &CGF) {
  // Naked functions have no prolog.
  if (CGF.CurFuncDecl && CGF.CurFuncDecl->hasAttr<NakedAttr>())
    return;

  /// Initialize the 'this' slot. In the Itanium C++ ABI, no prologue
  /// adjustments are required, because they are all handled by thunks.
  setCXXABIThisValue(CGF, loadIncomingCXXThis(CGF));

  /// Initialize the 'vtt' slot if needed.
  if (getStructorImplicitParamDecl(CGF)) {
    getStructorImplicitParamValue(CGF) = CGF.Builder.CreateLoad(
        CGF.GetAddrOfLocalVar(getStructorImplicitParamDecl(CGF)), "vtt");
  }

  /// If this is a function that the ABI specifies returns 'this', initialize
  /// the return slot to 'this' at the start of the function.
  ///
  /// Unlike the setting of return types, this is done within the ABI
  /// implementation instead of by clients of CGCXXABI because:
  /// 1) getThisValue is currently protected
  /// 2) in theory, an ABI could implement 'this' returns some other way;
  ///    HasThisReturn only specifies a contract, not the implementation
  if (HasThisReturn(CGF.CurGD))
    CGF.Builder.CreateStore(getThisValue(CGF), CGF.ReturnValue);
}

CGCXXABI::AddedStructorArgs ItaniumCXXABI::getImplicitConstructorArgs(
    CodeGenFunction &CGF, const CXXConstructorDecl *D, CXXCtorType Type,
    bool ForVirtualBase, bool Delegating) {
  if (!NeedsVTTParameter(GlobalDecl(D, Type)))
    return AddedStructorArgs{};

  // Insert the implicit 'vtt' argument as the second argument. Make sure to
  // correctly reflect its address space, which can differ from generic on
  // some targets.
  llvm::Value *VTT =
      CGF.GetVTTParameter(GlobalDecl(D, Type), ForVirtualBase, Delegating);
  LangAS AS = CGM.GetGlobalVarAddressSpace(nullptr);
  QualType Q = getContext().getAddrSpaceQualType(getContext().VoidPtrTy, AS);
  QualType VTTTy = getContext().getPointerType(Q);
  return AddedStructorArgs::prefix({{VTT, VTTTy}});
}

llvm::Value *ItaniumCXXABI::getCXXDestructorImplicitParam(
    CodeGenFunction &CGF, const CXXDestructorDecl *DD, CXXDtorType Type,
    bool ForVirtualBase, bool Delegating) {
  GlobalDecl GD(DD, Type);
  return CGF.GetVTTParameter(GD, ForVirtualBase, Delegating);
}

void ItaniumCXXABI::EmitDestructorCall(CodeGenFunction &CGF,
                                       const CXXDestructorDecl *DD,
                                       CXXDtorType Type, bool ForVirtualBase,
                                       bool Delegating, Address This,
                                       QualType ThisTy) {
  GlobalDecl GD(DD, Type);
  llvm::Value *VTT =
      getCXXDestructorImplicitParam(CGF, DD, Type, ForVirtualBase, Delegating);
  QualType VTTTy = getContext().getPointerType(getContext().VoidPtrTy);

  CGCallee Callee;
  if (getContext().getLangOpts().AppleKext &&
      Type != Dtor_Base && DD->isVirtual())
    Callee = CGF.BuildAppleKextVirtualDestructorCall(DD, Type, DD->getParent());
  else
    Callee = CGCallee::forDirect(CGM.getAddrOfCXXStructor(GD), GD);

  CGF.EmitCXXDestructorCall(GD, Callee, This.getPointer(), ThisTy, VTT, VTTTy,
                            nullptr);
}

void ItaniumCXXABI::emitVTableDefinitions(CodeGenVTables &CGVT,
                                          const CXXRecordDecl *RD) {
  llvm::GlobalVariable *VTable = getAddrOfVTable(RD, CharUnits());
  if (VTable->hasInitializer())
    return;

  ItaniumVTableContext &VTContext = CGM.getItaniumVTableContext();
  const VTableLayout &VTLayout = VTContext.getVTableLayout(RD);
  llvm::GlobalVariable::LinkageTypes Linkage = CGM.getVTableLinkage(RD);
  llvm::Constant *RTTI =
      CGM.GetAddrOfRTTIDescriptor(CGM.getContext().getTagDeclType(RD));

  // Create and set the initializer.
  ConstantInitBuilder builder(CGM);
  auto components = builder.beginStruct();
  CGVT.createVTableInitializer(components, VTLayout, RTTI,
                               llvm::GlobalValue::isLocalLinkage(Linkage));
  components.finishAndSetAsInitializer(VTable);

  // Set the correct linkage.
  VTable->setLinkage(Linkage);

  if (CGM.supportsCOMDAT() && VTable->isWeakForLinker())
    VTable->setComdat(CGM.getModule().getOrInsertComdat(VTable->getName()));

  // Set the right visibility.
  CGM.setGVProperties(VTable, RD);

  // If this is the magic class __cxxabiv1::__fundamental_type_info,
  // we will emit the typeinfo for the fundamental types. This is the
  // same behaviour as GCC.
  const DeclContext *DC = RD->getDeclContext();
  if (RD->getIdentifier() &&
      RD->getIdentifier()->isStr("__fundamental_type_info") &&
      isa<NamespaceDecl>(DC) && cast<NamespaceDecl>(DC)->getIdentifier() &&
      cast<NamespaceDecl>(DC)->getIdentifier()->isStr("__cxxabiv1") &&
      DC->getParent()->isTranslationUnit())
    EmitFundamentalRTTIDescriptors(RD);

  // Always emit type metadata on non-available_externally definitions, and on
  // available_externally definitions if we are performing whole program
  // devirtualization. For WPD we need the type metadata on all vtable
  // definitions to ensure we associate derived classes with base classes
  // defined in headers but with a strong definition only in a shared library.
  if (!VTable->isDeclarationForLinker() ||
      CGM.getCodeGenOpts().WholeProgramVTables) {
    CGM.EmitVTableTypeMetadata(RD, VTable, VTLayout);
    // For available_externally definitions, add the vtable to
    // @llvm.compiler.used so that it isn't deleted before whole program
    // analysis.
    if (VTable->isDeclarationForLinker()) {
      assert(CGM.getCodeGenOpts().WholeProgramVTables);
      CGM.addCompilerUsedGlobal(VTable);
    }
  }

  if (VTContext.isRelativeLayout()) {
    CGVT.RemoveHwasanMetadata(VTable);
    if (!VTable->isDSOLocal())
      CGVT.GenerateRelativeVTableAlias(VTable, VTable->getName());
  }
}

bool ItaniumCXXABI::isVirtualOffsetNeededForVTableField(
    CodeGenFunction &CGF, CodeGenFunction::VPtr Vptr) {
  if (Vptr.NearestVBase == nullptr)
    return false;
  return NeedsVTTParameter(CGF.CurGD);
}

llvm::Value *ItaniumCXXABI::getVTableAddressPointInStructor(
    CodeGenFunction &CGF, const CXXRecordDecl *VTableClass, BaseSubobject Base,
    const CXXRecordDecl *NearestVBase) {

  if ((Base.getBase()->getNumVBases() || NearestVBase != nullptr) &&
      NeedsVTTParameter(CGF.CurGD)) {
    return getVTableAddressPointInStructorWithVTT(CGF, VTableClass, Base,
                                                  NearestVBase);
  }
  return getVTableAddressPoint(Base, VTableClass);
}

llvm::Constant *
ItaniumCXXABI::getVTableAddressPoint(BaseSubobject Base,
                                     const CXXRecordDecl *VTableClass) {
  llvm::GlobalValue *VTable = getAddrOfVTable(VTableClass, CharUnits());

  // Find the appropriate vtable within the vtable group, and the address point
  // within that vtable.
  VTableLayout::AddressPointLocation AddressPoint =
      CGM.getItaniumVTableContext()
          .getVTableLayout(VTableClass)
          .getAddressPoint(Base);
  llvm::Value *Indices[] = {
    llvm::ConstantInt::get(CGM.Int32Ty, 0),
    llvm::ConstantInt::get(CGM.Int32Ty, AddressPoint.VTableIndex),
    llvm::ConstantInt::get(CGM.Int32Ty, AddressPoint.AddressPointIndex),
  };

  return llvm::ConstantExpr::getGetElementPtr(VTable->getValueType(), VTable,
                                              Indices, /*InBounds=*/true,
                                              /*InRangeIndex=*/1);
}

// Check whether all the non-inline virtual methods for the class have the
// specified attribute.
template <typename T>
static bool CXXRecordAllNonInlineVirtualsHaveAttr(const CXXRecordDecl *RD) {
  bool FoundNonInlineVirtualMethodWithAttr = false;
  for (const auto *D : RD->noload_decls()) {
    if (const auto *FD = dyn_cast<FunctionDecl>(D)) {
      if (!FD->isVirtualAsWritten() || FD->isInlineSpecified() ||
          FD->doesThisDeclarationHaveABody())
        continue;
      if (!D->hasAttr<T>())
        return false;
      FoundNonInlineVirtualMethodWithAttr = true;
    }
  }

  // We didn't find any non-inline virtual methods missing the attribute.  We
  // will return true when we found at least one non-inline virtual with the
  // attribute.  (This lets our caller know that the attribute needs to be
  // propagated up to the vtable.)
  return FoundNonInlineVirtualMethodWithAttr;
}

llvm::Value *ItaniumCXXABI::getVTableAddressPointInStructorWithVTT(
    CodeGenFunction &CGF, const CXXRecordDecl *VTableClass, BaseSubobject Base,
    const CXXRecordDecl *NearestVBase) {
  assert((Base.getBase()->getNumVBases() || NearestVBase != nullptr) &&
         NeedsVTTParameter(CGF.CurGD) && "This class doesn't have VTT");

  // Get the secondary vpointer index.
  uint64_t VirtualPointerIndex =
      CGM.getVTables().getSecondaryVirtualPointerIndex(VTableClass, Base);

  /// Load the VTT.
  llvm::Value *VTT = CGF.LoadCXXVTT();
  if (VirtualPointerIndex)
    VTT = CGF.Builder.CreateConstInBoundsGEP1_64(CGF.GlobalsVoidPtrTy, VTT,
                                                 VirtualPointerIndex);

  // And load the address point from the VTT.
  return CGF.Builder.CreateAlignedLoad(CGF.GlobalsVoidPtrTy, VTT,
                                       CGF.getPointerAlign());
}

llvm::Constant *ItaniumCXXABI::getVTableAddressPointForConstExpr(
    BaseSubobject Base, const CXXRecordDecl *VTableClass) {
  return getVTableAddressPoint(Base, VTableClass);
}

llvm::GlobalVariable *ItaniumCXXABI::getAddrOfVTable(const CXXRecordDecl *RD,
                                                     CharUnits VPtrOffset) {
  assert(VPtrOffset.isZero() && "Itanium ABI only supports zero vptr offsets");

  llvm::GlobalVariable *&VTable = VTables[RD];
  if (VTable)
    return VTable;

  // Queue up this vtable for possible deferred emission.
  CGM.addDeferredVTable(RD);

  SmallString<256> Name;
  llvm::raw_svector_ostream Out(Name);
  getMangleContext().mangleCXXVTable(RD, Out);

  const VTableLayout &VTLayout =
      CGM.getItaniumVTableContext().getVTableLayout(RD);
  llvm::Type *VTableType = CGM.getVTables().getVTableType(VTLayout);

  // Use pointer to global alignment for the vtable. Otherwise we would align
  // them based on the size of the initializer which doesn't make sense as only
  // single values are read.
  LangAS AS = CGM.GetGlobalVarAddressSpace(nullptr);
  unsigned PAlign = CGM.getItaniumVTableContext().isRelativeLayout()
                        ? 32
                        : CGM.getTarget().getPointerAlign(AS);

  VTable = CGM.CreateOrReplaceCXXRuntimeVariable(
      Name, VTableType, llvm::GlobalValue::ExternalLinkage,
      getContext().toCharUnitsFromBits(PAlign).getAsAlign());
  VTable->setUnnamedAddr(llvm::GlobalValue::UnnamedAddr::Global);

  // In MS C++ if you have a class with virtual functions in which you are using
  // selective member import/export, then all virtual functions must be exported
  // unless they are inline, otherwise a link error will result. To match this
  // behavior, for such classes, we dllimport the vtable if it is defined
  // externally and all the non-inline virtual methods are marked dllimport, and
  // we dllexport the vtable if it is defined in this TU and all the non-inline
  // virtual methods are marked dllexport.
  if (CGM.getTarget().hasPS4DLLImportExport()) {
    if ((!RD->hasAttr<DLLImportAttr>()) && (!RD->hasAttr<DLLExportAttr>())) {
      if (CGM.getVTables().isVTableExternal(RD)) {
        if (CXXRecordAllNonInlineVirtualsHaveAttr<DLLImportAttr>(RD))
          VTable->setDLLStorageClass(llvm::GlobalValue::DLLImportStorageClass);
      } else {
        if (CXXRecordAllNonInlineVirtualsHaveAttr<DLLExportAttr>(RD))
          VTable->setDLLStorageClass(llvm::GlobalValue::DLLExportStorageClass);
      }
    }
  }
  CGM.setGVProperties(VTable, RD);

  return VTable;
}

CGCallee ItaniumCXXABI::getVirtualFunctionPointer(CodeGenFunction &CGF,
                                                  GlobalDecl GD,
                                                  Address This,
                                                  llvm::Type *Ty,
                                                  SourceLocation Loc) {
<<<<<<< HEAD
  llvm::Type *TyPtr = Ty->getPointerTo();
=======
  llvm::Type *PtrTy = CGM.GlobalsInt8PtrTy;
>>>>>>> 8acdcf40
  auto *MethodDecl = cast<CXXMethodDecl>(GD.getDecl());
  llvm::Value *VTable = CGF.GetVTablePtr(
      This, TyPtr->getPointerTo(), MethodDecl->getParent());

  uint64_t VTableIndex = CGM.getItaniumVTableContext().getMethodVTableIndex(GD);
  llvm::Value *VFunc;
  if (CGF.ShouldEmitVTableTypeCheckedLoad(MethodDecl->getParent())) {
    VFunc = CGF.EmitVTableTypeCheckedLoad(
        MethodDecl->getParent(), VTable, TyPtr,
        VTableIndex *
            CGM.getContext().getTargetInfo().getPointerWidth(LangAS::Default) /
            8);
  } else {
    CGF.EmitTypeMetadataCodeForVCall(MethodDecl->getParent(), VTable, Loc);

    llvm::Value *VFuncLoad;
    if (CGM.getItaniumVTableContext().isRelativeLayout()) {
      VTable = CGF.Builder.CreateBitCast(VTable, CGM.Int8PtrTy);
      llvm::Value *Load = CGF.Builder.CreateCall(
          CGM.getIntrinsic(llvm::Intrinsic::load_relative, {CGM.Int32Ty}),
          {VTable, llvm::ConstantInt::get(CGM.Int32Ty, 4 * VTableIndex)});
      VFuncLoad = CGF.Builder.CreateBitCast(Load, TyPtr);
    } else {
      VTable =
          CGF.Builder.CreateBitCast(VTable, TyPtr->getPointerTo());
      llvm::Value *VTableSlotPtr = CGF.Builder.CreateConstInBoundsGEP1_64(
          TyPtr, VTable, VTableIndex, "vfn");
      VFuncLoad =
          CGF.Builder.CreateAlignedLoad(TyPtr, VTableSlotPtr,
                                        CGF.getPointerAlign());
    }

    // Add !invariant.load md to virtual function load to indicate that
    // function didn't change inside vtable.
    // It's safe to add it without -fstrict-vtable-pointers, but it would not
    // help in devirtualization because it will only matter if we will have 2
    // the same virtual function loads from the same vtable load, which won't
    // happen without enabled devirtualization with -fstrict-vtable-pointers.
    if (CGM.getCodeGenOpts().OptimizationLevel > 0 &&
        CGM.getCodeGenOpts().StrictVTablePointers) {
      if (auto *VFuncLoadInstr = dyn_cast<llvm::Instruction>(VFuncLoad)) {
        VFuncLoadInstr->setMetadata(
            llvm::LLVMContext::MD_invariant_load,
            llvm::MDNode::get(CGM.getLLVMContext(),
                              llvm::ArrayRef<llvm::Metadata *>()));
      }
    }
    VFunc = VFuncLoad;
  }

  CGCallee Callee(GD, VFunc);
  return Callee;
}

llvm::Value *ItaniumCXXABI::EmitVirtualDestructorCall(
    CodeGenFunction &CGF, const CXXDestructorDecl *Dtor, CXXDtorType DtorType,
    Address This, DeleteOrMemberCallExpr E) {
  auto *CE = E.dyn_cast<const CXXMemberCallExpr *>();
  auto *D = E.dyn_cast<const CXXDeleteExpr *>();
  assert((CE != nullptr) ^ (D != nullptr));
  assert(CE == nullptr || CE->arg_begin() == CE->arg_end());
  assert(DtorType == Dtor_Deleting || DtorType == Dtor_Complete);

  GlobalDecl GD(Dtor, DtorType);
  const CGFunctionInfo *FInfo =
      &CGM.getTypes().arrangeCXXStructorDeclaration(GD);
  llvm::FunctionType *Ty = CGF.CGM.getTypes().GetFunctionType(*FInfo);
  CGCallee Callee = CGCallee::forVirtual(CE, GD, This, Ty);

  QualType ThisTy;
  if (CE) {
    ThisTy = CE->getObjectType();
  } else {
    ThisTy = D->getDestroyedType();
  }

  CGF.EmitCXXDestructorCall(GD, Callee, This.getPointer(), ThisTy, nullptr,
                            QualType(), nullptr);
  return nullptr;
}

void ItaniumCXXABI::emitVirtualInheritanceTables(const CXXRecordDecl *RD) {
  CodeGenVTables &VTables = CGM.getVTables();
  llvm::GlobalVariable *VTT = VTables.GetAddrOfVTT(RD);
  VTables.EmitVTTDefinition(VTT, CGM.getVTableLinkage(RD), RD);
}

bool ItaniumCXXABI::canSpeculativelyEmitVTableAsBaseClass(
    const CXXRecordDecl *RD) const {
  // We don't emit available_externally vtables if we are in -fapple-kext mode
  // because kext mode does not permit devirtualization.
  if (CGM.getLangOpts().AppleKext)
    return false;

  // If the vtable is hidden then it is not safe to emit an available_externally
  // copy of vtable.
  if (isVTableHidden(RD))
    return false;

  if (CGM.getCodeGenOpts().ForceEmitVTables)
    return true;

  // If we don't have any not emitted inline virtual function then we are safe
  // to emit an available_externally copy of vtable.
  // FIXME we can still emit a copy of the vtable if we
  // can emit definition of the inline functions.
  if (hasAnyUnusedVirtualInlineFunction(RD))
    return false;

  // For a class with virtual bases, we must also be able to speculatively
  // emit the VTT, because CodeGen doesn't have separate notions of "can emit
  // the vtable" and "can emit the VTT". For a base subobject, this means we
  // need to be able to emit non-virtual base vtables.
  if (RD->getNumVBases()) {
    for (const auto &B : RD->bases()) {
      auto *BRD = B.getType()->getAsCXXRecordDecl();
      assert(BRD && "no class for base specifier");
      if (B.isVirtual() || !BRD->isDynamicClass())
        continue;
      if (!canSpeculativelyEmitVTableAsBaseClass(BRD))
        return false;
    }
  }

  return true;
}

bool ItaniumCXXABI::canSpeculativelyEmitVTable(const CXXRecordDecl *RD) const {
  if (!canSpeculativelyEmitVTableAsBaseClass(RD))
    return false;

  // For a complete-object vtable (or more specifically, for the VTT), we need
  // to be able to speculatively emit the vtables of all dynamic virtual bases.
  for (const auto &B : RD->vbases()) {
    auto *BRD = B.getType()->getAsCXXRecordDecl();
    assert(BRD && "no class for base specifier");
    if (!BRD->isDynamicClass())
      continue;
    if (!canSpeculativelyEmitVTableAsBaseClass(BRD))
      return false;
  }

  return true;
}
static llvm::Value *performTypeAdjustment(CodeGenFunction &CGF,
                                          Address InitialPtr,
                                          int64_t NonVirtualAdjustment,
                                          int64_t VirtualAdjustment,
                                          bool IsReturnAdjustment) {
  if (!NonVirtualAdjustment && !VirtualAdjustment)
    return InitialPtr.getPointer();

#ifdef INTEL_SYCL_OPAQUEPOINTER_READY
  Address V = InitialPtr.withElementType(CGF.Int8Ty);
#else // INTEL_SYCL_OPAQUEPOINTER_READY
  Address V = CGF.Builder.CreateElementBitCast(InitialPtr, CGF.Int8Ty);
#endif // INTEL_SYCL_OPAQUEPOINTER_READY

  // In a base-to-derived cast, the non-virtual adjustment is applied first.
  if (NonVirtualAdjustment && !IsReturnAdjustment) {
    V = CGF.Builder.CreateConstInBoundsByteGEP(V,
                              CharUnits::fromQuantity(NonVirtualAdjustment));
  }

  // Perform the virtual adjustment if we have one.
  llvm::Value *ResultPtr;
  if (VirtualAdjustment) {
#ifdef INTEL_SYCL_OPAQUEPOINTER_READY
    Address VTablePtrPtr = V.withElementType(CGF.Int8PtrTy);
#else // INTEL_SYCL_OPAQUEPOINTER_READY
    Address VTablePtrPtr = CGF.Builder.CreateElementBitCast(V, CGF.Int8PtrTy);
#endif // INTEL_SYCL_OPAQUEPOINTER_READY
    llvm::Value *VTablePtr = CGF.Builder.CreateLoad(VTablePtrPtr);

    llvm::Value *Offset;
    llvm::Value *OffsetPtr = CGF.Builder.CreateConstInBoundsGEP1_64(
        CGF.Int8Ty, VTablePtr, VirtualAdjustment);
    if (CGF.CGM.getItaniumVTableContext().isRelativeLayout()) {
      // Load the adjustment offset from the vtable as a 32-bit int.
      OffsetPtr =
          CGF.Builder.CreateBitCast(OffsetPtr, CGF.Int32Ty->getPointerTo());
      Offset =
          CGF.Builder.CreateAlignedLoad(CGF.Int32Ty, OffsetPtr,
                                        CharUnits::fromQuantity(4));
    } else {
      llvm::Type *PtrDiffTy =
          CGF.ConvertType(CGF.getContext().getPointerDiffType());

      OffsetPtr =
          CGF.Builder.CreateBitCast(OffsetPtr, PtrDiffTy->getPointerTo());

      // Load the adjustment offset from the vtable.
      Offset = CGF.Builder.CreateAlignedLoad(PtrDiffTy, OffsetPtr,
                                             CGF.getPointerAlign());
    }
    // Adjust our pointer.
    ResultPtr = CGF.Builder.CreateInBoundsGEP(
        V.getElementType(), V.getPointer(), Offset);
  } else {
    ResultPtr = V.getPointer();
  }

  // In a derived-to-base conversion, the non-virtual adjustment is
  // applied second.
  if (NonVirtualAdjustment && IsReturnAdjustment) {
    ResultPtr = CGF.Builder.CreateConstInBoundsGEP1_64(CGF.Int8Ty, ResultPtr,
                                                       NonVirtualAdjustment);
  }

  // Cast back to the original type.
  return CGF.Builder.CreateBitCast(ResultPtr, InitialPtr.getType());
}

llvm::Value *ItaniumCXXABI::performThisAdjustment(CodeGenFunction &CGF,
                                                  Address This,
                                                  const ThisAdjustment &TA) {
  return performTypeAdjustment(CGF, This, TA.NonVirtual,
                               TA.Virtual.Itanium.VCallOffsetOffset,
                               /*IsReturnAdjustment=*/false);
}

llvm::Value *
ItaniumCXXABI::performReturnAdjustment(CodeGenFunction &CGF, Address Ret,
                                       const ReturnAdjustment &RA) {
  return performTypeAdjustment(CGF, Ret, RA.NonVirtual,
                               RA.Virtual.Itanium.VBaseOffsetOffset,
                               /*IsReturnAdjustment=*/true);
}

void ARMCXXABI::EmitReturnFromThunk(CodeGenFunction &CGF,
                                    RValue RV, QualType ResultType) {
  if (!isa<CXXDestructorDecl>(CGF.CurGD.getDecl()))
    return ItaniumCXXABI::EmitReturnFromThunk(CGF, RV, ResultType);

  // Destructor thunks in the ARM ABI have indeterminate results.
  llvm::Type *T = CGF.ReturnValue.getElementType();
  RValue Undef = RValue::get(llvm::UndefValue::get(T));
  return ItaniumCXXABI::EmitReturnFromThunk(CGF, Undef, ResultType);
}

/************************** Array allocation cookies **************************/

CharUnits ItaniumCXXABI::getArrayCookieSizeImpl(QualType elementType) {
  // The array cookie is a size_t; pad that up to the element alignment.
  // The cookie is actually right-justified in that space.
  return std::max(CharUnits::fromQuantity(CGM.SizeSizeInBytes),
                  CGM.getContext().getPreferredTypeAlignInChars(elementType));
}

Address ItaniumCXXABI::InitializeArrayCookie(CodeGenFunction &CGF,
                                             Address NewPtr,
                                             llvm::Value *NumElements,
                                             const CXXNewExpr *expr,
                                             QualType ElementType) {
  assert(requiresArrayCookie(expr));

  unsigned AS = NewPtr.getAddressSpace();

  ASTContext &Ctx = getContext();
  CharUnits SizeSize = CGF.getSizeSize();

  // The size of the cookie.
  CharUnits CookieSize =
      std::max(SizeSize, Ctx.getPreferredTypeAlignInChars(ElementType));
  assert(CookieSize == getArrayCookieSizeImpl(ElementType));

  // Compute an offset to the cookie.
  Address CookiePtr = NewPtr;
  CharUnits CookieOffset = CookieSize - SizeSize;
  if (!CookieOffset.isZero())
    CookiePtr = CGF.Builder.CreateConstInBoundsByteGEP(CookiePtr, CookieOffset);

  // Write the number of elements into the appropriate slot.
#ifdef INTEL_SYCL_OPAQUEPOINTER_READY
  Address NumElementsPtr = CookiePtr.withElementType(CGF.SizeTy);
#else // INTEL_SYCL_OPAQUEPOINTER_READY
  Address NumElementsPtr =
      CGF.Builder.CreateElementBitCast(CookiePtr, CGF.SizeTy);
#endif // INTEL_SYCL_OPAQUEPOINTER_READY
  llvm::Instruction *SI = CGF.Builder.CreateStore(NumElements, NumElementsPtr);

  // Handle the array cookie specially in ASan.
  if (CGM.getLangOpts().Sanitize.has(SanitizerKind::Address) && AS == 0 &&
      (expr->getOperatorNew()->isReplaceableGlobalAllocationFunction() ||
       CGM.getCodeGenOpts().SanitizeAddressPoisonCustomArrayCookie)) {
    // The store to the CookiePtr does not need to be instrumented.
    SI->setNoSanitizeMetadata();
    llvm::FunctionType *FTy =
        llvm::FunctionType::get(CGM.VoidTy, NumElementsPtr.getType(), false);
    llvm::FunctionCallee F =
        CGM.CreateRuntimeFunction(FTy, "__asan_poison_cxx_array_cookie");
    CGF.Builder.CreateCall(F, NumElementsPtr.getPointer());
  }

  // Finally, compute a pointer to the actual data buffer by skipping
  // over the cookie completely.
  return CGF.Builder.CreateConstInBoundsByteGEP(NewPtr, CookieSize);
}

llvm::Value *ItaniumCXXABI::readArrayCookieImpl(CodeGenFunction &CGF,
                                                Address allocPtr,
                                                CharUnits cookieSize) {
  // The element size is right-justified in the cookie.
  Address numElementsPtr = allocPtr;
  CharUnits numElementsOffset = cookieSize - CGF.getSizeSize();
  if (!numElementsOffset.isZero())
    numElementsPtr =
      CGF.Builder.CreateConstInBoundsByteGEP(numElementsPtr, numElementsOffset);

  unsigned AS = allocPtr.getAddressSpace();
#ifdef INTEL_SYCL_OPAQUEPOINTER_READY
  numElementsPtr = numElementsPtr.withElementType(CGF.SizeTy);
#else // INTEL_SYCL_OPAQUEPOINTER_READY
  numElementsPtr = CGF.Builder.CreateElementBitCast(numElementsPtr, CGF.SizeTy);
#endif // INTEL_SYCL_OPAQUEPOINTER_READY
  if (!CGM.getLangOpts().Sanitize.has(SanitizerKind::Address) || AS != 0)
    return CGF.Builder.CreateLoad(numElementsPtr);
  // In asan mode emit a function call instead of a regular load and let the
  // run-time deal with it: if the shadow is properly poisoned return the
  // cookie, otherwise return 0 to avoid an infinite loop calling DTORs.
  // We can't simply ignore this load using nosanitize metadata because
  // the metadata may be lost.
  llvm::FunctionType *FTy =
      llvm::FunctionType::get(CGF.SizeTy, CGF.SizeTy->getPointerTo(0), false);
  llvm::FunctionCallee F =
      CGM.CreateRuntimeFunction(FTy, "__asan_load_cxx_array_cookie");
  return CGF.Builder.CreateCall(F, numElementsPtr.getPointer());
}

CharUnits ARMCXXABI::getArrayCookieSizeImpl(QualType elementType) {
  // ARM says that the cookie is always:
  //   struct array_cookie {
  //     std::size_t element_size; // element_size != 0
  //     std::size_t element_count;
  //   };
  // But the base ABI doesn't give anything an alignment greater than
  // 8, so we can dismiss this as typical ABI-author blindness to
  // actual language complexity and round up to the element alignment.
  return std::max(CharUnits::fromQuantity(2 * CGM.SizeSizeInBytes),
                  CGM.getContext().getTypeAlignInChars(elementType));
}

Address ARMCXXABI::InitializeArrayCookie(CodeGenFunction &CGF,
                                         Address newPtr,
                                         llvm::Value *numElements,
                                         const CXXNewExpr *expr,
                                         QualType elementType) {
  assert(requiresArrayCookie(expr));

  // The cookie is always at the start of the buffer.
  Address cookie = newPtr;

  // The first element is the element size.
#ifdef INTEL_SYCL_OPAQUEPOINTER_READY
  cookie = cookie.withElementType(CGF.SizeTy);
#else // INTEL_SYCL_OPAQUEPOINTER_READY
  cookie = CGF.Builder.CreateElementBitCast(cookie, CGF.SizeTy);
#endif // INTEL_SYCL_OPAQUEPOINTER_READY
  llvm::Value *elementSize = llvm::ConstantInt::get(CGF.SizeTy,
                 getContext().getTypeSizeInChars(elementType).getQuantity());
  CGF.Builder.CreateStore(elementSize, cookie);

  // The second element is the element count.
  cookie = CGF.Builder.CreateConstInBoundsGEP(cookie, 1);
  CGF.Builder.CreateStore(numElements, cookie);

  // Finally, compute a pointer to the actual data buffer by skipping
  // over the cookie completely.
  CharUnits cookieSize = ARMCXXABI::getArrayCookieSizeImpl(elementType);
  return CGF.Builder.CreateConstInBoundsByteGEP(newPtr, cookieSize);
}

llvm::Value *ARMCXXABI::readArrayCookieImpl(CodeGenFunction &CGF,
                                            Address allocPtr,
                                            CharUnits cookieSize) {
  // The number of elements is at offset sizeof(size_t) relative to
  // the allocated pointer.
  Address numElementsPtr
    = CGF.Builder.CreateConstInBoundsByteGEP(allocPtr, CGF.getSizeSize());

#ifdef INTEL_SYCL_OPAQUEPOINTER_READY
  numElementsPtr = numElementsPtr.withElementType(CGF.SizeTy);
#else // INTEL_SYCL_OPAQUEPOINTER_READY
  numElementsPtr = CGF.Builder.CreateElementBitCast(numElementsPtr, CGF.SizeTy);
#endif // INTEL_SYCL_OPAQUEPOINTER_READY
  return CGF.Builder.CreateLoad(numElementsPtr);
}

/*********************** Static local initialization **************************/

static llvm::FunctionCallee getGuardAcquireFn(CodeGenModule &CGM,
                                              llvm::PointerType *GuardPtrTy) {
  // int __cxa_guard_acquire(__guard *guard_object);
  llvm::FunctionType *FTy =
    llvm::FunctionType::get(CGM.getTypes().ConvertType(CGM.getContext().IntTy),
                            GuardPtrTy, /*isVarArg=*/false);
  return CGM.CreateRuntimeFunction(
      FTy, "__cxa_guard_acquire",
      llvm::AttributeList::get(CGM.getLLVMContext(),
                               llvm::AttributeList::FunctionIndex,
                               llvm::Attribute::NoUnwind));
}

static llvm::FunctionCallee getGuardReleaseFn(CodeGenModule &CGM,
                                              llvm::PointerType *GuardPtrTy) {
  // void __cxa_guard_release(__guard *guard_object);
  llvm::FunctionType *FTy =
    llvm::FunctionType::get(CGM.VoidTy, GuardPtrTy, /*isVarArg=*/false);
  return CGM.CreateRuntimeFunction(
      FTy, "__cxa_guard_release",
      llvm::AttributeList::get(CGM.getLLVMContext(),
                               llvm::AttributeList::FunctionIndex,
                               llvm::Attribute::NoUnwind));
}

static llvm::FunctionCallee getGuardAbortFn(CodeGenModule &CGM,
                                            llvm::PointerType *GuardPtrTy) {
  // void __cxa_guard_abort(__guard *guard_object);
  llvm::FunctionType *FTy =
    llvm::FunctionType::get(CGM.VoidTy, GuardPtrTy, /*isVarArg=*/false);
  return CGM.CreateRuntimeFunction(
      FTy, "__cxa_guard_abort",
      llvm::AttributeList::get(CGM.getLLVMContext(),
                               llvm::AttributeList::FunctionIndex,
                               llvm::Attribute::NoUnwind));
}

namespace {
  struct CallGuardAbort final : EHScopeStack::Cleanup {
    llvm::GlobalVariable *Guard;
    CallGuardAbort(llvm::GlobalVariable *Guard) : Guard(Guard) {}

    void Emit(CodeGenFunction &CGF, Flags flags) override {
      CGF.EmitNounwindRuntimeCall(getGuardAbortFn(CGF.CGM, Guard->getType()),
                                  Guard);
    }
  };
}

/// The ARM code here follows the Itanium code closely enough that we
/// just special-case it at particular places.
void ItaniumCXXABI::EmitGuardedInit(CodeGenFunction &CGF,
                                    const VarDecl &D,
                                    llvm::GlobalVariable *var,
                                    bool shouldPerformInit) {
  CGBuilderTy &Builder = CGF.Builder;

  // Inline variables that weren't instantiated from variable templates have
  // partially-ordered initialization within their translation unit.
  bool NonTemplateInline =
      D.isInline() &&
      !isTemplateInstantiation(D.getTemplateSpecializationKind());

  // We only need to use thread-safe statics for local non-TLS variables and
  // inline variables; other global initialization is always single-threaded
  // or (through lazy dynamic loading in multiple threads) unsequenced.
  bool threadsafe = getContext().getLangOpts().ThreadsafeStatics &&
                    (D.isLocalVarDecl() || NonTemplateInline) &&
                    !D.getTLSKind();

  // If we have a global variable with internal linkage and thread-safe statics
  // are disabled, we can just let the guard variable be of type i8.
  bool useInt8GuardVariable = !threadsafe && var->hasInternalLinkage();

  llvm::IntegerType *guardTy;
  CharUnits guardAlignment;
  if (useInt8GuardVariable) {
    guardTy = CGF.Int8Ty;
    guardAlignment = CharUnits::One();
  } else {
    // Guard variables are 64 bits in the generic ABI and size width on ARM
    // (i.e. 32-bit on AArch32, 64-bit on AArch64).
    if (UseARMGuardVarABI) {
      guardTy = CGF.SizeTy;
      guardAlignment = CGF.getSizeAlign();
    } else {
      guardTy = CGF.Int64Ty;
      guardAlignment =
          CharUnits::fromQuantity(CGM.getDataLayout().getABITypeAlign(guardTy));
    }
  }
  llvm::PointerType *guardPtrTy = guardTy->getPointerTo(
      CGF.CGM.getDataLayout().getDefaultGlobalsAddressSpace());

  // Create the guard variable if we don't already have it (as we
  // might if we're double-emitting this function body).
  llvm::GlobalVariable *guard = CGM.getStaticLocalDeclGuardAddress(&D);
  if (!guard) {
    // Mangle the name for the guard.
    SmallString<256> guardName;
    {
      llvm::raw_svector_ostream out(guardName);
      getMangleContext().mangleStaticGuardVariable(&D, out);
    }

    // Create the guard variable with a zero-initializer.
    // Just absorb linkage, visibility and dll storage class  from the guarded
    // variable.
    guard = new llvm::GlobalVariable(CGM.getModule(), guardTy,
                                     false, var->getLinkage(),
                                     llvm::ConstantInt::get(guardTy, 0),
                                     guardName.str());
    guard->setDSOLocal(var->isDSOLocal());
    guard->setVisibility(var->getVisibility());
    guard->setDLLStorageClass(var->getDLLStorageClass());
    // If the variable is thread-local, so is its guard variable.
    guard->setThreadLocalMode(var->getThreadLocalMode());
    guard->setAlignment(guardAlignment.getAsAlign());

    // The ABI says: "It is suggested that it be emitted in the same COMDAT
    // group as the associated data object." In practice, this doesn't work for
    // non-ELF and non-Wasm object formats, so only do it for ELF and Wasm.
    llvm::Comdat *C = var->getComdat();
    if (!D.isLocalVarDecl() && C &&
        (CGM.getTarget().getTriple().isOSBinFormatELF() ||
         CGM.getTarget().getTriple().isOSBinFormatWasm())) {
      guard->setComdat(C);
    } else if (CGM.supportsCOMDAT() && guard->isWeakForLinker()) {
      guard->setComdat(CGM.getModule().getOrInsertComdat(guard->getName()));
    }

    CGM.setStaticLocalDeclGuardAddress(&D, guard);
  }

  Address guardAddr = Address(guard, guard->getValueType(), guardAlignment);

  // Test whether the variable has completed initialization.
  //
  // Itanium C++ ABI 3.3.2:
  //   The following is pseudo-code showing how these functions can be used:
  //     if (obj_guard.first_byte == 0) {
  //       if ( __cxa_guard_acquire (&obj_guard) ) {
  //         try {
  //           ... initialize the object ...;
  //         } catch (...) {
  //            __cxa_guard_abort (&obj_guard);
  //            throw;
  //         }
  //         ... queue object destructor with __cxa_atexit() ...;
  //         __cxa_guard_release (&obj_guard);
  //       }
  //     }
  //
  // If threadsafe statics are enabled, but we don't have inline atomics, just
  // call __cxa_guard_acquire unconditionally.  The "inline" check isn't
  // actually inline, and the user might not expect calls to __atomic libcalls.

  unsigned MaxInlineWidthInBits = CGF.getTarget().getMaxAtomicInlineWidth();
  llvm::BasicBlock *EndBlock = CGF.createBasicBlock("init.end");
  if (!threadsafe || MaxInlineWidthInBits) {
    // Load the first byte of the guard variable.
#ifdef INTEL_SYCL_OPAQUEPOINTER_READY
    llvm::LoadInst *LI =
        Builder.CreateLoad(guardAddr.withElementType(CGM.Int8Ty));
#else // INTEL_SYCL_OPAQUEPOINTER_READY
    llvm::LoadInst *LI =
        Builder.CreateLoad(Builder.CreateElementBitCast(guardAddr, CGM.Int8Ty));
#endif // INTEL_SYCL_OPAQUEPOINTER_READY

    // Itanium ABI:
    //   An implementation supporting thread-safety on multiprocessor
    //   systems must also guarantee that references to the initialized
    //   object do not occur before the load of the initialization flag.
    //
    // In LLVM, we do this by marking the load Acquire.
    if (threadsafe)
      LI->setAtomic(llvm::AtomicOrdering::Acquire);

    // For ARM, we should only check the first bit, rather than the entire byte:
    //
    // ARM C++ ABI 3.2.3.1:
    //   To support the potential use of initialization guard variables
    //   as semaphores that are the target of ARM SWP and LDREX/STREX
    //   synchronizing instructions we define a static initialization
    //   guard variable to be a 4-byte aligned, 4-byte word with the
    //   following inline access protocol.
    //     #define INITIALIZED 1
    //     if ((obj_guard & INITIALIZED) != INITIALIZED) {
    //       if (__cxa_guard_acquire(&obj_guard))
    //         ...
    //     }
    //
    // and similarly for ARM64:
    //
    // ARM64 C++ ABI 3.2.2:
    //   This ABI instead only specifies the value bit 0 of the static guard
    //   variable; all other bits are platform defined. Bit 0 shall be 0 when the
    //   variable is not initialized and 1 when it is.
    llvm::Value *V =
        (UseARMGuardVarABI && !useInt8GuardVariable)
            ? Builder.CreateAnd(LI, llvm::ConstantInt::get(CGM.Int8Ty, 1))
            : LI;
    llvm::Value *NeedsInit = Builder.CreateIsNull(V, "guard.uninitialized");

    llvm::BasicBlock *InitCheckBlock = CGF.createBasicBlock("init.check");

    // Check if the first byte of the guard variable is zero.
    CGF.EmitCXXGuardedInitBranch(NeedsInit, InitCheckBlock, EndBlock,
                                 CodeGenFunction::GuardKind::VariableGuard, &D);

    CGF.EmitBlock(InitCheckBlock);
  }

  // The semantics of dynamic initialization of variables with static or thread
  // storage duration depends on whether they are declared at block-scope. The
  // initialization of such variables at block-scope can be aborted with an
  // exception and later retried (per C++20 [stmt.dcl]p4), and recursive entry
  // to their initialization has undefined behavior (also per C++20
  // [stmt.dcl]p4). For such variables declared at non-block scope, exceptions
  // lead to termination (per C++20 [except.terminate]p1), and recursive
  // references to the variables are governed only by the lifetime rules (per
  // C++20 [class.cdtor]p2), which means such references are perfectly fine as
  // long as they avoid touching memory. As a result, block-scope variables must
  // not be marked as initialized until after initialization completes (unless
  // the mark is reverted following an exception), but non-block-scope variables
  // must be marked prior to initialization so that recursive accesses during
  // initialization do not restart initialization.

  // Variables used when coping with thread-safe statics and exceptions.
  if (threadsafe) {
    // Call __cxa_guard_acquire.
    llvm::Value *V
      = CGF.EmitNounwindRuntimeCall(getGuardAcquireFn(CGM, guardPtrTy), guard);

    llvm::BasicBlock *InitBlock = CGF.createBasicBlock("init");

    Builder.CreateCondBr(Builder.CreateIsNotNull(V, "tobool"),
                         InitBlock, EndBlock);

    // Call __cxa_guard_abort along the exceptional edge.
    CGF.EHStack.pushCleanup<CallGuardAbort>(EHCleanup, guard);

    CGF.EmitBlock(InitBlock);
  } else if (!D.isLocalVarDecl()) {
    // For non-local variables, store 1 into the first byte of the guard
    // variable before the object initialization begins so that references
    // to the variable during initialization don't restart initialization.
#ifdef INTEL_SYCL_OPAQUEPOINTER_READY
    Builder.CreateStore(llvm::ConstantInt::get(CGM.Int8Ty, 1),
                        guardAddr.withElementType(CGM.Int8Ty));
#else // INTEL_SYCL_OPAQUEPOINTER_READY
    Builder.CreateStore(llvm::ConstantInt::get(CGM.Int8Ty, 1),
                        Builder.CreateElementBitCast(guardAddr, CGM.Int8Ty));
#endif // INTEL_SYCL_OPAQUEPOINTER_READY
  }

  // Emit the initializer and add a global destructor if appropriate.
  CGF.EmitCXXGlobalVarDeclInit(D, var, shouldPerformInit);

  if (threadsafe) {
    // Pop the guard-abort cleanup if we pushed one.
    CGF.PopCleanupBlock();

    // Call __cxa_guard_release.  This cannot throw.
    CGF.EmitNounwindRuntimeCall(getGuardReleaseFn(CGM, guardPtrTy),
                                guardAddr.getPointer());
  } else if (D.isLocalVarDecl()) {
    // For local variables, store 1 into the first byte of the guard variable
    // after the object initialization completes so that initialization is
    // retried if initialization is interrupted by an exception.
#ifdef INTEL_SYCL_OPAQUEPOINTER_READY
    Builder.CreateStore(llvm::ConstantInt::get(CGM.Int8Ty, 1),
                        guardAddr.withElementType(CGM.Int8Ty));
#else // INTEL_SYCL_OPAQUEPOINTER_READY
    Builder.CreateStore(llvm::ConstantInt::get(CGM.Int8Ty, 1),
                        Builder.CreateElementBitCast(guardAddr, CGM.Int8Ty));
#endif // INTEL_SYCL_OPAQUEPOINTER_READY
  }

  CGF.EmitBlock(EndBlock);
}

/// Register a global destructor using __cxa_atexit.
static void emitGlobalDtorWithCXAAtExit(CodeGenFunction &CGF,
                                        llvm::FunctionCallee dtor,
                                        llvm::Constant *addr, bool TLS) {
  assert(!CGF.getTarget().getTriple().isOSAIX() &&
         "unexpected call to emitGlobalDtorWithCXAAtExit");
  assert((TLS || CGF.getTypes().getCodeGenOpts().CXAAtExit) &&
         "__cxa_atexit is disabled");
  const char *Name = "__cxa_atexit";
  if (TLS) {
    const llvm::Triple &T = CGF.getTarget().getTriple();
    Name = T.isOSDarwin() ?  "_tlv_atexit" : "__cxa_thread_atexit";
  }

  // We're assuming that the destructor function is something we can
  // reasonably call with the default CC.  Go ahead and cast it to the
  // right prototype.
  llvm::Type *dtorTy =
    llvm::FunctionType::get(CGF.VoidTy, CGF.Int8PtrTy, false)->getPointerTo();

  // Preserve address space of addr.
  auto AddrAS = addr ? addr->getType()->getPointerAddressSpace() : 0;
  auto AddrInt8PtrTy =
      AddrAS ? CGF.Int8Ty->getPointerTo(AddrAS) : CGF.Int8PtrTy;

  // Create a variable that binds the atexit to this shared object.
  llvm::Constant *handle =
      CGF.CGM.CreateRuntimeVariable(CGF.Int8Ty, "__dso_handle");
  auto *GV = cast<llvm::GlobalValue>(handle->stripPointerCasts());
  GV->setVisibility(llvm::GlobalValue::HiddenVisibility);

  // extern "C" int __cxa_atexit(void (*f)(void *), void *p, void *d);
  llvm::Type *paramTys[] = {dtorTy, AddrInt8PtrTy, handle->getType()};
  llvm::FunctionType *atexitTy =
    llvm::FunctionType::get(CGF.IntTy, paramTys, false);

  // Fetch the actual function.
  llvm::FunctionCallee atexit = CGF.CGM.CreateRuntimeFunction(atexitTy, Name);
  if (llvm::Function *fn = dyn_cast<llvm::Function>(atexit.getCallee()))
    fn->setDoesNotThrow();

  if (!addr)
    // addr is null when we are trying to register a dtor annotated with
    // __attribute__((destructor)) in a constructor function. Using null here is
    // okay because this argument is just passed back to the destructor
    // function.
    addr = llvm::Constant::getNullValue(CGF.Int8PtrTy);

  llvm::Value *args[] = {llvm::ConstantExpr::getBitCast(
                             cast<llvm::Constant>(dtor.getCallee()), dtorTy),
                         llvm::ConstantExpr::getBitCast(addr, AddrInt8PtrTy),
                         handle};
  CGF.EmitNounwindRuntimeCall(atexit, args);
}

static llvm::Function *createGlobalInitOrCleanupFn(CodeGen::CodeGenModule &CGM,
                                                   StringRef FnName) {
  // Create a function that registers/unregisters destructors that have the same
  // priority.
  llvm::FunctionType *FTy = llvm::FunctionType::get(CGM.VoidTy, false);
  llvm::Function *GlobalInitOrCleanupFn = CGM.CreateGlobalInitOrCleanUpFunction(
      FTy, FnName, CGM.getTypes().arrangeNullaryFunction(), SourceLocation());

  return GlobalInitOrCleanupFn;
}

void CodeGenModule::unregisterGlobalDtorsWithUnAtExit() {
  for (const auto &I : DtorsUsingAtExit) {
    int Priority = I.first;
    std::string GlobalCleanupFnName =
        std::string("__GLOBAL_cleanup_") + llvm::to_string(Priority);

    llvm::Function *GlobalCleanupFn =
        createGlobalInitOrCleanupFn(*this, GlobalCleanupFnName);

    CodeGenFunction CGF(*this);
    CGF.StartFunction(GlobalDecl(), getContext().VoidTy, GlobalCleanupFn,
                      getTypes().arrangeNullaryFunction(), FunctionArgList(),
                      SourceLocation(), SourceLocation());
    auto AL = ApplyDebugLocation::CreateArtificial(CGF);

    // Get the destructor function type, void(*)(void).
    llvm::FunctionType *dtorFuncTy = llvm::FunctionType::get(CGF.VoidTy, false);
    llvm::Type *dtorTy = dtorFuncTy->getPointerTo();

    // Destructor functions are run/unregistered in non-ascending
    // order of their priorities.
    const llvm::TinyPtrVector<llvm::Function *> &Dtors = I.second;
    auto itv = Dtors.rbegin();
    while (itv != Dtors.rend()) {
      llvm::Function *Dtor = *itv;

      // We're assuming that the destructor function is something we can
      // reasonably call with the correct CC.  Go ahead and cast it to the
      // right prototype.
      llvm::Constant *dtor = llvm::ConstantExpr::getBitCast(Dtor, dtorTy);
      llvm::Value *V = CGF.unregisterGlobalDtorWithUnAtExit(dtor);
      llvm::Value *NeedsDestruct =
          CGF.Builder.CreateIsNull(V, "needs_destruct");

      llvm::BasicBlock *DestructCallBlock =
          CGF.createBasicBlock("destruct.call");
      llvm::BasicBlock *EndBlock = CGF.createBasicBlock(
          (itv + 1) != Dtors.rend() ? "unatexit.call" : "destruct.end");
      // Check if unatexit returns a value of 0. If it does, jump to
      // DestructCallBlock, otherwise jump to EndBlock directly.
      CGF.Builder.CreateCondBr(NeedsDestruct, DestructCallBlock, EndBlock);

      CGF.EmitBlock(DestructCallBlock);

      // Emit the call to casted Dtor.
      llvm::CallInst *CI = CGF.Builder.CreateCall(dtorFuncTy, dtor);
      // Make sure the call and the callee agree on calling convention.
      CI->setCallingConv(Dtor->getCallingConv());

      CGF.EmitBlock(EndBlock);

      itv++;
    }

    CGF.FinishFunction();
    AddGlobalDtor(GlobalCleanupFn, Priority);
  }
}

void CodeGenModule::registerGlobalDtorsWithAtExit() {
  for (const auto &I : DtorsUsingAtExit) {
    int Priority = I.first;
    std::string GlobalInitFnName =
        std::string("__GLOBAL_init_") + llvm::to_string(Priority);
    llvm::Function *GlobalInitFn =
        createGlobalInitOrCleanupFn(*this, GlobalInitFnName);

    CodeGenFunction CGF(*this);
    CGF.StartFunction(GlobalDecl(), getContext().VoidTy, GlobalInitFn,
                      getTypes().arrangeNullaryFunction(), FunctionArgList(),
                      SourceLocation(), SourceLocation());
    auto AL = ApplyDebugLocation::CreateArtificial(CGF);

    // Since constructor functions are run in non-descending order of their
    // priorities, destructors are registered in non-descending order of their
    // priorities, and since destructor functions are run in the reverse order
    // of their registration, destructor functions are run in non-ascending
    // order of their priorities.
    const llvm::TinyPtrVector<llvm::Function *> &Dtors = I.second;
    for (auto *Dtor : Dtors) {
      // Register the destructor function calling __cxa_atexit if it is
      // available. Otherwise fall back on calling atexit.
      if (getCodeGenOpts().CXAAtExit) {
        emitGlobalDtorWithCXAAtExit(CGF, Dtor, nullptr, false);
      } else {
        // Get the destructor function type, void(*)(void).
        llvm::Type *dtorTy =
            llvm::FunctionType::get(CGF.VoidTy, false)->getPointerTo();

        // We're assuming that the destructor function is something we can
        // reasonably call with the correct CC.  Go ahead and cast it to the
        // right prototype.
        CGF.registerGlobalDtorWithAtExit(
            llvm::ConstantExpr::getBitCast(Dtor, dtorTy));
      }
    }

    CGF.FinishFunction();
    AddGlobalCtor(GlobalInitFn, Priority);
  }

  if (getCXXABI().useSinitAndSterm())
    unregisterGlobalDtorsWithUnAtExit();
}

/// Register a global destructor as best as we know how.
void ItaniumCXXABI::registerGlobalDtor(CodeGenFunction &CGF, const VarDecl &D,
                                       llvm::FunctionCallee dtor,
                                       llvm::Constant *addr) {
  if (D.isNoDestroy(CGM.getContext()))
    return;

  // emitGlobalDtorWithCXAAtExit will emit a call to either __cxa_thread_atexit
  // or __cxa_atexit depending on whether this VarDecl is a thread-local storage
  // or not. CXAAtExit controls only __cxa_atexit, so use it if it is enabled.
  // We can always use __cxa_thread_atexit.
  if (CGM.getCodeGenOpts().CXAAtExit || D.getTLSKind())
    return emitGlobalDtorWithCXAAtExit(CGF, dtor, addr, D.getTLSKind());

  // In Apple kexts, we want to add a global destructor entry.
  // FIXME: shouldn't this be guarded by some variable?
  if (CGM.getLangOpts().AppleKext) {
    // Generate a global destructor entry.
    return CGM.AddCXXDtorEntry(dtor, addr);
  }

  CGF.registerGlobalDtorWithAtExit(D, dtor, addr);
}

static bool isThreadWrapperReplaceable(const VarDecl *VD,
                                       CodeGen::CodeGenModule &CGM) {
  assert(!VD->isStaticLocal() && "static local VarDecls don't need wrappers!");
  // Darwin prefers to have references to thread local variables to go through
  // the thread wrapper instead of directly referencing the backing variable.
  return VD->getTLSKind() == VarDecl::TLS_Dynamic &&
         CGM.getTarget().getTriple().isOSDarwin();
}

/// Get the appropriate linkage for the wrapper function. This is essentially
/// the weak form of the variable's linkage; every translation unit which needs
/// the wrapper emits a copy, and we want the linker to merge them.
static llvm::GlobalValue::LinkageTypes
getThreadLocalWrapperLinkage(const VarDecl *VD, CodeGen::CodeGenModule &CGM) {
  llvm::GlobalValue::LinkageTypes VarLinkage =
      CGM.getLLVMLinkageVarDefinition(VD, /*IsConstant=*/false);

  // For internal linkage variables, we don't need an external or weak wrapper.
  if (llvm::GlobalValue::isLocalLinkage(VarLinkage))
    return VarLinkage;

  // If the thread wrapper is replaceable, give it appropriate linkage.
  if (isThreadWrapperReplaceable(VD, CGM))
    if (!llvm::GlobalVariable::isLinkOnceLinkage(VarLinkage) &&
        !llvm::GlobalVariable::isWeakODRLinkage(VarLinkage))
      return VarLinkage;
  return llvm::GlobalValue::WeakODRLinkage;
}

llvm::Function *
ItaniumCXXABI::getOrCreateThreadLocalWrapper(const VarDecl *VD,
                                             llvm::Value *Val) {
  // Mangle the name for the thread_local wrapper function.
  SmallString<256> WrapperName;
  {
    llvm::raw_svector_ostream Out(WrapperName);
    getMangleContext().mangleItaniumThreadLocalWrapper(VD, Out);
  }

  // FIXME: If VD is a definition, we should regenerate the function attributes
  // before returning.
  if (llvm::Value *V = CGM.getModule().getNamedValue(WrapperName))
    return cast<llvm::Function>(V);

  QualType RetQT = VD->getType();
  if (RetQT->isReferenceType())
    RetQT = RetQT.getNonReferenceType();

  const CGFunctionInfo &FI = CGM.getTypes().arrangeBuiltinFunctionDeclaration(
      getContext().getPointerType(RetQT), FunctionArgList());

  llvm::FunctionType *FnTy = CGM.getTypes().GetFunctionType(FI);
  llvm::Function *Wrapper =
      llvm::Function::Create(FnTy, getThreadLocalWrapperLinkage(VD, CGM),
                             WrapperName.str(), &CGM.getModule());

  if (CGM.supportsCOMDAT() && Wrapper->isWeakForLinker())
    Wrapper->setComdat(CGM.getModule().getOrInsertComdat(Wrapper->getName()));

  CGM.SetLLVMFunctionAttributes(GlobalDecl(), FI, Wrapper, /*IsThunk=*/false);

  // Always resolve references to the wrapper at link time.
  if (!Wrapper->hasLocalLinkage())
    if (!isThreadWrapperReplaceable(VD, CGM) ||
        llvm::GlobalVariable::isLinkOnceLinkage(Wrapper->getLinkage()) ||
        llvm::GlobalVariable::isWeakODRLinkage(Wrapper->getLinkage()) ||
        VD->getVisibility() == HiddenVisibility)
      Wrapper->setVisibility(llvm::GlobalValue::HiddenVisibility);

  if (isThreadWrapperReplaceable(VD, CGM)) {
    Wrapper->setCallingConv(llvm::CallingConv::CXX_FAST_TLS);
    Wrapper->addFnAttr(llvm::Attribute::NoUnwind);
  }

  ThreadWrappers.push_back({VD, Wrapper});
  return Wrapper;
}

void ItaniumCXXABI::EmitThreadLocalInitFuncs(
    CodeGenModule &CGM, ArrayRef<const VarDecl *> CXXThreadLocals,
    ArrayRef<llvm::Function *> CXXThreadLocalInits,
    ArrayRef<const VarDecl *> CXXThreadLocalInitVars) {
  llvm::Function *InitFunc = nullptr;

  // Separate initializers into those with ordered (or partially-ordered)
  // initialization and those with unordered initialization.
  llvm::SmallVector<llvm::Function *, 8> OrderedInits;
  llvm::SmallDenseMap<const VarDecl *, llvm::Function *> UnorderedInits;
  for (unsigned I = 0; I != CXXThreadLocalInits.size(); ++I) {
    if (isTemplateInstantiation(
            CXXThreadLocalInitVars[I]->getTemplateSpecializationKind()))
      UnorderedInits[CXXThreadLocalInitVars[I]->getCanonicalDecl()] =
          CXXThreadLocalInits[I];
    else
      OrderedInits.push_back(CXXThreadLocalInits[I]);
  }

  if (!OrderedInits.empty()) {
    // Generate a guarded initialization function.
    llvm::FunctionType *FTy =
        llvm::FunctionType::get(CGM.VoidTy, /*isVarArg=*/false);
    const CGFunctionInfo &FI = CGM.getTypes().arrangeNullaryFunction();
    InitFunc = CGM.CreateGlobalInitOrCleanUpFunction(FTy, "__tls_init", FI,
                                                     SourceLocation(),
                                                     /*TLS=*/true);
    llvm::GlobalVariable *Guard = new llvm::GlobalVariable(
        CGM.getModule(), CGM.Int8Ty, /*isConstant=*/false,
        llvm::GlobalVariable::InternalLinkage,
        llvm::ConstantInt::get(CGM.Int8Ty, 0), "__tls_guard");
    Guard->setThreadLocal(true);
    Guard->setThreadLocalMode(CGM.GetDefaultLLVMTLSModel());

    CharUnits GuardAlign = CharUnits::One();
    Guard->setAlignment(GuardAlign.getAsAlign());

    CodeGenFunction(CGM).GenerateCXXGlobalInitFunc(
        InitFunc, OrderedInits, ConstantAddress(Guard, CGM.Int8Ty, GuardAlign));
    // On Darwin platforms, use CXX_FAST_TLS calling convention.
    if (CGM.getTarget().getTriple().isOSDarwin()) {
      InitFunc->setCallingConv(llvm::CallingConv::CXX_FAST_TLS);
      InitFunc->addFnAttr(llvm::Attribute::NoUnwind);
    }
  }

  // Create declarations for thread wrappers for all thread-local variables
  // with non-discardable definitions in this translation unit.
  for (const VarDecl *VD : CXXThreadLocals) {
    if (VD->hasDefinition() &&
        !isDiscardableGVALinkage(getContext().GetGVALinkageForVariable(VD))) {
      llvm::GlobalValue *GV = CGM.GetGlobalValue(CGM.getMangledName(VD));
      getOrCreateThreadLocalWrapper(VD, GV);
    }
  }

  // Emit all referenced thread wrappers.
  for (auto VDAndWrapper : ThreadWrappers) {
    const VarDecl *VD = VDAndWrapper.first;
    llvm::GlobalVariable *Var =
        cast<llvm::GlobalVariable>(CGM.GetGlobalValue(CGM.getMangledName(VD)));
    llvm::Function *Wrapper = VDAndWrapper.second;

    // Some targets require that all access to thread local variables go through
    // the thread wrapper.  This means that we cannot attempt to create a thread
    // wrapper or a thread helper.
    if (!VD->hasDefinition()) {
      if (isThreadWrapperReplaceable(VD, CGM)) {
        Wrapper->setLinkage(llvm::Function::ExternalLinkage);
        continue;
      }

      // If this isn't a TU in which this variable is defined, the thread
      // wrapper is discardable.
      if (Wrapper->getLinkage() == llvm::Function::WeakODRLinkage)
        Wrapper->setLinkage(llvm::Function::LinkOnceODRLinkage);
    }

    CGM.SetLLVMFunctionAttributesForDefinition(nullptr, Wrapper);

    // Mangle the name for the thread_local initialization function.
    SmallString<256> InitFnName;
    {
      llvm::raw_svector_ostream Out(InitFnName);
      getMangleContext().mangleItaniumThreadLocalInit(VD, Out);
    }

    llvm::FunctionType *InitFnTy = llvm::FunctionType::get(CGM.VoidTy, false);

    // If we have a definition for the variable, emit the initialization
    // function as an alias to the global Init function (if any). Otherwise,
    // produce a declaration of the initialization function.
    llvm::GlobalValue *Init = nullptr;
    bool InitIsInitFunc = false;
    bool HasConstantInitialization = false;
    if (!usesThreadWrapperFunction(VD)) {
      HasConstantInitialization = true;
    } else if (VD->hasDefinition()) {
      InitIsInitFunc = true;
      llvm::Function *InitFuncToUse = InitFunc;
      if (isTemplateInstantiation(VD->getTemplateSpecializationKind()))
        InitFuncToUse = UnorderedInits.lookup(VD->getCanonicalDecl());
      if (InitFuncToUse)
        Init = llvm::GlobalAlias::create(Var->getLinkage(), InitFnName.str(),
                                         InitFuncToUse);
    } else {
      // Emit a weak global function referring to the initialization function.
      // This function will not exist if the TU defining the thread_local
      // variable in question does not need any dynamic initialization for
      // its thread_local variables.
      Init = llvm::Function::Create(InitFnTy,
                                    llvm::GlobalVariable::ExternalWeakLinkage,
                                    InitFnName.str(), &CGM.getModule());
      const CGFunctionInfo &FI = CGM.getTypes().arrangeNullaryFunction();
      CGM.SetLLVMFunctionAttributes(
          GlobalDecl(), FI, cast<llvm::Function>(Init), /*IsThunk=*/false);
    }

    if (Init) {
      Init->setVisibility(Var->getVisibility());
      // Don't mark an extern_weak function DSO local on windows.
      if (!CGM.getTriple().isOSWindows() || !Init->hasExternalWeakLinkage())
        Init->setDSOLocal(Var->isDSOLocal());
    }

    llvm::LLVMContext &Context = CGM.getModule().getContext();

    // The linker on AIX is not happy with missing weak symbols.  However,
    // other TUs will not know whether the initialization routine exists
    // so create an empty, init function to satisfy the linker.
    // This is needed whenever a thread wrapper function is not used, and
    // also when the symbol is weak.
    if (CGM.getTriple().isOSAIX() && VD->hasDefinition() &&
        isEmittedWithConstantInitializer(VD, true) &&
        !mayNeedDestruction(VD)) {
      // Init should be null.  If it were non-null, then the logic above would
      // either be defining the function to be an alias or declaring the
      // function with the expectation that the definition of the variable
      // is elsewhere.
      assert(Init == nullptr && "Expected Init to be null.");

      llvm::Function *Func = llvm::Function::Create(
          InitFnTy, Var->getLinkage(), InitFnName.str(), &CGM.getModule());
      const CGFunctionInfo &FI = CGM.getTypes().arrangeNullaryFunction();
      CGM.SetLLVMFunctionAttributes(GlobalDecl(), FI,
                                    cast<llvm::Function>(Func),
                                    /*IsThunk=*/false);
      // Create a function body that just returns
      llvm::BasicBlock *Entry = llvm::BasicBlock::Create(Context, "", Func);
      CGBuilderTy Builder(CGM, Entry);
      Builder.CreateRetVoid();
    }

    llvm::BasicBlock *Entry = llvm::BasicBlock::Create(Context, "", Wrapper);
    CGBuilderTy Builder(CGM, Entry);
    if (HasConstantInitialization) {
      // No dynamic initialization to invoke.
    } else if (InitIsInitFunc) {
      if (Init) {
        llvm::CallInst *CallVal = Builder.CreateCall(InitFnTy, Init);
        if (isThreadWrapperReplaceable(VD, CGM)) {
          CallVal->setCallingConv(llvm::CallingConv::CXX_FAST_TLS);
          llvm::Function *Fn =
              cast<llvm::Function>(cast<llvm::GlobalAlias>(Init)->getAliasee());
          Fn->setCallingConv(llvm::CallingConv::CXX_FAST_TLS);
        }
      }
    } else if (CGM.getTriple().isOSAIX()) {
      // On AIX, except if constinit and also neither of class type or of
      // (possibly multi-dimensional) array of class type, thread_local vars
      // will have init routines regardless of whether they are
      // const-initialized.  Since the routine is guaranteed to exist, we can
      // unconditionally call it without testing for its existance.  This
      // avoids potentially unresolved weak symbols which the AIX linker
      // isn't happy with.
      Builder.CreateCall(InitFnTy, Init);
    } else {
      // Don't know whether we have an init function. Call it if it exists.
      llvm::Value *Have = Builder.CreateIsNotNull(Init);
      llvm::BasicBlock *InitBB = llvm::BasicBlock::Create(Context, "", Wrapper);
      llvm::BasicBlock *ExitBB = llvm::BasicBlock::Create(Context, "", Wrapper);
      Builder.CreateCondBr(Have, InitBB, ExitBB);

      Builder.SetInsertPoint(InitBB);
      Builder.CreateCall(InitFnTy, Init);
      Builder.CreateBr(ExitBB);

      Builder.SetInsertPoint(ExitBB);
    }

    // For a reference, the result of the wrapper function is a pointer to
    // the referenced object.
    llvm::Value *Val = Builder.CreateThreadLocalAddress(Var);

    if (VD->getType()->isReferenceType()) {
      CharUnits Align = CGM.getContext().getDeclAlign(VD);
      Val = Builder.CreateAlignedLoad(Var->getValueType(), Val, Align);
    }
    if (Val->getType() != Wrapper->getReturnType())
      Val = Builder.CreatePointerBitCastOrAddrSpaceCast(
          Val, Wrapper->getReturnType(), "");

    Builder.CreateRet(Val);
  }
}

LValue ItaniumCXXABI::EmitThreadLocalVarDeclLValue(CodeGenFunction &CGF,
                                                   const VarDecl *VD,
                                                   QualType LValType) {
  llvm::Value *Val = CGF.CGM.GetAddrOfGlobalVar(VD);
  llvm::Function *Wrapper = getOrCreateThreadLocalWrapper(VD, Val);

  llvm::CallInst *CallVal = CGF.Builder.CreateCall(Wrapper);
  CallVal->setCallingConv(Wrapper->getCallingConv());

  LValue LV;
  if (VD->getType()->isReferenceType())
    LV = CGF.MakeNaturalAlignAddrLValue(CallVal, LValType);
  else
    LV = CGF.MakeAddrLValue(CallVal, LValType,
                            CGF.getContext().getDeclAlign(VD));
  // FIXME: need setObjCGCLValueClass?
  return LV;
}

/// Return whether the given global decl needs a VTT parameter, which it does
/// if it's a base constructor or destructor with virtual bases.
bool ItaniumCXXABI::NeedsVTTParameter(GlobalDecl GD) {
  const CXXMethodDecl *MD = cast<CXXMethodDecl>(GD.getDecl());

  // We don't have any virtual bases, just return early.
  if (!MD->getParent()->getNumVBases())
    return false;

  // Check if we have a base constructor.
  if (isa<CXXConstructorDecl>(MD) && GD.getCtorType() == Ctor_Base)
    return true;

  // Check if we have a base destructor.
  if (isa<CXXDestructorDecl>(MD) && GD.getDtorType() == Dtor_Base)
    return true;

  return false;
}

namespace {
class ItaniumRTTIBuilder {
  CodeGenModule &CGM;  // Per-module state.
  llvm::LLVMContext &VMContext;
  const ItaniumCXXABI &CXXABI;  // Per-module state.

  /// Fields - The fields of the RTTI descriptor currently being built.
  SmallVector<llvm::Constant *, 16> Fields;

  /// GetAddrOfTypeName - Returns the mangled type name of the given type.
  llvm::GlobalVariable *
  GetAddrOfTypeName(QualType Ty, llvm::GlobalVariable::LinkageTypes Linkage);

  /// GetAddrOfExternalRTTIDescriptor - Returns the constant for the RTTI
  /// descriptor of the given type.
  llvm::Constant *GetAddrOfExternalRTTIDescriptor(QualType Ty);

  /// BuildVTablePointer - Build the vtable pointer for the given type.
  void BuildVTablePointer(const Type *Ty);

  /// BuildSIClassTypeInfo - Build an abi::__si_class_type_info, used for single
  /// inheritance, according to the Itanium C++ ABI, 2.9.5p6b.
  void BuildSIClassTypeInfo(const CXXRecordDecl *RD);

  /// BuildVMIClassTypeInfo - Build an abi::__vmi_class_type_info, used for
  /// classes with bases that do not satisfy the abi::__si_class_type_info
  /// constraints, according ti the Itanium C++ ABI, 2.9.5p5c.
  void BuildVMIClassTypeInfo(const CXXRecordDecl *RD);

  /// BuildPointerTypeInfo - Build an abi::__pointer_type_info struct, used
  /// for pointer types.
  void BuildPointerTypeInfo(QualType PointeeTy);

  /// BuildObjCObjectTypeInfo - Build the appropriate kind of
  /// type_info for an object type.
  void BuildObjCObjectTypeInfo(const ObjCObjectType *Ty);

  /// BuildPointerToMemberTypeInfo - Build an abi::__pointer_to_member_type_info
  /// struct, used for member pointer types.
  void BuildPointerToMemberTypeInfo(const MemberPointerType *Ty);

public:
  ItaniumRTTIBuilder(const ItaniumCXXABI &ABI)
      : CGM(ABI.CGM), VMContext(CGM.getModule().getContext()), CXXABI(ABI) {}

  // Pointer type info flags.
  enum {
    /// PTI_Const - Type has const qualifier.
    PTI_Const = 0x1,

    /// PTI_Volatile - Type has volatile qualifier.
    PTI_Volatile = 0x2,

    /// PTI_Restrict - Type has restrict qualifier.
    PTI_Restrict = 0x4,

    /// PTI_Incomplete - Type is incomplete.
    PTI_Incomplete = 0x8,

    /// PTI_ContainingClassIncomplete - Containing class is incomplete.
    /// (in pointer to member).
    PTI_ContainingClassIncomplete = 0x10,

    /// PTI_TransactionSafe - Pointee is transaction_safe function (C++ TM TS).
    //PTI_TransactionSafe = 0x20,

    /// PTI_Noexcept - Pointee is noexcept function (C++1z).
    PTI_Noexcept = 0x40,
  };

  // VMI type info flags.
  enum {
    /// VMI_NonDiamondRepeat - Class has non-diamond repeated inheritance.
    VMI_NonDiamondRepeat = 0x1,

    /// VMI_DiamondShaped - Class is diamond shaped.
    VMI_DiamondShaped = 0x2
  };

  // Base class type info flags.
  enum {
    /// BCTI_Virtual - Base class is virtual.
    BCTI_Virtual = 0x1,

    /// BCTI_Public - Base class is public.
    BCTI_Public = 0x2
  };

  /// BuildTypeInfo - Build the RTTI type info struct for the given type, or
  /// link to an existing RTTI descriptor if one already exists.
  llvm::Constant *BuildTypeInfo(QualType Ty);

  /// BuildTypeInfo - Build the RTTI type info struct for the given type.
  llvm::Constant *BuildTypeInfo(
      QualType Ty,
      llvm::GlobalVariable::LinkageTypes Linkage,
      llvm::GlobalValue::VisibilityTypes Visibility,
      llvm::GlobalValue::DLLStorageClassTypes DLLStorageClass);
};
}

llvm::GlobalVariable *ItaniumRTTIBuilder::GetAddrOfTypeName(
    QualType Ty, llvm::GlobalVariable::LinkageTypes Linkage) {
  SmallString<256> Name;
  llvm::raw_svector_ostream Out(Name);
  CGM.getCXXABI().getMangleContext().mangleCXXRTTIName(Ty, Out);

  // We know that the mangled name of the type starts at index 4 of the
  // mangled name of the typename, so we can just index into it in order to
  // get the mangled name of the type.
  llvm::Constant *Init = llvm::ConstantDataArray::getString(VMContext,
                                                            Name.substr(4));
  auto Align = CGM.getContext().getTypeAlignInChars(CGM.getContext().CharTy);

  llvm::GlobalVariable *GV = CGM.CreateOrReplaceCXXRuntimeVariable(
      Name, Init->getType(), Linkage, Align.getAsAlign());

  GV->setInitializer(Init);

  return GV;
}

llvm::Constant *
ItaniumRTTIBuilder::GetAddrOfExternalRTTIDescriptor(QualType Ty) {
  // Mangle the RTTI name.
  SmallString<256> Name;
  llvm::raw_svector_ostream Out(Name);
  CGM.getCXXABI().getMangleContext().mangleCXXRTTI(Ty, Out);

  // Look for an existing global.
  llvm::GlobalVariable *GV = CGM.getModule().getNamedGlobal(Name);

  if (!GV) {
    // Create a new global variable.
    // Note for the future: If we would ever like to do deferred emission of
    // RTTI, check if emitting vtables opportunistically need any adjustment.

    GV = new llvm::GlobalVariable(
        CGM.getModule(), CGM.GlobalsInt8PtrTy,
        /*isConstant=*/true, llvm::GlobalValue::ExternalLinkage, nullptr, Name);
    const CXXRecordDecl *RD = Ty->getAsCXXRecordDecl();
    CGM.setGVProperties(GV, RD);
    // Import the typeinfo symbol when all non-inline virtual methods are
    // imported.
    if (CGM.getTarget().hasPS4DLLImportExport()) {
      if (RD && CXXRecordAllNonInlineVirtualsHaveAttr<DLLImportAttr>(RD)) {
        GV->setDLLStorageClass(llvm::GlobalVariable::DLLImportStorageClass);
        CGM.setDSOLocal(GV);
      }
    }
  }

  return GV;
}

/// TypeInfoIsInStandardLibrary - Given a builtin type, returns whether the type
/// info for that type is defined in the standard library.
static bool TypeInfoIsInStandardLibrary(const BuiltinType *Ty) {
  // Itanium C++ ABI 2.9.2:
  //   Basic type information (e.g. for "int", "bool", etc.) will be kept in
  //   the run-time support library. Specifically, the run-time support
  //   library should contain type_info objects for the types X, X* and
  //   X const*, for every X in: void, std::nullptr_t, bool, wchar_t, char,
  //   unsigned char, signed char, short, unsigned short, int, unsigned int,
  //   long, unsigned long, long long, unsigned long long, float, double,
  //   long double, char16_t, char32_t, and the IEEE 754r decimal and
  //   half-precision floating point types.
  //
  // GCC also emits RTTI for __int128.
  // FIXME: We do not emit RTTI information for decimal types here.

  // Types added here must also be added to EmitFundamentalRTTIDescriptors.
  switch (Ty->getKind()) {
    case BuiltinType::Void:
    case BuiltinType::NullPtr:
    case BuiltinType::Bool:
    case BuiltinType::WChar_S:
    case BuiltinType::WChar_U:
    case BuiltinType::Char_U:
    case BuiltinType::Char_S:
    case BuiltinType::UChar:
    case BuiltinType::SChar:
    case BuiltinType::Short:
    case BuiltinType::UShort:
    case BuiltinType::Int:
    case BuiltinType::UInt:
    case BuiltinType::Long:
    case BuiltinType::ULong:
    case BuiltinType::LongLong:
    case BuiltinType::ULongLong:
    case BuiltinType::Half:
    case BuiltinType::Float:
    case BuiltinType::Double:
    case BuiltinType::LongDouble:
    case BuiltinType::Float16:
    case BuiltinType::Float128:
    case BuiltinType::Ibm128:
    case BuiltinType::Char8:
    case BuiltinType::Char16:
    case BuiltinType::Char32:
    case BuiltinType::Int128:
    case BuiltinType::UInt128:
      return true;

#define IMAGE_TYPE(ImgType, Id, SingletonId, Access, Suffix) \
    case BuiltinType::Id:
#include "clang/Basic/OpenCLImageTypes.def"
#define IMAGE_TYPE(ImgType, Id, SingletonId, Access, Suffix)                   \
  case BuiltinType::Sampled##Id:
#define IMAGE_WRITE_TYPE(Type, Id, Ext)
#define IMAGE_READ_WRITE_TYPE(Type, Id, Ext)
#include "clang/Basic/OpenCLImageTypes.def"
#define EXT_OPAQUE_TYPE(ExtType, Id, Ext) \
    case BuiltinType::Id:
#include "clang/Basic/OpenCLExtensionTypes.def"
    case BuiltinType::OCLSampler:
    case BuiltinType::OCLEvent:
    case BuiltinType::OCLClkEvent:
    case BuiltinType::OCLQueue:
    case BuiltinType::OCLReserveID:
#define SVE_TYPE(Name, Id, SingletonId) \
    case BuiltinType::Id:
#include "clang/Basic/AArch64SVEACLETypes.def"
#define PPC_VECTOR_TYPE(Name, Id, Size) \
    case BuiltinType::Id:
#include "clang/Basic/PPCTypes.def"
#define RVV_TYPE(Name, Id, SingletonId) case BuiltinType::Id:
#include "clang/Basic/RISCVVTypes.def"
#define WASM_TYPE(Name, Id, SingletonId) case BuiltinType::Id:
#include "clang/Basic/WebAssemblyReferenceTypes.def"
    case BuiltinType::ShortAccum:
    case BuiltinType::Accum:
    case BuiltinType::LongAccum:
    case BuiltinType::UShortAccum:
    case BuiltinType::UAccum:
    case BuiltinType::ULongAccum:
    case BuiltinType::ShortFract:
    case BuiltinType::Fract:
    case BuiltinType::LongFract:
    case BuiltinType::UShortFract:
    case BuiltinType::UFract:
    case BuiltinType::ULongFract:
    case BuiltinType::SatShortAccum:
    case BuiltinType::SatAccum:
    case BuiltinType::SatLongAccum:
    case BuiltinType::SatUShortAccum:
    case BuiltinType::SatUAccum:
    case BuiltinType::SatULongAccum:
    case BuiltinType::SatShortFract:
    case BuiltinType::SatFract:
    case BuiltinType::SatLongFract:
    case BuiltinType::SatUShortFract:
    case BuiltinType::SatUFract:
    case BuiltinType::SatULongFract:
    case BuiltinType::BFloat16:
      return false;

    case BuiltinType::Dependent:
#define BUILTIN_TYPE(Id, SingletonId)
#define PLACEHOLDER_TYPE(Id, SingletonId) \
    case BuiltinType::Id:
#include "clang/AST/BuiltinTypes.def"
      llvm_unreachable("asking for RRTI for a placeholder type!");

    case BuiltinType::ObjCId:
    case BuiltinType::ObjCClass:
    case BuiltinType::ObjCSel:
      llvm_unreachable("FIXME: Objective-C types are unsupported!");
  }

  llvm_unreachable("Invalid BuiltinType Kind!");
}

static bool TypeInfoIsInStandardLibrary(const PointerType *PointerTy) {
  QualType PointeeTy = PointerTy->getPointeeType();
  const BuiltinType *BuiltinTy = dyn_cast<BuiltinType>(PointeeTy);
  if (!BuiltinTy)
    return false;

  // Check the qualifiers.
  Qualifiers Quals = PointeeTy.getQualifiers();
  Quals.removeConst();

  if (!Quals.empty())
    return false;

  return TypeInfoIsInStandardLibrary(BuiltinTy);
}

/// IsStandardLibraryRTTIDescriptor - Returns whether the type
/// information for the given type exists in the standard library.
static bool IsStandardLibraryRTTIDescriptor(QualType Ty) {
  // Type info for builtin types is defined in the standard library.
  if (const BuiltinType *BuiltinTy = dyn_cast<BuiltinType>(Ty))
    return TypeInfoIsInStandardLibrary(BuiltinTy);

  // Type info for some pointer types to builtin types is defined in the
  // standard library.
  if (const PointerType *PointerTy = dyn_cast<PointerType>(Ty))
    return TypeInfoIsInStandardLibrary(PointerTy);

  return false;
}

/// ShouldUseExternalRTTIDescriptor - Returns whether the type information for
/// the given type exists somewhere else, and that we should not emit the type
/// information in this translation unit.  Assumes that it is not a
/// standard-library type.
static bool ShouldUseExternalRTTIDescriptor(CodeGenModule &CGM,
                                            QualType Ty) {
  ASTContext &Context = CGM.getContext();

  // If RTTI is disabled, assume it might be disabled in the
  // translation unit that defines any potential key function, too.
  if (!Context.getLangOpts().RTTI) return false;

  if (const RecordType *RecordTy = dyn_cast<RecordType>(Ty)) {
    const CXXRecordDecl *RD = cast<CXXRecordDecl>(RecordTy->getDecl());
    if (!RD->hasDefinition())
      return false;

    if (!RD->isDynamicClass())
      return false;

    // FIXME: this may need to be reconsidered if the key function
    // changes.
    // N.B. We must always emit the RTTI data ourselves if there exists a key
    // function.
    bool IsDLLImport = RD->hasAttr<DLLImportAttr>();

    // Don't import the RTTI but emit it locally.
    if (CGM.getTriple().isWindowsGNUEnvironment())
      return false;

    if (CGM.getVTables().isVTableExternal(RD)) {
      if (CGM.getTarget().hasPS4DLLImportExport())
        return true;

      return IsDLLImport && !CGM.getTriple().isWindowsItaniumEnvironment()
                 ? false
                 : true;
    }
    if (IsDLLImport)
      return true;
  }

  return false;
}

/// IsIncompleteClassType - Returns whether the given record type is incomplete.
static bool IsIncompleteClassType(const RecordType *RecordTy) {
  return !RecordTy->getDecl()->isCompleteDefinition();
}

/// ContainsIncompleteClassType - Returns whether the given type contains an
/// incomplete class type. This is true if
///
///   * The given type is an incomplete class type.
///   * The given type is a pointer type whose pointee type contains an
///     incomplete class type.
///   * The given type is a member pointer type whose class is an incomplete
///     class type.
///   * The given type is a member pointer type whoise pointee type contains an
///     incomplete class type.
/// is an indirect or direct pointer to an incomplete class type.
static bool ContainsIncompleteClassType(QualType Ty) {
  if (const RecordType *RecordTy = dyn_cast<RecordType>(Ty)) {
    if (IsIncompleteClassType(RecordTy))
      return true;
  }

  if (const PointerType *PointerTy = dyn_cast<PointerType>(Ty))
    return ContainsIncompleteClassType(PointerTy->getPointeeType());

  if (const MemberPointerType *MemberPointerTy =
      dyn_cast<MemberPointerType>(Ty)) {
    // Check if the class type is incomplete.
    const RecordType *ClassType = cast<RecordType>(MemberPointerTy->getClass());
    if (IsIncompleteClassType(ClassType))
      return true;

    return ContainsIncompleteClassType(MemberPointerTy->getPointeeType());
  }

  return false;
}

// CanUseSingleInheritance - Return whether the given record decl has a "single,
// public, non-virtual base at offset zero (i.e. the derived class is dynamic
// iff the base is)", according to Itanium C++ ABI, 2.95p6b.
static bool CanUseSingleInheritance(const CXXRecordDecl *RD) {
  // Check the number of bases.
  if (RD->getNumBases() != 1)
    return false;

  // Get the base.
  CXXRecordDecl::base_class_const_iterator Base = RD->bases_begin();

  // Check that the base is not virtual.
  if (Base->isVirtual())
    return false;

  // Check that the base is public.
  if (Base->getAccessSpecifier() != AS_public)
    return false;

  // Check that the class is dynamic iff the base is.
  auto *BaseDecl =
      cast<CXXRecordDecl>(Base->getType()->castAs<RecordType>()->getDecl());
  if (!BaseDecl->isEmpty() &&
      BaseDecl->isDynamicClass() != RD->isDynamicClass())
    return false;

  return true;
}

void ItaniumRTTIBuilder::BuildVTablePointer(const Type *Ty) {
  // abi::__class_type_info.
  static const char * const ClassTypeInfo =
    "_ZTVN10__cxxabiv117__class_type_infoE";
  // abi::__si_class_type_info.
  static const char * const SIClassTypeInfo =
    "_ZTVN10__cxxabiv120__si_class_type_infoE";
  // abi::__vmi_class_type_info.
  static const char * const VMIClassTypeInfo =
    "_ZTVN10__cxxabiv121__vmi_class_type_infoE";

  const char *VTableName = nullptr;

  switch (Ty->getTypeClass()) {
#define TYPE(Class, Base)
#define ABSTRACT_TYPE(Class, Base)
#define NON_CANONICAL_UNLESS_DEPENDENT_TYPE(Class, Base) case Type::Class:
#define NON_CANONICAL_TYPE(Class, Base) case Type::Class:
#define DEPENDENT_TYPE(Class, Base) case Type::Class:
#include "clang/AST/TypeNodes.inc"
    llvm_unreachable("Non-canonical and dependent types shouldn't get here");

  case Type::LValueReference:
  case Type::RValueReference:
    llvm_unreachable("References shouldn't get here");

  case Type::Auto:
  case Type::DeducedTemplateSpecialization:
    llvm_unreachable("Undeduced type shouldn't get here");

  case Type::Pipe:
    llvm_unreachable("Pipe types shouldn't get here");

  case Type::Builtin:
  case Type::BitInt:
  // GCC treats vector and complex types as fundamental types.
  case Type::Vector:
  case Type::ExtVector:
  case Type::ConstantMatrix:
  case Type::Complex:
  case Type::Atomic:
  // FIXME: GCC treats block pointers as fundamental types?!
  case Type::BlockPointer:
    // abi::__fundamental_type_info.
    VTableName = "_ZTVN10__cxxabiv123__fundamental_type_infoE";
    break;

  case Type::ConstantArray:
  case Type::IncompleteArray:
  case Type::VariableArray:
    // abi::__array_type_info.
    VTableName = "_ZTVN10__cxxabiv117__array_type_infoE";
    break;

  case Type::FunctionNoProto:
  case Type::FunctionProto:
    // abi::__function_type_info.
    VTableName = "_ZTVN10__cxxabiv120__function_type_infoE";
    break;

  case Type::Enum:
    // abi::__enum_type_info.
    VTableName = "_ZTVN10__cxxabiv116__enum_type_infoE";
    break;

  case Type::Record: {
    const CXXRecordDecl *RD =
      cast<CXXRecordDecl>(cast<RecordType>(Ty)->getDecl());

    if (!RD->hasDefinition() || !RD->getNumBases()) {
      VTableName = ClassTypeInfo;
    } else if (CanUseSingleInheritance(RD)) {
      VTableName = SIClassTypeInfo;
    } else {
      VTableName = VMIClassTypeInfo;
    }

    break;
  }

  case Type::ObjCObject:
    // Ignore protocol qualifiers.
    Ty = cast<ObjCObjectType>(Ty)->getBaseType().getTypePtr();

    // Handle id and Class.
    if (isa<BuiltinType>(Ty)) {
      VTableName = ClassTypeInfo;
      break;
    }

    assert(isa<ObjCInterfaceType>(Ty));
    [[fallthrough]];

  case Type::ObjCInterface:
    if (cast<ObjCInterfaceType>(Ty)->getDecl()->getSuperClass()) {
      VTableName = SIClassTypeInfo;
    } else {
      VTableName = ClassTypeInfo;
    }
    break;

  case Type::ObjCObjectPointer:
  case Type::Pointer:
    // abi::__pointer_type_info.
    VTableName = "_ZTVN10__cxxabiv119__pointer_type_infoE";
    break;

  case Type::MemberPointer:
    // abi::__pointer_to_member_type_info.
    VTableName = "_ZTVN10__cxxabiv129__pointer_to_member_type_infoE";
    break;
  }

  llvm::Constant *VTable = nullptr;

  // Check if the alias exists. If it doesn't, then get or create the global.
  if (CGM.getItaniumVTableContext().isRelativeLayout())
    VTable = CGM.getModule().getNamedAlias(VTableName);

  if (!VTable)
<<<<<<< HEAD
    VTable = CGM.CreateRuntimeVariable(CGM.DefaultInt8PtrTy, VTableName);
=======
    VTable =
        CGM.getModule().getOrInsertGlobal(VTableName, CGM.GlobalsInt8PtrTy);
>>>>>>> 8acdcf40

  CGM.setDSOLocal(cast<llvm::GlobalValue>(VTable->stripPointerCasts()));

  llvm::Type *PtrDiffTy =
      CGM.getTypes().ConvertType(CGM.getContext().getPointerDiffType());

  // The vtable address point is 2.
  if (CGM.getItaniumVTableContext().isRelativeLayout()) {
    // The vtable address point is 8 bytes after its start:
    // 4 for the offset to top + 4 for the relative offset to rtti.
    llvm::Constant *Eight = llvm::ConstantInt::get(CGM.Int32Ty, 8);
<<<<<<< HEAD
    VTable = llvm::ConstantExpr::getBitCast(VTable, CGM.DefaultInt8PtrTy);
=======
>>>>>>> 8acdcf40
    VTable =
        llvm::ConstantExpr::getInBoundsGetElementPtr(CGM.Int8Ty, VTable, Eight);
  } else {
    llvm::Constant *Two = llvm::ConstantInt::get(PtrDiffTy, 2);
<<<<<<< HEAD
    VTable = llvm::ConstantExpr::getInBoundsGetElementPtr(CGM.DefaultInt8PtrTy,
                                                          VTable, Two);
  }
  VTable = llvm::ConstantExpr::getBitCast(VTable, CGM.DefaultInt8PtrTy);
=======
    VTable = llvm::ConstantExpr::getInBoundsGetElementPtr(CGM.GlobalsInt8PtrTy,
                                                          VTable, Two);
  }
>>>>>>> 8acdcf40

  Fields.push_back(VTable);
}

/// Return the linkage that the type info and type info name constants
/// should have for the given type.
static llvm::GlobalVariable::LinkageTypes getTypeInfoLinkage(CodeGenModule &CGM,
                                                             QualType Ty) {
  // Itanium C++ ABI 2.9.5p7:
  //   In addition, it and all of the intermediate abi::__pointer_type_info
  //   structs in the chain down to the abi::__class_type_info for the
  //   incomplete class type must be prevented from resolving to the
  //   corresponding type_info structs for the complete class type, possibly
  //   by making them local static objects. Finally, a dummy class RTTI is
  //   generated for the incomplete type that will not resolve to the final
  //   complete class RTTI (because the latter need not exist), possibly by
  //   making it a local static object.
  if (ContainsIncompleteClassType(Ty))
    return llvm::GlobalValue::InternalLinkage;

  switch (Ty->getLinkage()) {
  case NoLinkage:
  case InternalLinkage:
  case UniqueExternalLinkage:
    return llvm::GlobalValue::InternalLinkage;

  case VisibleNoLinkage:
  case ModuleLinkage:
  case ExternalLinkage:
    // RTTI is not enabled, which means that this type info struct is going
    // to be used for exception handling. Give it linkonce_odr linkage.
    if (!CGM.getLangOpts().RTTI)
      return llvm::GlobalValue::LinkOnceODRLinkage;

    if (const RecordType *Record = dyn_cast<RecordType>(Ty)) {
      const CXXRecordDecl *RD = cast<CXXRecordDecl>(Record->getDecl());
      if (RD->hasAttr<WeakAttr>())
        return llvm::GlobalValue::WeakODRLinkage;
      if (CGM.getTriple().isWindowsItaniumEnvironment())
        if (RD->hasAttr<DLLImportAttr>() &&
            ShouldUseExternalRTTIDescriptor(CGM, Ty))
          return llvm::GlobalValue::ExternalLinkage;
      // MinGW always uses LinkOnceODRLinkage for type info.
      if (RD->isDynamicClass() &&
          !CGM.getContext()
               .getTargetInfo()
               .getTriple()
               .isWindowsGNUEnvironment())
        return CGM.getVTableLinkage(RD);
    }

    return llvm::GlobalValue::LinkOnceODRLinkage;
  }

  llvm_unreachable("Invalid linkage!");
}

llvm::Constant *ItaniumRTTIBuilder::BuildTypeInfo(QualType Ty) {
  // We want to operate on the canonical type.
  Ty = Ty.getCanonicalType();

  // Check if we've already emitted an RTTI descriptor for this type.
  SmallString<256> Name;
  llvm::raw_svector_ostream Out(Name);
  CGM.getCXXABI().getMangleContext().mangleCXXRTTI(Ty, Out);

  llvm::GlobalVariable *OldGV = CGM.getModule().getNamedGlobal(Name);
  if (OldGV && !OldGV->isDeclaration()) {
    assert(!OldGV->hasAvailableExternallyLinkage() &&
           "available_externally typeinfos not yet implemented");

    return OldGV;
  }

  // Check if there is already an external RTTI descriptor for this type.
  if (IsStandardLibraryRTTIDescriptor(Ty) ||
      ShouldUseExternalRTTIDescriptor(CGM, Ty))
    return GetAddrOfExternalRTTIDescriptor(Ty);

  // Emit the standard library with external linkage.
  llvm::GlobalVariable::LinkageTypes Linkage = getTypeInfoLinkage(CGM, Ty);

  // Give the type_info object and name the formal visibility of the
  // type itself.
  llvm::GlobalValue::VisibilityTypes llvmVisibility;
  if (llvm::GlobalValue::isLocalLinkage(Linkage))
    // If the linkage is local, only default visibility makes sense.
    llvmVisibility = llvm::GlobalValue::DefaultVisibility;
  else if (CXXABI.classifyRTTIUniqueness(Ty, Linkage) ==
           ItaniumCXXABI::RUK_NonUniqueHidden)
    llvmVisibility = llvm::GlobalValue::HiddenVisibility;
  else
    llvmVisibility = CodeGenModule::GetLLVMVisibility(Ty->getVisibility());

  llvm::GlobalValue::DLLStorageClassTypes DLLStorageClass =
      llvm::GlobalValue::DefaultStorageClass;
  if (auto RD = Ty->getAsCXXRecordDecl()) {
    if ((CGM.getTriple().isWindowsItaniumEnvironment() &&
         RD->hasAttr<DLLExportAttr>()) ||
        (CGM.shouldMapVisibilityToDLLExport(RD) &&
         !llvm::GlobalValue::isLocalLinkage(Linkage) &&
         llvmVisibility == llvm::GlobalValue::DefaultVisibility))
      DLLStorageClass = llvm::GlobalValue::DLLExportStorageClass;
  }
  return BuildTypeInfo(Ty, Linkage, llvmVisibility, DLLStorageClass);
}

llvm::Constant *ItaniumRTTIBuilder::BuildTypeInfo(
      QualType Ty,
      llvm::GlobalVariable::LinkageTypes Linkage,
      llvm::GlobalValue::VisibilityTypes Visibility,
      llvm::GlobalValue::DLLStorageClassTypes DLLStorageClass) {
  // Add the vtable pointer.
  BuildVTablePointer(cast<Type>(Ty));

  // And the name.
  llvm::GlobalVariable *TypeName = GetAddrOfTypeName(Ty, Linkage);
  llvm::Constant *TypeNameField;

  // If we're supposed to demote the visibility, be sure to set a flag
  // to use a string comparison for type_info comparisons.
  ItaniumCXXABI::RTTIUniquenessKind RTTIUniqueness =
      CXXABI.classifyRTTIUniqueness(Ty, Linkage);
  if (RTTIUniqueness != ItaniumCXXABI::RUK_Unique) {
    // The flag is the sign bit, which on ARM64 is defined to be clear
    // for global pointers.  This is very ARM64-specific.
    TypeNameField = llvm::ConstantExpr::getPtrToInt(TypeName, CGM.Int64Ty);
    llvm::Constant *flag =
        llvm::ConstantInt::get(CGM.Int64Ty, ((uint64_t)1) << 63);
    TypeNameField = llvm::ConstantExpr::getAdd(TypeNameField, flag);
    TypeNameField =
        llvm::ConstantExpr::getIntToPtr(TypeNameField, CGM.GlobalsInt8PtrTy);
  } else {
    TypeNameField = TypeName;
  }
  Fields.push_back(TypeNameField);

  switch (Ty->getTypeClass()) {
#define TYPE(Class, Base)
#define ABSTRACT_TYPE(Class, Base)
#define NON_CANONICAL_UNLESS_DEPENDENT_TYPE(Class, Base) case Type::Class:
#define NON_CANONICAL_TYPE(Class, Base) case Type::Class:
#define DEPENDENT_TYPE(Class, Base) case Type::Class:
#include "clang/AST/TypeNodes.inc"
    llvm_unreachable("Non-canonical and dependent types shouldn't get here");

  // GCC treats vector types as fundamental types.
  case Type::Builtin:
  case Type::Vector:
  case Type::ExtVector:
  case Type::ConstantMatrix:
  case Type::Complex:
  case Type::BlockPointer:
    // Itanium C++ ABI 2.9.5p4:
    // abi::__fundamental_type_info adds no data members to std::type_info.
    break;

  case Type::LValueReference:
  case Type::RValueReference:
    llvm_unreachable("References shouldn't get here");

  case Type::Auto:
  case Type::DeducedTemplateSpecialization:
    llvm_unreachable("Undeduced type shouldn't get here");

  case Type::Pipe:
    break;

  case Type::BitInt:
    break;

  case Type::ConstantArray:
  case Type::IncompleteArray:
  case Type::VariableArray:
    // Itanium C++ ABI 2.9.5p5:
    // abi::__array_type_info adds no data members to std::type_info.
    break;

  case Type::FunctionNoProto:
  case Type::FunctionProto:
    // Itanium C++ ABI 2.9.5p5:
    // abi::__function_type_info adds no data members to std::type_info.
    break;

  case Type::Enum:
    // Itanium C++ ABI 2.9.5p5:
    // abi::__enum_type_info adds no data members to std::type_info.
    break;

  case Type::Record: {
    const CXXRecordDecl *RD =
      cast<CXXRecordDecl>(cast<RecordType>(Ty)->getDecl());
    if (!RD->hasDefinition() || !RD->getNumBases()) {
      // We don't need to emit any fields.
      break;
    }

    if (CanUseSingleInheritance(RD))
      BuildSIClassTypeInfo(RD);
    else
      BuildVMIClassTypeInfo(RD);

    break;
  }

  case Type::ObjCObject:
  case Type::ObjCInterface:
    BuildObjCObjectTypeInfo(cast<ObjCObjectType>(Ty));
    break;

  case Type::ObjCObjectPointer:
    BuildPointerTypeInfo(cast<ObjCObjectPointerType>(Ty)->getPointeeType());
    break;

  case Type::Pointer:
    BuildPointerTypeInfo(cast<PointerType>(Ty)->getPointeeType());
    break;

  case Type::MemberPointer:
    BuildPointerToMemberTypeInfo(cast<MemberPointerType>(Ty));
    break;

  case Type::Atomic:
    // No fields, at least for the moment.
    break;
  }

  llvm::Constant *Init = llvm::ConstantStruct::getAnon(Fields);

  SmallString<256> Name;
  llvm::raw_svector_ostream Out(Name);
  CGM.getCXXABI().getMangleContext().mangleCXXRTTI(Ty, Out);
  llvm::Module &M = CGM.getModule();
  llvm::GlobalVariable *OldGV = M.getNamedGlobal(Name);
  llvm::GlobalVariable *GV =
      new llvm::GlobalVariable(M, Init->getType(),
                               /*isConstant=*/true, Linkage, Init, Name);

  // Export the typeinfo in the same circumstances as the vtable is exported.
  auto GVDLLStorageClass = DLLStorageClass;
  if (CGM.getTarget().hasPS4DLLImportExport()) {
    if (const RecordType *RecordTy = dyn_cast<RecordType>(Ty)) {
      const CXXRecordDecl *RD = cast<CXXRecordDecl>(RecordTy->getDecl());
      if (RD->hasAttr<DLLExportAttr>() ||
          CXXRecordAllNonInlineVirtualsHaveAttr<DLLExportAttr>(RD)) {
        GVDLLStorageClass = llvm::GlobalVariable::DLLExportStorageClass;
      }
    }
  }

  // If there's already an old global variable, replace it with the new one.
  if (OldGV) {
    GV->takeName(OldGV);
    llvm::Constant *NewPtr =
      llvm::ConstantExpr::getBitCast(GV, OldGV->getType());
    OldGV->replaceAllUsesWith(NewPtr);
    OldGV->eraseFromParent();
  }

  if (CGM.supportsCOMDAT() && GV->isWeakForLinker())
    GV->setComdat(M.getOrInsertComdat(GV->getName()));

  CharUnits Align = CGM.getContext().toCharUnitsFromBits(
      CGM.getTarget().getPointerAlign(CGM.GetGlobalVarAddressSpace(nullptr)));
  GV->setAlignment(Align.getAsAlign());

  // The Itanium ABI specifies that type_info objects must be globally
  // unique, with one exception: if the type is an incomplete class
  // type or a (possibly indirect) pointer to one.  That exception
  // affects the general case of comparing type_info objects produced
  // by the typeid operator, which is why the comparison operators on
  // std::type_info generally use the type_info name pointers instead
  // of the object addresses.  However, the language's built-in uses
  // of RTTI generally require class types to be complete, even when
  // manipulating pointers to those class types.  This allows the
  // implementation of dynamic_cast to rely on address equality tests,
  // which is much faster.

  // All of this is to say that it's important that both the type_info
  // object and the type_info name be uniqued when weakly emitted.

  TypeName->setVisibility(Visibility);
  CGM.setDSOLocal(TypeName);

  GV->setVisibility(Visibility);
  CGM.setDSOLocal(GV);

  TypeName->setDLLStorageClass(DLLStorageClass);
  GV->setDLLStorageClass(CGM.getTarget().hasPS4DLLImportExport()
                             ? GVDLLStorageClass
                             : DLLStorageClass);

  TypeName->setPartition(CGM.getCodeGenOpts().SymbolPartition);
  GV->setPartition(CGM.getCodeGenOpts().SymbolPartition);

  return GV;
}

/// BuildObjCObjectTypeInfo - Build the appropriate kind of type_info
/// for the given Objective-C object type.
void ItaniumRTTIBuilder::BuildObjCObjectTypeInfo(const ObjCObjectType *OT) {
  // Drop qualifiers.
  const Type *T = OT->getBaseType().getTypePtr();
  assert(isa<BuiltinType>(T) || isa<ObjCInterfaceType>(T));

  // The builtin types are abi::__class_type_infos and don't require
  // extra fields.
  if (isa<BuiltinType>(T)) return;

  ObjCInterfaceDecl *Class = cast<ObjCInterfaceType>(T)->getDecl();
  ObjCInterfaceDecl *Super = Class->getSuperClass();

  // Root classes are also __class_type_info.
  if (!Super) return;

  QualType SuperTy = CGM.getContext().getObjCInterfaceType(Super);

  // Everything else is single inheritance.
  llvm::Constant *BaseTypeInfo =
      ItaniumRTTIBuilder(CXXABI).BuildTypeInfo(SuperTy);
  Fields.push_back(BaseTypeInfo);
}

/// BuildSIClassTypeInfo - Build an abi::__si_class_type_info, used for single
/// inheritance, according to the Itanium C++ ABI, 2.95p6b.
void ItaniumRTTIBuilder::BuildSIClassTypeInfo(const CXXRecordDecl *RD) {
  // Itanium C++ ABI 2.9.5p6b:
  // It adds to abi::__class_type_info a single member pointing to the
  // type_info structure for the base type,
  llvm::Constant *BaseTypeInfo =
    ItaniumRTTIBuilder(CXXABI).BuildTypeInfo(RD->bases_begin()->getType());
  Fields.push_back(BaseTypeInfo);
}

namespace {
  /// SeenBases - Contains virtual and non-virtual bases seen when traversing
  /// a class hierarchy.
  struct SeenBases {
    llvm::SmallPtrSet<const CXXRecordDecl *, 16> NonVirtualBases;
    llvm::SmallPtrSet<const CXXRecordDecl *, 16> VirtualBases;
  };
}

/// ComputeVMIClassTypeInfoFlags - Compute the value of the flags member in
/// abi::__vmi_class_type_info.
///
static unsigned ComputeVMIClassTypeInfoFlags(const CXXBaseSpecifier *Base,
                                             SeenBases &Bases) {

  unsigned Flags = 0;

  auto *BaseDecl =
      cast<CXXRecordDecl>(Base->getType()->castAs<RecordType>()->getDecl());

  if (Base->isVirtual()) {
    // Mark the virtual base as seen.
    if (!Bases.VirtualBases.insert(BaseDecl).second) {
      // If this virtual base has been seen before, then the class is diamond
      // shaped.
      Flags |= ItaniumRTTIBuilder::VMI_DiamondShaped;
    } else {
      if (Bases.NonVirtualBases.count(BaseDecl))
        Flags |= ItaniumRTTIBuilder::VMI_NonDiamondRepeat;
    }
  } else {
    // Mark the non-virtual base as seen.
    if (!Bases.NonVirtualBases.insert(BaseDecl).second) {
      // If this non-virtual base has been seen before, then the class has non-
      // diamond shaped repeated inheritance.
      Flags |= ItaniumRTTIBuilder::VMI_NonDiamondRepeat;
    } else {
      if (Bases.VirtualBases.count(BaseDecl))
        Flags |= ItaniumRTTIBuilder::VMI_NonDiamondRepeat;
    }
  }

  // Walk all bases.
  for (const auto &I : BaseDecl->bases())
    Flags |= ComputeVMIClassTypeInfoFlags(&I, Bases);

  return Flags;
}

static unsigned ComputeVMIClassTypeInfoFlags(const CXXRecordDecl *RD) {
  unsigned Flags = 0;
  SeenBases Bases;

  // Walk all bases.
  for (const auto &I : RD->bases())
    Flags |= ComputeVMIClassTypeInfoFlags(&I, Bases);

  return Flags;
}

/// BuildVMIClassTypeInfo - Build an abi::__vmi_class_type_info, used for
/// classes with bases that do not satisfy the abi::__si_class_type_info
/// constraints, according ti the Itanium C++ ABI, 2.9.5p5c.
void ItaniumRTTIBuilder::BuildVMIClassTypeInfo(const CXXRecordDecl *RD) {
  llvm::Type *UnsignedIntLTy =
    CGM.getTypes().ConvertType(CGM.getContext().UnsignedIntTy);

  // Itanium C++ ABI 2.9.5p6c:
  //   __flags is a word with flags describing details about the class
  //   structure, which may be referenced by using the __flags_masks
  //   enumeration. These flags refer to both direct and indirect bases.
  unsigned Flags = ComputeVMIClassTypeInfoFlags(RD);
  Fields.push_back(llvm::ConstantInt::get(UnsignedIntLTy, Flags));

  // Itanium C++ ABI 2.9.5p6c:
  //   __base_count is a word with the number of direct proper base class
  //   descriptions that follow.
  Fields.push_back(llvm::ConstantInt::get(UnsignedIntLTy, RD->getNumBases()));

  if (!RD->getNumBases())
    return;

  // Now add the base class descriptions.

  // Itanium C++ ABI 2.9.5p6c:
  //   __base_info[] is an array of base class descriptions -- one for every
  //   direct proper base. Each description is of the type:
  //
  //   struct abi::__base_class_type_info {
  //   public:
  //     const __class_type_info *__base_type;
  //     long __offset_flags;
  //
  //     enum __offset_flags_masks {
  //       __virtual_mask = 0x1,
  //       __public_mask = 0x2,
  //       __offset_shift = 8
  //     };
  //   };

  // If we're in mingw and 'long' isn't wide enough for a pointer, use 'long
  // long' instead of 'long' for __offset_flags. libstdc++abi uses long long on
  // LLP64 platforms.
  // FIXME: Consider updating libc++abi to match, and extend this logic to all
  // LLP64 platforms.
  QualType OffsetFlagsTy = CGM.getContext().LongTy;
  const TargetInfo &TI = CGM.getContext().getTargetInfo();
  if (TI.getTriple().isOSCygMing() &&
      TI.getPointerWidth(LangAS::Default) > TI.getLongWidth())
    OffsetFlagsTy = CGM.getContext().LongLongTy;
  llvm::Type *OffsetFlagsLTy =
      CGM.getTypes().ConvertType(OffsetFlagsTy);

  for (const auto &Base : RD->bases()) {
    // The __base_type member points to the RTTI for the base type.
    Fields.push_back(ItaniumRTTIBuilder(CXXABI).BuildTypeInfo(Base.getType()));

    auto *BaseDecl =
        cast<CXXRecordDecl>(Base.getType()->castAs<RecordType>()->getDecl());

    int64_t OffsetFlags = 0;

    // All but the lower 8 bits of __offset_flags are a signed offset.
    // For a non-virtual base, this is the offset in the object of the base
    // subobject. For a virtual base, this is the offset in the virtual table of
    // the virtual base offset for the virtual base referenced (negative).
    CharUnits Offset;
    if (Base.isVirtual())
      Offset =
        CGM.getItaniumVTableContext().getVirtualBaseOffsetOffset(RD, BaseDecl);
    else {
      const ASTRecordLayout &Layout = CGM.getContext().getASTRecordLayout(RD);
      Offset = Layout.getBaseClassOffset(BaseDecl);
    };

    OffsetFlags = uint64_t(Offset.getQuantity()) << 8;

    // The low-order byte of __offset_flags contains flags, as given by the
    // masks from the enumeration __offset_flags_masks.
    if (Base.isVirtual())
      OffsetFlags |= BCTI_Virtual;
    if (Base.getAccessSpecifier() == AS_public)
      OffsetFlags |= BCTI_Public;

    Fields.push_back(llvm::ConstantInt::get(OffsetFlagsLTy, OffsetFlags));
  }
}

/// Compute the flags for a __pbase_type_info, and remove the corresponding
/// pieces from \p Type.
static unsigned extractPBaseFlags(ASTContext &Ctx, QualType &Type) {
  unsigned Flags = 0;

  if (Type.isConstQualified())
    Flags |= ItaniumRTTIBuilder::PTI_Const;
  if (Type.isVolatileQualified())
    Flags |= ItaniumRTTIBuilder::PTI_Volatile;
  if (Type.isRestrictQualified())
    Flags |= ItaniumRTTIBuilder::PTI_Restrict;
  Type = Type.getUnqualifiedType();

  // Itanium C++ ABI 2.9.5p7:
  //   When the abi::__pbase_type_info is for a direct or indirect pointer to an
  //   incomplete class type, the incomplete target type flag is set.
  if (ContainsIncompleteClassType(Type))
    Flags |= ItaniumRTTIBuilder::PTI_Incomplete;

  if (auto *Proto = Type->getAs<FunctionProtoType>()) {
    if (Proto->isNothrow()) {
      Flags |= ItaniumRTTIBuilder::PTI_Noexcept;
      Type = Ctx.getFunctionTypeWithExceptionSpec(Type, EST_None);
    }
  }

  return Flags;
}

/// BuildPointerTypeInfo - Build an abi::__pointer_type_info struct,
/// used for pointer types.
void ItaniumRTTIBuilder::BuildPointerTypeInfo(QualType PointeeTy) {
  // Itanium C++ ABI 2.9.5p7:
  //   __flags is a flag word describing the cv-qualification and other
  //   attributes of the type pointed to
  unsigned Flags = extractPBaseFlags(CGM.getContext(), PointeeTy);

  llvm::Type *UnsignedIntLTy =
    CGM.getTypes().ConvertType(CGM.getContext().UnsignedIntTy);
  Fields.push_back(llvm::ConstantInt::get(UnsignedIntLTy, Flags));

  // Itanium C++ ABI 2.9.5p7:
  //  __pointee is a pointer to the std::type_info derivation for the
  //  unqualified type being pointed to.
  llvm::Constant *PointeeTypeInfo =
      ItaniumRTTIBuilder(CXXABI).BuildTypeInfo(PointeeTy);
  Fields.push_back(PointeeTypeInfo);
}

/// BuildPointerToMemberTypeInfo - Build an abi::__pointer_to_member_type_info
/// struct, used for member pointer types.
void
ItaniumRTTIBuilder::BuildPointerToMemberTypeInfo(const MemberPointerType *Ty) {
  QualType PointeeTy = Ty->getPointeeType();

  // Itanium C++ ABI 2.9.5p7:
  //   __flags is a flag word describing the cv-qualification and other
  //   attributes of the type pointed to.
  unsigned Flags = extractPBaseFlags(CGM.getContext(), PointeeTy);

  const RecordType *ClassType = cast<RecordType>(Ty->getClass());
  if (IsIncompleteClassType(ClassType))
    Flags |= PTI_ContainingClassIncomplete;

  llvm::Type *UnsignedIntLTy =
    CGM.getTypes().ConvertType(CGM.getContext().UnsignedIntTy);
  Fields.push_back(llvm::ConstantInt::get(UnsignedIntLTy, Flags));

  // Itanium C++ ABI 2.9.5p7:
  //   __pointee is a pointer to the std::type_info derivation for the
  //   unqualified type being pointed to.
  llvm::Constant *PointeeTypeInfo =
      ItaniumRTTIBuilder(CXXABI).BuildTypeInfo(PointeeTy);
  Fields.push_back(PointeeTypeInfo);

  // Itanium C++ ABI 2.9.5p9:
  //   __context is a pointer to an abi::__class_type_info corresponding to the
  //   class type containing the member pointed to
  //   (e.g., the "A" in "int A::*").
  Fields.push_back(
      ItaniumRTTIBuilder(CXXABI).BuildTypeInfo(QualType(ClassType, 0)));
}

llvm::Constant *ItaniumCXXABI::getAddrOfRTTIDescriptor(QualType Ty) {
  return ItaniumRTTIBuilder(*this).BuildTypeInfo(Ty);
}

void ItaniumCXXABI::EmitFundamentalRTTIDescriptors(const CXXRecordDecl *RD) {
  // Types added here must also be added to TypeInfoIsInStandardLibrary.
  QualType FundamentalTypes[] = {
      getContext().VoidTy,             getContext().NullPtrTy,
      getContext().BoolTy,             getContext().WCharTy,
      getContext().CharTy,             getContext().UnsignedCharTy,
      getContext().SignedCharTy,       getContext().ShortTy,
      getContext().UnsignedShortTy,    getContext().IntTy,
      getContext().UnsignedIntTy,      getContext().LongTy,
      getContext().UnsignedLongTy,     getContext().LongLongTy,
      getContext().UnsignedLongLongTy, getContext().Int128Ty,
      getContext().UnsignedInt128Ty,   getContext().HalfTy,
      getContext().FloatTy,            getContext().DoubleTy,
      getContext().LongDoubleTy,       getContext().Float128Ty,
      getContext().Char8Ty,            getContext().Char16Ty,
      getContext().Char32Ty
  };
  llvm::GlobalValue::DLLStorageClassTypes DLLStorageClass =
      RD->hasAttr<DLLExportAttr>() || CGM.shouldMapVisibilityToDLLExport(RD)
          ? llvm::GlobalValue::DLLExportStorageClass
          : llvm::GlobalValue::DefaultStorageClass;
  llvm::GlobalValue::VisibilityTypes Visibility =
      CodeGenModule::GetLLVMVisibility(RD->getVisibility());
  for (const QualType &FundamentalType : FundamentalTypes) {
    QualType PointerType = getContext().getPointerType(FundamentalType);
    QualType PointerTypeConst = getContext().getPointerType(
        FundamentalType.withConst());
    for (QualType Type : {FundamentalType, PointerType, PointerTypeConst})
      ItaniumRTTIBuilder(*this).BuildTypeInfo(
          Type, llvm::GlobalValue::ExternalLinkage,
          Visibility, DLLStorageClass);
  }
}

/// What sort of uniqueness rules should we use for the RTTI for the
/// given type?
ItaniumCXXABI::RTTIUniquenessKind ItaniumCXXABI::classifyRTTIUniqueness(
    QualType CanTy, llvm::GlobalValue::LinkageTypes Linkage) const {
  if (shouldRTTIBeUnique())
    return RUK_Unique;

  // It's only necessary for linkonce_odr or weak_odr linkage.
  if (Linkage != llvm::GlobalValue::LinkOnceODRLinkage &&
      Linkage != llvm::GlobalValue::WeakODRLinkage)
    return RUK_Unique;

  // It's only necessary with default visibility.
  if (CanTy->getVisibility() != DefaultVisibility)
    return RUK_Unique;

  // If we're not required to publish this symbol, hide it.
  if (Linkage == llvm::GlobalValue::LinkOnceODRLinkage)
    return RUK_NonUniqueHidden;

  // If we're required to publish this symbol, as we might be under an
  // explicit instantiation, leave it with default visibility but
  // enable string-comparisons.
  assert(Linkage == llvm::GlobalValue::WeakODRLinkage);
  return RUK_NonUniqueVisible;
}

// Find out how to codegen the complete destructor and constructor
namespace {
enum class StructorCodegen { Emit, RAUW, Alias, COMDAT };
}
static StructorCodegen getCodegenToUse(CodeGenModule &CGM,
                                       const CXXMethodDecl *MD) {
  if (!CGM.getCodeGenOpts().CXXCtorDtorAliases)
    return StructorCodegen::Emit;

  // The complete and base structors are not equivalent if there are any virtual
  // bases, so emit separate functions.
  if (MD->getParent()->getNumVBases())
    return StructorCodegen::Emit;

  GlobalDecl AliasDecl;
  if (const auto *DD = dyn_cast<CXXDestructorDecl>(MD)) {
    AliasDecl = GlobalDecl(DD, Dtor_Complete);
  } else {
    const auto *CD = cast<CXXConstructorDecl>(MD);
    AliasDecl = GlobalDecl(CD, Ctor_Complete);
  }
  llvm::GlobalValue::LinkageTypes Linkage = CGM.getFunctionLinkage(AliasDecl);

  if (llvm::GlobalValue::isDiscardableIfUnused(Linkage))
    return StructorCodegen::RAUW;

  // FIXME: Should we allow available_externally aliases?
  if (!llvm::GlobalAlias::isValidLinkage(Linkage))
    return StructorCodegen::RAUW;

  if (llvm::GlobalValue::isWeakForLinker(Linkage)) {
    // Only ELF and wasm support COMDATs with arbitrary names (C5/D5).
    if (CGM.getTarget().getTriple().isOSBinFormatELF() ||
        CGM.getTarget().getTriple().isOSBinFormatWasm())
      return StructorCodegen::COMDAT;
    return StructorCodegen::Emit;
  }

  return StructorCodegen::Alias;
}

static void emitConstructorDestructorAlias(CodeGenModule &CGM,
                                           GlobalDecl AliasDecl,
                                           GlobalDecl TargetDecl) {
  llvm::GlobalValue::LinkageTypes Linkage = CGM.getFunctionLinkage(AliasDecl);

  StringRef MangledName = CGM.getMangledName(AliasDecl);
  llvm::GlobalValue *Entry = CGM.GetGlobalValue(MangledName);
  if (Entry && !Entry->isDeclaration())
    return;

  auto *Aliasee = cast<llvm::GlobalValue>(CGM.GetAddrOfGlobal(TargetDecl));

  // Create the alias with no name.
  auto *Alias = llvm::GlobalAlias::create(Linkage, "", Aliasee);

  // Constructors and destructors are always unnamed_addr.
  Alias->setUnnamedAddr(llvm::GlobalValue::UnnamedAddr::Global);

  // Switch any previous uses to the alias.
  if (Entry) {
    assert(Entry->getType() == Aliasee->getType() &&
           "declaration exists with different type");
    Alias->takeName(Entry);
    Entry->replaceAllUsesWith(Alias);
    Entry->eraseFromParent();
  } else {
    Alias->setName(MangledName);
  }

  // Finally, set up the alias with its proper name and attributes.
  CGM.SetCommonAttributes(AliasDecl, Alias);
}

void ItaniumCXXABI::emitCXXStructor(GlobalDecl GD) {
  auto *MD = cast<CXXMethodDecl>(GD.getDecl());
  auto *CD = dyn_cast<CXXConstructorDecl>(MD);
  const CXXDestructorDecl *DD = CD ? nullptr : cast<CXXDestructorDecl>(MD);

  StructorCodegen CGType = getCodegenToUse(CGM, MD);

  if (CD ? GD.getCtorType() == Ctor_Complete
         : GD.getDtorType() == Dtor_Complete) {
    GlobalDecl BaseDecl;
    if (CD)
      BaseDecl = GD.getWithCtorType(Ctor_Base);
    else
      BaseDecl = GD.getWithDtorType(Dtor_Base);

    if (CGType == StructorCodegen::Alias || CGType == StructorCodegen::COMDAT) {
      emitConstructorDestructorAlias(CGM, GD, BaseDecl);
      return;
    }

    if (CGType == StructorCodegen::RAUW) {
      StringRef MangledName = CGM.getMangledName(GD);
      auto *Aliasee = CGM.GetAddrOfGlobal(BaseDecl);
      CGM.addReplacement(MangledName, Aliasee);
      return;
    }
  }

  // The base destructor is equivalent to the base destructor of its
  // base class if there is exactly one non-virtual base class with a
  // non-trivial destructor, there are no fields with a non-trivial
  // destructor, and the body of the destructor is trivial.
  if (DD && GD.getDtorType() == Dtor_Base &&
      CGType != StructorCodegen::COMDAT &&
      !CGM.TryEmitBaseDestructorAsAlias(DD))
    return;

  // FIXME: The deleting destructor is equivalent to the selected operator
  // delete if:
  //  * either the delete is a destroying operator delete or the destructor
  //    would be trivial if it weren't virtual,
  //  * the conversion from the 'this' parameter to the first parameter of the
  //    destructor is equivalent to a bitcast,
  //  * the destructor does not have an implicit "this" return, and
  //  * the operator delete has the same calling convention and IR function type
  //    as the destructor.
  // In such cases we should try to emit the deleting dtor as an alias to the
  // selected 'operator delete'.

  llvm::Function *Fn = CGM.codegenCXXStructor(GD);

  if (CGType == StructorCodegen::COMDAT) {
    SmallString<256> Buffer;
    llvm::raw_svector_ostream Out(Buffer);
    if (DD)
      getMangleContext().mangleCXXDtorComdat(DD, Out);
    else
      getMangleContext().mangleCXXCtorComdat(CD, Out);
    llvm::Comdat *C = CGM.getModule().getOrInsertComdat(Out.str());
    Fn->setComdat(C);
  } else {
    CGM.maybeSetTrivialComdat(*MD, *Fn);
  }
}

static llvm::FunctionCallee getBeginCatchFn(CodeGenModule &CGM) {
  // void *__cxa_begin_catch(void*);
  llvm::FunctionType *FTy = llvm::FunctionType::get(
      CGM.Int8PtrTy, CGM.Int8PtrTy, /*isVarArg=*/false);

  return CGM.CreateRuntimeFunction(FTy, "__cxa_begin_catch");
}

static llvm::FunctionCallee getEndCatchFn(CodeGenModule &CGM) {
  // void __cxa_end_catch();
  llvm::FunctionType *FTy =
      llvm::FunctionType::get(CGM.VoidTy, /*isVarArg=*/false);

  return CGM.CreateRuntimeFunction(FTy, "__cxa_end_catch");
}

static llvm::FunctionCallee getGetExceptionPtrFn(CodeGenModule &CGM) {
  // void *__cxa_get_exception_ptr(void*);
  llvm::FunctionType *FTy = llvm::FunctionType::get(
      CGM.Int8PtrTy, CGM.Int8PtrTy, /*isVarArg=*/false);

  return CGM.CreateRuntimeFunction(FTy, "__cxa_get_exception_ptr");
}

namespace {
  /// A cleanup to call __cxa_end_catch.  In many cases, the caught
  /// exception type lets us state definitively that the thrown exception
  /// type does not have a destructor.  In particular:
  ///   - Catch-alls tell us nothing, so we have to conservatively
  ///     assume that the thrown exception might have a destructor.
  ///   - Catches by reference behave according to their base types.
  ///   - Catches of non-record types will only trigger for exceptions
  ///     of non-record types, which never have destructors.
  ///   - Catches of record types can trigger for arbitrary subclasses
  ///     of the caught type, so we have to assume the actual thrown
  ///     exception type might have a throwing destructor, even if the
  ///     caught type's destructor is trivial or nothrow.
  struct CallEndCatch final : EHScopeStack::Cleanup {
    CallEndCatch(bool MightThrow) : MightThrow(MightThrow) {}
    bool MightThrow;

    void Emit(CodeGenFunction &CGF, Flags flags) override {
      if (!MightThrow) {
        CGF.EmitNounwindRuntimeCall(getEndCatchFn(CGF.CGM));
        return;
      }

      CGF.EmitRuntimeCallOrInvoke(getEndCatchFn(CGF.CGM));
    }
  };
}

/// Emits a call to __cxa_begin_catch and enters a cleanup to call
/// __cxa_end_catch.
///
/// \param EndMightThrow - true if __cxa_end_catch might throw
static llvm::Value *CallBeginCatch(CodeGenFunction &CGF,
                                   llvm::Value *Exn,
                                   bool EndMightThrow) {
  llvm::CallInst *call =
    CGF.EmitNounwindRuntimeCall(getBeginCatchFn(CGF.CGM), Exn);

  CGF.EHStack.pushCleanup<CallEndCatch>(NormalAndEHCleanup, EndMightThrow);

  return call;
}

/// A "special initializer" callback for initializing a catch
/// parameter during catch initialization.
static void InitCatchParam(CodeGenFunction &CGF,
                           const VarDecl &CatchParam,
                           Address ParamAddr,
                           SourceLocation Loc) {
  // Load the exception from where the landing pad saved it.
  llvm::Value *Exn = CGF.getExceptionFromSlot();

  CanQualType CatchType =
    CGF.CGM.getContext().getCanonicalType(CatchParam.getType());
  llvm::Type *LLVMCatchTy = CGF.ConvertTypeForMem(CatchType);

  // If we're catching by reference, we can just cast the object
  // pointer to the appropriate pointer.
  if (isa<ReferenceType>(CatchType)) {
    QualType CaughtType = cast<ReferenceType>(CatchType)->getPointeeType();
    bool EndCatchMightThrow = CaughtType->isRecordType();

    // __cxa_begin_catch returns the adjusted object pointer.
    llvm::Value *AdjustedExn = CallBeginCatch(CGF, Exn, EndCatchMightThrow);

    // We have no way to tell the personality function that we're
    // catching by reference, so if we're catching a pointer,
    // __cxa_begin_catch will actually return that pointer by value.
    if (const PointerType *PT = dyn_cast<PointerType>(CaughtType)) {
      QualType PointeeType = PT->getPointeeType();

      // When catching by reference, generally we should just ignore
      // this by-value pointer and use the exception object instead.
      if (!PointeeType->isRecordType()) {

        // Exn points to the struct _Unwind_Exception header, which
        // we have to skip past in order to reach the exception data.
        unsigned HeaderSize =
          CGF.CGM.getTargetCodeGenInfo().getSizeOfUnwindException();
        AdjustedExn =
            CGF.Builder.CreateConstGEP1_32(CGF.Int8Ty, Exn, HeaderSize);

      // However, if we're catching a pointer-to-record type that won't
      // work, because the personality function might have adjusted
      // the pointer.  There's actually no way for us to fully satisfy
      // the language/ABI contract here:  we can't use Exn because it
      // might have the wrong adjustment, but we can't use the by-value
      // pointer because it's off by a level of abstraction.
      //
      // The current solution is to dump the adjusted pointer into an
      // alloca, which breaks language semantics (because changing the
      // pointer doesn't change the exception) but at least works.
      // The better solution would be to filter out non-exact matches
      // and rethrow them, but this is tricky because the rethrow
      // really needs to be catchable by other sites at this landing
      // pad.  The best solution is to fix the personality function.
      } else {
        // Pull the pointer for the reference type off.
        llvm::Type *PtrTy = CGF.ConvertTypeForMem(CaughtType);

        // Create the temporary and write the adjusted pointer into it.
        Address ExnPtrTmp =
          CGF.CreateTempAlloca(PtrTy, CGF.getPointerAlign(), "exn.byref.tmp");
        llvm::Value *Casted = CGF.Builder.CreateBitCast(AdjustedExn, PtrTy);
        CGF.Builder.CreateStore(Casted, ExnPtrTmp);

        // Bind the reference to the temporary.
        AdjustedExn = ExnPtrTmp.getPointer();
      }
    }

    llvm::Value *ExnCast =
      CGF.Builder.CreateBitCast(AdjustedExn, LLVMCatchTy, "exn.byref");
    CGF.Builder.CreateStore(ExnCast, ParamAddr);
    return;
  }

  // Scalars and complexes.
  TypeEvaluationKind TEK = CGF.getEvaluationKind(CatchType);
  if (TEK != TEK_Aggregate) {
    llvm::Value *AdjustedExn = CallBeginCatch(CGF, Exn, false);

    // If the catch type is a pointer type, __cxa_begin_catch returns
    // the pointer by value.
    if (CatchType->hasPointerRepresentation()) {
      llvm::Value *CastExn =
        CGF.Builder.CreateBitCast(AdjustedExn, LLVMCatchTy, "exn.casted");

      switch (CatchType.getQualifiers().getObjCLifetime()) {
      case Qualifiers::OCL_Strong:
        CastExn = CGF.EmitARCRetainNonBlock(CastExn);
        [[fallthrough]];

      case Qualifiers::OCL_None:
      case Qualifiers::OCL_ExplicitNone:
      case Qualifiers::OCL_Autoreleasing:
        CGF.Builder.CreateStore(CastExn, ParamAddr);
        return;

      case Qualifiers::OCL_Weak:
        CGF.EmitARCInitWeak(ParamAddr, CastExn);
        return;
      }
      llvm_unreachable("bad ownership qualifier!");
    }

    // Otherwise, it returns a pointer into the exception object.

    llvm::Type *PtrTy = LLVMCatchTy->getPointerTo(0); // addrspace 0 ok
    llvm::Value *Cast = CGF.Builder.CreateBitCast(AdjustedExn, PtrTy);

    LValue srcLV = CGF.MakeNaturalAlignAddrLValue(Cast, CatchType);
    LValue destLV = CGF.MakeAddrLValue(ParamAddr, CatchType);
    switch (TEK) {
    case TEK_Complex:
      CGF.EmitStoreOfComplex(CGF.EmitLoadOfComplex(srcLV, Loc), destLV,
                             /*init*/ true);
      return;
    case TEK_Scalar: {
      llvm::Value *ExnLoad = CGF.EmitLoadOfScalar(srcLV, Loc);
      CGF.EmitStoreOfScalar(ExnLoad, destLV, /*init*/ true);
      return;
    }
    case TEK_Aggregate:
      llvm_unreachable("evaluation kind filtered out!");
    }
    llvm_unreachable("bad evaluation kind");
  }

  assert(isa<RecordType>(CatchType) && "unexpected catch type!");
  auto catchRD = CatchType->getAsCXXRecordDecl();
  CharUnits caughtExnAlignment = CGF.CGM.getClassPointerAlignment(catchRD);

  llvm::Type *PtrTy = LLVMCatchTy->getPointerTo(0); // addrspace 0 ok

  // Check for a copy expression.  If we don't have a copy expression,
  // that means a trivial copy is okay.
  const Expr *copyExpr = CatchParam.getInit();
  if (!copyExpr) {
    llvm::Value *rawAdjustedExn = CallBeginCatch(CGF, Exn, true);
    Address adjustedExn(CGF.Builder.CreateBitCast(rawAdjustedExn, PtrTy),
                        LLVMCatchTy, caughtExnAlignment);
    LValue Dest = CGF.MakeAddrLValue(ParamAddr, CatchType);
    LValue Src = CGF.MakeAddrLValue(adjustedExn, CatchType);
    CGF.EmitAggregateCopy(Dest, Src, CatchType, AggValueSlot::DoesNotOverlap);
    return;
  }

  // We have to call __cxa_get_exception_ptr to get the adjusted
  // pointer before copying.
  llvm::CallInst *rawAdjustedExn =
    CGF.EmitNounwindRuntimeCall(getGetExceptionPtrFn(CGF.CGM), Exn);

  // Cast that to the appropriate type.
  Address adjustedExn(CGF.Builder.CreateBitCast(rawAdjustedExn, PtrTy),
                      LLVMCatchTy, caughtExnAlignment);

  // The copy expression is defined in terms of an OpaqueValueExpr.
  // Find it and map it to the adjusted expression.
  CodeGenFunction::OpaqueValueMapping
    opaque(CGF, OpaqueValueExpr::findInCopyConstruct(copyExpr),
           CGF.MakeAddrLValue(adjustedExn, CatchParam.getType()));

  // Call the copy ctor in a terminate scope.
  CGF.EHStack.pushTerminate();

  // Perform the copy construction.
  CGF.EmitAggExpr(copyExpr,
                  AggValueSlot::forAddr(ParamAddr, Qualifiers(),
                                        AggValueSlot::IsNotDestructed,
                                        AggValueSlot::DoesNotNeedGCBarriers,
                                        AggValueSlot::IsNotAliased,
                                        AggValueSlot::DoesNotOverlap));

  // Leave the terminate scope.
  CGF.EHStack.popTerminate();

  // Undo the opaque value mapping.
  opaque.pop();

  // Finally we can call __cxa_begin_catch.
  CallBeginCatch(CGF, Exn, true);
}

/// Begins a catch statement by initializing the catch variable and
/// calling __cxa_begin_catch.
void ItaniumCXXABI::emitBeginCatch(CodeGenFunction &CGF,
                                   const CXXCatchStmt *S) {
  // We have to be very careful with the ordering of cleanups here:
  //   C++ [except.throw]p4:
  //     The destruction [of the exception temporary] occurs
  //     immediately after the destruction of the object declared in
  //     the exception-declaration in the handler.
  //
  // So the precise ordering is:
  //   1.  Construct catch variable.
  //   2.  __cxa_begin_catch
  //   3.  Enter __cxa_end_catch cleanup
  //   4.  Enter dtor cleanup
  //
  // We do this by using a slightly abnormal initialization process.
  // Delegation sequence:
  //   - ExitCXXTryStmt opens a RunCleanupsScope
  //     - EmitAutoVarAlloca creates the variable and debug info
  //       - InitCatchParam initializes the variable from the exception
  //       - CallBeginCatch calls __cxa_begin_catch
  //       - CallBeginCatch enters the __cxa_end_catch cleanup
  //     - EmitAutoVarCleanups enters the variable destructor cleanup
  //   - EmitCXXTryStmt emits the code for the catch body
  //   - EmitCXXTryStmt close the RunCleanupsScope

  VarDecl *CatchParam = S->getExceptionDecl();
  if (!CatchParam) {
    llvm::Value *Exn = CGF.getExceptionFromSlot();
    CallBeginCatch(CGF, Exn, true);
    return;
  }

  // Emit the local.
  CodeGenFunction::AutoVarEmission var = CGF.EmitAutoVarAlloca(*CatchParam);
  InitCatchParam(CGF, *CatchParam, var.getObjectAddress(CGF), S->getBeginLoc());
  CGF.EmitAutoVarCleanups(var);
}

/// Get or define the following function:
///   void @__clang_call_terminate(i8* %exn) nounwind noreturn
/// This code is used only in C++.
static llvm::FunctionCallee getClangCallTerminateFn(CodeGenModule &CGM) {
  ASTContext &C = CGM.getContext();
  const CGFunctionInfo &FI = CGM.getTypes().arrangeBuiltinFunctionDeclaration(
      C.VoidTy, {C.getPointerType(C.CharTy)});
  llvm::FunctionType *fnTy = CGM.getTypes().GetFunctionType(FI);
  llvm::FunctionCallee fnRef = CGM.CreateRuntimeFunction(
      fnTy, "__clang_call_terminate", llvm::AttributeList(), /*Local=*/true);
  llvm::Function *fn =
      cast<llvm::Function>(fnRef.getCallee()->stripPointerCasts());
  if (fn->empty()) {
    CGM.SetLLVMFunctionAttributes(GlobalDecl(), FI, fn, /*IsThunk=*/false);
    CGM.SetLLVMFunctionAttributesForDefinition(nullptr, fn);
    fn->setDoesNotThrow();
    fn->setDoesNotReturn();

    // What we really want is to massively penalize inlining without
    // forbidding it completely.  The difference between that and
    // 'noinline' is negligible.
    fn->addFnAttr(llvm::Attribute::NoInline);

    // Allow this function to be shared across translation units, but
    // we don't want it to turn into an exported symbol.
    fn->setLinkage(llvm::Function::LinkOnceODRLinkage);
    fn->setVisibility(llvm::Function::HiddenVisibility);
    if (CGM.supportsCOMDAT())
      fn->setComdat(CGM.getModule().getOrInsertComdat(fn->getName()));

    // Set up the function.
    llvm::BasicBlock *entry =
        llvm::BasicBlock::Create(CGM.getLLVMContext(), "", fn);
    CGBuilderTy builder(CGM, entry);

    // Pull the exception pointer out of the parameter list.
    llvm::Value *exn = &*fn->arg_begin();

    // Call __cxa_begin_catch(exn).
    llvm::CallInst *catchCall = builder.CreateCall(getBeginCatchFn(CGM), exn);
    catchCall->setDoesNotThrow();
    catchCall->setCallingConv(CGM.getRuntimeCC());

    // Call std::terminate().
    llvm::CallInst *termCall = builder.CreateCall(CGM.getTerminateFn());
    termCall->setDoesNotThrow();
    termCall->setDoesNotReturn();
    termCall->setCallingConv(CGM.getRuntimeCC());

    // std::terminate cannot return.
    builder.CreateUnreachable();
  }
  return fnRef;
}

llvm::CallInst *
ItaniumCXXABI::emitTerminateForUnexpectedException(CodeGenFunction &CGF,
                                                   llvm::Value *Exn) {
  // In C++, we want to call __cxa_begin_catch() before terminating.
  if (Exn) {
    assert(CGF.CGM.getLangOpts().CPlusPlus);
    return CGF.EmitNounwindRuntimeCall(getClangCallTerminateFn(CGF.CGM), Exn);
  }
  return CGF.EmitNounwindRuntimeCall(CGF.CGM.getTerminateFn());
}

std::pair<llvm::Value *, const CXXRecordDecl *>
ItaniumCXXABI::LoadVTablePtr(CodeGenFunction &CGF, Address This,
                             const CXXRecordDecl *RD) {
  return {CGF.GetVTablePtr(This, CGM.Int8PtrTy, RD), RD};
}

void WebAssemblyCXXABI::emitBeginCatch(CodeGenFunction &CGF,
                                       const CXXCatchStmt *C) {
  if (CGF.getTarget().hasFeature("exception-handling"))
    CGF.EHStack.pushCleanup<CatchRetScope>(
        NormalCleanup, cast<llvm::CatchPadInst>(CGF.CurrentFuncletPad));
  ItaniumCXXABI::emitBeginCatch(CGF, C);
}

llvm::CallInst *
WebAssemblyCXXABI::emitTerminateForUnexpectedException(CodeGenFunction &CGF,
                                                       llvm::Value *Exn) {
  // Itanium ABI calls __clang_call_terminate(), which __cxa_begin_catch() on
  // the violating exception to mark it handled, but it is currently hard to do
  // with wasm EH instruction structure with catch/catch_all, we just call
  // std::terminate and ignore the violating exception as in CGCXXABI.
  // TODO Consider code transformation that makes calling __clang_call_terminate
  // possible.
  return CGCXXABI::emitTerminateForUnexpectedException(CGF, Exn);
}

/// Register a global destructor as best as we know how.
void XLCXXABI::registerGlobalDtor(CodeGenFunction &CGF, const VarDecl &D,
                                  llvm::FunctionCallee Dtor,
                                  llvm::Constant *Addr) {
  if (D.getTLSKind() != VarDecl::TLS_None) {
    // atexit routine expects "int(*)(int,...)"
    llvm::FunctionType *FTy =
        llvm::FunctionType::get(CGM.IntTy, CGM.IntTy, true);
    llvm::PointerType *FpTy = FTy->getPointerTo();

    // extern "C" int __pt_atexit_np(int flags, int(*)(int,...), ...);
    llvm::FunctionType *AtExitTy =
        llvm::FunctionType::get(CGM.IntTy, {CGM.IntTy, FpTy}, true);

    // Fetch the actual function.
    llvm::FunctionCallee AtExit =
        CGM.CreateRuntimeFunction(AtExitTy, "__pt_atexit_np");

    // Create __dtor function for the var decl.
    llvm::Function *DtorStub = CGF.createTLSAtExitStub(D, Dtor, Addr, AtExit);

    // Register above __dtor with atexit().
    // First param is flags and must be 0, second param is function ptr
    llvm::Value *NV = llvm::Constant::getNullValue(CGM.IntTy);
    CGF.EmitNounwindRuntimeCall(AtExit, {NV, DtorStub});

    // Cannot unregister TLS __dtor so done
    return;
  }

  // Create __dtor function for the var decl.
  llvm::Function *DtorStub = CGF.createAtExitStub(D, Dtor, Addr);

  // Register above __dtor with atexit().
  CGF.registerGlobalDtorWithAtExit(DtorStub);

  // Emit __finalize function to unregister __dtor and (as appropriate) call
  // __dtor.
  emitCXXStermFinalizer(D, DtorStub, Addr);
}

void XLCXXABI::emitCXXStermFinalizer(const VarDecl &D, llvm::Function *dtorStub,
                                     llvm::Constant *addr) {
  llvm::FunctionType *FTy = llvm::FunctionType::get(CGM.VoidTy, false);
  SmallString<256> FnName;
  {
    llvm::raw_svector_ostream Out(FnName);
    getMangleContext().mangleDynamicStermFinalizer(&D, Out);
  }

  // Create the finalization action associated with a variable.
  const CGFunctionInfo &FI = CGM.getTypes().arrangeNullaryFunction();
  llvm::Function *StermFinalizer = CGM.CreateGlobalInitOrCleanUpFunction(
      FTy, FnName.str(), FI, D.getLocation());

  CodeGenFunction CGF(CGM);

  CGF.StartFunction(GlobalDecl(), CGM.getContext().VoidTy, StermFinalizer, FI,
                    FunctionArgList(), D.getLocation(),
                    D.getInit()->getExprLoc());

  // The unatexit subroutine unregisters __dtor functions that were previously
  // registered by the atexit subroutine. If the referenced function is found,
  // the unatexit returns a value of 0, meaning that the cleanup is still
  // pending (and we should call the __dtor function).
  llvm::Value *V = CGF.unregisterGlobalDtorWithUnAtExit(dtorStub);

  llvm::Value *NeedsDestruct = CGF.Builder.CreateIsNull(V, "needs_destruct");

  llvm::BasicBlock *DestructCallBlock = CGF.createBasicBlock("destruct.call");
  llvm::BasicBlock *EndBlock = CGF.createBasicBlock("destruct.end");

  // Check if unatexit returns a value of 0. If it does, jump to
  // DestructCallBlock, otherwise jump to EndBlock directly.
  CGF.Builder.CreateCondBr(NeedsDestruct, DestructCallBlock, EndBlock);

  CGF.EmitBlock(DestructCallBlock);

  // Emit the call to dtorStub.
  llvm::CallInst *CI = CGF.Builder.CreateCall(dtorStub);

  // Make sure the call and the callee agree on calling convention.
  CI->setCallingConv(dtorStub->getCallingConv());

  CGF.EmitBlock(EndBlock);

  CGF.FinishFunction();

  if (auto *IPA = D.getAttr<InitPriorityAttr>()) {
    CGM.AddCXXPrioritizedStermFinalizerEntry(StermFinalizer,
                                             IPA->getPriority());
  } else if (isTemplateInstantiation(D.getTemplateSpecializationKind()) ||
             getContext().GetGVALinkageForVariable(&D) == GVA_DiscardableODR) {
    // According to C++ [basic.start.init]p2, class template static data
    // members (i.e., implicitly or explicitly instantiated specializations)
    // have unordered initialization. As a consequence, we can put them into
    // their own llvm.global_dtors entry.
    CGM.AddCXXStermFinalizerToGlobalDtor(StermFinalizer, 65535);
  } else {
    CGM.AddCXXStermFinalizerEntry(StermFinalizer);
  }
}<|MERGE_RESOLUTION|>--- conflicted
+++ resolved
@@ -1956,11 +1956,7 @@
                                                   Address This,
                                                   llvm::Type *Ty,
                                                   SourceLocation Loc) {
-<<<<<<< HEAD
-  llvm::Type *TyPtr = Ty->getPointerTo();
-=======
-  llvm::Type *PtrTy = CGM.GlobalsInt8PtrTy;
->>>>>>> 8acdcf40
+  llvm::Type *TyPtr = CGM.GlobalsInt8PtrTy;
   auto *MethodDecl = cast<CXXMethodDecl>(GD.getDecl());
   llvm::Value *VTable = CGF.GetVTablePtr(
       This, TyPtr->getPointerTo(), MethodDecl->getParent());
@@ -3687,12 +3683,8 @@
     VTable = CGM.getModule().getNamedAlias(VTableName);
 
   if (!VTable)
-<<<<<<< HEAD
-    VTable = CGM.CreateRuntimeVariable(CGM.DefaultInt8PtrTy, VTableName);
-=======
     VTable =
         CGM.getModule().getOrInsertGlobal(VTableName, CGM.GlobalsInt8PtrTy);
->>>>>>> 8acdcf40
 
   CGM.setDSOLocal(cast<llvm::GlobalValue>(VTable->stripPointerCasts()));
 
@@ -3704,24 +3696,15 @@
     // The vtable address point is 8 bytes after its start:
     // 4 for the offset to top + 4 for the relative offset to rtti.
     llvm::Constant *Eight = llvm::ConstantInt::get(CGM.Int32Ty, 8);
-<<<<<<< HEAD
-    VTable = llvm::ConstantExpr::getBitCast(VTable, CGM.DefaultInt8PtrTy);
-=======
->>>>>>> 8acdcf40
+    VTable = llvm::ConstantExpr::getBitCast(VTable, CGM.GlobalsInt8PtrTy);
     VTable =
         llvm::ConstantExpr::getInBoundsGetElementPtr(CGM.Int8Ty, VTable, Eight);
   } else {
     llvm::Constant *Two = llvm::ConstantInt::get(PtrDiffTy, 2);
-<<<<<<< HEAD
-    VTable = llvm::ConstantExpr::getInBoundsGetElementPtr(CGM.DefaultInt8PtrTy,
-                                                          VTable, Two);
-  }
-  VTable = llvm::ConstantExpr::getBitCast(VTable, CGM.DefaultInt8PtrTy);
-=======
     VTable = llvm::ConstantExpr::getInBoundsGetElementPtr(CGM.GlobalsInt8PtrTy,
                                                           VTable, Two);
   }
->>>>>>> 8acdcf40
+  VTable = llvm::ConstantExpr::getBitCast(VTable, CGM.GlobalsInt8PtrTy);
 
   Fields.push_back(VTable);
 }
