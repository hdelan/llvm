--- conflicted
+++ resolved
@@ -829,19 +829,14 @@
   CGBuilderTy &Builder = CGF.Builder;
 
   // Apply the offset, which we assume is non-null.
-<<<<<<< HEAD
   llvm::Value *Addr = Builder.CreateInBoundsGEP(
-      Base.getElementType(), Base.getPointer(), MemPtr, "memptr.offset");
+      CGF.Int8Ty, Base.getPointer(), MemPtr, "memptr.offset");
 
   // Cast the address to the appropriate pointer type, adopting the
   // address space of the base pointer.
   llvm::Type *PType = CGF.ConvertTypeForMem(MPT->getPointeeType())
                             ->getPointerTo(Base.getAddressSpace());
   return Builder.CreateBitCast(Addr, PType);
-=======
-  return Builder.CreateInBoundsGEP(CGF.Int8Ty, Base.getPointer(), MemPtr,
-                                   "memptr.offset");
->>>>>>> 6f986bff
 }
 
 /// Perform a bitcast, derived-to-base, or base-to-derived member pointer
@@ -2113,7 +2108,11 @@
   if (!NonVirtualAdjustment && !VirtualAdjustment)
     return InitialPtr.getPointer();
 
+#ifdef INTEL_SYCL_OPAQUEPOINTER_READY
   Address V = InitialPtr.withElementType(CGF.Int8Ty);
+#else // INTEL_SYCL_OPAQUEPOINTER_READY
+  Address V = CGF.Builder.CreateElementBitCast(InitialPtr, CGF.Int8Ty);
+#endif // INTEL_SYCL_OPAQUEPOINTER_READY
 
   // In a base-to-derived cast, the non-virtual adjustment is applied first.
   if (NonVirtualAdjustment && !IsReturnAdjustment) {
@@ -2124,7 +2123,11 @@
   // Perform the virtual adjustment if we have one.
   llvm::Value *ResultPtr;
   if (VirtualAdjustment) {
+#ifdef INTEL_SYCL_OPAQUEPOINTER_READY
     Address VTablePtrPtr = V.withElementType(CGF.Int8PtrTy);
+#else // INTEL_SYCL_OPAQUEPOINTER_READY
+    Address VTablePtrPtr = CGF.Builder.CreateElementBitCast(V, CGF.Int8PtrTy);
+#endif // INTEL_SYCL_OPAQUEPOINTER_READY
     llvm::Value *VTablePtr = CGF.Builder.CreateLoad(VTablePtrPtr);
 
     llvm::Value *Offset;
@@ -2226,7 +2229,12 @@
     CookiePtr = CGF.Builder.CreateConstInBoundsByteGEP(CookiePtr, CookieOffset);
 
   // Write the number of elements into the appropriate slot.
+#ifdef INTEL_SYCL_OPAQUEPOINTER_READY
   Address NumElementsPtr = CookiePtr.withElementType(CGF.SizeTy);
+#else // INTEL_SYCL_OPAQUEPOINTER_READY
+  Address NumElementsPtr =
+      CGF.Builder.CreateElementBitCast(CookiePtr, CGF.SizeTy);
+#endif // INTEL_SYCL_OPAQUEPOINTER_READY
   llvm::Instruction *SI = CGF.Builder.CreateStore(NumElements, NumElementsPtr);
 
   // Handle the array cookie specially in ASan.
@@ -2258,7 +2266,11 @@
       CGF.Builder.CreateConstInBoundsByteGEP(numElementsPtr, numElementsOffset);
 
   unsigned AS = allocPtr.getAddressSpace();
+#ifdef INTEL_SYCL_OPAQUEPOINTER_READY
   numElementsPtr = numElementsPtr.withElementType(CGF.SizeTy);
+#else // INTEL_SYCL_OPAQUEPOINTER_READY
+  numElementsPtr = CGF.Builder.CreateElementBitCast(numElementsPtr, CGF.SizeTy);
+#endif // INTEL_SYCL_OPAQUEPOINTER_READY
   if (!CGM.getLangOpts().Sanitize.has(SanitizerKind::Address) || AS != 0)
     return CGF.Builder.CreateLoad(numElementsPtr);
   // In asan mode emit a function call instead of a regular load and let the
@@ -2297,7 +2309,11 @@
   Address cookie = newPtr;
 
   // The first element is the element size.
+#ifdef INTEL_SYCL_OPAQUEPOINTER_READY
   cookie = cookie.withElementType(CGF.SizeTy);
+#else // INTEL_SYCL_OPAQUEPOINTER_READY
+  cookie = CGF.Builder.CreateElementBitCast(cookie, CGF.SizeTy);
+#endif // INTEL_SYCL_OPAQUEPOINTER_READY
   llvm::Value *elementSize = llvm::ConstantInt::get(CGF.SizeTy,
                  getContext().getTypeSizeInChars(elementType).getQuantity());
   CGF.Builder.CreateStore(elementSize, cookie);
@@ -2320,7 +2336,11 @@
   Address numElementsPtr
     = CGF.Builder.CreateConstInBoundsByteGEP(allocPtr, CGF.getSizeSize());
 
+#ifdef INTEL_SYCL_OPAQUEPOINTER_READY
   numElementsPtr = numElementsPtr.withElementType(CGF.SizeTy);
+#else // INTEL_SYCL_OPAQUEPOINTER_READY
+  numElementsPtr = CGF.Builder.CreateElementBitCast(numElementsPtr, CGF.SizeTy);
+#endif // INTEL_SYCL_OPAQUEPOINTER_READY
   return CGF.Builder.CreateLoad(numElementsPtr);
 }
 
@@ -2487,8 +2507,13 @@
   llvm::BasicBlock *EndBlock = CGF.createBasicBlock("init.end");
   if (!threadsafe || MaxInlineWidthInBits) {
     // Load the first byte of the guard variable.
+#ifdef INTEL_SYCL_OPAQUEPOINTER_READY
     llvm::LoadInst *LI =
         Builder.CreateLoad(guardAddr.withElementType(CGM.Int8Ty));
+#else // INTEL_SYCL_OPAQUEPOINTER_READY
+    llvm::LoadInst *LI =
+        Builder.CreateLoad(Builder.CreateElementBitCast(guardAddr, CGM.Int8Ty));
+#endif // INTEL_SYCL_OPAQUEPOINTER_READY
 
     // Itanium ABI:
     //   An implementation supporting thread-safety on multiprocessor
@@ -2568,8 +2593,13 @@
     // For non-local variables, store 1 into the first byte of the guard
     // variable before the object initialization begins so that references
     // to the variable during initialization don't restart initialization.
+#ifdef INTEL_SYCL_OPAQUEPOINTER_READY
     Builder.CreateStore(llvm::ConstantInt::get(CGM.Int8Ty, 1),
                         guardAddr.withElementType(CGM.Int8Ty));
+#else // INTEL_SYCL_OPAQUEPOINTER_READY
+    Builder.CreateStore(llvm::ConstantInt::get(CGM.Int8Ty, 1),
+                        Builder.CreateElementBitCast(guardAddr, CGM.Int8Ty));
+#endif // INTEL_SYCL_OPAQUEPOINTER_READY
   }
 
   // Emit the initializer and add a global destructor if appropriate.
@@ -2586,8 +2616,13 @@
     // For local variables, store 1 into the first byte of the guard variable
     // after the object initialization completes so that initialization is
     // retried if initialization is interrupted by an exception.
+#ifdef INTEL_SYCL_OPAQUEPOINTER_READY
     Builder.CreateStore(llvm::ConstantInt::get(CGM.Int8Ty, 1),
                         guardAddr.withElementType(CGM.Int8Ty));
+#else // INTEL_SYCL_OPAQUEPOINTER_READY
+    Builder.CreateStore(llvm::ConstantInt::get(CGM.Int8Ty, 1),
+                        Builder.CreateElementBitCast(guardAddr, CGM.Int8Ty));
+#endif // INTEL_SYCL_OPAQUEPOINTER_READY
   }
 
   CGF.EmitBlock(EndBlock);
