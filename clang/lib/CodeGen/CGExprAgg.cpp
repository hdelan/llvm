--- conflicted
+++ resolved
@@ -536,14 +536,10 @@
       elementType.isTriviallyCopyableType(CGF.getContext())) {
     CodeGen::CodeGenModule &CGM = CGF.CGM;
     ConstantEmitter Emitter(CGF);
-<<<<<<< HEAD
-    LangAS AS = CGM.GetGlobalVarAddressSpace(/*VarDecl= */ nullptr);
-=======
     QualType GVArrayQTy = CGM.getContext().getAddrSpaceQualType(
         CGM.getContext().removeAddrSpaceQualType(ArrayQTy),
         CGM.GetGlobalConstantAddressSpace());
     LangAS AS = GVArrayQTy.getAddressSpace();
->>>>>>> b6328db8
     if (llvm::Constant *C =
             Emitter.tryEmitForInitializer(ExprToVisit, AS, GVArrayQTy)) {
       auto GV = new llvm::GlobalVariable(
