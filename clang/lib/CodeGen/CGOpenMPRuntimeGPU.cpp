//===---- CGOpenMPRuntimeGPU.cpp - Interface to OpenMP GPU Runtimes ----===//
//
// Part of the LLVM Project, under the Apache License v2.0 with LLVM Exceptions.
// See https://llvm.org/LICENSE.txt for license information.
// SPDX-License-Identifier: Apache-2.0 WITH LLVM-exception
//
//===----------------------------------------------------------------------===//
//
// This provides a generalized class for OpenMP runtime code generation
// specialized by GPU targets NVPTX and AMDGCN.
//
//===----------------------------------------------------------------------===//

#include "CGOpenMPRuntimeGPU.h"
#include "CodeGenFunction.h"
#include "clang/AST/Attr.h"
#include "clang/AST/DeclOpenMP.h"
#include "clang/AST/OpenMPClause.h"
#include "clang/AST/StmtOpenMP.h"
#include "clang/AST/StmtVisitor.h"
#include "clang/Basic/Cuda.h"
#include "llvm/ADT/SmallPtrSet.h"
#include "llvm/Frontend/OpenMP/OMPGridValues.h"
#include "llvm/Support/MathExtras.h"

using namespace clang;
using namespace CodeGen;
using namespace llvm::omp;

namespace {
/// Pre(post)-action for different OpenMP constructs specialized for NVPTX.
class NVPTXActionTy final : public PrePostActionTy {
  llvm::FunctionCallee EnterCallee = nullptr;
  ArrayRef<llvm::Value *> EnterArgs;
  llvm::FunctionCallee ExitCallee = nullptr;
  ArrayRef<llvm::Value *> ExitArgs;
  bool Conditional = false;
  llvm::BasicBlock *ContBlock = nullptr;

public:
  NVPTXActionTy(llvm::FunctionCallee EnterCallee,
                ArrayRef<llvm::Value *> EnterArgs,
                llvm::FunctionCallee ExitCallee,
                ArrayRef<llvm::Value *> ExitArgs, bool Conditional = false)
      : EnterCallee(EnterCallee), EnterArgs(EnterArgs), ExitCallee(ExitCallee),
        ExitArgs(ExitArgs), Conditional(Conditional) {}
  void Enter(CodeGenFunction &CGF) override {
    llvm::Value *EnterRes = CGF.EmitRuntimeCall(EnterCallee, EnterArgs);
    if (Conditional) {
      llvm::Value *CallBool = CGF.Builder.CreateIsNotNull(EnterRes);
      auto *ThenBlock = CGF.createBasicBlock("omp_if.then");
      ContBlock = CGF.createBasicBlock("omp_if.end");
      // Generate the branch (If-stmt)
      CGF.Builder.CreateCondBr(CallBool, ThenBlock, ContBlock);
      CGF.EmitBlock(ThenBlock);
    }
  }
  void Done(CodeGenFunction &CGF) {
    // Emit the rest of blocks/branches
    CGF.EmitBranch(ContBlock);
    CGF.EmitBlock(ContBlock, true);
  }
  void Exit(CodeGenFunction &CGF) override {
    CGF.EmitRuntimeCall(ExitCallee, ExitArgs);
  }
};

/// A class to track the execution mode when codegening directives within
/// a target region. The appropriate mode (SPMD|NON-SPMD) is set on entry
/// to the target region and used by containing directives such as 'parallel'
/// to emit optimized code.
class ExecutionRuntimeModesRAII {
private:
  CGOpenMPRuntimeGPU::ExecutionMode SavedExecMode =
      CGOpenMPRuntimeGPU::EM_Unknown;
  CGOpenMPRuntimeGPU::ExecutionMode &ExecMode;

public:
  ExecutionRuntimeModesRAII(CGOpenMPRuntimeGPU::ExecutionMode &ExecMode,
                            CGOpenMPRuntimeGPU::ExecutionMode EntryMode)
      : ExecMode(ExecMode) {
    SavedExecMode = ExecMode;
    ExecMode = EntryMode;
  }
  ~ExecutionRuntimeModesRAII() { ExecMode = SavedExecMode; }
};

static const ValueDecl *getPrivateItem(const Expr *RefExpr) {
  RefExpr = RefExpr->IgnoreParens();
  if (const auto *ASE = dyn_cast<ArraySubscriptExpr>(RefExpr)) {
    const Expr *Base = ASE->getBase()->IgnoreParenImpCasts();
    while (const auto *TempASE = dyn_cast<ArraySubscriptExpr>(Base))
      Base = TempASE->getBase()->IgnoreParenImpCasts();
    RefExpr = Base;
  } else if (auto *OASE = dyn_cast<OMPArraySectionExpr>(RefExpr)) {
    const Expr *Base = OASE->getBase()->IgnoreParenImpCasts();
    while (const auto *TempOASE = dyn_cast<OMPArraySectionExpr>(Base))
      Base = TempOASE->getBase()->IgnoreParenImpCasts();
    while (const auto *TempASE = dyn_cast<ArraySubscriptExpr>(Base))
      Base = TempASE->getBase()->IgnoreParenImpCasts();
    RefExpr = Base;
  }
  RefExpr = RefExpr->IgnoreParenImpCasts();
  if (const auto *DE = dyn_cast<DeclRefExpr>(RefExpr))
    return cast<ValueDecl>(DE->getDecl()->getCanonicalDecl());
  const auto *ME = cast<MemberExpr>(RefExpr);
  return cast<ValueDecl>(ME->getMemberDecl()->getCanonicalDecl());
}

static RecordDecl *buildRecordForGlobalizedVars(
    ASTContext &C, ArrayRef<const ValueDecl *> EscapedDecls,
    ArrayRef<const ValueDecl *> EscapedDeclsForTeams,
    llvm::SmallDenseMap<const ValueDecl *, const FieldDecl *>
        &MappedDeclsFields,
    int BufSize) {
  using VarsDataTy = std::pair<CharUnits /*Align*/, const ValueDecl *>;
  if (EscapedDecls.empty() && EscapedDeclsForTeams.empty())
    return nullptr;
  SmallVector<VarsDataTy, 4> GlobalizedVars;
  for (const ValueDecl *D : EscapedDecls)
    GlobalizedVars.emplace_back(C.getDeclAlign(D), D);
  for (const ValueDecl *D : EscapedDeclsForTeams)
    GlobalizedVars.emplace_back(C.getDeclAlign(D), D);

  // Build struct _globalized_locals_ty {
  //         /*  globalized vars  */[WarSize] align (decl_align)
  //         /*  globalized vars  */ for EscapedDeclsForTeams
  //       };
  RecordDecl *GlobalizedRD = C.buildImplicitRecord("_globalized_locals_ty");
  GlobalizedRD->startDefinition();
  llvm::SmallPtrSet<const ValueDecl *, 16> SingleEscaped(
      EscapedDeclsForTeams.begin(), EscapedDeclsForTeams.end());
  for (const auto &Pair : GlobalizedVars) {
    const ValueDecl *VD = Pair.second;
    QualType Type = VD->getType();
    if (Type->isLValueReferenceType())
      Type = C.getPointerType(Type.getNonReferenceType());
    else
      Type = Type.getNonReferenceType();
    SourceLocation Loc = VD->getLocation();
    FieldDecl *Field;
    if (SingleEscaped.count(VD)) {
      Field = FieldDecl::Create(
          C, GlobalizedRD, Loc, Loc, VD->getIdentifier(), Type,
          C.getTrivialTypeSourceInfo(Type, SourceLocation()),
          /*BW=*/nullptr, /*Mutable=*/false,
          /*InitStyle=*/ICIS_NoInit);
      Field->setAccess(AS_public);
      if (VD->hasAttrs()) {
        for (specific_attr_iterator<AlignedAttr> I(VD->getAttrs().begin()),
             E(VD->getAttrs().end());
             I != E; ++I)
          Field->addAttr(*I);
      }
    } else {
      if (BufSize > 1) {
        llvm::APInt ArraySize(32, BufSize);
        Type = C.getConstantArrayType(Type, ArraySize, nullptr,
                                      ArraySizeModifier::Normal, 0);
      }
      Field = FieldDecl::Create(
          C, GlobalizedRD, Loc, Loc, VD->getIdentifier(), Type,
          C.getTrivialTypeSourceInfo(Type, SourceLocation()),
          /*BW=*/nullptr, /*Mutable=*/false,
          /*InitStyle=*/ICIS_NoInit);
      Field->setAccess(AS_public);
      llvm::APInt Align(32, Pair.first.getQuantity());
      Field->addAttr(AlignedAttr::CreateImplicit(
          C, /*IsAlignmentExpr=*/true,
          IntegerLiteral::Create(C, Align,
                                 C.getIntTypeForBitwidth(32, /*Signed=*/0),
                                 SourceLocation()),
          {}, AlignedAttr::GNU_aligned));
    }
    GlobalizedRD->addDecl(Field);
    MappedDeclsFields.try_emplace(VD, Field);
  }
  GlobalizedRD->completeDefinition();
  return GlobalizedRD;
}

/// Get the list of variables that can escape their declaration context.
class CheckVarsEscapingDeclContext final
    : public ConstStmtVisitor<CheckVarsEscapingDeclContext> {
  CodeGenFunction &CGF;
  llvm::SetVector<const ValueDecl *> EscapedDecls;
  llvm::SetVector<const ValueDecl *> EscapedVariableLengthDecls;
  llvm::SetVector<const ValueDecl *> DelayedVariableLengthDecls;
  llvm::SmallPtrSet<const Decl *, 4> EscapedParameters;
  RecordDecl *GlobalizedRD = nullptr;
  llvm::SmallDenseMap<const ValueDecl *, const FieldDecl *> MappedDeclsFields;
  bool AllEscaped = false;
  bool IsForCombinedParallelRegion = false;

  void markAsEscaped(const ValueDecl *VD) {
    // Do not globalize declare target variables.
    if (!isa<VarDecl>(VD) ||
        OMPDeclareTargetDeclAttr::isDeclareTargetDeclaration(VD))
      return;
    VD = cast<ValueDecl>(VD->getCanonicalDecl());
    // Use user-specified allocation.
    if (VD->hasAttrs() && VD->hasAttr<OMPAllocateDeclAttr>())
      return;
    // Variables captured by value must be globalized.
    bool IsCaptured = false;
    if (auto *CSI = CGF.CapturedStmtInfo) {
      if (const FieldDecl *FD = CSI->lookup(cast<VarDecl>(VD))) {
        // Check if need to capture the variable that was already captured by
        // value in the outer region.
        IsCaptured = true;
        if (!IsForCombinedParallelRegion) {
          if (!FD->hasAttrs())
            return;
          const auto *Attr = FD->getAttr<OMPCaptureKindAttr>();
          if (!Attr)
            return;
          if (((Attr->getCaptureKind() != OMPC_map) &&
               !isOpenMPPrivate(Attr->getCaptureKind())) ||
              ((Attr->getCaptureKind() == OMPC_map) &&
               !FD->getType()->isAnyPointerType()))
            return;
        }
        if (!FD->getType()->isReferenceType()) {
          assert(!VD->getType()->isVariablyModifiedType() &&
                 "Parameter captured by value with variably modified type");
          EscapedParameters.insert(VD);
        } else if (!IsForCombinedParallelRegion) {
          return;
        }
      }
    }
    if ((!CGF.CapturedStmtInfo ||
         (IsForCombinedParallelRegion && CGF.CapturedStmtInfo)) &&
        VD->getType()->isReferenceType())
      // Do not globalize variables with reference type.
      return;
    if (VD->getType()->isVariablyModifiedType()) {
      // If not captured at the target region level then mark the escaped
      // variable as delayed.
      if (IsCaptured)
        EscapedVariableLengthDecls.insert(VD);
      else
        DelayedVariableLengthDecls.insert(VD);
    } else
      EscapedDecls.insert(VD);
  }

  void VisitValueDecl(const ValueDecl *VD) {
    if (VD->getType()->isLValueReferenceType())
      markAsEscaped(VD);
    if (const auto *VarD = dyn_cast<VarDecl>(VD)) {
      if (!isa<ParmVarDecl>(VarD) && VarD->hasInit()) {
        const bool SavedAllEscaped = AllEscaped;
        AllEscaped = VD->getType()->isLValueReferenceType();
        Visit(VarD->getInit());
        AllEscaped = SavedAllEscaped;
      }
    }
  }
  void VisitOpenMPCapturedStmt(const CapturedStmt *S,
                               ArrayRef<OMPClause *> Clauses,
                               bool IsCombinedParallelRegion) {
    if (!S)
      return;
    for (const CapturedStmt::Capture &C : S->captures()) {
      if (C.capturesVariable() && !C.capturesVariableByCopy()) {
        const ValueDecl *VD = C.getCapturedVar();
        bool SavedIsForCombinedParallelRegion = IsForCombinedParallelRegion;
        if (IsCombinedParallelRegion) {
          // Check if the variable is privatized in the combined construct and
          // those private copies must be shared in the inner parallel
          // directive.
          IsForCombinedParallelRegion = false;
          for (const OMPClause *C : Clauses) {
            if (!isOpenMPPrivate(C->getClauseKind()) ||
                C->getClauseKind() == OMPC_reduction ||
                C->getClauseKind() == OMPC_linear ||
                C->getClauseKind() == OMPC_private)
              continue;
            ArrayRef<const Expr *> Vars;
            if (const auto *PC = dyn_cast<OMPFirstprivateClause>(C))
              Vars = PC->getVarRefs();
            else if (const auto *PC = dyn_cast<OMPLastprivateClause>(C))
              Vars = PC->getVarRefs();
            else
              llvm_unreachable("Unexpected clause.");
            for (const auto *E : Vars) {
              const Decl *D =
                  cast<DeclRefExpr>(E)->getDecl()->getCanonicalDecl();
              if (D == VD->getCanonicalDecl()) {
                IsForCombinedParallelRegion = true;
                break;
              }
            }
            if (IsForCombinedParallelRegion)
              break;
          }
        }
        markAsEscaped(VD);
        if (isa<OMPCapturedExprDecl>(VD))
          VisitValueDecl(VD);
        IsForCombinedParallelRegion = SavedIsForCombinedParallelRegion;
      }
    }
  }

  void buildRecordForGlobalizedVars(bool IsInTTDRegion) {
    assert(!GlobalizedRD &&
           "Record for globalized variables is built already.");
    ArrayRef<const ValueDecl *> EscapedDeclsForParallel, EscapedDeclsForTeams;
    unsigned WarpSize = CGF.getTarget().getGridValue().GV_Warp_Size;
    if (IsInTTDRegion)
      EscapedDeclsForTeams = EscapedDecls.getArrayRef();
    else
      EscapedDeclsForParallel = EscapedDecls.getArrayRef();
    GlobalizedRD = ::buildRecordForGlobalizedVars(
        CGF.getContext(), EscapedDeclsForParallel, EscapedDeclsForTeams,
        MappedDeclsFields, WarpSize);
  }

public:
  CheckVarsEscapingDeclContext(CodeGenFunction &CGF,
                               ArrayRef<const ValueDecl *> TeamsReductions)
      : CGF(CGF), EscapedDecls(TeamsReductions.begin(), TeamsReductions.end()) {
  }
  virtual ~CheckVarsEscapingDeclContext() = default;
  void VisitDeclStmt(const DeclStmt *S) {
    if (!S)
      return;
    for (const Decl *D : S->decls())
      if (const auto *VD = dyn_cast_or_null<ValueDecl>(D))
        VisitValueDecl(VD);
  }
  void VisitOMPExecutableDirective(const OMPExecutableDirective *D) {
    if (!D)
      return;
    if (!D->hasAssociatedStmt())
      return;
    if (const auto *S =
            dyn_cast_or_null<CapturedStmt>(D->getAssociatedStmt())) {
      // Do not analyze directives that do not actually require capturing,
      // like `omp for` or `omp simd` directives.
      llvm::SmallVector<OpenMPDirectiveKind, 4> CaptureRegions;
      getOpenMPCaptureRegions(CaptureRegions, D->getDirectiveKind());
      if (CaptureRegions.size() == 1 && CaptureRegions.back() == OMPD_unknown) {
        VisitStmt(S->getCapturedStmt());
        return;
      }
      VisitOpenMPCapturedStmt(
          S, D->clauses(),
          CaptureRegions.back() == OMPD_parallel &&
              isOpenMPDistributeDirective(D->getDirectiveKind()));
    }
  }
  void VisitCapturedStmt(const CapturedStmt *S) {
    if (!S)
      return;
    for (const CapturedStmt::Capture &C : S->captures()) {
      if (C.capturesVariable() && !C.capturesVariableByCopy()) {
        const ValueDecl *VD = C.getCapturedVar();
        markAsEscaped(VD);
        if (isa<OMPCapturedExprDecl>(VD))
          VisitValueDecl(VD);
      }
    }
  }
  void VisitLambdaExpr(const LambdaExpr *E) {
    if (!E)
      return;
    for (const LambdaCapture &C : E->captures()) {
      if (C.capturesVariable()) {
        if (C.getCaptureKind() == LCK_ByRef) {
          const ValueDecl *VD = C.getCapturedVar();
          markAsEscaped(VD);
          if (E->isInitCapture(&C) || isa<OMPCapturedExprDecl>(VD))
            VisitValueDecl(VD);
        }
      }
    }
  }
  void VisitBlockExpr(const BlockExpr *E) {
    if (!E)
      return;
    for (const BlockDecl::Capture &C : E->getBlockDecl()->captures()) {
      if (C.isByRef()) {
        const VarDecl *VD = C.getVariable();
        markAsEscaped(VD);
        if (isa<OMPCapturedExprDecl>(VD) || VD->isInitCapture())
          VisitValueDecl(VD);
      }
    }
  }
  void VisitCallExpr(const CallExpr *E) {
    if (!E)
      return;
    for (const Expr *Arg : E->arguments()) {
      if (!Arg)
        continue;
      if (Arg->isLValue()) {
        const bool SavedAllEscaped = AllEscaped;
        AllEscaped = true;
        Visit(Arg);
        AllEscaped = SavedAllEscaped;
      } else {
        Visit(Arg);
      }
    }
    Visit(E->getCallee());
  }
  void VisitDeclRefExpr(const DeclRefExpr *E) {
    if (!E)
      return;
    const ValueDecl *VD = E->getDecl();
    if (AllEscaped)
      markAsEscaped(VD);
    if (isa<OMPCapturedExprDecl>(VD))
      VisitValueDecl(VD);
    else if (VD->isInitCapture())
      VisitValueDecl(VD);
  }
  void VisitUnaryOperator(const UnaryOperator *E) {
    if (!E)
      return;
    if (E->getOpcode() == UO_AddrOf) {
      const bool SavedAllEscaped = AllEscaped;
      AllEscaped = true;
      Visit(E->getSubExpr());
      AllEscaped = SavedAllEscaped;
    } else {
      Visit(E->getSubExpr());
    }
  }
  void VisitImplicitCastExpr(const ImplicitCastExpr *E) {
    if (!E)
      return;
    if (E->getCastKind() == CK_ArrayToPointerDecay) {
      const bool SavedAllEscaped = AllEscaped;
      AllEscaped = true;
      Visit(E->getSubExpr());
      AllEscaped = SavedAllEscaped;
    } else {
      Visit(E->getSubExpr());
    }
  }
  void VisitExpr(const Expr *E) {
    if (!E)
      return;
    bool SavedAllEscaped = AllEscaped;
    if (!E->isLValue())
      AllEscaped = false;
    for (const Stmt *Child : E->children())
      if (Child)
        Visit(Child);
    AllEscaped = SavedAllEscaped;
  }
  void VisitStmt(const Stmt *S) {
    if (!S)
      return;
    for (const Stmt *Child : S->children())
      if (Child)
        Visit(Child);
  }

  /// Returns the record that handles all the escaped local variables and used
  /// instead of their original storage.
  const RecordDecl *getGlobalizedRecord(bool IsInTTDRegion) {
    if (!GlobalizedRD)
      buildRecordForGlobalizedVars(IsInTTDRegion);
    return GlobalizedRD;
  }

  /// Returns the field in the globalized record for the escaped variable.
  const FieldDecl *getFieldForGlobalizedVar(const ValueDecl *VD) const {
    assert(GlobalizedRD &&
           "Record for globalized variables must be generated already.");
    return MappedDeclsFields.lookup(VD);
  }

  /// Returns the list of the escaped local variables/parameters.
  ArrayRef<const ValueDecl *> getEscapedDecls() const {
    return EscapedDecls.getArrayRef();
  }

  /// Checks if the escaped local variable is actually a parameter passed by
  /// value.
  const llvm::SmallPtrSetImpl<const Decl *> &getEscapedParameters() const {
    return EscapedParameters;
  }

  /// Returns the list of the escaped variables with the variably modified
  /// types.
  ArrayRef<const ValueDecl *> getEscapedVariableLengthDecls() const {
    return EscapedVariableLengthDecls.getArrayRef();
  }

  /// Returns the list of the delayed variables with the variably modified
  /// types.
  ArrayRef<const ValueDecl *> getDelayedVariableLengthDecls() const {
    return DelayedVariableLengthDecls.getArrayRef();
  }
};
} // anonymous namespace

/// Get the id of the warp in the block.
/// We assume that the warp size is 32, which is always the case
/// on the NVPTX device, to generate more efficient code.
static llvm::Value *getNVPTXWarpID(CodeGenFunction &CGF) {
  CGBuilderTy &Bld = CGF.Builder;
  unsigned LaneIDBits =
      llvm::Log2_32(CGF.getTarget().getGridValue().GV_Warp_Size);
  auto &RT = static_cast<CGOpenMPRuntimeGPU &>(CGF.CGM.getOpenMPRuntime());
  return Bld.CreateAShr(RT.getGPUThreadID(CGF), LaneIDBits, "nvptx_warp_id");
}

/// Get the id of the current lane in the Warp.
/// We assume that the warp size is 32, which is always the case
/// on the NVPTX device, to generate more efficient code.
static llvm::Value *getNVPTXLaneID(CodeGenFunction &CGF) {
  CGBuilderTy &Bld = CGF.Builder;
  unsigned LaneIDBits =
      llvm::Log2_32(CGF.getTarget().getGridValue().GV_Warp_Size);
  assert(LaneIDBits < 32 && "Invalid LaneIDBits size in NVPTX device.");
  unsigned LaneIDMask = ~0u >> (32u - LaneIDBits);
  auto &RT = static_cast<CGOpenMPRuntimeGPU &>(CGF.CGM.getOpenMPRuntime());
  return Bld.CreateAnd(RT.getGPUThreadID(CGF), Bld.getInt32(LaneIDMask),
                       "nvptx_lane_id");
}

CGOpenMPRuntimeGPU::ExecutionMode
CGOpenMPRuntimeGPU::getExecutionMode() const {
  return CurrentExecutionMode;
}

CGOpenMPRuntimeGPU::DataSharingMode
CGOpenMPRuntimeGPU::getDataSharingMode() const {
  return CurrentDataSharingMode;
}

/// Check for inner (nested) SPMD construct, if any
static bool hasNestedSPMDDirective(ASTContext &Ctx,
                                   const OMPExecutableDirective &D) {
  const auto *CS = D.getInnermostCapturedStmt();
  const auto *Body =
      CS->getCapturedStmt()->IgnoreContainers(/*IgnoreCaptured=*/true);
  const Stmt *ChildStmt = CGOpenMPRuntime::getSingleCompoundChild(Ctx, Body);

  if (const auto *NestedDir =
          dyn_cast_or_null<OMPExecutableDirective>(ChildStmt)) {
    OpenMPDirectiveKind DKind = NestedDir->getDirectiveKind();
    switch (D.getDirectiveKind()) {
    case OMPD_target:
      if (isOpenMPParallelDirective(DKind))
        return true;
      if (DKind == OMPD_teams) {
        Body = NestedDir->getInnermostCapturedStmt()->IgnoreContainers(
            /*IgnoreCaptured=*/true);
        if (!Body)
          return false;
        ChildStmt = CGOpenMPRuntime::getSingleCompoundChild(Ctx, Body);
        if (const auto *NND =
                dyn_cast_or_null<OMPExecutableDirective>(ChildStmt)) {
          DKind = NND->getDirectiveKind();
          if (isOpenMPParallelDirective(DKind))
            return true;
        }
      }
      return false;
    case OMPD_target_teams:
      return isOpenMPParallelDirective(DKind);
    case OMPD_target_simd:
    case OMPD_target_parallel:
    case OMPD_target_parallel_for:
    case OMPD_target_parallel_for_simd:
    case OMPD_target_teams_distribute:
    case OMPD_target_teams_distribute_simd:
    case OMPD_target_teams_distribute_parallel_for:
    case OMPD_target_teams_distribute_parallel_for_simd:
    case OMPD_parallel:
    case OMPD_for:
    case OMPD_parallel_for:
    case OMPD_parallel_master:
    case OMPD_parallel_sections:
    case OMPD_for_simd:
    case OMPD_parallel_for_simd:
    case OMPD_cancel:
    case OMPD_cancellation_point:
    case OMPD_ordered:
    case OMPD_threadprivate:
    case OMPD_allocate:
    case OMPD_task:
    case OMPD_simd:
    case OMPD_sections:
    case OMPD_section:
    case OMPD_single:
    case OMPD_master:
    case OMPD_critical:
    case OMPD_taskyield:
    case OMPD_barrier:
    case OMPD_taskwait:
    case OMPD_taskgroup:
    case OMPD_atomic:
    case OMPD_flush:
    case OMPD_depobj:
    case OMPD_scan:
    case OMPD_teams:
    case OMPD_target_data:
    case OMPD_target_exit_data:
    case OMPD_target_enter_data:
    case OMPD_distribute:
    case OMPD_distribute_simd:
    case OMPD_distribute_parallel_for:
    case OMPD_distribute_parallel_for_simd:
    case OMPD_teams_distribute:
    case OMPD_teams_distribute_simd:
    case OMPD_teams_distribute_parallel_for:
    case OMPD_teams_distribute_parallel_for_simd:
    case OMPD_target_update:
    case OMPD_declare_simd:
    case OMPD_declare_variant:
    case OMPD_begin_declare_variant:
    case OMPD_end_declare_variant:
    case OMPD_declare_target:
    case OMPD_end_declare_target:
    case OMPD_declare_reduction:
    case OMPD_declare_mapper:
    case OMPD_taskloop:
    case OMPD_taskloop_simd:
    case OMPD_master_taskloop:
    case OMPD_master_taskloop_simd:
    case OMPD_parallel_master_taskloop:
    case OMPD_parallel_master_taskloop_simd:
    case OMPD_requires:
    case OMPD_unknown:
    default:
      llvm_unreachable("Unexpected directive.");
    }
  }

  return false;
}

static bool supportsSPMDExecutionMode(ASTContext &Ctx,
                                      const OMPExecutableDirective &D) {
  OpenMPDirectiveKind DirectiveKind = D.getDirectiveKind();
  switch (DirectiveKind) {
  case OMPD_target:
  case OMPD_target_teams:
    return hasNestedSPMDDirective(Ctx, D);
  case OMPD_target_teams_loop:
  case OMPD_target_parallel_loop:
  case OMPD_target_parallel:
  case OMPD_target_parallel_for:
  case OMPD_target_parallel_for_simd:
  case OMPD_target_teams_distribute_parallel_for:
  case OMPD_target_teams_distribute_parallel_for_simd:
  case OMPD_target_simd:
  case OMPD_target_teams_distribute_simd:
    return true;
  case OMPD_target_teams_distribute:
    return false;
  case OMPD_parallel:
  case OMPD_for:
  case OMPD_parallel_for:
  case OMPD_parallel_master:
  case OMPD_parallel_sections:
  case OMPD_for_simd:
  case OMPD_parallel_for_simd:
  case OMPD_cancel:
  case OMPD_cancellation_point:
  case OMPD_ordered:
  case OMPD_threadprivate:
  case OMPD_allocate:
  case OMPD_task:
  case OMPD_simd:
  case OMPD_sections:
  case OMPD_section:
  case OMPD_single:
  case OMPD_master:
  case OMPD_critical:
  case OMPD_taskyield:
  case OMPD_barrier:
  case OMPD_taskwait:
  case OMPD_taskgroup:
  case OMPD_atomic:
  case OMPD_flush:
  case OMPD_depobj:
  case OMPD_scan:
  case OMPD_teams:
  case OMPD_target_data:
  case OMPD_target_exit_data:
  case OMPD_target_enter_data:
  case OMPD_distribute:
  case OMPD_distribute_simd:
  case OMPD_distribute_parallel_for:
  case OMPD_distribute_parallel_for_simd:
  case OMPD_teams_distribute:
  case OMPD_teams_distribute_simd:
  case OMPD_teams_distribute_parallel_for:
  case OMPD_teams_distribute_parallel_for_simd:
  case OMPD_target_update:
  case OMPD_declare_simd:
  case OMPD_declare_variant:
  case OMPD_begin_declare_variant:
  case OMPD_end_declare_variant:
  case OMPD_declare_target:
  case OMPD_end_declare_target:
  case OMPD_declare_reduction:
  case OMPD_declare_mapper:
  case OMPD_taskloop:
  case OMPD_taskloop_simd:
  case OMPD_master_taskloop:
  case OMPD_master_taskloop_simd:
  case OMPD_parallel_master_taskloop:
  case OMPD_parallel_master_taskloop_simd:
  case OMPD_requires:
  case OMPD_unknown:
  default:
    break;
  }
  llvm_unreachable(
      "Unknown programming model for OpenMP directive on NVPTX target.");
}

void CGOpenMPRuntimeGPU::emitNonSPMDKernel(const OMPExecutableDirective &D,
                                             StringRef ParentName,
                                             llvm::Function *&OutlinedFn,
                                             llvm::Constant *&OutlinedFnID,
                                             bool IsOffloadEntry,
                                             const RegionCodeGenTy &CodeGen) {
  ExecutionRuntimeModesRAII ModeRAII(CurrentExecutionMode, EM_NonSPMD);
  EntryFunctionState EST;
  WrapperFunctionsMap.clear();

  [[maybe_unused]] bool IsBareKernel = D.getSingleClause<OMPXBareClause>();
  assert(!IsBareKernel && "bare kernel should not be at generic mode");

  // Emit target region as a standalone region.
  class NVPTXPrePostActionTy : public PrePostActionTy {
    CGOpenMPRuntimeGPU::EntryFunctionState &EST;
    const OMPExecutableDirective &D;

  public:
    NVPTXPrePostActionTy(CGOpenMPRuntimeGPU::EntryFunctionState &EST,
                         const OMPExecutableDirective &D)
        : EST(EST), D(D) {}
    void Enter(CodeGenFunction &CGF) override {
      auto &RT = static_cast<CGOpenMPRuntimeGPU &>(CGF.CGM.getOpenMPRuntime());
      RT.emitKernelInit(D, CGF, EST, /* IsSPMD */ false);
      // Skip target region initialization.
      RT.setLocThreadIdInsertPt(CGF, /*AtCurrentPoint=*/true);
    }
    void Exit(CodeGenFunction &CGF) override {
      auto &RT = static_cast<CGOpenMPRuntimeGPU &>(CGF.CGM.getOpenMPRuntime());
      RT.clearLocThreadIdInsertPt(CGF);
      RT.emitKernelDeinit(CGF, EST, /* IsSPMD */ false);
    }
  } Action(EST, D);
  CodeGen.setAction(Action);
  IsInTTDRegion = true;
  emitTargetOutlinedFunctionHelper(D, ParentName, OutlinedFn, OutlinedFnID,
                                   IsOffloadEntry, CodeGen);
  IsInTTDRegion = false;
}

void CGOpenMPRuntimeGPU::emitKernelInit(const OMPExecutableDirective &D,
                                        CodeGenFunction &CGF,
                                        EntryFunctionState &EST, bool IsSPMD) {
  int32_t MinThreadsVal = 1, MaxThreadsVal = -1, MinTeamsVal = 1,
          MaxTeamsVal = -1;
  computeMinAndMaxThreadsAndTeams(D, CGF, MinThreadsVal, MaxThreadsVal,
                                  MinTeamsVal, MaxTeamsVal);

  CGBuilderTy &Bld = CGF.Builder;
  Bld.restoreIP(OMPBuilder.createTargetInit(
      Bld, IsSPMD, MinThreadsVal, MaxThreadsVal, MinTeamsVal, MaxTeamsVal));
  if (!IsSPMD)
    emitGenericVarsProlog(CGF, EST.Loc);
}

void CGOpenMPRuntimeGPU::emitKernelDeinit(CodeGenFunction &CGF,
                                          EntryFunctionState &EST,
                                          bool IsSPMD) {
  if (!IsSPMD)
    emitGenericVarsEpilog(CGF);

  // This is temporary until we remove the fixed sized buffer.
  ASTContext &C = CGM.getContext();
  RecordDecl *StaticRD = C.buildImplicitRecord(
      "_openmp_teams_reduction_type_$_", RecordDecl::TagKind::Union);
  StaticRD->startDefinition();
  for (const RecordDecl *TeamReductionRec : TeamsReductions) {
    QualType RecTy = C.getRecordType(TeamReductionRec);
    auto *Field = FieldDecl::Create(
        C, StaticRD, SourceLocation(), SourceLocation(), nullptr, RecTy,
        C.getTrivialTypeSourceInfo(RecTy, SourceLocation()),
        /*BW=*/nullptr, /*Mutable=*/false,
        /*InitStyle=*/ICIS_NoInit);
    Field->setAccess(AS_public);
    StaticRD->addDecl(Field);
  }
  StaticRD->completeDefinition();
  QualType StaticTy = C.getRecordType(StaticRD);
  llvm::Type *LLVMReductionsBufferTy =
      CGM.getTypes().ConvertTypeForMem(StaticTy);
  const auto &DL = CGM.getModule().getDataLayout();
  uint64_t ReductionDataSize =
      DL.getTypeAllocSize(LLVMReductionsBufferTy).getFixedValue();
  CGBuilderTy &Bld = CGF.Builder;
  OMPBuilder.createTargetDeinit(Bld, ReductionDataSize,
                                C.getLangOpts().OpenMPCUDAReductionBufNum);
  TeamsReductions.clear();
}

void CGOpenMPRuntimeGPU::emitSPMDKernel(const OMPExecutableDirective &D,
                                          StringRef ParentName,
                                          llvm::Function *&OutlinedFn,
                                          llvm::Constant *&OutlinedFnID,
                                          bool IsOffloadEntry,
                                          const RegionCodeGenTy &CodeGen) {
  ExecutionRuntimeModesRAII ModeRAII(CurrentExecutionMode, EM_SPMD);
  EntryFunctionState EST;

  bool IsBareKernel = D.getSingleClause<OMPXBareClause>();

  // Emit target region as a standalone region.
  class NVPTXPrePostActionTy : public PrePostActionTy {
    CGOpenMPRuntimeGPU &RT;
    CGOpenMPRuntimeGPU::EntryFunctionState &EST;
    bool IsBareKernel;
    DataSharingMode Mode;
    const OMPExecutableDirective &D;

  public:
    NVPTXPrePostActionTy(CGOpenMPRuntimeGPU &RT,
                         CGOpenMPRuntimeGPU::EntryFunctionState &EST,
                         bool IsBareKernel, const OMPExecutableDirective &D)
        : RT(RT), EST(EST), IsBareKernel(IsBareKernel),
          Mode(RT.CurrentDataSharingMode), D(D) {}
    void Enter(CodeGenFunction &CGF) override {
      if (IsBareKernel) {
        RT.CurrentDataSharingMode = DataSharingMode::DS_CUDA;
        return;
      }
      RT.emitKernelInit(D, CGF, EST, /* IsSPMD */ true);
      // Skip target region initialization.
      RT.setLocThreadIdInsertPt(CGF, /*AtCurrentPoint=*/true);
    }
    void Exit(CodeGenFunction &CGF) override {
      if (IsBareKernel) {
        RT.CurrentDataSharingMode = Mode;
        return;
      }
      RT.clearLocThreadIdInsertPt(CGF);
      RT.emitKernelDeinit(CGF, EST, /* IsSPMD */ true);
    }
  } Action(*this, EST, IsBareKernel, D);
  CodeGen.setAction(Action);
  IsInTTDRegion = true;
  emitTargetOutlinedFunctionHelper(D, ParentName, OutlinedFn, OutlinedFnID,
                                   IsOffloadEntry, CodeGen);
  IsInTTDRegion = false;
}

void CGOpenMPRuntimeGPU::emitTargetOutlinedFunction(
    const OMPExecutableDirective &D, StringRef ParentName,
    llvm::Function *&OutlinedFn, llvm::Constant *&OutlinedFnID,
    bool IsOffloadEntry, const RegionCodeGenTy &CodeGen) {
  if (!IsOffloadEntry) // Nothing to do.
    return;

  assert(!ParentName.empty() && "Invalid target region parent name!");

  bool Mode = supportsSPMDExecutionMode(CGM.getContext(), D);
  bool IsBareKernel = D.getSingleClause<OMPXBareClause>();
  if (Mode || IsBareKernel)
    emitSPMDKernel(D, ParentName, OutlinedFn, OutlinedFnID, IsOffloadEntry,
                   CodeGen);
  else
    emitNonSPMDKernel(D, ParentName, OutlinedFn, OutlinedFnID, IsOffloadEntry,
                      CodeGen);
}

CGOpenMPRuntimeGPU::CGOpenMPRuntimeGPU(CodeGenModule &CGM)
    : CGOpenMPRuntime(CGM) {
  llvm::OpenMPIRBuilderConfig Config(
      CGM.getLangOpts().OpenMPIsTargetDevice, isGPU(),
      CGM.getLangOpts().OpenMPOffloadMandatory,
      /*HasRequiresReverseOffload*/ false, /*HasRequiresUnifiedAddress*/ false,
      hasRequiresUnifiedSharedMemory(), /*HasRequiresDynamicAllocators*/ false);
  OMPBuilder.setConfig(Config);

  if (!CGM.getLangOpts().OpenMPIsTargetDevice)
    llvm_unreachable("OpenMP can only handle device code.");

  if (CGM.getLangOpts().OpenMPCUDAMode)
    CurrentDataSharingMode = CGOpenMPRuntimeGPU::DS_CUDA;

  llvm::OpenMPIRBuilder &OMPBuilder = getOMPBuilder();
  if (CGM.getLangOpts().NoGPULib || CGM.getLangOpts().OMPHostIRFile.empty())
    return;

  OMPBuilder.createGlobalFlag(CGM.getLangOpts().OpenMPTargetDebug,
                              "__omp_rtl_debug_kind");
  OMPBuilder.createGlobalFlag(CGM.getLangOpts().OpenMPTeamSubscription,
                              "__omp_rtl_assume_teams_oversubscription");
  OMPBuilder.createGlobalFlag(CGM.getLangOpts().OpenMPThreadSubscription,
                              "__omp_rtl_assume_threads_oversubscription");
  OMPBuilder.createGlobalFlag(CGM.getLangOpts().OpenMPNoThreadState,
                              "__omp_rtl_assume_no_thread_state");
  OMPBuilder.createGlobalFlag(CGM.getLangOpts().OpenMPNoNestedParallelism,
                              "__omp_rtl_assume_no_nested_parallelism");
}

void CGOpenMPRuntimeGPU::emitProcBindClause(CodeGenFunction &CGF,
                                              ProcBindKind ProcBind,
                                              SourceLocation Loc) {
  // Nothing to do.
}

void CGOpenMPRuntimeGPU::emitNumThreadsClause(CodeGenFunction &CGF,
                                                llvm::Value *NumThreads,
                                                SourceLocation Loc) {
  // Nothing to do.
}

void CGOpenMPRuntimeGPU::emitNumTeamsClause(CodeGenFunction &CGF,
                                              const Expr *NumTeams,
                                              const Expr *ThreadLimit,
                                              SourceLocation Loc) {}

llvm::Function *CGOpenMPRuntimeGPU::emitParallelOutlinedFunction(
    CodeGenFunction &CGF, const OMPExecutableDirective &D,
    const VarDecl *ThreadIDVar, OpenMPDirectiveKind InnermostKind,
    const RegionCodeGenTy &CodeGen) {
  // Emit target region as a standalone region.
  bool PrevIsInTTDRegion = IsInTTDRegion;
  IsInTTDRegion = false;
  auto *OutlinedFun =
      cast<llvm::Function>(CGOpenMPRuntime::emitParallelOutlinedFunction(
          CGF, D, ThreadIDVar, InnermostKind, CodeGen));
  IsInTTDRegion = PrevIsInTTDRegion;
  if (getExecutionMode() != CGOpenMPRuntimeGPU::EM_SPMD) {
    llvm::Function *WrapperFun =
        createParallelDataSharingWrapper(OutlinedFun, D);
    WrapperFunctionsMap[OutlinedFun] = WrapperFun;
  }

  return OutlinedFun;
}

/// Get list of lastprivate variables from the teams distribute ... or
/// teams {distribute ...} directives.
static void
getDistributeLastprivateVars(ASTContext &Ctx, const OMPExecutableDirective &D,
                             llvm::SmallVectorImpl<const ValueDecl *> &Vars) {
  assert(isOpenMPTeamsDirective(D.getDirectiveKind()) &&
         "expected teams directive.");
  const OMPExecutableDirective *Dir = &D;
  if (!isOpenMPDistributeDirective(D.getDirectiveKind())) {
    if (const Stmt *S = CGOpenMPRuntime::getSingleCompoundChild(
            Ctx,
            D.getInnermostCapturedStmt()->getCapturedStmt()->IgnoreContainers(
                /*IgnoreCaptured=*/true))) {
      Dir = dyn_cast_or_null<OMPExecutableDirective>(S);
      if (Dir && !isOpenMPDistributeDirective(Dir->getDirectiveKind()))
        Dir = nullptr;
    }
  }
  if (!Dir)
    return;
  for (const auto *C : Dir->getClausesOfKind<OMPLastprivateClause>()) {
    for (const Expr *E : C->getVarRefs())
      Vars.push_back(getPrivateItem(E));
  }
}

/// Get list of reduction variables from the teams ... directives.
static void
getTeamsReductionVars(ASTContext &Ctx, const OMPExecutableDirective &D,
                      llvm::SmallVectorImpl<const ValueDecl *> &Vars) {
  assert(isOpenMPTeamsDirective(D.getDirectiveKind()) &&
         "expected teams directive.");
  for (const auto *C : D.getClausesOfKind<OMPReductionClause>()) {
    for (const Expr *E : C->privates())
      Vars.push_back(getPrivateItem(E));
  }
}

llvm::Function *CGOpenMPRuntimeGPU::emitTeamsOutlinedFunction(
    CodeGenFunction &CGF, const OMPExecutableDirective &D,
    const VarDecl *ThreadIDVar, OpenMPDirectiveKind InnermostKind,
    const RegionCodeGenTy &CodeGen) {
  SourceLocation Loc = D.getBeginLoc();

  const RecordDecl *GlobalizedRD = nullptr;
  llvm::SmallVector<const ValueDecl *, 4> LastPrivatesReductions;
  llvm::SmallDenseMap<const ValueDecl *, const FieldDecl *> MappedDeclsFields;
  unsigned WarpSize = CGM.getTarget().getGridValue().GV_Warp_Size;
  // Globalize team reductions variable unconditionally in all modes.
  if (getExecutionMode() != CGOpenMPRuntimeGPU::EM_SPMD)
    getTeamsReductionVars(CGM.getContext(), D, LastPrivatesReductions);
  if (getExecutionMode() == CGOpenMPRuntimeGPU::EM_SPMD) {
    getDistributeLastprivateVars(CGM.getContext(), D, LastPrivatesReductions);
    if (!LastPrivatesReductions.empty()) {
      GlobalizedRD = ::buildRecordForGlobalizedVars(
          CGM.getContext(), std::nullopt, LastPrivatesReductions,
          MappedDeclsFields, WarpSize);
    }
  } else if (!LastPrivatesReductions.empty()) {
    assert(!TeamAndReductions.first &&
           "Previous team declaration is not expected.");
    TeamAndReductions.first = D.getCapturedStmt(OMPD_teams)->getCapturedDecl();
    std::swap(TeamAndReductions.second, LastPrivatesReductions);
  }

  // Emit target region as a standalone region.
  class NVPTXPrePostActionTy : public PrePostActionTy {
    SourceLocation &Loc;
    const RecordDecl *GlobalizedRD;
    llvm::SmallDenseMap<const ValueDecl *, const FieldDecl *>
        &MappedDeclsFields;

  public:
    NVPTXPrePostActionTy(
        SourceLocation &Loc, const RecordDecl *GlobalizedRD,
        llvm::SmallDenseMap<const ValueDecl *, const FieldDecl *>
            &MappedDeclsFields)
        : Loc(Loc), GlobalizedRD(GlobalizedRD),
          MappedDeclsFields(MappedDeclsFields) {}
    void Enter(CodeGenFunction &CGF) override {
      auto &Rt =
          static_cast<CGOpenMPRuntimeGPU &>(CGF.CGM.getOpenMPRuntime());
      if (GlobalizedRD) {
        auto I = Rt.FunctionGlobalizedDecls.try_emplace(CGF.CurFn).first;
        I->getSecond().MappedParams =
            std::make_unique<CodeGenFunction::OMPMapVars>();
        DeclToAddrMapTy &Data = I->getSecond().LocalVarData;
        for (const auto &Pair : MappedDeclsFields) {
          assert(Pair.getFirst()->isCanonicalDecl() &&
                 "Expected canonical declaration");
          Data.insert(std::make_pair(Pair.getFirst(), MappedVarData()));
        }
      }
      Rt.emitGenericVarsProlog(CGF, Loc);
    }
    void Exit(CodeGenFunction &CGF) override {
      static_cast<CGOpenMPRuntimeGPU &>(CGF.CGM.getOpenMPRuntime())
          .emitGenericVarsEpilog(CGF);
    }
  } Action(Loc, GlobalizedRD, MappedDeclsFields);
  CodeGen.setAction(Action);
  llvm::Function *OutlinedFun = CGOpenMPRuntime::emitTeamsOutlinedFunction(
      CGF, D, ThreadIDVar, InnermostKind, CodeGen);

  return OutlinedFun;
}

void CGOpenMPRuntimeGPU::emitGenericVarsProlog(CodeGenFunction &CGF,
                                               SourceLocation Loc) {
  if (getDataSharingMode() != CGOpenMPRuntimeGPU::DS_Generic)
    return;

  CGBuilderTy &Bld = CGF.Builder;

  const auto I = FunctionGlobalizedDecls.find(CGF.CurFn);
  if (I == FunctionGlobalizedDecls.end())
    return;

  for (auto &Rec : I->getSecond().LocalVarData) {
    const auto *VD = cast<VarDecl>(Rec.first);
    bool EscapedParam = I->getSecond().EscapedParameters.count(Rec.first);
    QualType VarTy = VD->getType();

    // Get the local allocation of a firstprivate variable before sharing
    llvm::Value *ParValue;
    if (EscapedParam) {
      LValue ParLVal =
          CGF.MakeAddrLValue(CGF.GetAddrOfLocalVar(VD), VD->getType());
      ParValue = CGF.EmitLoadOfScalar(ParLVal, Loc);
    }

    // Allocate space for the variable to be globalized
    llvm::Value *AllocArgs[] = {CGF.getTypeSize(VD->getType())};
    llvm::CallBase *VoidPtr =
        CGF.EmitRuntimeCall(OMPBuilder.getOrCreateRuntimeFunction(
                                CGM.getModule(), OMPRTL___kmpc_alloc_shared),
                            AllocArgs, VD->getName());
    // FIXME: We should use the variables actual alignment as an argument.
    VoidPtr->addRetAttr(llvm::Attribute::get(
        CGM.getLLVMContext(), llvm::Attribute::Alignment,
        CGM.getContext().getTargetInfo().getNewAlign() / 8));

    // Cast the void pointer and get the address of the globalized variable.
    llvm::PointerType *VarPtrTy = CGF.ConvertTypeForMem(VarTy)->getPointerTo();
    llvm::Value *CastedVoidPtr = Bld.CreatePointerBitCastOrAddrSpaceCast(
        VoidPtr, VarPtrTy, VD->getName() + "_on_stack");
    LValue VarAddr = CGF.MakeNaturalAlignAddrLValue(CastedVoidPtr, VarTy);
    Rec.second.PrivateAddr = VarAddr.getAddress(CGF);
    Rec.second.GlobalizedVal = VoidPtr;

    // Assign the local allocation to the newly globalized location.
    if (EscapedParam) {
      CGF.EmitStoreOfScalar(ParValue, VarAddr);
      I->getSecond().MappedParams->setVarAddr(CGF, VD, VarAddr.getAddress(CGF));
    }
    if (auto *DI = CGF.getDebugInfo())
      VoidPtr->setDebugLoc(DI->SourceLocToDebugLoc(VD->getLocation()));
  }

  for (const auto *ValueD : I->getSecond().EscapedVariableLengthDecls) {
    const auto *VD = cast<VarDecl>(ValueD);
    std::pair<llvm::Value *, llvm::Value *> AddrSizePair =
        getKmpcAllocShared(CGF, VD);
    I->getSecond().EscapedVariableLengthDeclsAddrs.emplace_back(AddrSizePair);
    LValue Base = CGF.MakeAddrLValue(AddrSizePair.first, VD->getType(),
                                     CGM.getContext().getDeclAlign(VD),
                                     AlignmentSource::Decl);
    I->getSecond().MappedParams->setVarAddr(CGF, VD, Base.getAddress(CGF));
  }
  I->getSecond().MappedParams->apply(CGF);
}

bool CGOpenMPRuntimeGPU::isDelayedVariableLengthDecl(CodeGenFunction &CGF,
                                                     const VarDecl *VD) const {
  const auto I = FunctionGlobalizedDecls.find(CGF.CurFn);
  if (I == FunctionGlobalizedDecls.end())
    return false;

  // Check variable declaration is delayed:
  return llvm::is_contained(I->getSecond().DelayedVariableLengthDecls, VD);
}

std::pair<llvm::Value *, llvm::Value *>
CGOpenMPRuntimeGPU::getKmpcAllocShared(CodeGenFunction &CGF,
                                       const VarDecl *VD) {
  CGBuilderTy &Bld = CGF.Builder;

  // Compute size and alignment.
  llvm::Value *Size = CGF.getTypeSize(VD->getType());
  CharUnits Align = CGM.getContext().getDeclAlign(VD);
  Size = Bld.CreateNUWAdd(
      Size, llvm::ConstantInt::get(CGF.SizeTy, Align.getQuantity() - 1));
  llvm::Value *AlignVal =
      llvm::ConstantInt::get(CGF.SizeTy, Align.getQuantity());
  Size = Bld.CreateUDiv(Size, AlignVal);
  Size = Bld.CreateNUWMul(Size, AlignVal);

  // Allocate space for this VLA object to be globalized.
  llvm::Value *AllocArgs[] = {Size};
  llvm::CallBase *VoidPtr =
      CGF.EmitRuntimeCall(OMPBuilder.getOrCreateRuntimeFunction(
                              CGM.getModule(), OMPRTL___kmpc_alloc_shared),
                          AllocArgs, VD->getName());
  VoidPtr->addRetAttr(llvm::Attribute::get(
      CGM.getLLVMContext(), llvm::Attribute::Alignment, Align.getQuantity()));

  return std::make_pair(VoidPtr, Size);
}

void CGOpenMPRuntimeGPU::getKmpcFreeShared(
    CodeGenFunction &CGF,
    const std::pair<llvm::Value *, llvm::Value *> &AddrSizePair) {
  // Deallocate the memory for each globalized VLA object
  CGF.EmitRuntimeCall(OMPBuilder.getOrCreateRuntimeFunction(
                          CGM.getModule(), OMPRTL___kmpc_free_shared),
                      {AddrSizePair.first, AddrSizePair.second});
}

void CGOpenMPRuntimeGPU::emitGenericVarsEpilog(CodeGenFunction &CGF) {
  if (getDataSharingMode() != CGOpenMPRuntimeGPU::DS_Generic)
    return;

  const auto I = FunctionGlobalizedDecls.find(CGF.CurFn);
  if (I != FunctionGlobalizedDecls.end()) {
    // Deallocate the memory for each globalized VLA object that was
    // globalized in the prolog (i.e. emitGenericVarsProlog).
    for (const auto &AddrSizePair :
         llvm::reverse(I->getSecond().EscapedVariableLengthDeclsAddrs)) {
      CGF.EmitRuntimeCall(OMPBuilder.getOrCreateRuntimeFunction(
                              CGM.getModule(), OMPRTL___kmpc_free_shared),
                          {AddrSizePair.first, AddrSizePair.second});
    }
    // Deallocate the memory for each globalized value
    for (auto &Rec : llvm::reverse(I->getSecond().LocalVarData)) {
      const auto *VD = cast<VarDecl>(Rec.first);
      I->getSecond().MappedParams->restore(CGF);

      llvm::Value *FreeArgs[] = {Rec.second.GlobalizedVal,
                                 CGF.getTypeSize(VD->getType())};
      CGF.EmitRuntimeCall(OMPBuilder.getOrCreateRuntimeFunction(
                              CGM.getModule(), OMPRTL___kmpc_free_shared),
                          FreeArgs);
    }
  }
}

void CGOpenMPRuntimeGPU::emitTeamsCall(CodeGenFunction &CGF,
                                         const OMPExecutableDirective &D,
                                         SourceLocation Loc,
                                         llvm::Function *OutlinedFn,
                                         ArrayRef<llvm::Value *> CapturedVars) {
  if (!CGF.HaveInsertPoint())
    return;

  bool IsBareKernel = D.getSingleClause<OMPXBareClause>();

  Address ZeroAddr = CGF.CreateDefaultAlignTempAlloca(CGF.Int32Ty,
                                                      /*Name=*/".zero.addr");
  CGF.Builder.CreateStore(CGF.Builder.getInt32(/*C*/ 0), ZeroAddr);
  llvm::SmallVector<llvm::Value *, 16> OutlinedFnArgs;
  // We don't emit any thread id function call in bare kernel, but because the
  // outlined function has a pointer argument, we emit a nullptr here.
  if (IsBareKernel)
    OutlinedFnArgs.push_back(llvm::ConstantPointerNull::get(CGM.VoidPtrTy));
  else
    OutlinedFnArgs.push_back(emitThreadIDAddress(CGF, Loc).getPointer());
  OutlinedFnArgs.push_back(ZeroAddr.getPointer());
  OutlinedFnArgs.append(CapturedVars.begin(), CapturedVars.end());
  emitOutlinedFunctionCall(CGF, Loc, OutlinedFn, OutlinedFnArgs);
}

void CGOpenMPRuntimeGPU::emitParallelCall(CodeGenFunction &CGF,
                                          SourceLocation Loc,
                                          llvm::Function *OutlinedFn,
                                          ArrayRef<llvm::Value *> CapturedVars,
                                          const Expr *IfCond,
                                          llvm::Value *NumThreads) {
  if (!CGF.HaveInsertPoint())
    return;

  auto &&ParallelGen = [this, Loc, OutlinedFn, CapturedVars, IfCond,
                        NumThreads](CodeGenFunction &CGF,
                                    PrePostActionTy &Action) {
    CGBuilderTy &Bld = CGF.Builder;
    llvm::Value *NumThreadsVal = NumThreads;
    llvm::Function *WFn = WrapperFunctionsMap[OutlinedFn];
    llvm::Value *ID = llvm::ConstantPointerNull::get(CGM.Int8PtrTy);
    if (WFn)
      ID = Bld.CreateBitOrPointerCast(WFn, CGM.Int8PtrTy);
    llvm::Value *FnPtr = Bld.CreateBitOrPointerCast(OutlinedFn, CGM.Int8PtrTy);

    // Create a private scope that will globalize the arguments
    // passed from the outside of the target region.
    // TODO: Is that needed?
    CodeGenFunction::OMPPrivateScope PrivateArgScope(CGF);

    Address CapturedVarsAddrs = CGF.CreateDefaultAlignTempAlloca(
        llvm::ArrayType::get(CGM.VoidPtrTy, CapturedVars.size()),
        "captured_vars_addrs");
    // There's something to share.
    if (!CapturedVars.empty()) {
      // Prepare for parallel region. Indicate the outlined function.
      ASTContext &Ctx = CGF.getContext();
      unsigned Idx = 0;
      for (llvm::Value *V : CapturedVars) {
        Address Dst = Bld.CreateConstArrayGEP(CapturedVarsAddrs, Idx);
        llvm::Value *PtrV;
        if (V->getType()->isIntegerTy())
          PtrV = Bld.CreateIntToPtr(V, CGF.VoidPtrTy);
        else
          PtrV = Bld.CreatePointerBitCastOrAddrSpaceCast(V, CGF.VoidPtrTy);
        CGF.EmitStoreOfScalar(PtrV, Dst, /*Volatile=*/false,
                              Ctx.getPointerType(Ctx.VoidPtrTy));
        ++Idx;
      }
    }

    llvm::Value *IfCondVal = nullptr;
    if (IfCond)
      IfCondVal = Bld.CreateIntCast(CGF.EvaluateExprAsBool(IfCond), CGF.Int32Ty,
                                    /* isSigned */ false);
    else
      IfCondVal = llvm::ConstantInt::get(CGF.Int32Ty, 1);

    if (!NumThreadsVal)
      NumThreadsVal = llvm::ConstantInt::get(CGF.Int32Ty, -1);
    else
      NumThreadsVal = Bld.CreateZExtOrTrunc(NumThreadsVal, CGF.Int32Ty),

      assert(IfCondVal && "Expected a value");
    llvm::Value *RTLoc = emitUpdateLocation(CGF, Loc);
    llvm::Value *Args[] = {
        RTLoc,
        getThreadID(CGF, Loc),
        IfCondVal,
        NumThreadsVal,
        llvm::ConstantInt::get(CGF.Int32Ty, -1),
        FnPtr,
        ID,
        Bld.CreateBitOrPointerCast(CapturedVarsAddrs.getPointer(),
                                   CGF.VoidPtrPtrTy),
        llvm::ConstantInt::get(CGM.SizeTy, CapturedVars.size())};
    CGF.EmitRuntimeCall(OMPBuilder.getOrCreateRuntimeFunction(
                            CGM.getModule(), OMPRTL___kmpc_parallel_51),
                        Args);
  };

  RegionCodeGenTy RCG(ParallelGen);
  RCG(CGF);
}

void CGOpenMPRuntimeGPU::syncCTAThreads(CodeGenFunction &CGF) {
  // Always emit simple barriers!
  if (!CGF.HaveInsertPoint())
    return;
  // Build call __kmpc_barrier_simple_spmd(nullptr, 0);
  // This function does not use parameters, so we can emit just default values.
  llvm::Value *Args[] = {
      llvm::ConstantPointerNull::get(
          cast<llvm::PointerType>(getIdentTyPointerTy())),
      llvm::ConstantInt::get(CGF.Int32Ty, /*V=*/0, /*isSigned=*/true)};
  CGF.EmitRuntimeCall(OMPBuilder.getOrCreateRuntimeFunction(
                          CGM.getModule(), OMPRTL___kmpc_barrier_simple_spmd),
                      Args);
}

void CGOpenMPRuntimeGPU::emitBarrierCall(CodeGenFunction &CGF,
                                           SourceLocation Loc,
                                           OpenMPDirectiveKind Kind, bool,
                                           bool) {
  // Always emit simple barriers!
  if (!CGF.HaveInsertPoint())
    return;
  // Build call __kmpc_cancel_barrier(loc, thread_id);
  unsigned Flags = getDefaultFlagsForBarriers(Kind);
  llvm::Value *Args[] = {emitUpdateLocation(CGF, Loc, Flags),
                         getThreadID(CGF, Loc)};

  CGF.EmitRuntimeCall(OMPBuilder.getOrCreateRuntimeFunction(
                          CGM.getModule(), OMPRTL___kmpc_barrier),
                      Args);
}

void CGOpenMPRuntimeGPU::emitCriticalRegion(
    CodeGenFunction &CGF, StringRef CriticalName,
    const RegionCodeGenTy &CriticalOpGen, SourceLocation Loc,
    const Expr *Hint) {
  llvm::BasicBlock *LoopBB = CGF.createBasicBlock("omp.critical.loop");
  llvm::BasicBlock *TestBB = CGF.createBasicBlock("omp.critical.test");
  llvm::BasicBlock *SyncBB = CGF.createBasicBlock("omp.critical.sync");
  llvm::BasicBlock *BodyBB = CGF.createBasicBlock("omp.critical.body");
  llvm::BasicBlock *ExitBB = CGF.createBasicBlock("omp.critical.exit");

  auto &RT = static_cast<CGOpenMPRuntimeGPU &>(CGF.CGM.getOpenMPRuntime());

  // Get the mask of active threads in the warp.
  llvm::Value *Mask = CGF.EmitRuntimeCall(OMPBuilder.getOrCreateRuntimeFunction(
      CGM.getModule(), OMPRTL___kmpc_warp_active_thread_mask));
  // Fetch team-local id of the thread.
  llvm::Value *ThreadID = RT.getGPUThreadID(CGF);

  // Get the width of the team.
  llvm::Value *TeamWidth = RT.getGPUNumThreads(CGF);

  // Initialize the counter variable for the loop.
  QualType Int32Ty =
      CGF.getContext().getIntTypeForBitwidth(/*DestWidth=*/32, /*Signed=*/0);
  Address Counter = CGF.CreateMemTemp(Int32Ty, "critical_counter");
  LValue CounterLVal = CGF.MakeAddrLValue(Counter, Int32Ty);
  CGF.EmitStoreOfScalar(llvm::Constant::getNullValue(CGM.Int32Ty), CounterLVal,
                        /*isInit=*/true);

  // Block checks if loop counter exceeds upper bound.
  CGF.EmitBlock(LoopBB);
  llvm::Value *CounterVal = CGF.EmitLoadOfScalar(CounterLVal, Loc);
  llvm::Value *CmpLoopBound = CGF.Builder.CreateICmpSLT(CounterVal, TeamWidth);
  CGF.Builder.CreateCondBr(CmpLoopBound, TestBB, ExitBB);

  // Block tests which single thread should execute region, and which threads
  // should go straight to synchronisation point.
  CGF.EmitBlock(TestBB);
  CounterVal = CGF.EmitLoadOfScalar(CounterLVal, Loc);
  llvm::Value *CmpThreadToCounter =
      CGF.Builder.CreateICmpEQ(ThreadID, CounterVal);
  CGF.Builder.CreateCondBr(CmpThreadToCounter, BodyBB, SyncBB);

  // Block emits the body of the critical region.
  CGF.EmitBlock(BodyBB);

  // Output the critical statement.
  CGOpenMPRuntime::emitCriticalRegion(CGF, CriticalName, CriticalOpGen, Loc,
                                      Hint);

  // After the body surrounded by the critical region, the single executing
  // thread will jump to the synchronisation point.
  // Block waits for all threads in current team to finish then increments the
  // counter variable and returns to the loop.
  CGF.EmitBlock(SyncBB);
  // Reconverge active threads in the warp.
  (void)CGF.EmitRuntimeCall(OMPBuilder.getOrCreateRuntimeFunction(
                                CGM.getModule(), OMPRTL___kmpc_syncwarp),
                            Mask);

  llvm::Value *IncCounterVal =
      CGF.Builder.CreateNSWAdd(CounterVal, CGF.Builder.getInt32(1));
  CGF.EmitStoreOfScalar(IncCounterVal, CounterLVal);
  CGF.EmitBranch(LoopBB);

  // Block that is reached when  all threads in the team complete the region.
  CGF.EmitBlock(ExitBB, /*IsFinished=*/true);
}

/// Cast value to the specified type.
static llvm::Value *castValueToType(CodeGenFunction &CGF, llvm::Value *Val,
                                    QualType ValTy, QualType CastTy,
                                    SourceLocation Loc) {
  assert(!CGF.getContext().getTypeSizeInChars(CastTy).isZero() &&
         "Cast type must sized.");
  assert(!CGF.getContext().getTypeSizeInChars(ValTy).isZero() &&
         "Val type must sized.");
  llvm::Type *LLVMCastTy = CGF.ConvertTypeForMem(CastTy);
  if (ValTy == CastTy)
    return Val;
  if (CGF.getContext().getTypeSizeInChars(ValTy) ==
      CGF.getContext().getTypeSizeInChars(CastTy))
    return CGF.Builder.CreateBitCast(Val, LLVMCastTy);
  if (CastTy->isIntegerType() && ValTy->isIntegerType())
    return CGF.Builder.CreateIntCast(Val, LLVMCastTy,
                                     CastTy->hasSignedIntegerRepresentation());
  Address CastItem = CGF.CreateMemTemp(CastTy);
  Address ValCastItem = CGF.Builder.CreatePointerBitCastOrAddrSpaceCast(
      CastItem, Val->getType()->getPointerTo(CastItem.getAddressSpace()),
      Val->getType());
  CGF.EmitStoreOfScalar(Val, ValCastItem, /*Volatile=*/false, ValTy,
                        LValueBaseInfo(AlignmentSource::Type),
                        TBAAAccessInfo());
  return CGF.EmitLoadOfScalar(CastItem, /*Volatile=*/false, CastTy, Loc,
                              LValueBaseInfo(AlignmentSource::Type),
                              TBAAAccessInfo());
}

/// This function creates calls to one of two shuffle functions to copy
/// variables between lanes in a warp.
static llvm::Value *createRuntimeShuffleFunction(CodeGenFunction &CGF,
                                                 llvm::Value *Elem,
                                                 QualType ElemType,
                                                 llvm::Value *Offset,
                                                 SourceLocation Loc) {
  CodeGenModule &CGM = CGF.CGM;
  CGBuilderTy &Bld = CGF.Builder;
  CGOpenMPRuntimeGPU &RT =
      *(static_cast<CGOpenMPRuntimeGPU *>(&CGM.getOpenMPRuntime()));
  llvm::OpenMPIRBuilder &OMPBuilder = RT.getOMPBuilder();

  CharUnits Size = CGF.getContext().getTypeSizeInChars(ElemType);
  assert(Size.getQuantity() <= 8 &&
         "Unsupported bitwidth in shuffle instruction.");

  RuntimeFunction ShuffleFn = Size.getQuantity() <= 4
                                  ? OMPRTL___kmpc_shuffle_int32
                                  : OMPRTL___kmpc_shuffle_int64;

  // Cast all types to 32- or 64-bit values before calling shuffle routines.
  QualType CastTy = CGF.getContext().getIntTypeForBitwidth(
      Size.getQuantity() <= 4 ? 32 : 64, /*Signed=*/1);
  llvm::Value *ElemCast = castValueToType(CGF, Elem, ElemType, CastTy, Loc);
  llvm::Value *WarpSize =
      Bld.CreateIntCast(RT.getGPUWarpSize(CGF), CGM.Int16Ty, /*isSigned=*/true);

  llvm::Value *ShuffledVal = CGF.EmitRuntimeCall(
      OMPBuilder.getOrCreateRuntimeFunction(CGM.getModule(), ShuffleFn),
      {ElemCast, Offset, WarpSize});

  return castValueToType(CGF, ShuffledVal, CastTy, ElemType, Loc);
}

static void shuffleAndStore(CodeGenFunction &CGF, Address SrcAddr,
                            Address DestAddr, QualType ElemType,
                            llvm::Value *Offset, SourceLocation Loc) {
  CGBuilderTy &Bld = CGF.Builder;

  CharUnits Size = CGF.getContext().getTypeSizeInChars(ElemType);
  // Create the loop over the big sized data.
  // ptr = (void*)Elem;
  // ptrEnd = (void*) Elem + 1;
  // Step = 8;
  // while (ptr + Step < ptrEnd)
  //   shuffle((int64_t)*ptr);
  // Step = 4;
  // while (ptr + Step < ptrEnd)
  //   shuffle((int32_t)*ptr);
  // ...
  Address ElemPtr = DestAddr;
  Address Ptr = SrcAddr;
  Address PtrEnd = Bld.CreatePointerBitCastOrAddrSpaceCast(
      Bld.CreateConstGEP(SrcAddr, 1), CGF.VoidPtrTy, CGF.Int8Ty);
  for (int IntSize = 8; IntSize >= 1; IntSize /= 2) {
    if (Size < CharUnits::fromQuantity(IntSize))
      continue;
    QualType IntType = CGF.getContext().getIntTypeForBitwidth(
        CGF.getContext().toBits(CharUnits::fromQuantity(IntSize)),
        /*Signed=*/1);
    llvm::Type *IntTy = CGF.ConvertTypeForMem(IntType);
    Ptr = Bld.CreatePointerBitCastOrAddrSpaceCast(Ptr, IntTy->getPointerTo(),
                                                  IntTy);
    ElemPtr = Bld.CreatePointerBitCastOrAddrSpaceCast(
        ElemPtr, IntTy->getPointerTo(), IntTy);
    if (Size.getQuantity() / IntSize > 1) {
      llvm::BasicBlock *PreCondBB = CGF.createBasicBlock(".shuffle.pre_cond");
      llvm::BasicBlock *ThenBB = CGF.createBasicBlock(".shuffle.then");
      llvm::BasicBlock *ExitBB = CGF.createBasicBlock(".shuffle.exit");
      llvm::BasicBlock *CurrentBB = Bld.GetInsertBlock();
      CGF.EmitBlock(PreCondBB);
      llvm::PHINode *PhiSrc =
          Bld.CreatePHI(Ptr.getType(), /*NumReservedValues=*/2);
      PhiSrc->addIncoming(Ptr.getPointer(), CurrentBB);
      llvm::PHINode *PhiDest =
          Bld.CreatePHI(ElemPtr.getType(), /*NumReservedValues=*/2);
      PhiDest->addIncoming(ElemPtr.getPointer(), CurrentBB);
      Ptr = Address(PhiSrc, Ptr.getElementType(), Ptr.getAlignment());
      ElemPtr =
          Address(PhiDest, ElemPtr.getElementType(), ElemPtr.getAlignment());
      llvm::Value *PtrDiff = Bld.CreatePtrDiff(
          CGF.Int8Ty, PtrEnd.getPointer(),
          Bld.CreatePointerBitCastOrAddrSpaceCast(Ptr.getPointer(),
                                                  CGF.VoidPtrTy));
      Bld.CreateCondBr(Bld.CreateICmpSGT(PtrDiff, Bld.getInt64(IntSize - 1)),
                       ThenBB, ExitBB);
      CGF.EmitBlock(ThenBB);
      llvm::Value *Res = createRuntimeShuffleFunction(
          CGF,
          CGF.EmitLoadOfScalar(Ptr, /*Volatile=*/false, IntType, Loc,
                               LValueBaseInfo(AlignmentSource::Type),
                               TBAAAccessInfo()),
          IntType, Offset, Loc);
      CGF.EmitStoreOfScalar(Res, ElemPtr, /*Volatile=*/false, IntType,
                            LValueBaseInfo(AlignmentSource::Type),
                            TBAAAccessInfo());
      Address LocalPtr = Bld.CreateConstGEP(Ptr, 1);
      Address LocalElemPtr = Bld.CreateConstGEP(ElemPtr, 1);
      PhiSrc->addIncoming(LocalPtr.getPointer(), ThenBB);
      PhiDest->addIncoming(LocalElemPtr.getPointer(), ThenBB);
      CGF.EmitBranch(PreCondBB);
      CGF.EmitBlock(ExitBB);
    } else {
      llvm::Value *Res = createRuntimeShuffleFunction(
          CGF,
          CGF.EmitLoadOfScalar(Ptr, /*Volatile=*/false, IntType, Loc,
                               LValueBaseInfo(AlignmentSource::Type),
                               TBAAAccessInfo()),
          IntType, Offset, Loc);
      CGF.EmitStoreOfScalar(Res, ElemPtr, /*Volatile=*/false, IntType,
                            LValueBaseInfo(AlignmentSource::Type),
                            TBAAAccessInfo());
      Ptr = Bld.CreateConstGEP(Ptr, 1);
      ElemPtr = Bld.CreateConstGEP(ElemPtr, 1);
    }
    Size = Size % IntSize;
  }
}

namespace {
enum CopyAction : unsigned {
  // RemoteLaneToThread: Copy over a Reduce list from a remote lane in
  // the warp using shuffle instructions.
  RemoteLaneToThread,
  // ThreadCopy: Make a copy of a Reduce list on the thread's stack.
  ThreadCopy,
};
} // namespace

struct CopyOptionsTy {
  llvm::Value *RemoteLaneOffset;
  llvm::Value *ScratchpadIndex;
  llvm::Value *ScratchpadWidth;
};

/// Emit instructions to copy a Reduce list, which contains partially
/// aggregated values, in the specified direction.
static void emitReductionListCopy(
    CopyAction Action, CodeGenFunction &CGF, QualType ReductionArrayTy,
    ArrayRef<const Expr *> Privates, Address SrcBase, Address DestBase,
    CopyOptionsTy CopyOptions = {nullptr, nullptr, nullptr}) {

  CodeGenModule &CGM = CGF.CGM;
  ASTContext &C = CGM.getContext();
  CGBuilderTy &Bld = CGF.Builder;

  llvm::Value *RemoteLaneOffset = CopyOptions.RemoteLaneOffset;

  // Iterates, element-by-element, through the source Reduce list and
  // make a copy.
  unsigned Idx = 0;
  for (const Expr *Private : Privates) {
    Address SrcElementAddr = Address::invalid();
    Address DestElementAddr = Address::invalid();
    Address DestElementPtrAddr = Address::invalid();
    // Should we shuffle in an element from a remote lane?
    bool ShuffleInElement = false;
    // Set to true to update the pointer in the dest Reduce list to a
    // newly created element.
    bool UpdateDestListPtr = false;
    QualType PrivatePtrType = C.getPointerType(Private->getType());
    llvm::Type *PrivateLlvmPtrType = CGF.ConvertType(PrivatePtrType);

    switch (Action) {
    case RemoteLaneToThread: {
      // Step 1.1: Get the address for the src element in the Reduce list.
      Address SrcElementPtrAddr = Bld.CreateConstArrayGEP(SrcBase, Idx);
      SrcElementAddr = CGF.EmitLoadOfPointer(
          SrcElementPtrAddr.withElementType(PrivateLlvmPtrType),
          PrivatePtrType->castAs<PointerType>());

      // Step 1.2: Create a temporary to store the element in the destination
      // Reduce list.
      DestElementPtrAddr = Bld.CreateConstArrayGEP(DestBase, Idx);
      DestElementAddr =
          CGF.CreateMemTemp(Private->getType(), ".omp.reduction.element");
      ShuffleInElement = true;
      UpdateDestListPtr = true;
      break;
    }
    case ThreadCopy: {
      // Step 1.1: Get the address for the src element in the Reduce list.
      Address SrcElementPtrAddr = Bld.CreateConstArrayGEP(SrcBase, Idx);
      SrcElementAddr = CGF.EmitLoadOfPointer(
          SrcElementPtrAddr.withElementType(PrivateLlvmPtrType),
          PrivatePtrType->castAs<PointerType>());

      // Step 1.2: Get the address for dest element.  The destination
      // element has already been created on the thread's stack.
      DestElementPtrAddr = Bld.CreateConstArrayGEP(DestBase, Idx);
      DestElementAddr = CGF.EmitLoadOfPointer(
          DestElementPtrAddr.withElementType(PrivateLlvmPtrType),
          PrivatePtrType->castAs<PointerType>());
      break;
    }
    }

    // Regardless of src and dest of copy, we emit the load of src
    // element as this is required in all directions
    SrcElementAddr = SrcElementAddr.withElementType(
        CGF.ConvertTypeForMem(Private->getType()));
    DestElementAddr =
        DestElementAddr.withElementType(SrcElementAddr.getElementType());

    // Now that all active lanes have read the element in the
    // Reduce list, shuffle over the value from the remote lane.
    if (ShuffleInElement) {
      shuffleAndStore(CGF, SrcElementAddr, DestElementAddr, Private->getType(),
                      RemoteLaneOffset, Private->getExprLoc());
    } else {
      switch (CGF.getEvaluationKind(Private->getType())) {
      case TEK_Scalar: {
        llvm::Value *Elem = CGF.EmitLoadOfScalar(
            SrcElementAddr, /*Volatile=*/false, Private->getType(),
            Private->getExprLoc(), LValueBaseInfo(AlignmentSource::Type),
            TBAAAccessInfo());
        // Store the source element value to the dest element address.
        CGF.EmitStoreOfScalar(
            Elem, DestElementAddr, /*Volatile=*/false, Private->getType(),
            LValueBaseInfo(AlignmentSource::Type), TBAAAccessInfo());
        break;
      }
      case TEK_Complex: {
        CodeGenFunction::ComplexPairTy Elem = CGF.EmitLoadOfComplex(
            CGF.MakeAddrLValue(SrcElementAddr, Private->getType()),
            Private->getExprLoc());
        CGF.EmitStoreOfComplex(
            Elem, CGF.MakeAddrLValue(DestElementAddr, Private->getType()),
            /*isInit=*/false);
        break;
      }
      case TEK_Aggregate:
        CGF.EmitAggregateCopy(
            CGF.MakeAddrLValue(DestElementAddr, Private->getType()),
            CGF.MakeAddrLValue(SrcElementAddr, Private->getType()),
            Private->getType(), AggValueSlot::DoesNotOverlap);
        break;
      }
    }

    // Step 3.1: Modify reference in dest Reduce list as needed.
    // Modifying the reference in Reduce list to point to the newly
    // created element.  The element is live in the current function
    // scope and that of functions it invokes (i.e., reduce_function).
    // RemoteReduceData[i] = (void*)&RemoteElem
    if (UpdateDestListPtr) {
      CGF.EmitStoreOfScalar(Bld.CreatePointerBitCastOrAddrSpaceCast(
                                DestElementAddr.getPointer(), CGF.VoidPtrTy),
                            DestElementPtrAddr, /*Volatile=*/false,
                            C.VoidPtrTy);
    }

    ++Idx;
  }
}

/// This function emits a helper that gathers Reduce lists from the first
/// lane of every active warp to lanes in the first warp.
///
/// void inter_warp_copy_func(void* reduce_data, num_warps)
///   shared smem[warp_size];
///   For all data entries D in reduce_data:
///     sync
///     If (I am the first lane in each warp)
///       Copy my local D to smem[warp_id]
///     sync
///     if (I am the first warp)
///       Copy smem[thread_id] to my local D
static llvm::Value *emitInterWarpCopyFunction(CodeGenModule &CGM,
                                              ArrayRef<const Expr *> Privates,
                                              QualType ReductionArrayTy,
                                              SourceLocation Loc) {
  ASTContext &C = CGM.getContext();
  llvm::Module &M = CGM.getModule();

  // ReduceList: thread local Reduce list.
  // At the stage of the computation when this function is called, partially
  // aggregated values reside in the first lane of every active warp.
  ImplicitParamDecl ReduceListArg(C, /*DC=*/nullptr, Loc, /*Id=*/nullptr,
                                  C.VoidPtrTy, ImplicitParamKind::Other);
  // NumWarps: number of warps active in the parallel region.  This could
  // be smaller than 32 (max warps in a CTA) for partial block reduction.
  ImplicitParamDecl NumWarpsArg(C, /*DC=*/nullptr, Loc, /*Id=*/nullptr,
                                C.getIntTypeForBitwidth(32, /* Signed */ true),
                                ImplicitParamKind::Other);
  FunctionArgList Args;
  Args.push_back(&ReduceListArg);
  Args.push_back(&NumWarpsArg);

  const CGFunctionInfo &CGFI =
      CGM.getTypes().arrangeBuiltinFunctionDeclaration(C.VoidTy, Args);
  auto *Fn = llvm::Function::Create(CGM.getTypes().GetFunctionType(CGFI),
                                    llvm::GlobalValue::InternalLinkage,
                                    "_omp_reduction_inter_warp_copy_func", &M);
  CGM.SetInternalFunctionAttributes(GlobalDecl(), Fn, CGFI);
  Fn->setDoesNotRecurse();
  CodeGenFunction CGF(CGM);
  CGF.StartFunction(GlobalDecl(), C.VoidTy, Fn, CGFI, Args, Loc, Loc);

  CGBuilderTy &Bld = CGF.Builder;

  // This array is used as a medium to transfer, one reduce element at a time,
  // the data from the first lane of every warp to lanes in the first warp
  // in order to perform the final step of a reduction in a parallel region
  // (reduction across warps).  The array is placed in NVPTX __shared__ memory
  // for reduced latency, as well as to have a distinct copy for concurrently
  // executing target regions.  The array is declared with common linkage so
  // as to be shared across compilation units.
  StringRef TransferMediumName =
      "__openmp_nvptx_data_transfer_temporary_storage";
  llvm::GlobalVariable *TransferMedium =
      M.getGlobalVariable(TransferMediumName);
  unsigned WarpSize = CGF.getTarget().getGridValue().GV_Warp_Size;
  if (!TransferMedium) {
    auto *Ty = llvm::ArrayType::get(CGM.Int32Ty, WarpSize);
    unsigned SharedAddressSpace = C.getTargetAddressSpace(LangAS::cuda_shared);
    TransferMedium = new llvm::GlobalVariable(
        M, Ty, /*isConstant=*/false, llvm::GlobalVariable::WeakAnyLinkage,
        llvm::UndefValue::get(Ty), TransferMediumName,
        /*InsertBefore=*/nullptr, llvm::GlobalVariable::NotThreadLocal,
        SharedAddressSpace);
    CGM.addCompilerUsedGlobal(TransferMedium);
  }

  auto &RT = static_cast<CGOpenMPRuntimeGPU &>(CGF.CGM.getOpenMPRuntime());
  // Get the CUDA thread id of the current OpenMP thread on the GPU.
  llvm::Value *ThreadID = RT.getGPUThreadID(CGF);
  // nvptx_lane_id = nvptx_id % warpsize
  llvm::Value *LaneID = getNVPTXLaneID(CGF);
  // nvptx_warp_id = nvptx_id / warpsize
  llvm::Value *WarpID = getNVPTXWarpID(CGF);

  Address AddrReduceListArg = CGF.GetAddrOfLocalVar(&ReduceListArg);
  llvm::Type *ElemTy = CGF.ConvertTypeForMem(ReductionArrayTy);
  Address LocalReduceList(
      Bld.CreatePointerBitCastOrAddrSpaceCast(
          CGF.EmitLoadOfScalar(
              AddrReduceListArg, /*Volatile=*/false, C.VoidPtrTy, Loc,
              LValueBaseInfo(AlignmentSource::Type), TBAAAccessInfo()),
          ElemTy->getPointerTo()),
      ElemTy, CGF.getPointerAlign());

  unsigned Idx = 0;
  for (const Expr *Private : Privates) {
    //
    // Warp master copies reduce element to transfer medium in __shared__
    // memory.
    //
    unsigned RealTySize =
        C.getTypeSizeInChars(Private->getType())
            .alignTo(C.getTypeAlignInChars(Private->getType()))
            .getQuantity();
    for (unsigned TySize = 4; TySize > 0 && RealTySize > 0; TySize /=2) {
      unsigned NumIters = RealTySize / TySize;
      if (NumIters == 0)
        continue;
      QualType CType = C.getIntTypeForBitwidth(
          C.toBits(CharUnits::fromQuantity(TySize)), /*Signed=*/1);
      llvm::Type *CopyType = CGF.ConvertTypeForMem(CType);
      CharUnits Align = CharUnits::fromQuantity(TySize);
      llvm::Value *Cnt = nullptr;
      Address CntAddr = Address::invalid();
      llvm::BasicBlock *PrecondBB = nullptr;
      llvm::BasicBlock *ExitBB = nullptr;
      if (NumIters > 1) {
        CntAddr = CGF.CreateMemTemp(C.IntTy, ".cnt.addr");
        CGF.EmitStoreOfScalar(llvm::Constant::getNullValue(CGM.IntTy), CntAddr,
                              /*Volatile=*/false, C.IntTy);
        PrecondBB = CGF.createBasicBlock("precond");
        ExitBB = CGF.createBasicBlock("exit");
        llvm::BasicBlock *BodyBB = CGF.createBasicBlock("body");
        // There is no need to emit line number for unconditional branch.
        (void)ApplyDebugLocation::CreateEmpty(CGF);
        CGF.EmitBlock(PrecondBB);
        Cnt = CGF.EmitLoadOfScalar(CntAddr, /*Volatile=*/false, C.IntTy, Loc);
        llvm::Value *Cmp =
            Bld.CreateICmpULT(Cnt, llvm::ConstantInt::get(CGM.IntTy, NumIters));
        Bld.CreateCondBr(Cmp, BodyBB, ExitBB);
        CGF.EmitBlock(BodyBB);
      }
      // kmpc_barrier.
      CGM.getOpenMPRuntime().emitBarrierCall(CGF, Loc, OMPD_unknown,
                                             /*EmitChecks=*/false,
                                             /*ForceSimpleCall=*/true);
      llvm::BasicBlock *ThenBB = CGF.createBasicBlock("then");
      llvm::BasicBlock *ElseBB = CGF.createBasicBlock("else");
      llvm::BasicBlock *MergeBB = CGF.createBasicBlock("ifcont");

      // if (lane_id == 0)
      llvm::Value *IsWarpMaster = Bld.CreateIsNull(LaneID, "warp_master");
      Bld.CreateCondBr(IsWarpMaster, ThenBB, ElseBB);
      CGF.EmitBlock(ThenBB);

      // Reduce element = LocalReduceList[i]
      Address ElemPtrPtrAddr = Bld.CreateConstArrayGEP(LocalReduceList, Idx);
      llvm::Value *ElemPtrPtr = CGF.EmitLoadOfScalar(
          ElemPtrPtrAddr, /*Volatile=*/false, C.VoidPtrTy, SourceLocation());
      // elemptr = ((CopyType*)(elemptrptr)) + I
      Address ElemPtr(ElemPtrPtr, CopyType, Align);
      if (NumIters > 1)
        ElemPtr = Bld.CreateGEP(ElemPtr, Cnt);

      // Get pointer to location in transfer medium.
      // MediumPtr = &medium[warp_id]
      llvm::Value *MediumPtrVal = Bld.CreateInBoundsGEP(
          TransferMedium->getValueType(), TransferMedium,
          {llvm::Constant::getNullValue(CGM.Int64Ty), WarpID});
      // Casting to actual data type.
      // MediumPtr = (CopyType*)MediumPtrAddr;
      Address MediumPtr(
          Bld.CreateBitCast(
              MediumPtrVal,
              CopyType->getPointerTo(
                  MediumPtrVal->getType()->getPointerAddressSpace())),
          CopyType, Align);

      // elem = *elemptr
      //*MediumPtr = elem
      llvm::Value *Elem = CGF.EmitLoadOfScalar(
          ElemPtr, /*Volatile=*/false, CType, Loc,
          LValueBaseInfo(AlignmentSource::Type), TBAAAccessInfo());
      // Store the source element value to the dest element address.
      CGF.EmitStoreOfScalar(Elem, MediumPtr, /*Volatile=*/true, CType,
                            LValueBaseInfo(AlignmentSource::Type),
                            TBAAAccessInfo());

      Bld.CreateBr(MergeBB);

      CGF.EmitBlock(ElseBB);
      Bld.CreateBr(MergeBB);

      CGF.EmitBlock(MergeBB);

      // kmpc_barrier.
      CGM.getOpenMPRuntime().emitBarrierCall(CGF, Loc, OMPD_unknown,
                                             /*EmitChecks=*/false,
                                             /*ForceSimpleCall=*/true);

      //
      // Warp 0 copies reduce element from transfer medium.
      //
      llvm::BasicBlock *W0ThenBB = CGF.createBasicBlock("then");
      llvm::BasicBlock *W0ElseBB = CGF.createBasicBlock("else");
      llvm::BasicBlock *W0MergeBB = CGF.createBasicBlock("ifcont");

      Address AddrNumWarpsArg = CGF.GetAddrOfLocalVar(&NumWarpsArg);
      llvm::Value *NumWarpsVal = CGF.EmitLoadOfScalar(
          AddrNumWarpsArg, /*Volatile=*/false, C.IntTy, Loc);

      // Up to 32 threads in warp 0 are active.
      llvm::Value *IsActiveThread =
          Bld.CreateICmpULT(ThreadID, NumWarpsVal, "is_active_thread");
      Bld.CreateCondBr(IsActiveThread, W0ThenBB, W0ElseBB);

      CGF.EmitBlock(W0ThenBB);

      // SrcMediumPtr = &medium[tid]
      llvm::Value *SrcMediumPtrVal = Bld.CreateInBoundsGEP(
          TransferMedium->getValueType(), TransferMedium,
          {llvm::Constant::getNullValue(CGM.Int64Ty), ThreadID});
      // SrcMediumVal = *SrcMediumPtr;
      Address SrcMediumPtr(
          Bld.CreateBitCast(
              SrcMediumPtrVal,
              CopyType->getPointerTo(
                  SrcMediumPtrVal->getType()->getPointerAddressSpace())),
          CopyType, Align);

      // TargetElemPtr = (CopyType*)(SrcDataAddr[i]) + I
      Address TargetElemPtrPtr = Bld.CreateConstArrayGEP(LocalReduceList, Idx);
      llvm::Value *TargetElemPtrVal = CGF.EmitLoadOfScalar(
          TargetElemPtrPtr, /*Volatile=*/false, C.VoidPtrTy, Loc);
      Address TargetElemPtr(TargetElemPtrVal, CopyType, Align);
      if (NumIters > 1)
        TargetElemPtr = Bld.CreateGEP(TargetElemPtr, Cnt);

      // *TargetElemPtr = SrcMediumVal;
      llvm::Value *SrcMediumValue =
          CGF.EmitLoadOfScalar(SrcMediumPtr, /*Volatile=*/true, CType, Loc);
      CGF.EmitStoreOfScalar(SrcMediumValue, TargetElemPtr, /*Volatile=*/false,
                            CType);
      Bld.CreateBr(W0MergeBB);

      CGF.EmitBlock(W0ElseBB);
      Bld.CreateBr(W0MergeBB);

      CGF.EmitBlock(W0MergeBB);

      if (NumIters > 1) {
        Cnt = Bld.CreateNSWAdd(Cnt, llvm::ConstantInt::get(CGM.IntTy, /*V=*/1));
        CGF.EmitStoreOfScalar(Cnt, CntAddr, /*Volatile=*/false, C.IntTy);
        CGF.EmitBranch(PrecondBB);
        (void)ApplyDebugLocation::CreateEmpty(CGF);
        CGF.EmitBlock(ExitBB);
      }
      RealTySize %= TySize;
    }
    ++Idx;
  }

  CGF.FinishFunction();
  return Fn;
}

/// Emit a helper that reduces data across two OpenMP threads (lanes)
/// in the same warp.  It uses shuffle instructions to copy over data from
/// a remote lane's stack.  The reduction algorithm performed is specified
/// by the fourth parameter.
///
/// Algorithm Versions.
/// Full Warp Reduce (argument value 0):
///   This algorithm assumes that all 32 lanes are active and gathers
///   data from these 32 lanes, producing a single resultant value.
/// Contiguous Partial Warp Reduce (argument value 1):
///   This algorithm assumes that only a *contiguous* subset of lanes
///   are active.  This happens for the last warp in a parallel region
///   when the user specified num_threads is not an integer multiple of
///   32.  This contiguous subset always starts with the zeroth lane.
/// Partial Warp Reduce (argument value 2):
///   This algorithm gathers data from any number of lanes at any position.
/// All reduced values are stored in the lowest possible lane.  The set
/// of problems every algorithm addresses is a super set of those
/// addressable by algorithms with a lower version number.  Overhead
/// increases as algorithm version increases.
///
/// Terminology
/// Reduce element:
///   Reduce element refers to the individual data field with primitive
///   data types to be combined and reduced across threads.
/// Reduce list:
///   Reduce list refers to a collection of local, thread-private
///   reduce elements.
/// Remote Reduce list:
///   Remote Reduce list refers to a collection of remote (relative to
///   the current thread) reduce elements.
///
/// We distinguish between three states of threads that are important to
/// the implementation of this function.
/// Alive threads:
///   Threads in a warp executing the SIMT instruction, as distinguished from
///   threads that are inactive due to divergent control flow.
/// Active threads:
///   The minimal set of threads that has to be alive upon entry to this
///   function.  The computation is correct iff active threads are alive.
///   Some threads are alive but they are not active because they do not
///   contribute to the computation in any useful manner.  Turning them off
///   may introduce control flow overheads without any tangible benefits.
/// Effective threads:
///   In order to comply with the argument requirements of the shuffle
///   function, we must keep all lanes holding data alive.  But at most
///   half of them perform value aggregation; we refer to this half of
///   threads as effective. The other half is simply handing off their
///   data.
///
/// Procedure
/// Value shuffle:
///   In this step active threads transfer data from higher lane positions
///   in the warp to lower lane positions, creating Remote Reduce list.
/// Value aggregation:
///   In this step, effective threads combine their thread local Reduce list
///   with Remote Reduce list and store the result in the thread local
///   Reduce list.
/// Value copy:
///   In this step, we deal with the assumption made by algorithm 2
///   (i.e. contiguity assumption).  When we have an odd number of lanes
///   active, say 2k+1, only k threads will be effective and therefore k
///   new values will be produced.  However, the Reduce list owned by the
///   (2k+1)th thread is ignored in the value aggregation.  Therefore
///   we copy the Reduce list from the (2k+1)th lane to (k+1)th lane so
///   that the contiguity assumption still holds.
static llvm::Function *emitShuffleAndReduceFunction(
    CodeGenModule &CGM, ArrayRef<const Expr *> Privates,
    QualType ReductionArrayTy, llvm::Function *ReduceFn, SourceLocation Loc) {
  ASTContext &C = CGM.getContext();

  // Thread local Reduce list used to host the values of data to be reduced.
  ImplicitParamDecl ReduceListArg(C, /*DC=*/nullptr, Loc, /*Id=*/nullptr,
                                  C.VoidPtrTy, ImplicitParamKind::Other);
  // Current lane id; could be logical.
  ImplicitParamDecl LaneIDArg(C, /*DC=*/nullptr, Loc, /*Id=*/nullptr, C.ShortTy,
                              ImplicitParamKind::Other);
  // Offset of the remote source lane relative to the current lane.
  ImplicitParamDecl RemoteLaneOffsetArg(C, /*DC=*/nullptr, Loc, /*Id=*/nullptr,
                                        C.ShortTy, ImplicitParamKind::Other);
  // Algorithm version.  This is expected to be known at compile time.
  ImplicitParamDecl AlgoVerArg(C, /*DC=*/nullptr, Loc, /*Id=*/nullptr,
                               C.ShortTy, ImplicitParamKind::Other);
  FunctionArgList Args;
  Args.push_back(&ReduceListArg);
  Args.push_back(&LaneIDArg);
  Args.push_back(&RemoteLaneOffsetArg);
  Args.push_back(&AlgoVerArg);

  const CGFunctionInfo &CGFI =
      CGM.getTypes().arrangeBuiltinFunctionDeclaration(C.VoidTy, Args);
  auto *Fn = llvm::Function::Create(
      CGM.getTypes().GetFunctionType(CGFI), llvm::GlobalValue::InternalLinkage,
      "_omp_reduction_shuffle_and_reduce_func", &CGM.getModule());
  CGM.SetInternalFunctionAttributes(GlobalDecl(), Fn, CGFI);
  Fn->setDoesNotRecurse();

  CodeGenFunction CGF(CGM);
  CGF.StartFunction(GlobalDecl(), C.VoidTy, Fn, CGFI, Args, Loc, Loc);

  CGBuilderTy &Bld = CGF.Builder;

  Address AddrReduceListArg = CGF.GetAddrOfLocalVar(&ReduceListArg);
  llvm::Type *ElemTy = CGF.ConvertTypeForMem(ReductionArrayTy);
  Address LocalReduceList(
      Bld.CreatePointerBitCastOrAddrSpaceCast(
          CGF.EmitLoadOfScalar(AddrReduceListArg, /*Volatile=*/false,
                               C.VoidPtrTy, SourceLocation()),
          ElemTy->getPointerTo()),
      ElemTy, CGF.getPointerAlign());

  Address AddrLaneIDArg = CGF.GetAddrOfLocalVar(&LaneIDArg);
  llvm::Value *LaneIDArgVal = CGF.EmitLoadOfScalar(
      AddrLaneIDArg, /*Volatile=*/false, C.ShortTy, SourceLocation());

  Address AddrRemoteLaneOffsetArg = CGF.GetAddrOfLocalVar(&RemoteLaneOffsetArg);
  llvm::Value *RemoteLaneOffsetArgVal = CGF.EmitLoadOfScalar(
      AddrRemoteLaneOffsetArg, /*Volatile=*/false, C.ShortTy, SourceLocation());

  Address AddrAlgoVerArg = CGF.GetAddrOfLocalVar(&AlgoVerArg);
  llvm::Value *AlgoVerArgVal = CGF.EmitLoadOfScalar(
      AddrAlgoVerArg, /*Volatile=*/false, C.ShortTy, SourceLocation());

  // Create a local thread-private variable to host the Reduce list
  // from a remote lane.
  Address RemoteReduceList =
      CGF.CreateMemTemp(ReductionArrayTy, ".omp.reduction.remote_reduce_list");

  // This loop iterates through the list of reduce elements and copies,
  // element by element, from a remote lane in the warp to RemoteReduceList,
  // hosted on the thread's stack.
  emitReductionListCopy(RemoteLaneToThread, CGF, ReductionArrayTy, Privates,
                        LocalReduceList, RemoteReduceList,
                        {/*RemoteLaneOffset=*/RemoteLaneOffsetArgVal,
                         /*ScratchpadIndex=*/nullptr,
                         /*ScratchpadWidth=*/nullptr});

  // The actions to be performed on the Remote Reduce list is dependent
  // on the algorithm version.
  //
  //  if (AlgoVer==0) || (AlgoVer==1 && (LaneId < Offset)) || (AlgoVer==2 &&
  //  LaneId % 2 == 0 && Offset > 0):
  //    do the reduction value aggregation
  //
  //  The thread local variable Reduce list is mutated in place to host the
  //  reduced data, which is the aggregated value produced from local and
  //  remote lanes.
  //
  //  Note that AlgoVer is expected to be a constant integer known at compile
  //  time.
  //  When AlgoVer==0, the first conjunction evaluates to true, making
  //    the entire predicate true during compile time.
  //  When AlgoVer==1, the second conjunction has only the second part to be
  //    evaluated during runtime.  Other conjunctions evaluates to false
  //    during compile time.
  //  When AlgoVer==2, the third conjunction has only the second part to be
  //    evaluated during runtime.  Other conjunctions evaluates to false
  //    during compile time.
  llvm::Value *CondAlgo0 = Bld.CreateIsNull(AlgoVerArgVal);

  llvm::Value *Algo1 = Bld.CreateICmpEQ(AlgoVerArgVal, Bld.getInt16(1));
  llvm::Value *CondAlgo1 = Bld.CreateAnd(
      Algo1, Bld.CreateICmpULT(LaneIDArgVal, RemoteLaneOffsetArgVal));

  llvm::Value *Algo2 = Bld.CreateICmpEQ(AlgoVerArgVal, Bld.getInt16(2));
  llvm::Value *CondAlgo2 = Bld.CreateAnd(
      Algo2, Bld.CreateIsNull(Bld.CreateAnd(LaneIDArgVal, Bld.getInt16(1))));
  CondAlgo2 = Bld.CreateAnd(
      CondAlgo2, Bld.CreateICmpSGT(RemoteLaneOffsetArgVal, Bld.getInt16(0)));

  llvm::Value *CondReduce = Bld.CreateOr(CondAlgo0, CondAlgo1);
  CondReduce = Bld.CreateOr(CondReduce, CondAlgo2);

  llvm::BasicBlock *ThenBB = CGF.createBasicBlock("then");
  llvm::BasicBlock *ElseBB = CGF.createBasicBlock("else");
  llvm::BasicBlock *MergeBB = CGF.createBasicBlock("ifcont");
  Bld.CreateCondBr(CondReduce, ThenBB, ElseBB);

  CGF.EmitBlock(ThenBB);
  // reduce_function(LocalReduceList, RemoteReduceList)
  llvm::Value *LocalReduceListPtr = Bld.CreatePointerBitCastOrAddrSpaceCast(
      LocalReduceList.getPointer(), CGF.VoidPtrTy);
  llvm::Value *RemoteReduceListPtr = Bld.CreatePointerBitCastOrAddrSpaceCast(
      RemoteReduceList.getPointer(), CGF.VoidPtrTy);
  CGM.getOpenMPRuntime().emitOutlinedFunctionCall(
      CGF, Loc, ReduceFn, {LocalReduceListPtr, RemoteReduceListPtr});
  Bld.CreateBr(MergeBB);

  CGF.EmitBlock(ElseBB);
  Bld.CreateBr(MergeBB);

  CGF.EmitBlock(MergeBB);

  // if (AlgoVer==1 && (LaneId >= Offset)) copy Remote Reduce list to local
  // Reduce list.
  Algo1 = Bld.CreateICmpEQ(AlgoVerArgVal, Bld.getInt16(1));
  llvm::Value *CondCopy = Bld.CreateAnd(
      Algo1, Bld.CreateICmpUGE(LaneIDArgVal, RemoteLaneOffsetArgVal));

  llvm::BasicBlock *CpyThenBB = CGF.createBasicBlock("then");
  llvm::BasicBlock *CpyElseBB = CGF.createBasicBlock("else");
  llvm::BasicBlock *CpyMergeBB = CGF.createBasicBlock("ifcont");
  Bld.CreateCondBr(CondCopy, CpyThenBB, CpyElseBB);

  CGF.EmitBlock(CpyThenBB);
  emitReductionListCopy(ThreadCopy, CGF, ReductionArrayTy, Privates,
                        RemoteReduceList, LocalReduceList);
  Bld.CreateBr(CpyMergeBB);

  CGF.EmitBlock(CpyElseBB);
  Bld.CreateBr(CpyMergeBB);

  CGF.EmitBlock(CpyMergeBB);

  CGF.FinishFunction();
  return Fn;
}

/// This function emits a helper that copies all the reduction variables from
/// the team into the provided global buffer for the reduction variables.
///
/// void list_to_global_copy_func(void *buffer, int Idx, void *reduce_data)
///   For all data entries D in reduce_data:
///     Copy local D to buffer.D[Idx]
static llvm::Value *emitListToGlobalCopyFunction(
    CodeGenModule &CGM, ArrayRef<const Expr *> Privates,
    QualType ReductionArrayTy, SourceLocation Loc,
    const RecordDecl *TeamReductionRec,
    const llvm::SmallDenseMap<const ValueDecl *, const FieldDecl *>
        &VarFieldMap) {
  ASTContext &C = CGM.getContext();

  // Buffer: global reduction buffer.
  ImplicitParamDecl BufferArg(C, /*DC=*/nullptr, Loc, /*Id=*/nullptr,
                              C.VoidPtrTy, ImplicitParamKind::Other);
  // Idx: index of the buffer.
  ImplicitParamDecl IdxArg(C, /*DC=*/nullptr, Loc, /*Id=*/nullptr, C.IntTy,
                           ImplicitParamKind::Other);
  // ReduceList: thread local Reduce list.
  ImplicitParamDecl ReduceListArg(C, /*DC=*/nullptr, Loc, /*Id=*/nullptr,
                                  C.VoidPtrTy, ImplicitParamKind::Other);
  FunctionArgList Args;
  Args.push_back(&BufferArg);
  Args.push_back(&IdxArg);
  Args.push_back(&ReduceListArg);

  const CGFunctionInfo &CGFI =
      CGM.getTypes().arrangeBuiltinFunctionDeclaration(C.VoidTy, Args);
  auto *Fn = llvm::Function::Create(
      CGM.getTypes().GetFunctionType(CGFI), llvm::GlobalValue::InternalLinkage,
      "_omp_reduction_list_to_global_copy_func", &CGM.getModule());
  CGM.SetInternalFunctionAttributes(GlobalDecl(), Fn, CGFI);
  Fn->setDoesNotRecurse();
  CodeGenFunction CGF(CGM);
  CGF.StartFunction(GlobalDecl(), C.VoidTy, Fn, CGFI, Args, Loc, Loc);

  CGBuilderTy &Bld = CGF.Builder;

  Address AddrReduceListArg = CGF.GetAddrOfLocalVar(&ReduceListArg);
  Address AddrBufferArg = CGF.GetAddrOfLocalVar(&BufferArg);
  llvm::Type *ElemTy = CGF.ConvertTypeForMem(ReductionArrayTy);
  Address LocalReduceList(
      Bld.CreatePointerBitCastOrAddrSpaceCast(
          CGF.EmitLoadOfScalar(AddrReduceListArg, /*Volatile=*/false,
                               C.VoidPtrTy, Loc),
          ElemTy->getPointerTo()),
      ElemTy, CGF.getPointerAlign());
  QualType StaticTy = C.getRecordType(TeamReductionRec);
  llvm::Type *LLVMReductionsBufferTy =
      CGM.getTypes().ConvertTypeForMem(StaticTy);
  llvm::Value *BufferArrPtr = Bld.CreatePointerBitCastOrAddrSpaceCast(
      CGF.EmitLoadOfScalar(AddrBufferArg, /*Volatile=*/false, C.VoidPtrTy, Loc),
      LLVMReductionsBufferTy->getPointerTo());
  llvm::Value *Idxs[] = {CGF.EmitLoadOfScalar(CGF.GetAddrOfLocalVar(&IdxArg),
                                              /*Volatile=*/false, C.IntTy,
                                              Loc)};
  unsigned Idx = 0;
  for (const Expr *Private : Privates) {
    // Reduce element = LocalReduceList[i]
    Address ElemPtrPtrAddr = Bld.CreateConstArrayGEP(LocalReduceList, Idx);
    llvm::Value *ElemPtrPtr = CGF.EmitLoadOfScalar(
        ElemPtrPtrAddr, /*Volatile=*/false, C.VoidPtrTy, SourceLocation());
    // elemptr = ((CopyType*)(elemptrptr)) + I
    ElemTy = CGF.ConvertTypeForMem(Private->getType());
    ElemPtrPtr = Bld.CreatePointerBitCastOrAddrSpaceCast(
        ElemPtrPtr, ElemTy->getPointerTo());
    Address ElemPtr =
        Address(ElemPtrPtr, ElemTy, C.getTypeAlignInChars(Private->getType()));
    const ValueDecl *VD = cast<DeclRefExpr>(Private)->getDecl();
    // Global = Buffer.VD[Idx];
    const FieldDecl *FD = VarFieldMap.lookup(VD);
    llvm::Value *BufferPtr =
        Bld.CreateInBoundsGEP(LLVMReductionsBufferTy, BufferArrPtr, Idxs);
    LValue GlobLVal = CGF.EmitLValueForField(
        CGF.MakeNaturalAlignAddrLValue(BufferPtr, StaticTy), FD);
    Address GlobAddr = GlobLVal.getAddress(CGF);
    GlobLVal.setAddress(Address(GlobAddr.getPointer(),
                                CGF.ConvertTypeForMem(Private->getType()),
                                GlobAddr.getAlignment()));
    switch (CGF.getEvaluationKind(Private->getType())) {
    case TEK_Scalar: {
      llvm::Value *V = CGF.EmitLoadOfScalar(
          ElemPtr, /*Volatile=*/false, Private->getType(), Loc,
          LValueBaseInfo(AlignmentSource::Type), TBAAAccessInfo());
      CGF.EmitStoreOfScalar(V, GlobLVal);
      break;
    }
    case TEK_Complex: {
      CodeGenFunction::ComplexPairTy V = CGF.EmitLoadOfComplex(
          CGF.MakeAddrLValue(ElemPtr, Private->getType()), Loc);
      CGF.EmitStoreOfComplex(V, GlobLVal, /*isInit=*/false);
      break;
    }
    case TEK_Aggregate:
      CGF.EmitAggregateCopy(GlobLVal,
                            CGF.MakeAddrLValue(ElemPtr, Private->getType()),
                            Private->getType(), AggValueSlot::DoesNotOverlap);
      break;
    }
    ++Idx;
  }

  CGF.FinishFunction();
  return Fn;
}

/// This function emits a helper that reduces all the reduction variables from
/// the team into the provided global buffer for the reduction variables.
///
/// void list_to_global_reduce_func(void *buffer, int Idx, void *reduce_data)
///  void *GlobPtrs[];
///  GlobPtrs[0] = (void*)&buffer.D0[Idx];
///  ...
///  GlobPtrs[N] = (void*)&buffer.DN[Idx];
///  reduce_function(GlobPtrs, reduce_data);
static llvm::Value *emitListToGlobalReduceFunction(
    CodeGenModule &CGM, ArrayRef<const Expr *> Privates,
    QualType ReductionArrayTy, SourceLocation Loc,
    const RecordDecl *TeamReductionRec,
    const llvm::SmallDenseMap<const ValueDecl *, const FieldDecl *>
        &VarFieldMap,
    llvm::Function *ReduceFn) {
  ASTContext &C = CGM.getContext();

  // Buffer: global reduction buffer.
  ImplicitParamDecl BufferArg(C, /*DC=*/nullptr, Loc, /*Id=*/nullptr,
                              C.VoidPtrTy, ImplicitParamKind::Other);
  // Idx: index of the buffer.
  ImplicitParamDecl IdxArg(C, /*DC=*/nullptr, Loc, /*Id=*/nullptr, C.IntTy,
                           ImplicitParamKind::Other);
  // ReduceList: thread local Reduce list.
  ImplicitParamDecl ReduceListArg(C, /*DC=*/nullptr, Loc, /*Id=*/nullptr,
                                  C.VoidPtrTy, ImplicitParamKind::Other);
  FunctionArgList Args;
  Args.push_back(&BufferArg);
  Args.push_back(&IdxArg);
  Args.push_back(&ReduceListArg);

  const CGFunctionInfo &CGFI =
      CGM.getTypes().arrangeBuiltinFunctionDeclaration(C.VoidTy, Args);
  auto *Fn = llvm::Function::Create(
      CGM.getTypes().GetFunctionType(CGFI), llvm::GlobalValue::InternalLinkage,
      "_omp_reduction_list_to_global_reduce_func", &CGM.getModule());
  CGM.SetInternalFunctionAttributes(GlobalDecl(), Fn, CGFI);
  Fn->setDoesNotRecurse();
  CodeGenFunction CGF(CGM);
  CGF.StartFunction(GlobalDecl(), C.VoidTy, Fn, CGFI, Args, Loc, Loc);

  CGBuilderTy &Bld = CGF.Builder;

  Address AddrBufferArg = CGF.GetAddrOfLocalVar(&BufferArg);
  QualType StaticTy = C.getRecordType(TeamReductionRec);
  llvm::Type *LLVMReductionsBufferTy =
      CGM.getTypes().ConvertTypeForMem(StaticTy);
  llvm::Value *BufferArrPtr = Bld.CreatePointerBitCastOrAddrSpaceCast(
      CGF.EmitLoadOfScalar(AddrBufferArg, /*Volatile=*/false, C.VoidPtrTy, Loc),
      LLVMReductionsBufferTy->getPointerTo());

  // 1. Build a list of reduction variables.
  // void *RedList[<n>] = {<ReductionVars>[0], ..., <ReductionVars>[<n>-1]};
  Address ReductionList =
      CGF.CreateMemTemp(ReductionArrayTy, ".omp.reduction.red_list");
  auto IPriv = Privates.begin();
  llvm::Value *Idxs[] = {CGF.EmitLoadOfScalar(CGF.GetAddrOfLocalVar(&IdxArg),
                                              /*Volatile=*/false, C.IntTy,
                                              Loc)};
  unsigned Idx = 0;
  for (unsigned I = 0, E = Privates.size(); I < E; ++I, ++IPriv, ++Idx) {
    Address Elem = CGF.Builder.CreateConstArrayGEP(ReductionList, Idx);
    // Global = Buffer.VD[Idx];
    const ValueDecl *VD = cast<DeclRefExpr>(*IPriv)->getDecl();
    const FieldDecl *FD = VarFieldMap.lookup(VD);
    llvm::Value *BufferPtr =
        Bld.CreateInBoundsGEP(LLVMReductionsBufferTy, BufferArrPtr, Idxs);
    LValue GlobLVal = CGF.EmitLValueForField(
        CGF.MakeNaturalAlignAddrLValue(BufferPtr, StaticTy), FD);
    Address GlobAddr = GlobLVal.getAddress(CGF);
<<<<<<< HEAD
    llvm::Value *BufferPtr = Bld.CreateInBoundsGEP(GlobAddr.getElementType(),
                                                   GlobAddr.getPointer(), Idxs);
    CGF.EmitStoreOfScalar(BufferPtr, Elem, /*Volatile=*/false, C.VoidPtrTy);
=======
    CGF.EmitStoreOfScalar(GlobAddr.getPointer(), Elem, /*Volatile=*/false,
                          C.VoidPtrTy);
>>>>>>> 7318fe63
    if ((*IPriv)->getType()->isVariablyModifiedType()) {
      // Store array size.
      ++Idx;
      Elem = CGF.Builder.CreateConstArrayGEP(ReductionList, Idx);
      llvm::Value *Size = CGF.Builder.CreateIntCast(
          CGF.getVLASize(
                 CGF.getContext().getAsVariableArrayType((*IPriv)->getType()))
              .NumElts,
          CGF.SizeTy, /*isSigned=*/false);
      CGF.Builder.CreateStore(CGF.Builder.CreateIntToPtr(Size, CGF.VoidPtrTy),
                              Elem);
    }
  }

  // Call reduce_function(GlobalReduceList, ReduceList)
  llvm::Value *GlobalReduceList = ReductionList.getPointer();
  Address AddrReduceListArg = CGF.GetAddrOfLocalVar(&ReduceListArg);
  llvm::Value *ReducedPtr = CGF.EmitLoadOfScalar(
      AddrReduceListArg, /*Volatile=*/false, C.VoidPtrTy, Loc);
  CGM.getOpenMPRuntime().emitOutlinedFunctionCall(
      CGF, Loc, ReduceFn, {GlobalReduceList, ReducedPtr});
  CGF.FinishFunction();
  return Fn;
}

/// This function emits a helper that copies all the reduction variables from
/// the team into the provided global buffer for the reduction variables.
///
/// void list_to_global_copy_func(void *buffer, int Idx, void *reduce_data)
///   For all data entries D in reduce_data:
///     Copy buffer.D[Idx] to local D;
static llvm::Value *emitGlobalToListCopyFunction(
    CodeGenModule &CGM, ArrayRef<const Expr *> Privates,
    QualType ReductionArrayTy, SourceLocation Loc,
    const RecordDecl *TeamReductionRec,
    const llvm::SmallDenseMap<const ValueDecl *, const FieldDecl *>
        &VarFieldMap) {
  ASTContext &C = CGM.getContext();

  // Buffer: global reduction buffer.
  ImplicitParamDecl BufferArg(C, /*DC=*/nullptr, Loc, /*Id=*/nullptr,
                              C.VoidPtrTy, ImplicitParamKind::Other);
  // Idx: index of the buffer.
  ImplicitParamDecl IdxArg(C, /*DC=*/nullptr, Loc, /*Id=*/nullptr, C.IntTy,
                           ImplicitParamKind::Other);
  // ReduceList: thread local Reduce list.
  ImplicitParamDecl ReduceListArg(C, /*DC=*/nullptr, Loc, /*Id=*/nullptr,
                                  C.VoidPtrTy, ImplicitParamKind::Other);
  FunctionArgList Args;
  Args.push_back(&BufferArg);
  Args.push_back(&IdxArg);
  Args.push_back(&ReduceListArg);

  const CGFunctionInfo &CGFI =
      CGM.getTypes().arrangeBuiltinFunctionDeclaration(C.VoidTy, Args);
  auto *Fn = llvm::Function::Create(
      CGM.getTypes().GetFunctionType(CGFI), llvm::GlobalValue::InternalLinkage,
      "_omp_reduction_global_to_list_copy_func", &CGM.getModule());
  CGM.SetInternalFunctionAttributes(GlobalDecl(), Fn, CGFI);
  Fn->setDoesNotRecurse();
  CodeGenFunction CGF(CGM);
  CGF.StartFunction(GlobalDecl(), C.VoidTy, Fn, CGFI, Args, Loc, Loc);

  CGBuilderTy &Bld = CGF.Builder;

  Address AddrReduceListArg = CGF.GetAddrOfLocalVar(&ReduceListArg);
  Address AddrBufferArg = CGF.GetAddrOfLocalVar(&BufferArg);
  llvm::Type *ElemTy = CGF.ConvertTypeForMem(ReductionArrayTy);
  Address LocalReduceList(
      Bld.CreatePointerBitCastOrAddrSpaceCast(
          CGF.EmitLoadOfScalar(AddrReduceListArg, /*Volatile=*/false,
                               C.VoidPtrTy, Loc),
          ElemTy->getPointerTo()),
      ElemTy, CGF.getPointerAlign());
  QualType StaticTy = C.getRecordType(TeamReductionRec);
  llvm::Type *LLVMReductionsBufferTy =
      CGM.getTypes().ConvertTypeForMem(StaticTy);
  llvm::Value *BufferArrPtr = Bld.CreatePointerBitCastOrAddrSpaceCast(
      CGF.EmitLoadOfScalar(AddrBufferArg, /*Volatile=*/false, C.VoidPtrTy, Loc),
      LLVMReductionsBufferTy->getPointerTo());

  llvm::Value *Idxs[] = {CGF.EmitLoadOfScalar(CGF.GetAddrOfLocalVar(&IdxArg),
                                              /*Volatile=*/false, C.IntTy,
                                              Loc)};
  unsigned Idx = 0;
  for (const Expr *Private : Privates) {
    // Reduce element = LocalReduceList[i]
    Address ElemPtrPtrAddr = Bld.CreateConstArrayGEP(LocalReduceList, Idx);
    llvm::Value *ElemPtrPtr = CGF.EmitLoadOfScalar(
        ElemPtrPtrAddr, /*Volatile=*/false, C.VoidPtrTy, SourceLocation());
    // elemptr = ((CopyType*)(elemptrptr)) + I
    ElemTy = CGF.ConvertTypeForMem(Private->getType());
    ElemPtrPtr = Bld.CreatePointerBitCastOrAddrSpaceCast(
        ElemPtrPtr, ElemTy->getPointerTo());
    Address ElemPtr =
        Address(ElemPtrPtr, ElemTy, C.getTypeAlignInChars(Private->getType()));
    const ValueDecl *VD = cast<DeclRefExpr>(Private)->getDecl();
    // Global = Buffer.VD[Idx];
    const FieldDecl *FD = VarFieldMap.lookup(VD);
    llvm::Value *BufferPtr =
        Bld.CreateInBoundsGEP(LLVMReductionsBufferTy, BufferArrPtr, Idxs);
    LValue GlobLVal = CGF.EmitLValueForField(
        CGF.MakeNaturalAlignAddrLValue(BufferPtr, StaticTy), FD);
    Address GlobAddr = GlobLVal.getAddress(CGF);
    GlobLVal.setAddress(Address(GlobAddr.getPointer(),
                                CGF.ConvertTypeForMem(Private->getType()),
                                GlobAddr.getAlignment()));
    switch (CGF.getEvaluationKind(Private->getType())) {
    case TEK_Scalar: {
      llvm::Value *V = CGF.EmitLoadOfScalar(GlobLVal, Loc);
      CGF.EmitStoreOfScalar(V, ElemPtr, /*Volatile=*/false, Private->getType(),
                            LValueBaseInfo(AlignmentSource::Type),
                            TBAAAccessInfo());
      break;
    }
    case TEK_Complex: {
      CodeGenFunction::ComplexPairTy V = CGF.EmitLoadOfComplex(GlobLVal, Loc);
      CGF.EmitStoreOfComplex(V, CGF.MakeAddrLValue(ElemPtr, Private->getType()),
                             /*isInit=*/false);
      break;
    }
    case TEK_Aggregate:
      CGF.EmitAggregateCopy(CGF.MakeAddrLValue(ElemPtr, Private->getType()),
                            GlobLVal, Private->getType(),
                            AggValueSlot::DoesNotOverlap);
      break;
    }
    ++Idx;
  }

  CGF.FinishFunction();
  return Fn;
}

/// This function emits a helper that reduces all the reduction variables from
/// the team into the provided global buffer for the reduction variables.
///
/// void global_to_list_reduce_func(void *buffer, int Idx, void *reduce_data)
///  void *GlobPtrs[];
///  GlobPtrs[0] = (void*)&buffer.D0[Idx];
///  ...
///  GlobPtrs[N] = (void*)&buffer.DN[Idx];
///  reduce_function(reduce_data, GlobPtrs);
static llvm::Value *emitGlobalToListReduceFunction(
    CodeGenModule &CGM, ArrayRef<const Expr *> Privates,
    QualType ReductionArrayTy, SourceLocation Loc,
    const RecordDecl *TeamReductionRec,
    const llvm::SmallDenseMap<const ValueDecl *, const FieldDecl *>
        &VarFieldMap,
    llvm::Function *ReduceFn) {
  ASTContext &C = CGM.getContext();

  // Buffer: global reduction buffer.
  ImplicitParamDecl BufferArg(C, /*DC=*/nullptr, Loc, /*Id=*/nullptr,
                              C.VoidPtrTy, ImplicitParamKind::Other);
  // Idx: index of the buffer.
  ImplicitParamDecl IdxArg(C, /*DC=*/nullptr, Loc, /*Id=*/nullptr, C.IntTy,
                           ImplicitParamKind::Other);
  // ReduceList: thread local Reduce list.
  ImplicitParamDecl ReduceListArg(C, /*DC=*/nullptr, Loc, /*Id=*/nullptr,
                                  C.VoidPtrTy, ImplicitParamKind::Other);
  FunctionArgList Args;
  Args.push_back(&BufferArg);
  Args.push_back(&IdxArg);
  Args.push_back(&ReduceListArg);

  const CGFunctionInfo &CGFI =
      CGM.getTypes().arrangeBuiltinFunctionDeclaration(C.VoidTy, Args);
  auto *Fn = llvm::Function::Create(
      CGM.getTypes().GetFunctionType(CGFI), llvm::GlobalValue::InternalLinkage,
      "_omp_reduction_global_to_list_reduce_func", &CGM.getModule());
  CGM.SetInternalFunctionAttributes(GlobalDecl(), Fn, CGFI);
  Fn->setDoesNotRecurse();
  CodeGenFunction CGF(CGM);
  CGF.StartFunction(GlobalDecl(), C.VoidTy, Fn, CGFI, Args, Loc, Loc);

  CGBuilderTy &Bld = CGF.Builder;

  Address AddrBufferArg = CGF.GetAddrOfLocalVar(&BufferArg);
  QualType StaticTy = C.getRecordType(TeamReductionRec);
  llvm::Type *LLVMReductionsBufferTy =
      CGM.getTypes().ConvertTypeForMem(StaticTy);
  llvm::Value *BufferArrPtr = Bld.CreatePointerBitCastOrAddrSpaceCast(
      CGF.EmitLoadOfScalar(AddrBufferArg, /*Volatile=*/false, C.VoidPtrTy, Loc),
      LLVMReductionsBufferTy->getPointerTo());

  // 1. Build a list of reduction variables.
  // void *RedList[<n>] = {<ReductionVars>[0], ..., <ReductionVars>[<n>-1]};
  Address ReductionList =
      CGF.CreateMemTemp(ReductionArrayTy, ".omp.reduction.red_list");
  auto IPriv = Privates.begin();
  llvm::Value *Idxs[] = {CGF.EmitLoadOfScalar(CGF.GetAddrOfLocalVar(&IdxArg),
                                              /*Volatile=*/false, C.IntTy,
                                              Loc)};
  unsigned Idx = 0;
  for (unsigned I = 0, E = Privates.size(); I < E; ++I, ++IPriv, ++Idx) {
    Address Elem = CGF.Builder.CreateConstArrayGEP(ReductionList, Idx);
    // Global = Buffer.VD[Idx];
    const ValueDecl *VD = cast<DeclRefExpr>(*IPriv)->getDecl();
    const FieldDecl *FD = VarFieldMap.lookup(VD);
    llvm::Value *BufferPtr =
        Bld.CreateInBoundsGEP(LLVMReductionsBufferTy, BufferArrPtr, Idxs);
    LValue GlobLVal = CGF.EmitLValueForField(
        CGF.MakeNaturalAlignAddrLValue(BufferPtr, StaticTy), FD);
    Address GlobAddr = GlobLVal.getAddress(CGF);
<<<<<<< HEAD
    llvm::Value *BufferPtr = Bld.CreateInBoundsGEP(GlobAddr.getElementType(),
                                                   GlobAddr.getPointer(), Idxs);
    CGF.EmitStoreOfScalar(BufferPtr, Elem, /*Volatile=*/false, C.VoidPtrTy);
=======
    CGF.EmitStoreOfScalar(GlobAddr.getPointer(), Elem, /*Volatile=*/false,
                          C.VoidPtrTy);
>>>>>>> 7318fe63
    if ((*IPriv)->getType()->isVariablyModifiedType()) {
      // Store array size.
      ++Idx;
      Elem = CGF.Builder.CreateConstArrayGEP(ReductionList, Idx);
      llvm::Value *Size = CGF.Builder.CreateIntCast(
          CGF.getVLASize(
                 CGF.getContext().getAsVariableArrayType((*IPriv)->getType()))
              .NumElts,
          CGF.SizeTy, /*isSigned=*/false);
      CGF.Builder.CreateStore(CGF.Builder.CreateIntToPtr(Size, CGF.VoidPtrTy),
                              Elem);
    }
  }

  // Call reduce_function(ReduceList, GlobalReduceList)
  llvm::Value *GlobalReduceList = ReductionList.getPointer();
  Address AddrReduceListArg = CGF.GetAddrOfLocalVar(&ReduceListArg);
  llvm::Value *ReducedPtr = CGF.EmitLoadOfScalar(
      AddrReduceListArg, /*Volatile=*/false, C.VoidPtrTy, Loc);
  CGM.getOpenMPRuntime().emitOutlinedFunctionCall(
      CGF, Loc, ReduceFn, {ReducedPtr, GlobalReduceList});
  CGF.FinishFunction();
  return Fn;
}

///
/// Design of OpenMP reductions on the GPU
///
/// Consider a typical OpenMP program with one or more reduction
/// clauses:
///
/// float foo;
/// double bar;
/// #pragma omp target teams distribute parallel for \
///             reduction(+:foo) reduction(*:bar)
/// for (int i = 0; i < N; i++) {
///   foo += A[i]; bar *= B[i];
/// }
///
/// where 'foo' and 'bar' are reduced across all OpenMP threads in
/// all teams.  In our OpenMP implementation on the NVPTX device an
/// OpenMP team is mapped to a CUDA threadblock and OpenMP threads
/// within a team are mapped to CUDA threads within a threadblock.
/// Our goal is to efficiently aggregate values across all OpenMP
/// threads such that:
///
///   - the compiler and runtime are logically concise, and
///   - the reduction is performed efficiently in a hierarchical
///     manner as follows: within OpenMP threads in the same warp,
///     across warps in a threadblock, and finally across teams on
///     the NVPTX device.
///
/// Introduction to Decoupling
///
/// We would like to decouple the compiler and the runtime so that the
/// latter is ignorant of the reduction variables (number, data types)
/// and the reduction operators.  This allows a simpler interface
/// and implementation while still attaining good performance.
///
/// Pseudocode for the aforementioned OpenMP program generated by the
/// compiler is as follows:
///
/// 1. Create private copies of reduction variables on each OpenMP
///    thread: 'foo_private', 'bar_private'
/// 2. Each OpenMP thread reduces the chunk of 'A' and 'B' assigned
///    to it and writes the result in 'foo_private' and 'bar_private'
///    respectively.
/// 3. Call the OpenMP runtime on the GPU to reduce within a team
///    and store the result on the team master:
///
///     __kmpc_nvptx_parallel_reduce_nowait_v2(...,
///        reduceData, shuffleReduceFn, interWarpCpyFn)
///
///     where:
///       struct ReduceData {
///         double *foo;
///         double *bar;
///       } reduceData
///       reduceData.foo = &foo_private
///       reduceData.bar = &bar_private
///
///     'shuffleReduceFn' and 'interWarpCpyFn' are pointers to two
///     auxiliary functions generated by the compiler that operate on
///     variables of type 'ReduceData'.  They aid the runtime perform
///     algorithmic steps in a data agnostic manner.
///
///     'shuffleReduceFn' is a pointer to a function that reduces data
///     of type 'ReduceData' across two OpenMP threads (lanes) in the
///     same warp.  It takes the following arguments as input:
///
///     a. variable of type 'ReduceData' on the calling lane,
///     b. its lane_id,
///     c. an offset relative to the current lane_id to generate a
///        remote_lane_id.  The remote lane contains the second
///        variable of type 'ReduceData' that is to be reduced.
///     d. an algorithm version parameter determining which reduction
///        algorithm to use.
///
///     'shuffleReduceFn' retrieves data from the remote lane using
///     efficient GPU shuffle intrinsics and reduces, using the
///     algorithm specified by the 4th parameter, the two operands
///     element-wise.  The result is written to the first operand.
///
///     Different reduction algorithms are implemented in different
///     runtime functions, all calling 'shuffleReduceFn' to perform
///     the essential reduction step.  Therefore, based on the 4th
///     parameter, this function behaves slightly differently to
///     cooperate with the runtime to ensure correctness under
///     different circumstances.
///
///     'InterWarpCpyFn' is a pointer to a function that transfers
///     reduced variables across warps.  It tunnels, through CUDA
///     shared memory, the thread-private data of type 'ReduceData'
///     from lane 0 of each warp to a lane in the first warp.
/// 4. Call the OpenMP runtime on the GPU to reduce across teams.
///    The last team writes the global reduced value to memory.
///
///     ret = __kmpc_nvptx_teams_reduce_nowait(...,
///             reduceData, shuffleReduceFn, interWarpCpyFn,
///             scratchpadCopyFn, loadAndReduceFn)
///
///     'scratchpadCopyFn' is a helper that stores reduced
///     data from the team master to a scratchpad array in
///     global memory.
///
///     'loadAndReduceFn' is a helper that loads data from
///     the scratchpad array and reduces it with the input
///     operand.
///
///     These compiler generated functions hide address
///     calculation and alignment information from the runtime.
/// 5. if ret == 1:
///     The team master of the last team stores the reduced
///     result to the globals in memory.
///     foo += reduceData.foo; bar *= reduceData.bar
///
///
/// Warp Reduction Algorithms
///
/// On the warp level, we have three algorithms implemented in the
/// OpenMP runtime depending on the number of active lanes:
///
/// Full Warp Reduction
///
/// The reduce algorithm within a warp where all lanes are active
/// is implemented in the runtime as follows:
///
/// full_warp_reduce(void *reduce_data,
///                  kmp_ShuffleReductFctPtr ShuffleReduceFn) {
///   for (int offset = WARPSIZE/2; offset > 0; offset /= 2)
///     ShuffleReduceFn(reduce_data, 0, offset, 0);
/// }
///
/// The algorithm completes in log(2, WARPSIZE) steps.
///
/// 'ShuffleReduceFn' is used here with lane_id set to 0 because it is
/// not used therefore we save instructions by not retrieving lane_id
/// from the corresponding special registers.  The 4th parameter, which
/// represents the version of the algorithm being used, is set to 0 to
/// signify full warp reduction.
///
/// In this version, 'ShuffleReduceFn' behaves, per element, as follows:
///
/// #reduce_elem refers to an element in the local lane's data structure
/// #remote_elem is retrieved from a remote lane
/// remote_elem = shuffle_down(reduce_elem, offset, WARPSIZE);
/// reduce_elem = reduce_elem REDUCE_OP remote_elem;
///
/// Contiguous Partial Warp Reduction
///
/// This reduce algorithm is used within a warp where only the first
/// 'n' (n <= WARPSIZE) lanes are active.  It is typically used when the
/// number of OpenMP threads in a parallel region is not a multiple of
/// WARPSIZE.  The algorithm is implemented in the runtime as follows:
///
/// void
/// contiguous_partial_reduce(void *reduce_data,
///                           kmp_ShuffleReductFctPtr ShuffleReduceFn,
///                           int size, int lane_id) {
///   int curr_size;
///   int offset;
///   curr_size = size;
///   mask = curr_size/2;
///   while (offset>0) {
///     ShuffleReduceFn(reduce_data, lane_id, offset, 1);
///     curr_size = (curr_size+1)/2;
///     offset = curr_size/2;
///   }
/// }
///
/// In this version, 'ShuffleReduceFn' behaves, per element, as follows:
///
/// remote_elem = shuffle_down(reduce_elem, offset, WARPSIZE);
/// if (lane_id < offset)
///     reduce_elem = reduce_elem REDUCE_OP remote_elem
/// else
///     reduce_elem = remote_elem
///
/// This algorithm assumes that the data to be reduced are located in a
/// contiguous subset of lanes starting from the first.  When there is
/// an odd number of active lanes, the data in the last lane is not
/// aggregated with any other lane's dat but is instead copied over.
///
/// Dispersed Partial Warp Reduction
///
/// This algorithm is used within a warp when any discontiguous subset of
/// lanes are active.  It is used to implement the reduction operation
/// across lanes in an OpenMP simd region or in a nested parallel region.
///
/// void
/// dispersed_partial_reduce(void *reduce_data,
///                          kmp_ShuffleReductFctPtr ShuffleReduceFn) {
///   int size, remote_id;
///   int logical_lane_id = number_of_active_lanes_before_me() * 2;
///   do {
///       remote_id = next_active_lane_id_right_after_me();
///       # the above function returns 0 of no active lane
///       # is present right after the current lane.
///       size = number_of_active_lanes_in_this_warp();
///       logical_lane_id /= 2;
///       ShuffleReduceFn(reduce_data, logical_lane_id,
///                       remote_id-1-threadIdx.x, 2);
///   } while (logical_lane_id % 2 == 0 && size > 1);
/// }
///
/// There is no assumption made about the initial state of the reduction.
/// Any number of lanes (>=1) could be active at any position.  The reduction
/// result is returned in the first active lane.
///
/// In this version, 'ShuffleReduceFn' behaves, per element, as follows:
///
/// remote_elem = shuffle_down(reduce_elem, offset, WARPSIZE);
/// if (lane_id % 2 == 0 && offset > 0)
///     reduce_elem = reduce_elem REDUCE_OP remote_elem
/// else
///     reduce_elem = remote_elem
///
///
/// Intra-Team Reduction
///
/// This function, as implemented in the runtime call
/// '__kmpc_nvptx_parallel_reduce_nowait_v2', aggregates data across OpenMP
/// threads in a team.  It first reduces within a warp using the
/// aforementioned algorithms.  We then proceed to gather all such
/// reduced values at the first warp.
///
/// The runtime makes use of the function 'InterWarpCpyFn', which copies
/// data from each of the "warp master" (zeroth lane of each warp, where
/// warp-reduced data is held) to the zeroth warp.  This step reduces (in
/// a mathematical sense) the problem of reduction across warp masters in
/// a block to the problem of warp reduction.
///
///
/// Inter-Team Reduction
///
/// Once a team has reduced its data to a single value, it is stored in
/// a global scratchpad array.  Since each team has a distinct slot, this
/// can be done without locking.
///
/// The last team to write to the scratchpad array proceeds to reduce the
/// scratchpad array.  One or more workers in the last team use the helper
/// 'loadAndReduceDataFn' to load and reduce values from the array, i.e.,
/// the k'th worker reduces every k'th element.
///
/// Finally, a call is made to '__kmpc_nvptx_parallel_reduce_nowait_v2' to
/// reduce across workers and compute a globally reduced value.
///
void CGOpenMPRuntimeGPU::emitReduction(
    CodeGenFunction &CGF, SourceLocation Loc, ArrayRef<const Expr *> Privates,
    ArrayRef<const Expr *> LHSExprs, ArrayRef<const Expr *> RHSExprs,
    ArrayRef<const Expr *> ReductionOps, ReductionOptionsTy Options) {
  if (!CGF.HaveInsertPoint())
    return;

  bool ParallelReduction = isOpenMPParallelDirective(Options.ReductionKind);
#ifndef NDEBUG
  bool TeamsReduction = isOpenMPTeamsDirective(Options.ReductionKind);
#endif

  if (Options.SimpleReduction) {
    assert(!TeamsReduction && !ParallelReduction &&
           "Invalid reduction selection in emitReduction.");
    CGOpenMPRuntime::emitReduction(CGF, Loc, Privates, LHSExprs, RHSExprs,
                                   ReductionOps, Options);
    return;
  }

  assert((TeamsReduction || ParallelReduction) &&
         "Invalid reduction selection in emitReduction.");

  llvm::SmallDenseMap<const ValueDecl *, const FieldDecl *> VarFieldMap;
  llvm::SmallVector<const ValueDecl *, 4> PrivatesReductions(Privates.size());
  int Cnt = 0;
  for (const Expr *DRE : Privates) {
    PrivatesReductions[Cnt] = cast<DeclRefExpr>(DRE)->getDecl();
    ++Cnt;
  }

  ASTContext &C = CGM.getContext();
  const RecordDecl *ReductionRec = ::buildRecordForGlobalizedVars(
      CGM.getContext(), PrivatesReductions, std::nullopt, VarFieldMap, 1);

  // Build res = __kmpc_reduce{_nowait}(<gtid>, <n>, sizeof(RedList),
  // RedList, shuffle_reduce_func, interwarp_copy_func);
  // or
  // Build res = __kmpc_reduce_teams_nowait_simple(<loc>, <gtid>, <lck>);
  llvm::Value *RTLoc = emitUpdateLocation(CGF, Loc);

  llvm::Value *Res;
  // 1. Build a list of reduction variables.
  // void *RedList[<n>] = {<ReductionVars>[0], ..., <ReductionVars>[<n>-1]};
  auto Size = RHSExprs.size();
  for (const Expr *E : Privates) {
    if (E->getType()->isVariablyModifiedType())
      // Reserve place for array size.
      ++Size;
  }
  llvm::APInt ArraySize(/*unsigned int numBits=*/32, Size);
  QualType ReductionArrayTy = C.getConstantArrayType(
      C.VoidPtrTy, ArraySize, nullptr, ArraySizeModifier::Normal,
      /*IndexTypeQuals=*/0);
  Address ReductionList =
      CGF.CreateMemTemp(ReductionArrayTy, ".omp.reduction.red_list");
  auto IPriv = Privates.begin();
  unsigned Idx = 0;
  for (unsigned I = 0, E = RHSExprs.size(); I < E; ++I, ++IPriv, ++Idx) {
    Address Elem = CGF.Builder.CreateConstArrayGEP(ReductionList, Idx);
    CGF.Builder.CreateStore(
        CGF.Builder.CreatePointerBitCastOrAddrSpaceCast(
            CGF.EmitLValue(RHSExprs[I]).getPointer(CGF), CGF.VoidPtrTy),
        Elem);
    if ((*IPriv)->getType()->isVariablyModifiedType()) {
      // Store array size.
      ++Idx;
      Elem = CGF.Builder.CreateConstArrayGEP(ReductionList, Idx);
      llvm::Value *Size = CGF.Builder.CreateIntCast(
          CGF.getVLASize(
                 CGF.getContext().getAsVariableArrayType((*IPriv)->getType()))
              .NumElts,
          CGF.SizeTy, /*isSigned=*/false);
      CGF.Builder.CreateStore(CGF.Builder.CreateIntToPtr(Size, CGF.VoidPtrTy),
                              Elem);
    }
  }

  llvm::Value *RL = CGF.Builder.CreatePointerBitCastOrAddrSpaceCast(
      ReductionList.getPointer(), CGF.VoidPtrTy);
  llvm::Function *ReductionFn = emitReductionFunction(
      CGF.CurFn->getName(), Loc, CGF.ConvertTypeForMem(ReductionArrayTy),
      Privates, LHSExprs, RHSExprs, ReductionOps);
  llvm::Value *ReductionDataSize =
      CGF.getTypeSize(C.getRecordType(ReductionRec));
  ReductionDataSize =
      CGF.Builder.CreateSExtOrTrunc(ReductionDataSize, CGF.Int64Ty);
  llvm::Function *ShuffleAndReduceFn = emitShuffleAndReduceFunction(
      CGM, Privates, ReductionArrayTy, ReductionFn, Loc);
  llvm::Value *InterWarpCopyFn =
      emitInterWarpCopyFunction(CGM, Privates, ReductionArrayTy, Loc);

  if (ParallelReduction) {
    llvm::Value *Args[] = {RTLoc, ReductionDataSize, RL, ShuffleAndReduceFn,
                           InterWarpCopyFn};

    Res = CGF.EmitRuntimeCall(
        OMPBuilder.getOrCreateRuntimeFunction(
            CGM.getModule(), OMPRTL___kmpc_nvptx_parallel_reduce_nowait_v2),
        Args);
  } else {
    assert(TeamsReduction && "expected teams reduction.");
    TeamsReductions.push_back(ReductionRec);
    auto *KernelTeamsReductionPtr = CGF.EmitRuntimeCall(
        OMPBuilder.getOrCreateRuntimeFunction(
            CGM.getModule(), OMPRTL___kmpc_reduction_get_fixed_buffer),
        {}, "_openmp_teams_reductions_buffer_$_$ptr");
    llvm::Value *GlobalToBufferCpyFn = ::emitListToGlobalCopyFunction(
        CGM, Privates, ReductionArrayTy, Loc, ReductionRec, VarFieldMap);
    llvm::Value *GlobalToBufferRedFn = ::emitListToGlobalReduceFunction(
        CGM, Privates, ReductionArrayTy, Loc, ReductionRec, VarFieldMap,
        ReductionFn);
    llvm::Value *BufferToGlobalCpyFn = ::emitGlobalToListCopyFunction(
        CGM, Privates, ReductionArrayTy, Loc, ReductionRec, VarFieldMap);
    llvm::Value *BufferToGlobalRedFn = ::emitGlobalToListReduceFunction(
        CGM, Privates, ReductionArrayTy, Loc, ReductionRec, VarFieldMap,
        ReductionFn);

    llvm::Value *Args[] = {
        RTLoc,
        KernelTeamsReductionPtr,
        CGF.Builder.getInt32(C.getLangOpts().OpenMPCUDAReductionBufNum),
        ReductionDataSize,
        RL,
        ShuffleAndReduceFn,
        InterWarpCopyFn,
        GlobalToBufferCpyFn,
        GlobalToBufferRedFn,
        BufferToGlobalCpyFn,
        BufferToGlobalRedFn};

    Res = CGF.EmitRuntimeCall(
        OMPBuilder.getOrCreateRuntimeFunction(
            CGM.getModule(), OMPRTL___kmpc_nvptx_teams_reduce_nowait_v2),
        Args);
  }

  // 5. Build if (res == 1)
  llvm::BasicBlock *ExitBB = CGF.createBasicBlock(".omp.reduction.done");
  llvm::BasicBlock *ThenBB = CGF.createBasicBlock(".omp.reduction.then");
  llvm::Value *Cond = CGF.Builder.CreateICmpEQ(
      Res, llvm::ConstantInt::get(CGM.Int32Ty, /*V=*/1));
  CGF.Builder.CreateCondBr(Cond, ThenBB, ExitBB);

  // 6. Build then branch: where we have reduced values in the master
  //    thread in each team.
  //    __kmpc_end_reduce{_nowait}(<gtid>);
  //    break;
  CGF.EmitBlock(ThenBB);

  // Add emission of __kmpc_end_reduce{_nowait}(<gtid>);
  auto &&CodeGen = [Privates, LHSExprs, RHSExprs, ReductionOps,
                    this](CodeGenFunction &CGF, PrePostActionTy &Action) {
    auto IPriv = Privates.begin();
    auto ILHS = LHSExprs.begin();
    auto IRHS = RHSExprs.begin();
    for (const Expr *E : ReductionOps) {
      emitSingleReductionCombiner(CGF, E, *IPriv, cast<DeclRefExpr>(*ILHS),
                                  cast<DeclRefExpr>(*IRHS));
      ++IPriv;
      ++ILHS;
      ++IRHS;
    }
  };
  RegionCodeGenTy RCG(CodeGen);
  RCG(CGF);
  // There is no need to emit line number for unconditional branch.
  (void)ApplyDebugLocation::CreateEmpty(CGF);
  CGF.EmitBlock(ExitBB, /*IsFinished=*/true);
}

const VarDecl *
CGOpenMPRuntimeGPU::translateParameter(const FieldDecl *FD,
                                       const VarDecl *NativeParam) const {
  if (!NativeParam->getType()->isReferenceType())
    return NativeParam;
  QualType ArgType = NativeParam->getType();
  QualifierCollector QC;
  const Type *NonQualTy = QC.strip(ArgType);
  QualType PointeeTy = cast<ReferenceType>(NonQualTy)->getPointeeType();
  if (const auto *Attr = FD->getAttr<OMPCaptureKindAttr>()) {
    if (Attr->getCaptureKind() == OMPC_map) {
      PointeeTy = CGM.getContext().getAddrSpaceQualType(PointeeTy,
                                                        LangAS::opencl_global);
    }
  }
  ArgType = CGM.getContext().getPointerType(PointeeTy);
  QC.addRestrict();
  enum { NVPTX_local_addr = 5 };
  QC.addAddressSpace(getLangASFromTargetAS(NVPTX_local_addr));
  ArgType = QC.apply(CGM.getContext(), ArgType);
  if (isa<ImplicitParamDecl>(NativeParam))
    return ImplicitParamDecl::Create(
        CGM.getContext(), /*DC=*/nullptr, NativeParam->getLocation(),
        NativeParam->getIdentifier(), ArgType, ImplicitParamKind::Other);
  return ParmVarDecl::Create(
      CGM.getContext(),
      const_cast<DeclContext *>(NativeParam->getDeclContext()),
      NativeParam->getBeginLoc(), NativeParam->getLocation(),
      NativeParam->getIdentifier(), ArgType,
      /*TInfo=*/nullptr, SC_None, /*DefArg=*/nullptr);
}

Address
CGOpenMPRuntimeGPU::getParameterAddress(CodeGenFunction &CGF,
                                          const VarDecl *NativeParam,
                                          const VarDecl *TargetParam) const {
  assert(NativeParam != TargetParam &&
         NativeParam->getType()->isReferenceType() &&
         "Native arg must not be the same as target arg.");
  Address LocalAddr = CGF.GetAddrOfLocalVar(TargetParam);
  QualType NativeParamType = NativeParam->getType();
  QualifierCollector QC;
  const Type *NonQualTy = QC.strip(NativeParamType);
  QualType NativePointeeTy = cast<ReferenceType>(NonQualTy)->getPointeeType();
  unsigned NativePointeeAddrSpace =
      CGF.getTypes().getTargetAddressSpace(NativePointeeTy);
  QualType TargetTy = TargetParam->getType();
  llvm::Value *TargetAddr = CGF.EmitLoadOfScalar(
      LocalAddr, /*Volatile=*/false, TargetTy, SourceLocation());
  // First cast to generic.
  TargetAddr = CGF.Builder.CreatePointerBitCastOrAddrSpaceCast(
      TargetAddr,
      llvm::PointerType::get(CGF.getLLVMContext(), /*AddrSpace=*/0));
  // Cast from generic to native address space.
  TargetAddr = CGF.Builder.CreatePointerBitCastOrAddrSpaceCast(
      TargetAddr,
      llvm::PointerType::get(CGF.getLLVMContext(), NativePointeeAddrSpace));
  Address NativeParamAddr = CGF.CreateMemTemp(NativeParamType);
  CGF.EmitStoreOfScalar(TargetAddr, NativeParamAddr, /*Volatile=*/false,
                        NativeParamType);
  return NativeParamAddr;
}

void CGOpenMPRuntimeGPU::emitOutlinedFunctionCall(
    CodeGenFunction &CGF, SourceLocation Loc, llvm::FunctionCallee OutlinedFn,
    ArrayRef<llvm::Value *> Args) const {
  SmallVector<llvm::Value *, 4> TargetArgs;
  TargetArgs.reserve(Args.size());
  auto *FnType = OutlinedFn.getFunctionType();
  for (unsigned I = 0, E = Args.size(); I < E; ++I) {
    if (FnType->isVarArg() && FnType->getNumParams() <= I) {
      TargetArgs.append(std::next(Args.begin(), I), Args.end());
      break;
    }
    llvm::Type *TargetType = FnType->getParamType(I);
    llvm::Value *NativeArg = Args[I];
    if (!TargetType->isPointerTy()) {
      TargetArgs.emplace_back(NativeArg);
      continue;
    }
    llvm::Value *TargetArg = CGF.Builder.CreatePointerBitCastOrAddrSpaceCast(
        NativeArg,
        llvm::PointerType::get(CGF.getLLVMContext(), /*AddrSpace*/ 0));
    TargetArgs.emplace_back(
        CGF.Builder.CreatePointerBitCastOrAddrSpaceCast(TargetArg, TargetType));
  }
  CGOpenMPRuntime::emitOutlinedFunctionCall(CGF, Loc, OutlinedFn, TargetArgs);
}

/// Emit function which wraps the outline parallel region
/// and controls the arguments which are passed to this function.
/// The wrapper ensures that the outlined function is called
/// with the correct arguments when data is shared.
llvm::Function *CGOpenMPRuntimeGPU::createParallelDataSharingWrapper(
    llvm::Function *OutlinedParallelFn, const OMPExecutableDirective &D) {
  ASTContext &Ctx = CGM.getContext();
  const auto &CS = *D.getCapturedStmt(OMPD_parallel);

  // Create a function that takes as argument the source thread.
  FunctionArgList WrapperArgs;
  QualType Int16QTy =
      Ctx.getIntTypeForBitwidth(/*DestWidth=*/16, /*Signed=*/false);
  QualType Int32QTy =
      Ctx.getIntTypeForBitwidth(/*DestWidth=*/32, /*Signed=*/false);
  ImplicitParamDecl ParallelLevelArg(Ctx, /*DC=*/nullptr, D.getBeginLoc(),
                                     /*Id=*/nullptr, Int16QTy,
                                     ImplicitParamKind::Other);
  ImplicitParamDecl WrapperArg(Ctx, /*DC=*/nullptr, D.getBeginLoc(),
                               /*Id=*/nullptr, Int32QTy,
                               ImplicitParamKind::Other);
  WrapperArgs.emplace_back(&ParallelLevelArg);
  WrapperArgs.emplace_back(&WrapperArg);

  const CGFunctionInfo &CGFI =
      CGM.getTypes().arrangeBuiltinFunctionDeclaration(Ctx.VoidTy, WrapperArgs);

  auto *Fn = llvm::Function::Create(
      CGM.getTypes().GetFunctionType(CGFI), llvm::GlobalValue::InternalLinkage,
      Twine(OutlinedParallelFn->getName(), "_wrapper"), &CGM.getModule());

  // Ensure we do not inline the function. This is trivially true for the ones
  // passed to __kmpc_fork_call but the ones calles in serialized regions
  // could be inlined. This is not a perfect but it is closer to the invariant
  // we want, namely, every data environment starts with a new function.
  // TODO: We should pass the if condition to the runtime function and do the
  //       handling there. Much cleaner code.
  Fn->addFnAttr(llvm::Attribute::NoInline);

  CGM.SetInternalFunctionAttributes(GlobalDecl(), Fn, CGFI);
  Fn->setLinkage(llvm::GlobalValue::InternalLinkage);
  Fn->setDoesNotRecurse();

  CodeGenFunction CGF(CGM, /*suppressNewContext=*/true);
  CGF.StartFunction(GlobalDecl(), Ctx.VoidTy, Fn, CGFI, WrapperArgs,
                    D.getBeginLoc(), D.getBeginLoc());

  const auto *RD = CS.getCapturedRecordDecl();
  auto CurField = RD->field_begin();

  Address ZeroAddr = CGF.CreateDefaultAlignTempAlloca(CGF.Int32Ty,
                                                      /*Name=*/".zero.addr");
  CGF.Builder.CreateStore(CGF.Builder.getInt32(/*C*/ 0), ZeroAddr);
  // Get the array of arguments.
  SmallVector<llvm::Value *, 8> Args;

  Args.emplace_back(CGF.GetAddrOfLocalVar(&WrapperArg).getPointer());
  Args.emplace_back(ZeroAddr.getPointer());

  CGBuilderTy &Bld = CGF.Builder;
  auto CI = CS.capture_begin();

  // Use global memory for data sharing.
  // Handle passing of global args to workers.
  Address GlobalArgs =
      CGF.CreateDefaultAlignTempAlloca(CGF.VoidPtrPtrTy, "global_args");
  llvm::Value *GlobalArgsPtr = GlobalArgs.getPointer();
  llvm::Value *DataSharingArgs[] = {GlobalArgsPtr};
  CGF.EmitRuntimeCall(OMPBuilder.getOrCreateRuntimeFunction(
                          CGM.getModule(), OMPRTL___kmpc_get_shared_variables),
                      DataSharingArgs);

  // Retrieve the shared variables from the list of references returned
  // by the runtime. Pass the variables to the outlined function.
  Address SharedArgListAddress = Address::invalid();
  if (CS.capture_size() > 0 ||
      isOpenMPLoopBoundSharingDirective(D.getDirectiveKind())) {
    SharedArgListAddress = CGF.EmitLoadOfPointer(
        GlobalArgs, CGF.getContext()
                        .getPointerType(CGF.getContext().VoidPtrTy)
                        .castAs<PointerType>());
  }
  unsigned Idx = 0;
  if (isOpenMPLoopBoundSharingDirective(D.getDirectiveKind())) {
    Address Src = Bld.CreateConstInBoundsGEP(SharedArgListAddress, Idx);
    Address TypedAddress = Bld.CreatePointerBitCastOrAddrSpaceCast(
        Src, CGF.SizeTy->getPointerTo(), CGF.SizeTy);
    llvm::Value *LB = CGF.EmitLoadOfScalar(
        TypedAddress,
        /*Volatile=*/false,
        CGF.getContext().getPointerType(CGF.getContext().getSizeType()),
        cast<OMPLoopDirective>(D).getLowerBoundVariable()->getExprLoc());
    Args.emplace_back(LB);
    ++Idx;
    Src = Bld.CreateConstInBoundsGEP(SharedArgListAddress, Idx);
    TypedAddress = Bld.CreatePointerBitCastOrAddrSpaceCast(
        Src, CGF.SizeTy->getPointerTo(), CGF.SizeTy);
    llvm::Value *UB = CGF.EmitLoadOfScalar(
        TypedAddress,
        /*Volatile=*/false,
        CGF.getContext().getPointerType(CGF.getContext().getSizeType()),
        cast<OMPLoopDirective>(D).getUpperBoundVariable()->getExprLoc());
    Args.emplace_back(UB);
    ++Idx;
  }
  if (CS.capture_size() > 0) {
    ASTContext &CGFContext = CGF.getContext();
    for (unsigned I = 0, E = CS.capture_size(); I < E; ++I, ++CI, ++CurField) {
      QualType ElemTy = CurField->getType();
      Address Src = Bld.CreateConstInBoundsGEP(SharedArgListAddress, I + Idx);
      Address TypedAddress = Bld.CreatePointerBitCastOrAddrSpaceCast(
          Src, CGF.ConvertTypeForMem(CGFContext.getPointerType(ElemTy)),
          CGF.ConvertTypeForMem(ElemTy));
      llvm::Value *Arg = CGF.EmitLoadOfScalar(TypedAddress,
                                              /*Volatile=*/false,
                                              CGFContext.getPointerType(ElemTy),
                                              CI->getLocation());
      if (CI->capturesVariableByCopy() &&
          !CI->getCapturedVar()->getType()->isAnyPointerType()) {
        Arg = castValueToType(CGF, Arg, ElemTy, CGFContext.getUIntPtrType(),
                              CI->getLocation());
      }
      Args.emplace_back(Arg);
    }
  }

  emitOutlinedFunctionCall(CGF, D.getBeginLoc(), OutlinedParallelFn, Args);
  CGF.FinishFunction();
  return Fn;
}

void CGOpenMPRuntimeGPU::emitFunctionProlog(CodeGenFunction &CGF,
                                              const Decl *D) {
  if (getDataSharingMode() != CGOpenMPRuntimeGPU::DS_Generic)
    return;

  assert(D && "Expected function or captured|block decl.");
  assert(FunctionGlobalizedDecls.count(CGF.CurFn) == 0 &&
         "Function is registered already.");
  assert((!TeamAndReductions.first || TeamAndReductions.first == D) &&
         "Team is set but not processed.");
  const Stmt *Body = nullptr;
  bool NeedToDelayGlobalization = false;
  if (const auto *FD = dyn_cast<FunctionDecl>(D)) {
    Body = FD->getBody();
  } else if (const auto *BD = dyn_cast<BlockDecl>(D)) {
    Body = BD->getBody();
  } else if (const auto *CD = dyn_cast<CapturedDecl>(D)) {
    Body = CD->getBody();
    NeedToDelayGlobalization = CGF.CapturedStmtInfo->getKind() == CR_OpenMP;
    if (NeedToDelayGlobalization &&
        getExecutionMode() == CGOpenMPRuntimeGPU::EM_SPMD)
      return;
  }
  if (!Body)
    return;
  CheckVarsEscapingDeclContext VarChecker(CGF, TeamAndReductions.second);
  VarChecker.Visit(Body);
  const RecordDecl *GlobalizedVarsRecord =
      VarChecker.getGlobalizedRecord(IsInTTDRegion);
  TeamAndReductions.first = nullptr;
  TeamAndReductions.second.clear();
  ArrayRef<const ValueDecl *> EscapedVariableLengthDecls =
      VarChecker.getEscapedVariableLengthDecls();
  ArrayRef<const ValueDecl *> DelayedVariableLengthDecls =
      VarChecker.getDelayedVariableLengthDecls();
  if (!GlobalizedVarsRecord && EscapedVariableLengthDecls.empty() &&
      DelayedVariableLengthDecls.empty())
    return;
  auto I = FunctionGlobalizedDecls.try_emplace(CGF.CurFn).first;
  I->getSecond().MappedParams =
      std::make_unique<CodeGenFunction::OMPMapVars>();
  I->getSecond().EscapedParameters.insert(
      VarChecker.getEscapedParameters().begin(),
      VarChecker.getEscapedParameters().end());
  I->getSecond().EscapedVariableLengthDecls.append(
      EscapedVariableLengthDecls.begin(), EscapedVariableLengthDecls.end());
  I->getSecond().DelayedVariableLengthDecls.append(
      DelayedVariableLengthDecls.begin(), DelayedVariableLengthDecls.end());
  DeclToAddrMapTy &Data = I->getSecond().LocalVarData;
  for (const ValueDecl *VD : VarChecker.getEscapedDecls()) {
    assert(VD->isCanonicalDecl() && "Expected canonical declaration");
    Data.insert(std::make_pair(VD, MappedVarData()));
  }
  if (!NeedToDelayGlobalization) {
    emitGenericVarsProlog(CGF, D->getBeginLoc());
    struct GlobalizationScope final : EHScopeStack::Cleanup {
      GlobalizationScope() = default;

      void Emit(CodeGenFunction &CGF, Flags flags) override {
        static_cast<CGOpenMPRuntimeGPU &>(CGF.CGM.getOpenMPRuntime())
            .emitGenericVarsEpilog(CGF);
      }
    };
    CGF.EHStack.pushCleanup<GlobalizationScope>(NormalAndEHCleanup);
  }
}

Address CGOpenMPRuntimeGPU::getAddressOfLocalVariable(CodeGenFunction &CGF,
                                                        const VarDecl *VD) {
  if (VD && VD->hasAttr<OMPAllocateDeclAttr>()) {
    const auto *A = VD->getAttr<OMPAllocateDeclAttr>();
    auto AS = LangAS::Default;
    switch (A->getAllocatorType()) {
      // Use the default allocator here as by default local vars are
      // threadlocal.
    case OMPAllocateDeclAttr::OMPNullMemAlloc:
    case OMPAllocateDeclAttr::OMPDefaultMemAlloc:
    case OMPAllocateDeclAttr::OMPThreadMemAlloc:
    case OMPAllocateDeclAttr::OMPHighBWMemAlloc:
    case OMPAllocateDeclAttr::OMPLowLatMemAlloc:
      // Follow the user decision - use default allocation.
      return Address::invalid();
    case OMPAllocateDeclAttr::OMPUserDefinedMemAlloc:
      // TODO: implement aupport for user-defined allocators.
      return Address::invalid();
    case OMPAllocateDeclAttr::OMPConstMemAlloc:
      AS = LangAS::cuda_constant;
      break;
    case OMPAllocateDeclAttr::OMPPTeamMemAlloc:
      AS = LangAS::cuda_shared;
      break;
    case OMPAllocateDeclAttr::OMPLargeCapMemAlloc:
    case OMPAllocateDeclAttr::OMPCGroupMemAlloc:
      break;
    }
    llvm::Type *VarTy = CGF.ConvertTypeForMem(VD->getType());
    auto *GV = new llvm::GlobalVariable(
        CGM.getModule(), VarTy, /*isConstant=*/false,
        llvm::GlobalValue::InternalLinkage, llvm::PoisonValue::get(VarTy),
        VD->getName(),
        /*InsertBefore=*/nullptr, llvm::GlobalValue::NotThreadLocal,
        CGM.getContext().getTargetAddressSpace(AS));
    CharUnits Align = CGM.getContext().getDeclAlign(VD);
    GV->setAlignment(Align.getAsAlign());
    return Address(
        CGF.Builder.CreatePointerBitCastOrAddrSpaceCast(
            GV, VarTy->getPointerTo(CGM.getContext().getTargetAddressSpace(
                    VD->getType().getAddressSpace()))),
        VarTy, Align);
  }

  if (getDataSharingMode() != CGOpenMPRuntimeGPU::DS_Generic)
    return Address::invalid();

  VD = VD->getCanonicalDecl();
  auto I = FunctionGlobalizedDecls.find(CGF.CurFn);
  if (I == FunctionGlobalizedDecls.end())
    return Address::invalid();
  auto VDI = I->getSecond().LocalVarData.find(VD);
  if (VDI != I->getSecond().LocalVarData.end())
    return VDI->second.PrivateAddr;
  if (VD->hasAttrs()) {
    for (specific_attr_iterator<OMPReferencedVarAttr> IT(VD->attr_begin()),
         E(VD->attr_end());
         IT != E; ++IT) {
      auto VDI = I->getSecond().LocalVarData.find(
          cast<VarDecl>(cast<DeclRefExpr>(IT->getRef())->getDecl())
              ->getCanonicalDecl());
      if (VDI != I->getSecond().LocalVarData.end())
        return VDI->second.PrivateAddr;
    }
  }

  return Address::invalid();
}

void CGOpenMPRuntimeGPU::functionFinished(CodeGenFunction &CGF) {
  FunctionGlobalizedDecls.erase(CGF.CurFn);
  CGOpenMPRuntime::functionFinished(CGF);
}

void CGOpenMPRuntimeGPU::getDefaultDistScheduleAndChunk(
    CodeGenFunction &CGF, const OMPLoopDirective &S,
    OpenMPDistScheduleClauseKind &ScheduleKind,
    llvm::Value *&Chunk) const {
  auto &RT = static_cast<CGOpenMPRuntimeGPU &>(CGF.CGM.getOpenMPRuntime());
  if (getExecutionMode() == CGOpenMPRuntimeGPU::EM_SPMD) {
    ScheduleKind = OMPC_DIST_SCHEDULE_static;
    Chunk = CGF.EmitScalarConversion(
        RT.getGPUNumThreads(CGF),
        CGF.getContext().getIntTypeForBitwidth(32, /*Signed=*/0),
        S.getIterationVariable()->getType(), S.getBeginLoc());
    return;
  }
  CGOpenMPRuntime::getDefaultDistScheduleAndChunk(
      CGF, S, ScheduleKind, Chunk);
}

void CGOpenMPRuntimeGPU::getDefaultScheduleAndChunk(
    CodeGenFunction &CGF, const OMPLoopDirective &S,
    OpenMPScheduleClauseKind &ScheduleKind,
    const Expr *&ChunkExpr) const {
  ScheduleKind = OMPC_SCHEDULE_static;
  // Chunk size is 1 in this case.
  llvm::APInt ChunkSize(32, 1);
  ChunkExpr = IntegerLiteral::Create(CGF.getContext(), ChunkSize,
      CGF.getContext().getIntTypeForBitwidth(32, /*Signed=*/0),
      SourceLocation());
}

void CGOpenMPRuntimeGPU::adjustTargetSpecificDataForLambdas(
    CodeGenFunction &CGF, const OMPExecutableDirective &D) const {
  assert(isOpenMPTargetExecutionDirective(D.getDirectiveKind()) &&
         " Expected target-based directive.");
  const CapturedStmt *CS = D.getCapturedStmt(OMPD_target);
  for (const CapturedStmt::Capture &C : CS->captures()) {
    // Capture variables captured by reference in lambdas for target-based
    // directives.
    if (!C.capturesVariable())
      continue;
    const VarDecl *VD = C.getCapturedVar();
    const auto *RD = VD->getType()
                         .getCanonicalType()
                         .getNonReferenceType()
                         ->getAsCXXRecordDecl();
    if (!RD || !RD->isLambda())
      continue;
    Address VDAddr = CGF.GetAddrOfLocalVar(VD);
    LValue VDLVal;
    if (VD->getType().getCanonicalType()->isReferenceType())
      VDLVal = CGF.EmitLoadOfReferenceLValue(VDAddr, VD->getType());
    else
      VDLVal = CGF.MakeAddrLValue(
          VDAddr, VD->getType().getCanonicalType().getNonReferenceType());
    llvm::DenseMap<const ValueDecl *, FieldDecl *> Captures;
    FieldDecl *ThisCapture = nullptr;
    RD->getCaptureFields(Captures, ThisCapture);
    if (ThisCapture && CGF.CapturedStmtInfo->isCXXThisExprCaptured()) {
      LValue ThisLVal =
          CGF.EmitLValueForFieldInitialization(VDLVal, ThisCapture);
      llvm::Value *CXXThis = CGF.LoadCXXThis();
      CGF.EmitStoreOfScalar(CXXThis, ThisLVal);
    }
    for (const LambdaCapture &LC : RD->captures()) {
      if (LC.getCaptureKind() != LCK_ByRef)
        continue;
      const ValueDecl *VD = LC.getCapturedVar();
      // FIXME: For now VD is always a VarDecl because OpenMP does not support
      //  capturing structured bindings in lambdas yet.
      if (!CS->capturesVariable(cast<VarDecl>(VD)))
        continue;
      auto It = Captures.find(VD);
      assert(It != Captures.end() && "Found lambda capture without field.");
      LValue VarLVal = CGF.EmitLValueForFieldInitialization(VDLVal, It->second);
      Address VDAddr = CGF.GetAddrOfLocalVar(cast<VarDecl>(VD));
      if (VD->getType().getCanonicalType()->isReferenceType())
        VDAddr = CGF.EmitLoadOfReferenceLValue(VDAddr,
                                               VD->getType().getCanonicalType())
                     .getAddress(CGF);
      CGF.EmitStoreOfScalar(VDAddr.getPointer(), VarLVal);
    }
  }
}

bool CGOpenMPRuntimeGPU::hasAllocateAttributeForGlobalVar(const VarDecl *VD,
                                                            LangAS &AS) {
  if (!VD || !VD->hasAttr<OMPAllocateDeclAttr>())
    return false;
  const auto *A = VD->getAttr<OMPAllocateDeclAttr>();
  switch(A->getAllocatorType()) {
  case OMPAllocateDeclAttr::OMPNullMemAlloc:
  case OMPAllocateDeclAttr::OMPDefaultMemAlloc:
  // Not supported, fallback to the default mem space.
  case OMPAllocateDeclAttr::OMPThreadMemAlloc:
  case OMPAllocateDeclAttr::OMPLargeCapMemAlloc:
  case OMPAllocateDeclAttr::OMPCGroupMemAlloc:
  case OMPAllocateDeclAttr::OMPHighBWMemAlloc:
  case OMPAllocateDeclAttr::OMPLowLatMemAlloc:
    AS = LangAS::Default;
    return true;
  case OMPAllocateDeclAttr::OMPConstMemAlloc:
    AS = LangAS::cuda_constant;
    return true;
  case OMPAllocateDeclAttr::OMPPTeamMemAlloc:
    AS = LangAS::cuda_shared;
    return true;
  case OMPAllocateDeclAttr::OMPUserDefinedMemAlloc:
    llvm_unreachable("Expected predefined allocator for the variables with the "
                     "static storage.");
  }
  return false;
}

// Get current CudaArch and ignore any unknown values
static CudaArch getCudaArch(CodeGenModule &CGM) {
  if (!CGM.getTarget().hasFeature("ptx"))
    return CudaArch::UNKNOWN;
  for (const auto &Feature : CGM.getTarget().getTargetOpts().FeatureMap) {
    if (Feature.getValue()) {
      CudaArch Arch = StringToCudaArch(Feature.getKey());
      if (Arch != CudaArch::UNKNOWN)
        return Arch;
    }
  }
  return CudaArch::UNKNOWN;
}

/// Check to see if target architecture supports unified addressing which is
/// a restriction for OpenMP requires clause "unified_shared_memory".
void CGOpenMPRuntimeGPU::processRequiresDirective(
    const OMPRequiresDecl *D) {
  for (const OMPClause *Clause : D->clauselists()) {
    if (Clause->getClauseKind() == OMPC_unified_shared_memory) {
      CudaArch Arch = getCudaArch(CGM);
      switch (Arch) {
      case CudaArch::SM_20:
      case CudaArch::SM_21:
      case CudaArch::SM_30:
      case CudaArch::SM_32:
      case CudaArch::SM_35:
      case CudaArch::SM_37:
      case CudaArch::SM_50:
      case CudaArch::SM_52:
      case CudaArch::SM_53: {
        SmallString<256> Buffer;
        llvm::raw_svector_ostream Out(Buffer);
        Out << "Target architecture " << CudaArchToString(Arch)
            << " does not support unified addressing";
        CGM.Error(Clause->getBeginLoc(), Out.str());
        return;
      }
      case CudaArch::SM_60:
      case CudaArch::SM_61:
      case CudaArch::SM_62:
      case CudaArch::SM_70:
      case CudaArch::SM_72:
      case CudaArch::SM_75:
      case CudaArch::SM_80:
      case CudaArch::SM_86:
      case CudaArch::SM_87:
      case CudaArch::SM_89:
      case CudaArch::SM_90:
      case CudaArch::GFX600:
      case CudaArch::GFX601:
      case CudaArch::GFX602:
      case CudaArch::GFX700:
      case CudaArch::GFX701:
      case CudaArch::GFX702:
      case CudaArch::GFX703:
      case CudaArch::GFX704:
      case CudaArch::GFX705:
      case CudaArch::GFX801:
      case CudaArch::GFX802:
      case CudaArch::GFX803:
      case CudaArch::GFX805:
      case CudaArch::GFX810:
      case CudaArch::GFX900:
      case CudaArch::GFX902:
      case CudaArch::GFX904:
      case CudaArch::GFX906:
      case CudaArch::GFX908:
      case CudaArch::GFX909:
      case CudaArch::GFX90a:
      case CudaArch::GFX90c:
      case CudaArch::GFX940:
      case CudaArch::GFX941:
      case CudaArch::GFX942:
      case CudaArch::GFX1010:
      case CudaArch::GFX1011:
      case CudaArch::GFX1012:
      case CudaArch::GFX1013:
      case CudaArch::GFX1030:
      case CudaArch::GFX1031:
      case CudaArch::GFX1032:
      case CudaArch::GFX1033:
      case CudaArch::GFX1034:
      case CudaArch::GFX1035:
      case CudaArch::GFX1036:
      case CudaArch::GFX1100:
      case CudaArch::GFX1101:
      case CudaArch::GFX1102:
      case CudaArch::GFX1103:
      case CudaArch::GFX1150:
      case CudaArch::GFX1151:
      case CudaArch::Generic:
      case CudaArch::UNUSED:
      case CudaArch::UNKNOWN:
        break;
      case CudaArch::LAST:
        llvm_unreachable("Unexpected Cuda arch.");
      }
    }
  }
  CGOpenMPRuntime::processRequiresDirective(D);
}

llvm::Value *CGOpenMPRuntimeGPU::getGPUNumThreads(CodeGenFunction &CGF) {
  CGBuilderTy &Bld = CGF.Builder;
  llvm::Module *M = &CGF.CGM.getModule();
  const char *LocSize = "__kmpc_get_hardware_num_threads_in_block";
  llvm::Function *F = M->getFunction(LocSize);
  if (!F) {
    F = llvm::Function::Create(
        llvm::FunctionType::get(CGF.Int32Ty, std::nullopt, false),
        llvm::GlobalVariable::ExternalLinkage, LocSize, &CGF.CGM.getModule());
  }
  return Bld.CreateCall(F, std::nullopt, "nvptx_num_threads");
}

llvm::Value *CGOpenMPRuntimeGPU::getGPUThreadID(CodeGenFunction &CGF) {
  ArrayRef<llvm::Value *> Args{};
  return CGF.EmitRuntimeCall(
      OMPBuilder.getOrCreateRuntimeFunction(
          CGM.getModule(), OMPRTL___kmpc_get_hardware_thread_id_in_block),
      Args);
}

llvm::Value *CGOpenMPRuntimeGPU::getGPUWarpSize(CodeGenFunction &CGF) {
  ArrayRef<llvm::Value *> Args{};
  return CGF.EmitRuntimeCall(OMPBuilder.getOrCreateRuntimeFunction(
                                 CGM.getModule(), OMPRTL___kmpc_get_warp_size),
                             Args);
}<|MERGE_RESOLUTION|>--- conflicted
+++ resolved
@@ -2331,14 +2331,8 @@
     LValue GlobLVal = CGF.EmitLValueForField(
         CGF.MakeNaturalAlignAddrLValue(BufferPtr, StaticTy), FD);
     Address GlobAddr = GlobLVal.getAddress(CGF);
-<<<<<<< HEAD
-    llvm::Value *BufferPtr = Bld.CreateInBoundsGEP(GlobAddr.getElementType(),
-                                                   GlobAddr.getPointer(), Idxs);
-    CGF.EmitStoreOfScalar(BufferPtr, Elem, /*Volatile=*/false, C.VoidPtrTy);
-=======
     CGF.EmitStoreOfScalar(GlobAddr.getPointer(), Elem, /*Volatile=*/false,
                           C.VoidPtrTy);
->>>>>>> 7318fe63
     if ((*IPriv)->getType()->isVariablyModifiedType()) {
       // Store array size.
       ++Idx;
@@ -2544,14 +2538,8 @@
     LValue GlobLVal = CGF.EmitLValueForField(
         CGF.MakeNaturalAlignAddrLValue(BufferPtr, StaticTy), FD);
     Address GlobAddr = GlobLVal.getAddress(CGF);
-<<<<<<< HEAD
-    llvm::Value *BufferPtr = Bld.CreateInBoundsGEP(GlobAddr.getElementType(),
-                                                   GlobAddr.getPointer(), Idxs);
-    CGF.EmitStoreOfScalar(BufferPtr, Elem, /*Volatile=*/false, C.VoidPtrTy);
-=======
     CGF.EmitStoreOfScalar(GlobAddr.getPointer(), Elem, /*Volatile=*/false,
                           C.VoidPtrTy);
->>>>>>> 7318fe63
     if ((*IPriv)->getType()->isVariablyModifiedType()) {
       // Store array size.
       ++Idx;
