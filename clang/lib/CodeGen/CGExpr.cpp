--- conflicted
+++ resolved
@@ -3842,7 +3842,6 @@
   return eltType;
 }
 
-<<<<<<< HEAD
 static void AddIVDepMetadata(CodeGenFunction &CGF, const ValueDecl *ArrayDecl,
                              llvm::Value *EltPtr) {
   if (!ArrayDecl)
@@ -3853,35 +3852,6 @@
     CGF.LoopStack.addIVDepMetadata(ArrayDecl, GEP);
 }
 
-static bool hasBPFPreserveStaticOffset(const RecordDecl *D) {
-  return D && D->hasAttr<BPFPreserveStaticOffsetAttr>();
-}
-
-static bool hasBPFPreserveStaticOffset(const Expr *E) {
-  if (!E)
-    return false;
-  QualType PointeeType = E->getType()->getPointeeType();
-  if (PointeeType.isNull())
-    return false;
-  if (const auto *BaseDecl = PointeeType->getAsRecordDecl())
-    return hasBPFPreserveStaticOffset(BaseDecl);
-  return false;
-}
-
-// Wraps Addr with a call to llvm.preserve.static.offset intrinsic.
-static Address wrapWithBPFPreserveStaticOffset(CodeGenFunction &CGF,
-                                               Address &Addr) {
-  if (!CGF.getTarget().getTriple().isBPF())
-    return Addr;
-
-  llvm::Function *Fn =
-      CGF.CGM.getIntrinsic(llvm::Intrinsic::preserve_static_offset);
-  llvm::CallInst *Call = CGF.Builder.CreateCall(Fn, {Addr.getPointer()});
-  return Address(Call, Addr.getElementType(), Addr.getAlignment());
-}
-
-=======
->>>>>>> 24844698
 /// Given an array base, check whether its member access belongs to a record
 /// with preserve_access_index attribute or not.
 static bool IsPreserveAIArrayBase(CodeGenFunction &CGF, const Expr *ArrayBase) {
