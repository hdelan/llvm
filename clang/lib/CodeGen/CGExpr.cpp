--- conflicted
+++ resolved
@@ -4258,13 +4258,6 @@
       ArrayLV = EmitLValue(Array);
     auto *Idx = EmitIdxAfterBase(/*Promote*/true);
 
-<<<<<<< HEAD
-    const ValueDecl *ArrayDecl = nullptr;
-    if (const auto *DRE = dyn_cast<DeclRefExpr>(Array->IgnoreParenCasts()))
-      ArrayDecl = DRE->getDecl();
-    else if (const auto *ME = dyn_cast<MemberExpr>(Array->IgnoreParenCasts()))
-      ArrayDecl = ME->getMemberDecl();
-=======
     if (SanOpts.has(SanitizerKind::ArrayBounds)) {
       // If the array being accessed has a "counted_by" attribute, generate
       // bounds checking code. The "count" field is at the top level of the
@@ -4305,7 +4298,12 @@
         }
       }
     }
->>>>>>> 164f85db
+
+    const ValueDecl *ArrayDecl = nullptr;
+    if (const auto *DRE = dyn_cast<DeclRefExpr>(Array->IgnoreParenCasts()))
+      ArrayDecl = DRE->getDecl();
+    else if (const auto *ME = dyn_cast<MemberExpr>(Array->IgnoreParenCasts()))
+      ArrayDecl = ME->getMemberDecl();
 
     // Propagate the alignment from the array itself to the result.
     QualType arrayType = Array->getType();
