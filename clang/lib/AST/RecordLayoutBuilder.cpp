--- conflicted
+++ resolved
@@ -2457,19 +2457,14 @@
   llvm_unreachable("bad tail-padding use kind");
 }
 
-<<<<<<< HEAD
 static bool isMsLayout(const ASTContext &Context, bool CheckAuxABI = false) {
-  return (CheckAuxABI) ? Context.getAuxTargetInfo()->getCXXABI().isMicrosoft()
-                       : Context.getTargetInfo().getCXXABI().isMicrosoft();
-=======
-static bool isMsLayout(const ASTContext &Context) {
   // Check if it's CUDA device compilation; ensure layout consistency with host.
   if (Context.getLangOpts().CUDA && Context.getLangOpts().CUDAIsDevice &&
       Context.getAuxTargetInfo())
     return Context.getAuxTargetInfo()->getCXXABI().isMicrosoft();
 
-  return Context.getTargetInfo().getCXXABI().isMicrosoft();
->>>>>>> 748ef7ec
+  return (CheckAuxABI) ? Context.getAuxTargetInfo()->getCXXABI().isMicrosoft()
+                       : Context.getTargetInfo().getCXXABI().isMicrosoft();
 }
 
 // This section contains an implementation of struct layout that is, up to the
