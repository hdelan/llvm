--- conflicted
+++ resolved
@@ -4160,8 +4160,6 @@
     }
   }
 
-<<<<<<< HEAD
-=======
   if (Opts.CFProtectionBranch) {
     if (const Arg *A = Args.getLastArg(OPT_mcf_branch_label_scheme_EQ)) {
       const auto Scheme =
@@ -4184,7 +4182,6 @@
     Opts.setSYCLVersion(LangOptions::SYCL_Default);
   }
 
->>>>>>> 9f33eb86
   if (Opts.ObjC) {
     if (Arg *arg = Args.getLastArg(OPT_fobjc_runtime_EQ)) {
       StringRef value = arg->getValue();
