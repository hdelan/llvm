// REQUIRES: powerpc-registered-target
// RUN: %clang_cc1 -target-feature +altivec -target-feature +vsx -triple powerpc64-unknown-unknown -emit-llvm %s -o - | FileCheck %s
// RUN: %clang_cc1 -target-feature +altivec -target-feature +vsx -triple powerpc64le-unknown-unknown -emit-llvm %s -o - | FileCheck %s -check-prefix=CHECK-LE
#include <altivec.h>

vector bool char vbc = { 0, 1, 0, 1, 0, 1, 0, 1,
                         0, 1, 0, 1, 0, 1, 0, 1 };
vector signed char vsc = { -8,  9, -10, 11, -12, 13, -14, 15,
                           -0,  1,  -2,  3,  -4,  5,  -6,  7};
vector unsigned char vuc = { 8,  9, 10, 11, 12, 13, 14, 15,
                             0,  1,  2,  3,  4,  5,  6,  7};
vector float vf = { -1.5, 2.5, -3.5, 4.5 };
vector double vd = { 3.5, -7.5 };
vector bool short vbs = { 0, 1, 0, 1, 0, 1, 0, 1 };
vector signed short vss = { -1, 2, -3, 4, -5, 6, -7, 8 };
vector unsigned short vus = { 0, 1, 2, 3, 4, 5, 6, 7 };
vector bool int vbi = { 0, 1, 0, 1 };
vector signed int vsi = { -1, 2, -3, 4 };
vector unsigned int vui = { 0, 1, 2, 3 };
vector bool long long vbll = { 1, 0 };
vector signed long long vsll = { 255LL, -937LL };
vector unsigned long long vull = { 1447LL, 2894LL };
double d = 23.4;
signed long long sll = 618LL;
unsigned long long ull = 618ULL;
float af[4] = {23.4f, 56.7f, 89.0f, 12.3f};
double ad[2] = {23.4, 56.7};
signed char asc[16] = { -8,  9, -10, 11, -12, 13, -14, 15,
                        -0,  1,  -2,  3,  -4,  5,  -6,  7};
unsigned char auc[16] = { 8,  9, 10, 11, 12, 13, 14, 15,
                          0,  1,  2,  3,  4,  5,  6,  7};
signed short ass[8] = { -1, 2, -3, 4, -5, 6, -7, 8 };
unsigned short aus[8] = { 0, 1, 2, 3, 4, 5, 6, 7 };
signed int asi[4] = { -1, 2, -3, 4 };
unsigned int aui[4] = { 0, 1, 2, 3 };
signed long long asll[2] = { -1L, 2L };
unsigned long long aull[2] = { 1L, 2L };

vector float res_vf;
vector double res_vd;
vector bool char res_vbc;
vector signed char res_vsc;
vector unsigned char res_vuc;
vector bool short res_vbs;
vector signed short res_vss;
vector unsigned short res_vus;
vector bool int res_vbi;
vector signed int res_vsi;
vector unsigned int res_vui;
vector bool long long res_vbll;
vector signed long long res_vsll;
vector unsigned long long res_vull;
vector signed __int128 res_vslll;

double res_d;
int res_i;
float res_af[4];
double res_ad[2];
signed char res_asc[16];
unsigned char res_auc[16];
signed short res_ass[8];
unsigned short res_aus[8];
signed int res_asi[4];
unsigned int res_aui[4];

void dummy() { }

void test1() {
// CHECK-LABEL: define{{.*}} void @test1
// CHECK-LE-LABEL: define{{.*}} void @test1

  res_vf = vec_abs(vf);
// CHECK: call <4 x float> @llvm.fabs.v4f32(<4 x float> %{{[0-9]*}})
// CHECK-LE: call <4 x float> @llvm.fabs.v4f32(<4 x float> %{{[0-9]*}})

  res_vd = vec_abs(vd);
// CHECK: call <2 x double> @llvm.fabs.v2f64(<2 x double> %{{[0-9]*}})
// CHECK-LE: call <2 x double> @llvm.fabs.v2f64(<2 x double> %{{[0-9]*}})

  res_vf = vec_nabs(vf);
// CHECK: [[VEC:%[0-9]+]] = call <4 x float> @llvm.fabs.v4f32(<4 x float> %{{[0-9]*}})
// CHECK-NEXT: fneg <4 x float> [[VEC]]

  res_vd = vec_nabs(vd);
// CHECK: [[VECD:%[0-9]+]] = call <2 x double> @llvm.fabs.v2f64(<2 x double> %{{[0-9]*}})
// CHECK: fneg <2 x double> [[VECD]]

  dummy();
// CHECK: call void @dummy()
// CHECK-LE: call void @dummy()

  res_vd = vec_add(vd, vd);
// CHECK: fadd <2 x double>
// CHECK-LE: fadd <2 x double>

  res_i = vec_any_ne(vf, vf);
// CHECK: @llvm.ppc.vsx.xvcmpeqsp.p
// CHECK-LE: @llvm.ppc.vsx.xvcmpeqsp.p

  res_i = vec_any_ne(vd, vd);
// CHECK: @llvm.ppc.vsx.xvcmpeqdp.p
// CHECK-LE: @llvm.ppc.vsx.xvcmpeqdp.p

  res_i = vec_any_nle(vf, vf);
// CHECK: @llvm.ppc.vsx.xvcmpgesp.p
// CHECK-LE: @llvm.ppc.vsx.xvcmpgesp.p

  res_i = vec_any_nle(vd, vd);
// CHECK: @llvm.ppc.vsx.xvcmpgedp.p
// CHECK-LE: @llvm.ppc.vsx.xvcmpgedp.p

  res_i = vec_any_nlt(vf, vf);
// CHECK: @llvm.ppc.vsx.xvcmpgtsp.p
// CHECK-LE: @llvm.ppc.vsx.xvcmpgtsp.p

  res_i = vec_any_nlt(vd, vd);
// CHECK: @llvm.ppc.vsx.xvcmpgtdp.p
// CHECK-LE: @llvm.ppc.vsx.xvcmpgtdp.p

  res_i = vec_any_nge(vf, vf);
// CHECK: @llvm.ppc.vsx.xvcmpgesp.p
// CHECK-LE: @llvm.ppc.vsx.xvcmpgesp.p

  res_i = vec_any_nge(vd, vd);
// CHECK: @llvm.ppc.vsx.xvcmpgedp.p
// CHECK-LE: @llvm.ppc.vsx.xvcmpgedp.p

  res_i = vec_any_ngt(vf, vf);
// CHECK: @llvm.ppc.vsx.xvcmpgtsp.p
// CHECK-LE: @llvm.ppc.vsx.xvcmpgtsp.p

  res_i = vec_any_ngt(vd, vd);
// CHECK: @llvm.ppc.vsx.xvcmpgtdp.p
// CHECK-LE: @llvm.ppc.vsx.xvcmpgtdp.p

  res_i = vec_any_nan(vf);
// CHECK: @llvm.ppc.vsx.xvcmpeqsp.p
// CHECK-LE: @llvm.ppc.vsx.xvcmpeqsp.p

  res_i = vec_any_nan(vd);
// CHECK: @llvm.ppc.vsx.xvcmpeqdp.p
// CHECK-LE: @llvm.ppc.vsx.xvcmpeqdp.p

  res_i = vec_any_numeric(vf);
// CHECK: @llvm.ppc.vsx.xvcmpeqsp.p
// CHECK-LE: @llvm.ppc.vsx.xvcmpeqsp.p

  res_i = vec_any_numeric(vd);
// CHECK: @llvm.ppc.vsx.xvcmpeqdp.p
// CHECK-LE: @llvm.ppc.vsx.xvcmpeqdp.p

  dummy();
// CHECK: call void @dummy()
// CHECK-LE: call void @dummy()

  res_i = vec_all_ne(vf, vf);
// CHECK: @llvm.ppc.vsx.xvcmpeqsp.p
// CHECK-LE: @llvm.ppc.vsx.xvcmpeqsp.p

  res_i = vec_all_ne(vd, vd);
// CHECK: @llvm.ppc.vsx.xvcmpeqdp.p
// CHECK-LE: @llvm.ppc.vsx.xvcmpeqdp.p

  res_i = vec_all_nle(vf, vf);
// CHECK: @llvm.ppc.vsx.xvcmpgesp.p
// CHECK-LE: @llvm.ppc.vsx.xvcmpgesp.p

  res_i = vec_all_nle(vd, vd);
// CHECK: @llvm.ppc.vsx.xvcmpgedp.p
// CHECK-LE: @llvm.ppc.vsx.xvcmpgedp.p

  res_i = vec_all_nlt(vf, vf);
// CHECK: @llvm.ppc.vsx.xvcmpgtsp.p
// CHECK-LE: @llvm.ppc.vsx.xvcmpgtsp.p

  res_i = vec_all_nlt(vd, vd);
// CHECK: @llvm.ppc.vsx.xvcmpgtdp.p
// CHECK-LE: @llvm.ppc.vsx.xvcmpgtdp.p

  res_i = vec_all_nge(vf, vf);
// CHECK: @llvm.ppc.vsx.xvcmpgesp.p
// CHECK-LE: @llvm.ppc.vsx.xvcmpgesp.p

  res_i = vec_all_nge(vd, vd);
// CHECK: @llvm.ppc.vsx.xvcmpgedp.p
// CHECK-LE: @llvm.ppc.vsx.xvcmpgedp.p

  res_i = vec_all_ngt(vf, vf);
// CHECK: @llvm.ppc.vsx.xvcmpgtsp.p
// CHECK-LE: @llvm.ppc.vsx.xvcmpgtsp.p

  res_i = vec_all_ngt(vd, vd);
// CHECK: @llvm.ppc.vsx.xvcmpgtdp.p
// CHECK-LE: @llvm.ppc.vsx.xvcmpgtdp.p

  res_i = vec_all_nan(vf);
// CHECK: @llvm.ppc.vsx.xvcmpeqsp.p
// CHECK-LE: @llvm.ppc.vsx.xvcmpeqsp.p

  res_i = vec_all_nan(vd);
// CHECK: @llvm.ppc.vsx.xvcmpeqdp.p
// CHECK-LE: @llvm.ppc.vsx.xvcmpeqdp.p

  res_i = vec_all_numeric(vf);
// CHECK: @llvm.ppc.vsx.xvcmpeqsp.p
// CHECK-LE: @llvm.ppc.vsx.xvcmpeqsp.p

  res_i = vec_all_numeric(vd);
// CHECK: @llvm.ppc.vsx.xvcmpeqdp.p
// CHECK-LE: @llvm.ppc.vsx.xvcmpeqdp.p

  dummy();
// CHECK: call void @dummy()
// CHECK-LE: call void @dummy()

  res_vd = vec_and(vbll, vd);
// CHECK: and <2 x i64>
// CHECK: bitcast <2 x i64> %{{[0-9]*}} to <2 x double>
// CHECK-LE: and <2 x i64>
// CHECK-LE: bitcast <2 x i64> %{{[0-9]*}} to <2 x double>

  res_vd = vec_and(vd, vbll);
// CHECK: and <2 x i64>
// CHECK: bitcast <2 x i64> %{{[0-9]*}} to <2 x double>
// CHECK-LE: and <2 x i64>
// CHECK-LE: bitcast <2 x i64> %{{[0-9]*}} to <2 x double>

  res_vd = vec_and(vd, vd);
// CHECK: and <2 x i64>
// CHECK: bitcast <2 x i64> %{{[0-9]*}} to <2 x double>
// CHECK-LE: and <2 x i64>
// CHECK-LE: bitcast <2 x i64> %{{[0-9]*}} to <2 x double>

  dummy();
// CHECK: call void @dummy()
// CHECK-LE: call void @dummy()

  res_vd = vec_andc(vbll, vd);
// CHECK: bitcast <2 x double> %{{[0-9]*}} to <2 x i64>
// CHECK: xor <2 x i64> %{{[0-9]*}}, <i64 -1, i64 -1>
// CHECK: and <2 x i64>
// CHECK: bitcast <2 x i64> %{{[0-9]*}} to <2 x double>
// CHECK-LE: bitcast <2 x double> %{{[0-9]*}} to <2 x i64>
// CHECK-LE: xor <2 x i64> %{{[0-9]*}}, <i64 -1, i64 -1>
// CHECK-LE: and <2 x i64>
// CHECK-LE: bitcast <2 x i64> %{{[0-9]*}} to <2 x double>

  dummy();
// CHECK: call void @dummy()
// CHECK-LE: call void @dummy()

  res_vd = vec_andc(vd, vbll);
// CHECK: bitcast <2 x double> %{{[0-9]*}} to <2 x i64>
// CHECK: xor <2 x i64> %{{[0-9]*}}, <i64 -1, i64 -1>
// CHECK: and <2 x i64>
// CHECK: bitcast <2 x i64> %{{[0-9]*}} to <2 x double>
// CHECK-LE: bitcast <2 x double> %{{[0-9]*}} to <2 x i64>
// CHECK-LE: xor <2 x i64> %{{[0-9]*}}, <i64 -1, i64 -1>
// CHECK-LE: and <2 x i64>
// CHECK-LE: bitcast <2 x i64> %{{[0-9]*}} to <2 x double>

  dummy();
// CHECK: call void @dummy()

  res_vd = vec_andc(vd, vd);
// CHECK: bitcast <2 x double> %{{[0-9]*}} to <2 x i64>
// CHECK: xor <2 x i64> %{{[0-9]*}}, <i64 -1, i64 -1>
// CHECK: and <2 x i64>
// CHECK: bitcast <2 x i64> %{{[0-9]*}} to <2 x double>

  dummy();
// CHECK: call void @dummy()
// CHECK-LE: call void @dummy()

  res_vd = vec_ceil(vd);
// CHECK: call <2 x double> @llvm.ceil.v2f64(<2 x double> %{{[0-9]*}})
// CHECK-LE: call <2 x double> @llvm.ceil.v2f64(<2 x double> %{{[0-9]*}})

  res_vf = vec_ceil(vf);
// CHECK: call <4 x float> @llvm.ceil.v4f32(<4 x float> %{{[0-9]*}})
// CHECK-LE: call <4 x float> @llvm.ceil.v4f32(<4 x float> %{{[0-9]*}})

  res_vd = vec_roundp(vd);
// CHECK: call <2 x double> @llvm.ceil.v2f64(<2 x double> %{{[0-9]*}})
// CHECK-LE: call <2 x double> @llvm.ceil.v2f64(<2 x double> %{{[0-9]*}})

  res_vf = vec_roundp(vf);
// CHECK: call <4 x float> @llvm.ceil.v4f32(<4 x float> %{{[0-9]*}})
// CHECK-LE: call <4 x float> @llvm.ceil.v4f32(<4 x float> %{{[0-9]*}})

  res_vbll = vec_cmpeq(vd, vd);
// CHECK: call <2 x i64> @llvm.ppc.vsx.xvcmpeqdp(<2 x double> %{{[0-9]*}}, <2 x double> %{{[0-9]*}})
// CHECK-LE: call <2 x i64> @llvm.ppc.vsx.xvcmpeqdp(<2 x double> %{{[0-9]*}}, <2 x double> %{{[0-9]*}})

  res_vbi = vec_cmpeq(vf, vf);
// CHECK: call <4 x i32> @llvm.ppc.vsx.xvcmpeqsp(<4 x float> %{{[0-9]*}}, <4 x float> %{{[0-9]*}})
// CHECK-LE: call <4 x i32> @llvm.ppc.vsx.xvcmpeqsp(<4 x float> %{{[0-9]*}}, <4 x float> %{{[0-9]*}})

  res_vbll = vec_cmpge(vd, vd);
// CHECK: call <2 x i64> @llvm.ppc.vsx.xvcmpgedp(<2 x double> %{{[0-9]*}}, <2 x double> %{{[0-9]*}})
// CHECK-LE: call <2 x i64> @llvm.ppc.vsx.xvcmpgedp(<2 x double> %{{[0-9]*}}, <2 x double> %{{[0-9]*}})

  res_vbi = vec_cmpge(vf, vf);
// CHECK: call <4 x i32> @llvm.ppc.vsx.xvcmpgesp(<4 x float> %{{[0-9]*}}, <4 x float> %{{[0-9]*}})
// CHECK-LE: call <4 x i32> @llvm.ppc.vsx.xvcmpgesp(<4 x float> %{{[0-9]*}}, <4 x float> %{{[0-9]*}})

  res_vbll = vec_cmpgt(vd, vd);
// CHECK: call <2 x i64> @llvm.ppc.vsx.xvcmpgtdp(<2 x double> %{{[0-9]*}}, <2 x double> %{{[0-9]*}})
// CHECK-LE: call <2 x i64> @llvm.ppc.vsx.xvcmpgtdp(<2 x double> %{{[0-9]*}}, <2 x double> %{{[0-9]*}})

  res_vbi = vec_cmpgt(vf, vf);
// CHECK: call <4 x i32> @llvm.ppc.vsx.xvcmpgtsp(<4 x float> %{{[0-9]*}}, <4 x float> %{{[0-9]*}})
// CHECK-LE: call <4 x i32> @llvm.ppc.vsx.xvcmpgtsp(<4 x float> %{{[0-9]*}}, <4 x float> %{{[0-9]*}})

  res_vbll = vec_cmple(vd, vd);
// CHECK: call <2 x i64> @llvm.ppc.vsx.xvcmpgedp(<2 x double> %{{[0-9]*}}, <2 x double> %{{[0-9]*}})
// CHECK-LE: call <2 x i64> @llvm.ppc.vsx.xvcmpgedp(<2 x double> %{{[0-9]*}}, <2 x double> %{{[0-9]*}})

  res_vbi = vec_cmple(vf, vf);
// CHECK: call <4 x i32> @llvm.ppc.vsx.xvcmpgesp(<4 x float> %{{[0-9]*}}, <4 x float> %{{[0-9]*}})
// CHECK-LE: call <4 x i32> @llvm.ppc.vsx.xvcmpgesp(<4 x float> %{{[0-9]*}}, <4 x float> %{{[0-9]*}})

  res_vbll = vec_cmplt(vd, vd);
// CHECK: call <2 x i64> @llvm.ppc.vsx.xvcmpgtdp(<2 x double> %{{[0-9]*}}, <2 x double> %{{[0-9]*}})
// CHECK-LE: call <2 x i64> @llvm.ppc.vsx.xvcmpgtdp(<2 x double> %{{[0-9]*}}, <2 x double> %{{[0-9]*}})

  res_vbi = vec_cmplt(vf, vf);
// CHECK: call <4 x i32> @llvm.ppc.vsx.xvcmpgtsp(<4 x float> %{{[0-9]*}}, <4 x float> %{{[0-9]*}})
// CHECK-LE: call <4 x i32> @llvm.ppc.vsx.xvcmpgtsp(<4 x float> %{{[0-9]*}}, <4 x float> %{{[0-9]*}})

  /* vec_cpsgn */
  res_vf = vec_cpsgn(vf, vf);
// CHECK: call <4 x float> @llvm.copysign.v4f32(<4 x float> %{{.+}}, <4 x float> %{{.+}})
// CHECK-LE: call <4 x float> @llvm.copysign.v4f32(<4 x float> %{{.+}}, <4 x float> %{{.+}})

  res_vd = vec_cpsgn(vd, vd);
// CHECK: call <2 x double> @llvm.copysign.v2f64(<2 x double> %{{.+}}, <2 x double> %{{.+}})
// CHECK-LE: call <2 x double> @llvm.copysign.v2f64(<2 x double> %{{.+}}, <2 x double> %{{.+}})

  /* vec_div */
  res_vsll = vec_div(vsll, vsll);
// CHECK: sdiv <2 x i64>
// CHECK-LE: sdiv <2 x i64>

  res_vull = vec_div(vull, vull);
// CHECK: udiv <2 x i64>
// CHECK-LE: udiv <2 x i64>

  res_vf = vec_div(vf, vf);
// CHECK: fdiv <4 x float>
// CHECK-LE: fdiv <4 x float>

  res_vd = vec_div(vd, vd);
// CHECK: fdiv <2 x double>
// CHECK-LE: fdiv <2 x double>

  /* vec_max */
  res_vf = vec_max(vf, vf);
// CHECK: @llvm.ppc.vsx.xvmaxsp
// CHECK-LE: @llvm.ppc.vsx.xvmaxsp

  res_vd = vec_max(vd, vd);
// CHECK: @llvm.ppc.vsx.xvmaxdp
// CHECK-LE: @llvm.ppc.vsx.xvmaxdp

  res_vf = vec_vmaxfp(vf, vf);
// CHECK: @llvm.ppc.vsx.xvmaxsp
// CHECK-LE: @llvm.ppc.vsx.xvmaxsp

  /* vec_min */
  res_vf = vec_min(vf, vf);
// CHECK: @llvm.ppc.vsx.xvminsp
// CHECK-LE: @llvm.ppc.vsx.xvminsp

  res_vd = vec_min(vd, vd);
// CHECK: @llvm.ppc.vsx.xvmindp
// CHECK-LE: @llvm.ppc.vsx.xvmindp

  res_vf = vec_vminfp(vf, vf);
// CHECK: @llvm.ppc.vsx.xvminsp
// CHECK-LE: @llvm.ppc.vsx.xvminsp

  res_d = __builtin_vsx_xsmaxdp(d, d);
// CHECK: @llvm.ppc.vsx.xsmaxdp
// CHECK-LE: @llvm.ppc.vsx.xsmaxdp

  res_d = __builtin_vsx_xsmindp(d, d);
// CHECK: @llvm.ppc.vsx.xsmindp
// CHECK-LE: @llvm.ppc.vsx.xsmindp

  /* vec_perm */
  res_vsll = vec_perm(vsll, vsll, vuc);
// CHECK: @llvm.ppc.altivec.vperm
// CHECK-LE: @llvm.ppc.altivec.vperm

  res_vull = vec_perm(vull, vull, vuc);
// CHECK: @llvm.ppc.altivec.vperm
// CHECK-LE: @llvm.ppc.altivec.vperm

  res_vbll = vec_perm(vbll, vbll, vuc);
// CHECK: [[T1:%.+]] = bitcast <2 x i64> {{.+}} to <4 x i32>
// CHECK: [[T2:%.+]] = bitcast <2 x i64> {{.+}} to <4 x i32>
// CHECK: call <4 x i32> @llvm.ppc.altivec.vperm(<4 x i32> [[T1]], <4 x i32> [[T2]], <16 x i8>
// CHECK-LE: xor <16 x i8>
// CHECK-LE: [[T1:%.+]] = bitcast <2 x i64> {{.+}} to <4 x i32>
// CHECK-LE: [[T2:%.+]] = bitcast <2 x i64> {{.+}} to <4 x i32>
// CHECK-LE: call <4 x i32> @llvm.ppc.altivec.vperm(<4 x i32> [[T1]], <4 x i32> [[T2]], <16 x i8>

  res_vf = vec_round(vf);
// CHECK: call <4 x float> @llvm.round.v4f32(<4 x float>
// CHECK-LE: call <4 x float> @llvm.round.v4f32(<4 x float>

  res_vd = vec_round(vd);
// CHECK: call <2 x double> @llvm.round.v2f64(<2 x double>
// CHECK-LE: call <2 x double> @llvm.round.v2f64(<2 x double>

  res_vd = vec_perm(vd, vd, vuc);
// CHECK: @llvm.ppc.altivec.vperm
// CHECK-LE: @llvm.ppc.altivec.vperm

  res_vd = vec_splat(vd, 1);
// CHECK: [[T1:%.+]] = bitcast <2 x double> {{.+}} to <4 x i32>
// CHECK: [[T2:%.+]] = bitcast <2 x double> {{.+}} to <4 x i32>
// CHECK: call <4 x i32> @llvm.ppc.altivec.vperm(<4 x i32> [[T1]], <4 x i32> [[T2]], <16 x i8>
// CHECK-LE: xor <16 x i8>
// CHECK-LE: [[T1:%.+]] = bitcast <2 x double> {{.+}} to <4 x i32>
// CHECK-LE: [[T2:%.+]] = bitcast <2 x double> {{.+}} to <4 x i32>
// CHECK-LE: call <4 x i32> @llvm.ppc.altivec.vperm(<4 x i32> [[T1]], <4 x i32> [[T2]], <16 x i8>

  res_vbll = vec_splat(vbll, 1);
// CHECK: [[T1:%.+]] = bitcast <2 x i64> {{.+}} to <4 x i32>
// CHECK: [[T2:%.+]] = bitcast <2 x i64> {{.+}} to <4 x i32>
// CHECK: call <4 x i32> @llvm.ppc.altivec.vperm(<4 x i32> [[T1]], <4 x i32> [[T2]], <16 x i8>
// CHECK-LE: xor <16 x i8>
// CHECK-LE: [[T1:%.+]] = bitcast <2 x i64> {{.+}} to <4 x i32>
// CHECK-LE: [[T2:%.+]] = bitcast <2 x i64> {{.+}} to <4 x i32>
// CHECK-LE: call <4 x i32> @llvm.ppc.altivec.vperm(<4 x i32> [[T1]], <4 x i32> [[T2]], <16 x i8>

  res_vsll =  vec_splat(vsll, 1);
// CHECK: [[T1:%.+]] = bitcast <2 x i64> {{.+}} to <4 x i32>
// CHECK: [[T2:%.+]] = bitcast <2 x i64> {{.+}} to <4 x i32>
// CHECK: call <4 x i32> @llvm.ppc.altivec.vperm(<4 x i32> [[T1]], <4 x i32> [[T2]], <16 x i8>
// CHECK-LE: xor <16 x i8>
// CHECK-LE: [[T1:%.+]] = bitcast <2 x i64> {{.+}} to <4 x i32>
// CHECK-LE: [[T2:%.+]] = bitcast <2 x i64> {{.+}} to <4 x i32>
// CHECK-LE: call <4 x i32> @llvm.ppc.altivec.vperm(<4 x i32> [[T1]], <4 x i32> [[T2]], <16 x i8>

  res_vull =  vec_splat(vull, 1);
// CHECK: [[T1:%.+]] = bitcast <2 x i64> {{.+}} to <4 x i32>
// CHECK: [[T2:%.+]] = bitcast <2 x i64> {{.+}} to <4 x i32>
// CHECK: call <4 x i32> @llvm.ppc.altivec.vperm(<4 x i32> [[T1]], <4 x i32> [[T2]], <16 x i8>
// CHECK-LE: xor <16 x i8>
// CHECK-LE: [[T1:%.+]] = bitcast <2 x i64> {{.+}} to <4 x i32>
// CHECK-LE: [[T2:%.+]] = bitcast <2 x i64> {{.+}} to <4 x i32>
// CHECK-LE: call <4 x i32> @llvm.ppc.altivec.vperm(<4 x i32> [[T1]], <4 x i32> [[T2]], <16 x i8>

  res_vsi = vec_pack(vsll, vsll);
// CHECK: @llvm.ppc.altivec.vperm
// CHECK-LE: @llvm.ppc.altivec.vperm

  res_vui = vec_pack(vull, vull);
// CHECK: @llvm.ppc.altivec.vperm
// CHECK-LE: @llvm.ppc.altivec.vperm

  res_vbi = vec_pack(vbll, vbll);
// CHECK: @llvm.ppc.altivec.vperm
// CHECK-LE: @llvm.ppc.altivec.vperm

  res_vsll = vec_vperm(vsll, vsll, vuc);
// CHECK: @llvm.ppc.altivec.vperm
// CHECK-LE: @llvm.ppc.altivec.vperm

  res_vull = vec_vperm(vull, vull, vuc);
// CHECK: @llvm.ppc.altivec.vperm
// CHECK-LE: @llvm.ppc.altivec.vperm

  res_vd = vec_vperm(vd, vd, vuc);
// CHECK: @llvm.ppc.altivec.vperm
// CHECK-LE: @llvm.ppc.altivec.vperm

  /* vec_vsx_ld */

  res_vbi = vec_vsx_ld(0, &vbi);
// CHECK: @llvm.ppc.vsx.lxvw4x
// CHECK-LE: @llvm.ppc.vsx.lxvw4x

  res_vsi = vec_vsx_ld(0, &vsi);
// CHECK: @llvm.ppc.vsx.lxvw4x
// CHECK-LE: @llvm.ppc.vsx.lxvw4x

  res_vsi = vec_vsx_ld(0, asi);
// CHECK: @llvm.ppc.vsx.lxvw4x
// CHECK-LE: @llvm.ppc.vsx.lxvw4x

  res_vui = vec_vsx_ld(0, &vui);
// CHECK: @llvm.ppc.vsx.lxvw4x
// CHECK-LE: @llvm.ppc.vsx.lxvw4x

  res_vui = vec_vsx_ld(0, aui);
// CHECK: @llvm.ppc.vsx.lxvw4x
// CHECK-LE: @llvm.ppc.vsx.lxvw4x

  res_vf = vec_vsx_ld (0, &vf);
// CHECK: @llvm.ppc.vsx.lxvw4x
// CHECK-LE: @llvm.ppc.vsx.lxvw4x

  res_vf = vec_vsx_ld (0, af);
// CHECK: @llvm.ppc.vsx.lxvw4x
// CHECK-LE: @llvm.ppc.vsx.lxvw4x

  res_vsll = vec_vsx_ld(0, &vsll);
// CHECK: @llvm.ppc.vsx.lxvd2x
// CHECK-LE: @llvm.ppc.vsx.lxvd2x

  res_vull = vec_vsx_ld(0, &vull);
// CHECK: @llvm.ppc.vsx.lxvd2x
// CHECK-LE: @llvm.ppc.vsx.lxvd2x

  res_vd = vec_vsx_ld(0, &vd);
// CHECK: @llvm.ppc.vsx.lxvd2x
// CHECK-LE: @llvm.ppc.vsx.lxvd2x

  res_vd = vec_vsx_ld(0, ad);
// CHECK: @llvm.ppc.vsx.lxvd2x
// CHECK-LE: @llvm.ppc.vsx.lxvd2x

  res_vbs = vec_vsx_ld(0, &vbs);
// CHECK: @llvm.ppc.vsx.lxvw4x
// CHECK-LE: @llvm.ppc.vsx.lxvw4x

  res_vss = vec_vsx_ld(0, &vss);
// CHECK: @llvm.ppc.vsx.lxvw4x
// CHECK-LE: @llvm.ppc.vsx.lxvw4x

  res_vss = vec_vsx_ld(0, ass);
// CHECK: @llvm.ppc.vsx.lxvw4x
// CHECK-LE: @llvm.ppc.vsx.lxvw4x

  res_vus = vec_vsx_ld(0, &vus);
// CHECK: @llvm.ppc.vsx.lxvw4x
// CHECK-LE: @llvm.ppc.vsx.lxvw4x

  res_vus = vec_vsx_ld(0, aus);
// CHECK: @llvm.ppc.vsx.lxvw4x
// CHECK-LE: @llvm.ppc.vsx.lxvw4x

  res_vbc = vec_vsx_ld(0, &vbc);
// CHECK: @llvm.ppc.vsx.lxvw4x
// CHECK-LE: @llvm.ppc.vsx.lxvw4x

  res_vsc = vec_vsx_ld(0, &vsc);
// CHECK: @llvm.ppc.vsx.lxvw4x
// CHECK-LE: @llvm.ppc.vsx.lxvw4x

  res_vuc = vec_vsx_ld(0, &vuc);
// CHECK: @llvm.ppc.vsx.lxvw4x
// CHECK-LE: @llvm.ppc.vsx.lxvw4x

  res_vsc = vec_vsx_ld(0, asc);
// CHECK: @llvm.ppc.vsx.lxvw4x
// CHECK-LE: @llvm.ppc.vsx.lxvw4x

  res_vuc = vec_vsx_ld(0, auc);
// CHECK: @llvm.ppc.vsx.lxvw4x
// CHECK-LE: @llvm.ppc.vsx.lxvw4x

  /* vec_vsx_st */

  vec_vsx_st(vbi, 0, &res_vbi);
// CHECK: @llvm.ppc.vsx.stxvw4x
// CHECK-LE: @llvm.ppc.vsx.stxvw4x

  vec_vsx_st(vbi, 0, res_aui);
// CHECK: @llvm.ppc.vsx.stxvw4x
// CHECK-LE: @llvm.ppc.vsx.stxvw4x

  vec_vsx_st(vbi, 0, res_asi);
// CHECK: @llvm.ppc.vsx.stxvw4x
// CHECK-LE: @llvm.ppc.vsx.stxvw4x

  vec_vsx_st(vsi, 0, &res_vsi);
// CHECK: @llvm.ppc.vsx.stxvw4x
// CHECK-LE: @llvm.ppc.vsx.stxvw4x

  vec_vsx_st(vsi, 0, res_asi);
// CHECK: @llvm.ppc.vsx.stxvw4x
// CHECK-LE: @llvm.ppc.vsx.stxvw4x

  vec_vsx_st(vui, 0, &res_vui);
// CHECK: @llvm.ppc.vsx.stxvw4x
// CHECK-LE: @llvm.ppc.vsx.stxvw4x

  vec_vsx_st(vui, 0, res_aui);
// CHECK: @llvm.ppc.vsx.stxvw4x
// CHECK-LE: @llvm.ppc.vsx.stxvw4x

  vec_vsx_st(vf, 0, &res_vf);
// CHECK: @llvm.ppc.vsx.stxvw4x
// CHECK-LE: @llvm.ppc.vsx.stxvw4x

  vec_vsx_st(vf, 0, res_af);
// CHECK: @llvm.ppc.vsx.stxvw4x
// CHECK-LE: @llvm.ppc.vsx.stxvw4x

  vec_vsx_st(vsll, 0, &res_vsll);
// CHECK: @llvm.ppc.vsx.stxvd2x
// CHECK-LE: @llvm.ppc.vsx.stxvd2x

  vec_vsx_st(vull, 0, &res_vull);
// CHECK: @llvm.ppc.vsx.stxvd2x
// CHECK-LE: @llvm.ppc.vsx.stxvd2x

  vec_vsx_st(vd, 0, &res_vd);
// CHECK: @llvm.ppc.vsx.stxvd2x
// CHECK-LE: @llvm.ppc.vsx.stxvd2x

  vec_vsx_st(vd, 0, res_ad);
// CHECK: @llvm.ppc.vsx.stxvd2x
// CHECK-LE: @llvm.ppc.vsx.stxvd2x

  vec_vsx_st(vbs, 0, &res_vbs);
// CHECK: @llvm.ppc.vsx.stxvw4x
// CHECK-LE: @llvm.ppc.vsx.stxvw4x

  vec_vsx_st(vbs, 0, res_aus);
// CHECK: @llvm.ppc.vsx.stxvw4x
// CHECK-LE: @llvm.ppc.vsx.stxvw4x

  vec_vsx_st(vbs, 0, res_ass);
// CHECK: @llvm.ppc.vsx.stxvw4x
// CHECK-LE: @llvm.ppc.vsx.stxvw4x

  vec_vsx_st(vss, 0, &res_vss);
// CHECK: @llvm.ppc.vsx.stxvw4x
// CHECK-LE: @llvm.ppc.vsx.stxvw4x

  vec_vsx_st(vss, 0, res_ass);
// CHECK: @llvm.ppc.vsx.stxvw4x
// CHECK-LE: @llvm.ppc.vsx.stxvw4x

  vec_vsx_st(vus, 0, &res_vus);
// CHECK: @llvm.ppc.vsx.stxvw4x
// CHECK-LE: @llvm.ppc.vsx.stxvw4x

  vec_vsx_st(vus, 0, res_aus);
// CHECK: @llvm.ppc.vsx.stxvw4x
// CHECK-LE: @llvm.ppc.vsx.stxvw4x

  vec_vsx_st(vsc, 0, &res_vsc);
// CHECK: @llvm.ppc.vsx.stxvw4x
// CHECK-LE: @llvm.ppc.vsx.stxvw4x

  vec_vsx_st(vsc, 0, res_asc);
// CHECK: @llvm.ppc.vsx.stxvw4x
// CHECK-LE: @llvm.ppc.vsx.stxvw4x

  vec_vsx_st(vuc, 0, &res_vuc);
// CHECK: @llvm.ppc.vsx.stxvw4x
// CHECK-LE: @llvm.ppc.vsx.stxvw4x

  vec_vsx_st(vuc, 0, res_auc);
// CHECK: @llvm.ppc.vsx.stxvw4x
// CHECK-LE: @llvm.ppc.vsx.stxvw4x

  vec_vsx_st(vbc, 0, &res_vbc);
// CHECK: @llvm.ppc.vsx.stxvw4x
// CHECK-LE: @llvm.ppc.vsx.stxvw4x

  vec_vsx_st(vbc, 0, res_asc);
// CHECK: @llvm.ppc.vsx.stxvw4x
// CHECK-LE: @llvm.ppc.vsx.stxvw4x

  vec_vsx_st(vbc, 0, res_auc);
// CHECK: @llvm.ppc.vsx.stxvw4x
// CHECK-LE: @llvm.ppc.vsx.stxvw4x

  /* vec_and */
  res_vsll = vec_and(vsll, vsll);
// CHECK: and <2 x i64>
// CHECK-LE: and <2 x i64>

  res_vsll = vec_and(vbll, vsll);
// CHECK: and <2 x i64>
// CHECK-LE: and <2 x i64>

  res_vsll = vec_and(vsll, vbll);
// CHECK: and <2 x i64>
// CHECK-LE: and <2 x i64>

  res_vull = vec_and(vull, vull);
// CHECK: and <2 x i64>
// CHECK-LE: and <2 x i64>

  res_vull = vec_and(vbll, vull);
// CHECK: and <2 x i64>
// CHECK-LE: and <2 x i64>

  res_vull = vec_and(vull, vbll);
// CHECK: and <2 x i64>
// CHECK-LE: and <2 x i64>

  res_vbll = vec_and(vbll, vbll);
// CHECK: and <2 x i64>
// CHECK-LE: and <2 x i64>

  /* vec_vand */
  res_vsll = vec_vand(vsll, vsll);
// CHECK: and <2 x i64>
// CHECK-LE: and <2 x i64>

  res_vsll = vec_vand(vbll, vsll);
// CHECK: and <2 x i64>
// CHECK-LE: and <2 x i64>

  res_vsll = vec_vand(vsll, vbll);
// CHECK: and <2 x i64>
// CHECK-LE: and <2 x i64>

  res_vull = vec_vand(vull, vull);
// CHECK: and <2 x i64>
// CHECK-LE: and <2 x i64>

  res_vull = vec_vand(vbll, vull);
// CHECK: and <2 x i64>
// CHECK-LE: and <2 x i64>

  res_vull = vec_vand(vull, vbll);
// CHECK: and <2 x i64>
// CHECK-LE: and <2 x i64>

  res_vbll = vec_vand(vbll, vbll);
// CHECK: and <2 x i64>
// CHECK-LE: and <2 x i64>

  /* vec_andc */
  res_vsll = vec_andc(vsll, vsll);
// CHECK: xor <2 x i64>
// CHECK: and <2 x i64>
// CHECK-LE: xor <2 x i64>
// CHECK-LE: and <2 x i64>

  res_vsll = vec_andc(vbll, vsll);
// CHECK: xor <2 x i64>
// CHECK: and <2 x i64>
// CHECK-LE: xor <2 x i64>
// CHECK-LE: and <2 x i64>

  res_vsll = vec_andc(vsll, vbll);
// CHECK: xor <2 x i64>
// CHECK: and <2 x i64>
// CHECK-LE: xor <2 x i64>
// CHECK-LE: and <2 x i64>

  res_vull = vec_andc(vull, vull);
// CHECK: xor <2 x i64>
// CHECK: and <2 x i64>
// CHECK-LE: xor <2 x i64>
// CHECK-LE: and <2 x i64>

  res_vull = vec_andc(vbll, vull);
// CHECK: xor <2 x i64>
// CHECK: and <2 x i64>
// CHECK-LE: xor <2 x i64>
// CHECK-LE: and <2 x i64>

  res_vull = vec_andc(vull, vbll);
// CHECK: xor <2 x i64>
// CHECK: and <2 x i64>
// CHECK-LE: xor <2 x i64>
// CHECK-LE: and <2 x i64>

  res_vbll = vec_andc(vbll, vbll);
// CHECK: xor <2 x i64>
// CHECK: and <2 x i64>
// CHECK-LE: xor <2 x i64>
// CHECK-LE: and <2 x i64>

  res_vf = vec_floor(vf);
// CHECK: call <4 x float> @llvm.floor.v4f32(<4 x float> %{{[0-9]+}})
// CHECK-LE: call <4 x float> @llvm.floor.v4f32(<4 x float> %{{[0-9]+}})

  res_vd = vec_floor(vd);
// CHECK: call <2 x double> @llvm.floor.v2f64(<2 x double> %{{[0-9]+}})
// CHECK-LE: call <2 x double> @llvm.floor.v2f64(<2 x double> %{{[0-9]+}})

  res_vf = vec_roundm(vf);
// CHECK: call <4 x float> @llvm.floor.v4f32(<4 x float> %{{[0-9]+}})
// CHECK-LE: call <4 x float> @llvm.floor.v4f32(<4 x float> %{{[0-9]+}})

  res_vd = vec_roundm(vd);
// CHECK: call <2 x double> @llvm.floor.v2f64(<2 x double> %{{[0-9]+}})
// CHECK-LE: call <2 x double> @llvm.floor.v2f64(<2 x double> %{{[0-9]+}})

  res_vf = vec_madd(vf, vf, vf);
// CHECK: call <4 x float> @llvm.fma.v4f32(<4 x float> %{{[0-9]+}}, <4 x float> %{{[0-9]+}}, <4 x float> %{{[0-9]+}})
// CHECK-LE: call <4 x float> @llvm.fma.v4f32(<4 x float> %{{[0-9]+}}, <4 x float> %{{[0-9]+}}, <4 x float> %{{[0-9]+}})

  res_vd = vec_madd(vd, vd, vd);
// CHECK: call <2 x double> @llvm.fma.v2f64(<2 x double> %{{[0-9]+}}, <2 x double> %{{[0-9]+}}, <2 x double> %{{[0-9]+}})
// CHECK-LE: call <2 x double> @llvm.fma.v2f64(<2 x double> %{{[0-9]+}}, <2 x double> %{{[0-9]+}}, <2 x double> %{{[0-9]+}})

  /* vec_mergeh */
  res_vsll = vec_mergeh(vsll, vsll);
// CHECK: @llvm.ppc.altivec.vperm
// CHECK-LE: @llvm.ppc.altivec.vperm

  res_vsll = vec_mergeh(vsll, vbll);
// CHECK: @llvm.ppc.altivec.vperm
// CHECK-LE: @llvm.ppc.altivec.vperm

  res_vsll = vec_mergeh(vbll, vsll);
// CHECK: @llvm.ppc.altivec.vperm
// CHECK-LE: @llvm.ppc.altivec.vperm

  res_vull = vec_mergeh(vull, vull);
// CHECK: @llvm.ppc.altivec.vperm
// CHECK-LE: @llvm.ppc.altivec.vperm

  res_vull = vec_mergeh(vull, vbll);
// CHECK: @llvm.ppc.altivec.vperm
// CHECK-LE: @llvm.ppc.altivec.vperm

  res_vull = vec_mergeh(vbll, vull);
// CHECK: @llvm.ppc.altivec.vperm
// CHECK-LE: @llvm.ppc.altivec.vperm

  /* vec_mergel */
  res_vsll = vec_mergel(vsll, vsll);
// CHECK: @llvm.ppc.altivec.vperm
// CHECK-LE: @llvm.ppc.altivec.vperm

  res_vsll = vec_mergel(vsll, vbll);
// CHECK: @llvm.ppc.altivec.vperm
// CHECK-LE: @llvm.ppc.altivec.vperm

  res_vsll = vec_mergel(vbll, vsll);
// CHECK: @llvm.ppc.altivec.vperm
// CHECK-LE: @llvm.ppc.altivec.vperm

  res_vull = vec_mergel(vull, vull);
// CHECK: @llvm.ppc.altivec.vperm
// CHECK-LE: @llvm.ppc.altivec.vperm

  res_vull = vec_mergel(vull, vbll);
// CHECK: @llvm.ppc.altivec.vperm
// CHECK-LE: @llvm.ppc.altivec.vperm

  res_vull = vec_mergel(vbll, vull);
// CHECK: @llvm.ppc.altivec.vperm
// CHECK-LE: @llvm.ppc.altivec.vperm

  /* vec_msub */
  res_vf = vec_msub(vf, vf, vf);
// CHECK: fneg <4 x float> %{{[0-9]+}}
// CHECK-NEXT: call <4 x float> @llvm.fma.v4f32(<4 x float> %{{[0-9]+}}, <4 x float> %{{[0-9]+}}, <4 x float>
// CHECK-LE: fneg <4 x float> %{{[0-9]+}}
// CHECK-LE-NEXT: call <4 x float> @llvm.fma.v4f32(<4 x float> %{{[0-9]+}}, <4 x float> %{{[0-9]+}}, <4 x float>

  res_vd = vec_msub(vd, vd, vd);
// CHECK: fneg <2 x double> %{{[0-9]+}}
// CHECK-NEXT: call <2 x double> @llvm.fma.v2f64(<2 x double> %{{[0-9]+}}, <2 x double> %{{[0-9]+}}, <2 x double>
// CHECK-LE: fneg <2 x double> %{{[0-9]+}}
// CHECK-LE-NEXT: call <2 x double> @llvm.fma.v2f64(<2 x double> %{{[0-9]+}}, <2 x double> %{{[0-9]+}}, <2 x double>

  res_vsll = vec_mul(vsll, vsll);
// CHECK: mul <2 x i64>
// CHECK-LE: mul <2 x i64>

  res_vull = vec_mul(vull, vull);
// CHECK: mul <2 x i64>
// CHECK-LE: mul <2 x i64>

  res_vf = vec_mul(vf, vf);
// CHECK: fmul <4 x float> %{{[0-9]+}}, %{{[0-9]+}}
// CHECK-LE: fmul <4 x float> %{{[0-9]+}}, %{{[0-9]+}}

  res_vd = vec_mul(vd, vd);
// CHECK: fmul <2 x double> %{{[0-9]+}}, %{{[0-9]+}}
// CHECK-LE: fmul <2 x double> %{{[0-9]+}}, %{{[0-9]+}}

  res_vf = vec_nearbyint(vf);
// CHECK: call <4 x float> @llvm.round.v4f32(<4 x float> %{{[0-9]+}})
// CHECK-LE: call <4 x float> @llvm.round.v4f32(<4 x float> %{{[0-9]+}})

  res_vd = vec_nearbyint(vd);
// CHECK: call <2 x double> @llvm.round.v2f64(<2 x double> %{{[0-9]+}})
// CHECK-LE: call <2 x double> @llvm.round.v2f64(<2 x double> %{{[0-9]+}})

  res_vf = vec_nmadd(vf, vf, vf);
// CHECK: [[FM:[0-9]+]] = call <4 x float> @llvm.fma.v4f32(<4 x float> %{{[0-9]+}}, <4 x float> %{{[0-9]+}}, <4 x float> %{{[0-9]+}})
// CHECK-NEXT: fneg <4 x float> %[[FM]]
// CHECK-LE: [[FM:[0-9]+]] = call <4 x float> @llvm.fma.v4f32(<4 x float> %{{[0-9]+}}, <4 x float> %{{[0-9]+}}, <4 x float> %{{[0-9]+}})
// CHECK-LE-NEXT: fneg <4 x float> %[[FM]]

  res_vd = vec_nmadd(vd, vd, vd);
// CHECK: [[FM:[0-9]+]] = call <2 x double> @llvm.fma.v2f64(<2 x double> %{{[0-9]+}}, <2 x double> %{{[0-9]+}}, <2 x double> %{{[0-9]+}})
// CHECK-NEXT: fneg <2 x double> %[[FM]]
// CHECK-LE: [[FM:[0-9]+]] = call <2 x double> @llvm.fma.v2f64(<2 x double> %{{[0-9]+}}, <2 x double> %{{[0-9]+}}, <2 x double> %{{[0-9]+}})
// CHECK-LE-NEXT: fneg <2 x double> %[[FM]]

  res_vf = vec_nmsub(vf, vf, vf);
// CHECK: fneg <4 x float> %{{[0-9]+}}
// CHECK-NEXT: call <4 x float> @llvm.fma.v4f32(<4 x float> %{{[0-9]+}}, <4 x float> %{{[0-9]+}}, <4 x float>
// CHECK: fneg <4 x float> %{{[0-9]+}}
// CHECK-LE: fneg <4 x float> %{{[0-9]+}}
// CHECK-LE-NEXT: call <4 x float> @llvm.fma.v4f32(<4 x float> %{{[0-9]+}}, <4 x float> %{{[0-9]+}}, <4 x float>
// CHECK-LE: fneg <4 x float> %{{[0-9]+}}

  res_vd = vec_nmsub(vd, vd, vd);
// CHECK: fneg <2 x double> %{{[0-9]+}}
// CHECK-NEXT: [[FM:[0-9]+]] = call <2 x double> @llvm.fma.v2f64(<2 x double> %{{[0-9]+}}, <2 x double> %{{[0-9]+}}, <2 x double>
// CHECK-NEXT: fneg <2 x double> %[[FM]]
// CHECK-LE: fneg <2 x double> %{{[0-9]+}}
// CHECK-LE-NEXT: [[FM:[0-9]+]] = call <2 x double> @llvm.fma.v2f64(<2 x double> %{{[0-9]+}}, <2 x double> %{{[0-9]+}}, <2 x double>
// CHECK-LE-NEXT: fneg <2 x double> %[[FM]]

  /* vec_nor */
  res_vsll = vec_nor(vsll, vsll);
// CHECK: or <2 x i64>
// CHECK: xor <2 x i64>
// CHECK-LE: or <2 x i64>
// CHECK-LE: xor <2 x i64>

  res_vull = vec_nor(vull, vull);
// CHECK: or <2 x i64>
// CHECK: xor <2 x i64>
// CHECK-LE: or <2 x i64>
// CHECK-LE: xor <2 x i64>

  res_vull = vec_nor(vbll, vbll);
// CHECK: or <2 x i64>
// CHECK: xor <2 x i64>
// CHECK-LE: or <2 x i64>
// CHECK-LE: xor <2 x i64>

  res_vd = vec_nor(vd, vd);
// CHECK: bitcast <2 x double> %{{[0-9]+}} to <2 x i64>
// CHECK: [[OR:%.+]] = or <2 x i64> %{{[0-9]+}}, %{{[0-9]+}}
// CHECK-NEXT: xor <2 x i64> [[OR]], <i64 -1, i64 -1>
// CHECK-LE: bitcast <2 x double> %{{[0-9]+}} to <2 x i64>
// CHECK-LE: [[OR:%.+]] = or <2 x i64> %{{[0-9]+}}, %{{[0-9]+}}
// CHECK-LE-NEXT: xor <2 x i64> [[OR]], <i64 -1, i64 -1>

  /* vec_or */
  res_vsll = vec_or(vsll, vsll);
// CHECK: or <2 x i64>
// CHECK-LE: or <2 x i64>

  res_vsll = vec_or(vbll, vsll);
// CHECK: or <2 x i64>
// CHECK-LE: or <2 x i64>

  res_vsll = vec_or(vsll, vbll);
// CHECK: or <2 x i64>
// CHECK-LE: or <2 x i64>

  res_vull = vec_or(vull, vull);
// CHECK: or <2 x i64>
// CHECK-LE: or <2 x i64>

  res_vull = vec_or(vbll, vull);
// CHECK: or <2 x i64>
// CHECK-LE: or <2 x i64>

  res_vull = vec_or(vull, vbll);
// CHECK: or <2 x i64>
// CHECK-LE: or <2 x i64>

  res_vbll = vec_or(vbll, vbll);
// CHECK: or <2 x i64>
// CHECK-LE: or <2 x i64>

  res_vd = vec_or(vd, vd);
// CHECK: bitcast <2 x double> %{{[0-9]+}} to <2 x i64>
// CHECK: or <2 x i64> %{{[0-9]+}}, %{{[0-9]+}}
// CHECK-LE: bitcast <2 x double> %{{[0-9]+}} to <2 x i64>
// CHECK-LE: or <2 x i64> %{{[0-9]+}}, %{{[0-9]+}}

  res_vd = vec_or(vbll, vd);
// CHECK: [[T1:%.+]] = bitcast <2 x double> %{{[0-9]+}} to <2 x i64>
// CHECK: [[T2:%.+]] = or <2 x i64> %{{[0-9]+}}, [[T1]]
// CHECK: bitcast <2 x i64> [[T2]] to <2 x double>
// CHECK-LE: [[T1:%.+]] = bitcast <2 x double> %{{[0-9]+}} to <2 x i64>
// CHECK-LE: [[T2:%.+]] = or <2 x i64> %{{[0-9]+}}, [[T1]]
// CHECK-LE: bitcast <2 x i64> [[T2]] to <2 x double>

  res_vd = vec_or(vd, vbll);
// CHECK: [[T1:%.+]] = bitcast <2 x double> %{{[0-9]+}} to <2 x i64>
// CHECK: [[T2:%.+]] = or <2 x i64> [[T1]], %{{[0-9]+}}
// CHECK: bitcast <2 x i64> [[T2]] to <2 x double>
// CHECK-LE: [[T1:%.+]] = bitcast <2 x double> %{{[0-9]+}} to <2 x i64>
// CHECK-LE: [[T2:%.+]] = or <2 x i64> [[T1]], %{{[0-9]+}}
// CHECK-LE: bitcast <2 x i64> [[T2]] to <2 x double>

  res_vf = vec_re(vf);
// CHECK: call <4 x float> @llvm.ppc.vsx.xvresp(<4 x float>
// CHECK-LE: call <4 x float> @llvm.ppc.vsx.xvresp(<4 x float>

  res_vd = vec_re(vd);
// CHECK: call <2 x double> @llvm.ppc.vsx.xvredp(<2 x double>
// CHECK-LE: call <2 x double> @llvm.ppc.vsx.xvredp(<2 x double>

  res_vf = vec_rint(vf);
// CHECK: call <4 x float> @llvm.rint.v4f32(<4 x float> %{{[0-9]+}})
// CHECK-LE: call <4 x float> @llvm.rint.v4f32(<4 x float> %{{[0-9]+}})

  res_vd = vec_rint(vd);
// CHECK: call <2 x double> @llvm.rint.v2f64(<2 x double> %{{[0-9]+}})
// CHECK-LE: call <2 x double> @llvm.rint.v2f64(<2 x double> %{{[0-9]+}})

  res_vf = vec_rsqrte(vf);
// CHECK: call <4 x float> @llvm.ppc.vsx.xvrsqrtesp(<4 x float> %{{[0-9]+}})
// CHECK-LE: call <4 x float> @llvm.ppc.vsx.xvrsqrtesp(<4 x float> %{{[0-9]+}})

  res_vf = vec_roundc(vf);
// CHECK: call <4 x float> @llvm.rint.v4f32(<4 x float> %{{[0-9]+}})
// CHECK-LE: call <4 x float> @llvm.rint.v4f32(<4 x float> %{{[0-9]+}})

  res_vd = vec_roundc(vd);
// CHECK: call <2 x double> @llvm.rint.v2f64(<2 x double> %{{[0-9]+}})
// CHECK-LE: call <2 x double> @llvm.rint.v2f64(<2 x double> %{{[0-9]+}})

  res_vd = vec_rsqrte(vd);
// CHECK: call <2 x double> @llvm.ppc.vsx.xvrsqrtedp(<2 x double> %{{[0-9]+}})
// CHECK-LE: call <2 x double> @llvm.ppc.vsx.xvrsqrtedp(<2 x double> %{{[0-9]+}})

  res_i = vec_test_swsqrt(vd);
// CHECK: call i32 @llvm.ppc.vsx.xvtsqrtdp(<2 x double> %{{[0-9]+}})
// CHECK-LE: call i32 @llvm.ppc.vsx.xvtsqrtdp(<2 x double> %{{[0-9]+}})

  res_i = vec_test_swsqrts(vf);
// CHECK: call i32 @llvm.ppc.vsx.xvtsqrtsp(<4 x float> %{{[0-9]+}})
// CHECK-LE: call i32 @llvm.ppc.vsx.xvtsqrtsp(<4 x float> %{{[0-9]+}})

  res_i = vec_test_swdiv(vd, vd);
// CHECK: call i32 @llvm.ppc.vsx.xvtdivdp(<2 x double> %{{[0-9]+}}, <2 x double> %{{[0-9]+}})
// CHECK-LE: call i32 @llvm.ppc.vsx.xvtdivdp(<2 x double> %{{[0-9]+}}, <2 x double> %{{[0-9]+}})

  res_i = vec_test_swdivs(vf, vf);
// CHECK: call i32 @llvm.ppc.vsx.xvtdivsp(<4 x float> %{{[0-9]+}}, <4 x float> %{{[0-9]+}})
// CHECK-LE: call i32 @llvm.ppc.vsx.xvtdivsp(<4 x float> %{{[0-9]+}}, <4 x float> %{{[0-9]+}})


  dummy();
// CHECK: call void @dummy()
// CHECK-LE: call void @dummy()

  res_vd = vec_sel(vd, vd, vbll);
// CHECK: xor <2 x i64> %{{[0-9]+}}, <i64 -1, i64 -1>
// CHECK: and <2 x i64> %{{[0-9]+}},
// CHECK: and <2 x i64> %{{[0-9]+}}, %{{[0-9]+}}
// CHECK: or <2 x i64>
// CHECK: bitcast <2 x i64> %{{[0-9]+}} to <2 x double>
// CHECK-LE: xor <2 x i64> %{{[0-9]+}}, <i64 -1, i64 -1>
// CHECK-LE: and <2 x i64> %{{[0-9]+}},
// CHECK-LE: and <2 x i64> %{{[0-9]+}}, %{{[0-9]+}}
// CHECK-LE: or <2 x i64>
// CHECK-LE: bitcast <2 x i64> %{{[0-9]+}} to <2 x double>

  dummy();
// CHECK: call void @dummy()
// CHECK-LE: call void @dummy()

  res_vd = vec_sel(vd, vd, vull);
// CHECK: xor <2 x i64> %{{[0-9]+}}, <i64 -1, i64 -1>
// CHECK: and <2 x i64> %{{[0-9]+}},
// CHECK: and <2 x i64> %{{[0-9]+}}, %{{[0-9]+}}
// CHECK: or <2 x i64>
// CHECK: bitcast <2 x i64> %{{[0-9]+}} to <2 x double>
// CHECK-LE: xor <2 x i64> %{{[0-9]+}}, <i64 -1, i64 -1>
// CHECK-LE: and <2 x i64> %{{[0-9]+}},
// CHECK-LE: and <2 x i64> %{{[0-9]+}}, %{{[0-9]+}}
// CHECK-LE: or <2 x i64>
// CHECK-LE: bitcast <2 x i64> %{{[0-9]+}} to <2 x double>

  res_vbll = vec_sel(vbll, vbll, vbll);
// CHECK: xor <2 x i64> %{{[0-9]+}}, <i64 -1, i64 -1>
// CHECK: and <2 x i64> %{{[0-9]+}},
// CHECK: and <2 x i64> %{{[0-9]+}}, %{{[0-9]+}}
// CHECK: or <2 x i64>
// CHECK-LE: xor <2 x i64> %{{[0-9]+}}, <i64 -1, i64 -1>
// CHECK-LE: and <2 x i64> %{{[0-9]+}},
// CHECK-LE: and <2 x i64> %{{[0-9]+}}, %{{[0-9]+}}
// CHECK-LE: or <2 x i64>

  res_vbll = vec_sel(vbll, vbll, vull);
// CHECK: xor <2 x i64> %{{[0-9]+}}, <i64 -1, i64 -1>
// CHECK: and <2 x i64> %{{[0-9]+}},
// CHECK: and <2 x i64> %{{[0-9]+}}, %{{[0-9]+}}
// CHECK: or <2 x i64>
// CHECK-LE: xor <2 x i64> %{{[0-9]+}}, <i64 -1, i64 -1>
// CHECK-LE: and <2 x i64> %{{[0-9]+}},
// CHECK-LE: and <2 x i64> %{{[0-9]+}}, %{{[0-9]+}}
// CHECK-LE: or <2 x i64>

  res_vsll = vec_sel(vsll, vsll, vbll);
// CHECK: xor <2 x i64> %{{[0-9]+}}, <i64 -1, i64 -1>
// CHECK: and <2 x i64> %{{[0-9]+}},
// CHECK: and <2 x i64> %{{[0-9]+}}, %{{[0-9]+}}
// CHECK: or <2 x i64>
// CHECK-LE: xor <2 x i64> %{{[0-9]+}}, <i64 -1, i64 -1>
// CHECK-LE: and <2 x i64> %{{[0-9]+}},
// CHECK-LE: and <2 x i64> %{{[0-9]+}}, %{{[0-9]+}}
// CHECK-LE: or <2 x i64>

  res_vsll = vec_sel(vsll, vsll, vull);
// CHECK: xor <2 x i64> %{{[0-9]+}}, <i64 -1, i64 -1>
// CHECK: and <2 x i64> %{{[0-9]+}},
// CHECK: and <2 x i64> %{{[0-9]+}}, %{{[0-9]+}}
// CHECK: or <2 x i64>
// CHECK-LE: xor <2 x i64> %{{[0-9]+}}, <i64 -1, i64 -1>
// CHECK-LE: and <2 x i64> %{{[0-9]+}},
// CHECK-LE: and <2 x i64> %{{[0-9]+}}, %{{[0-9]+}}
// CHECK-LE: or <2 x i64>

  res_vull = vec_sel(vull, vull, vbll);
// CHECK: xor <2 x i64> %{{[0-9]+}}, <i64 -1, i64 -1>
// CHECK: and <2 x i64> %{{[0-9]+}},
// CHECK: and <2 x i64> %{{[0-9]+}}, %{{[0-9]+}}
// CHECK: or <2 x i64>
// CHECK-LE: xor <2 x i64> %{{[0-9]+}}, <i64 -1, i64 -1>
// CHECK-LE: and <2 x i64> %{{[0-9]+}},
// CHECK-LE: and <2 x i64> %{{[0-9]+}}, %{{[0-9]+}}
// CHECK-LE: or <2 x i64>

  res_vull = vec_sel(vull, vull, vull);
// CHECK: xor <2 x i64> %{{[0-9]+}}, <i64 -1, i64 -1>
// CHECK: and <2 x i64> %{{[0-9]+}},
// CHECK: and <2 x i64> %{{[0-9]+}}, %{{[0-9]+}}
// CHECK: or <2 x i64>
// CHECK-LE: xor <2 x i64> %{{[0-9]+}}, <i64 -1, i64 -1>
// CHECK-LE: and <2 x i64> %{{[0-9]+}},
// CHECK-LE: and <2 x i64> %{{[0-9]+}}, %{{[0-9]+}}
// CHECK-LE: or <2 x i64>

  res_vf = vec_sqrt(vf);
// CHECK: call <4 x float> @llvm.sqrt.v4f32(<4 x float> %{{[0-9]+}})
// CHECK-LE: call <4 x float> @llvm.sqrt.v4f32(<4 x float> %{{[0-9]+}})

  res_vd = vec_sqrt(vd);
// CHECK: call <2 x double> @llvm.sqrt.v2f64(<2 x double> %{{[0-9]+}})
// CHECK-LE: call <2 x double> @llvm.sqrt.v2f64(<2 x double> %{{[0-9]+}})

  res_vd = vec_sub(vd, vd);
// CHECK: fsub <2 x double> %{{[0-9]+}}, %{{[0-9]+}}
// CHECK-LE: fsub <2 x double> %{{[0-9]+}}, %{{[0-9]+}}

  res_vf = vec_trunc(vf);
// CHECK: call <4 x float> @llvm.trunc.v4f32(<4 x float> %{{[0-9]+}})
// CHECK-LE: call <4 x float> @llvm.trunc.v4f32(<4 x float> %{{[0-9]+}})

  res_vd = vec_trunc(vd);
// CHECK: call <2 x double> @llvm.trunc.v2f64(<2 x double> %{{[0-9]+}})
// CHECK-LE: call <2 x double> @llvm.trunc.v2f64(<2 x double> %{{[0-9]+}})

  res_vf = vec_roundz(vf);
// CHECK: call <4 x float> @llvm.trunc.v4f32(<4 x float> %{{[0-9]+}})
// CHECK-LE: call <4 x float> @llvm.trunc.v4f32(<4 x float> %{{[0-9]+}})

  res_vd = vec_roundz(vd);
// CHECK: call <2 x double> @llvm.trunc.v2f64(<2 x double> %{{[0-9]+}})
// CHECK-LE: call <2 x double> @llvm.trunc.v2f64(<2 x double> %{{[0-9]+}})

  /* vec_vor */
  res_vsll = vec_vor(vsll, vsll);
// CHECK: or <2 x i64>
// CHECK-LE: or <2 x i64>

  res_vsll = vec_vor(vbll, vsll);
// CHECK: or <2 x i64>
// CHECK-LE: or <2 x i64>

  res_vsll = vec_vor(vsll, vbll);
// CHECK: or <2 x i64>
// CHECK-LE: or <2 x i64>

  res_vull = vec_vor(vull, vull);
// CHECK: or <2 x i64>
// CHECK-LE: or <2 x i64>

  res_vull = vec_vor(vbll, vull);
// CHECK: or <2 x i64>
// CHECK-LE: or <2 x i64>

  res_vull = vec_vor(vull, vbll);
// CHECK: or <2 x i64>
// CHECK-LE: or <2 x i64>

  res_vbll = vec_vor(vbll, vbll);
// CHECK: or <2 x i64>
// CHECK-LE: or <2 x i64>

  /* vec_xor */
  res_vsll = vec_xor(vsll, vsll);
// CHECK: xor <2 x i64>
// CHECK-LE: xor <2 x i64>

  res_vsll = vec_xor(vbll, vsll);
// CHECK: xor <2 x i64>
// CHECK-LE: xor <2 x i64>

  res_vsll = vec_xor(vsll, vbll);
// CHECK: xor <2 x i64>
// CHECK-LE: xor <2 x i64>

  res_vull = vec_xor(vull, vull);
// CHECK: xor <2 x i64>
// CHECK-LE: xor <2 x i64>

  res_vull = vec_xor(vbll, vull);
// CHECK: xor <2 x i64>
// CHECK-LE: xor <2 x i64>

  res_vull = vec_xor(vull, vbll);
// CHECK: xor <2 x i64>
// CHECK-LE: xor <2 x i64>

  res_vbll = vec_xor(vbll, vbll);
// CHECK: xor <2 x i64>
// CHECK-LE: xor <2 x i64>

  dummy();
// CHECK: call void @dummy()
// CHECK-LE: call void @dummy()

  res_vd = vec_xor(vd, vd);
// CHECK: [[X1:%.+]] = xor <2 x i64> %{{[0-9]+}}, %{{[0-9]+}}
// CHECK: bitcast <2 x i64> [[X1]] to <2 x double>
// CHECK-LE: [[X1:%.+]] = xor <2 x i64> %{{[0-9]+}}, %{{[0-9]+}}
// CHECK-LE: bitcast <2 x i64> [[X1]] to <2 x double>

  dummy();
// CHECK: call void @dummy()
// CHECK-LE: call void @dummy()

  res_vd = vec_xor(vd, vbll);
// CHECK: [[X1:%.+]] = xor <2 x i64> %{{[0-9]+}}, %{{[0-9]+}}
// CHECK: bitcast <2 x i64> [[X1]] to <2 x double>
// CHECK-LE: [[X1:%.+]] = xor <2 x i64> %{{[0-9]+}}, %{{[0-9]+}}
// CHECK-LE: bitcast <2 x i64> [[X1]] to <2 x double>

  dummy();
// CHECK: call void @dummy()
// CHECK-LE: call void @dummy()

  res_vd = vec_xor(vbll, vd);
// CHECK: [[X1:%.+]] = xor <2 x i64> %{{[0-9]+}}, %{{[0-9]+}}
// CHECK: bitcast <2 x i64> [[X1]] to <2 x double>
// CHECK-LE: [[X1:%.+]] = xor <2 x i64> %{{[0-9]+}}, %{{[0-9]+}}
// CHECK-LE: bitcast <2 x i64> [[X1]] to <2 x double>

  /* vec_vxor */
  res_vsll = vec_vxor(vsll, vsll);
// CHECK: xor <2 x i64>
// CHECK-LE: xor <2 x i64>

  res_vsll = vec_vxor(vbll, vsll);
// CHECK: xor <2 x i64>
// CHECK-LE: xor <2 x i64>

  res_vsll = vec_vxor(vsll, vbll);
// CHECK: xor <2 x i64>
// CHECK-LE: xor <2 x i64>

  res_vull = vec_vxor(vull, vull);
// CHECK: xor <2 x i64>
// CHECK-LE: xor <2 x i64>

  res_vull = vec_vxor(vbll, vull);
// CHECK: xor <2 x i64>
// CHECK-LE: xor <2 x i64>

  res_vull = vec_vxor(vull, vbll);
// CHECK: xor <2 x i64>
// CHECK-LE: xor <2 x i64>

  res_vbll = vec_vxor(vbll, vbll);
// CHECK: xor <2 x i64>
// CHECK-LE: xor <2 x i64>

  res_vsll = vec_cts(vd, 0);
// CHECK: fmul <2 x double>
// CHECK: fptosi <2 x double> %{{.*}} to <2 x i64>
// CHECK-LE: fmul <2 x double>
// CHECK-LE: fptosi <2 x double> %{{.*}} to <2 x i64>

  res_vsll = vec_cts(vd, 31);
// CHECK: fmul <2 x double>
// CHECK: fptosi <2 x double> %{{.*}} to <2 x i64>
// CHECK-LE: fmul <2 x double>
// CHECK-LE: fptosi <2 x double> %{{.*}} to <2 x i64>

  res_vsll = vec_ctsl(vf, 3);
  // CHECK: fmul <4 x float> {{%.*}}, <float 8.000000e+00, float 8.000000e+00, float 8.000000e+00, float 8.000000e+00>
  // CHECK: call <2 x i64> @llvm.ppc.vsx.xvcvspsxds(<4 x float>
  // CHECK-LE: fmul <4 x float> {{%.*}}, <float 8.000000e+00, float 8.000000e+00, float 8.000000e+00, float 8.000000e+00>
  // CHECK-LE:  shufflevector <4 x i32> {{%.*}}, <4 x i32> {{%.*}}, <4 x i32> <i32 7, i32 0, i32 1, i32 2>
  // CHECK-LE: call <2 x i64> @llvm.ppc.vsx.xvcvspsxds(<4 x float>

  res_vsll = vec_ctsl(vd, 3);
  // CHECK: fmul <2 x double> {{%.*}}, <double 8.000000e+00, double 8.000000e+00>
  // CHECK: fptosi <2 x double> {{%.*}} to <2 x i64>
  // CHECK-LE: fmul <2 x double> {{%.*}}, <double 8.000000e+00, double 8.000000e+00>
  // CHECK-LE: fptosi <2 x double> {{%.*}} to <2 x i64>

  res_vsll = vec_ctu(vd, 0);
// CHECK: fmul <2 x double>
// CHECK: fptoui <2 x double> %{{.*}} to <2 x i64>
// CHECK-LE: fmul <2 x double>
// CHECK-LE: fptoui <2 x double> %{{.*}} to <2 x i64>

  res_vsll = vec_ctu(vd, 31);
// CHECK: fmul <2 x double>
// CHECK: fptoui <2 x double> %{{.*}} to <2 x i64>
// CHECK-LE: fmul <2 x double>
// CHECK-LE: fptoui <2 x double> %{{.*}} to <2 x i64>

  res_vull = vec_ctul(vf, 3);
  // CHECK: fmul <4 x float> {{%.*}}, <float 8.000000e+00, float 8.000000e+00, float 8.000000e+00, float 8.000000e+00>
  // CHECK: call <2 x i64> @llvm.ppc.vsx.xvcvspuxds(<4 x float>
  // CHECK-LE: fmul <4 x float> {{%.*}}, <float 8.000000e+00, float 8.000000e+00, float 8.000000e+00, float 8.000000e+00>
  // CHECK-LE:  shufflevector <4 x i32> {{%.*}}, <4 x i32> {{%.*}}, <4 x i32> <i32 7, i32 0, i32 1, i32 2>
  // CHECK-LE: call <2 x i64> @llvm.ppc.vsx.xvcvspuxds(<4 x float>

  res_vull = vec_ctul(vd, 3);
  // CHECK: fmul <2 x double> {{%.*}}, <double 8.000000e+00, double 8.000000e+00>
  // CHECK: fptoui <2 x double> {{%.*}} to <2 x i64>
  // CHECK-LE: fmul <2 x double> {{%.*}}, <double 8.000000e+00, double 8.000000e+00>
  // CHECK-LE: fptoui <2 x double> {{%.*}} to <2 x i64>

  res_vd = vec_ctf(vsll, 0);
// CHECK: sitofp <2 x i64> %{{.*}} to <2 x double>
// CHECK: fmul <2 x double>
// CHECK-LE: sitofp <2 x i64> %{{.*}} to <2 x double>
// CHECK-LE: fmul <2 x double>

  res_vd = vec_ctf(vsll, 31);
// CHECK: sitofp <2 x i64> %{{.*}} to <2 x double>
// CHECK: fmul <2 x double>
// CHECK-LE: sitofp <2 x i64> %{{.*}} to <2 x double>
// CHECK-LE: fmul <2 x double>

  res_vd = vec_ctf(vull, 0);
// CHECK: uitofp <2 x i64> %{{.*}} to <2 x double>
// CHECK: fmul <2 x double>
// CHECK-LE: uitofp <2 x i64> %{{.*}} to <2 x double>
// CHECK-LE: fmul <2 x double>

  res_vd = vec_ctf(vull, 31);
// CHECK: uitofp <2 x i64> %{{.*}} to <2 x double>
// CHECK: fmul <2 x double>
// CHECK-LE: uitofp <2 x i64> %{{.*}} to <2 x double>
// CHECK-LE: fmul <2 x double>

  res_vd = vec_ctd(vsll, 2);
// CHECK: sitofp <2 x i64> %{{.*}} to <2 x double>
// CHECK: fmul <2 x double> {{.*}} <double 2.500000e-01, double 2.500000e-01>
// CHECK-LE: sitofp <2 x i64> %{{.*}} to <2 x double>
// CHECK-LE: fmul <2 x double> {{.*}} <double 2.500000e-01, double 2.500000e-01>

  res_vd = vec_ctd(vull, 2);
// CHECK: uitofp <2 x i64> %{{.*}} to <2 x double>
// CHECK: fmul <2 x double> {{.*}} <double 2.500000e-01, double 2.500000e-01>
// CHECK-LE: uitofp <2 x i64> %{{.*}} to <2 x double>
// CHECK-LE: fmul <2 x double> {{.*}} <double 2.500000e-01, double 2.500000e-01>

  res_vd = vec_ctd(vsi, 2);
// CHECK: call <2 x double> @llvm.ppc.vsx.xvcvsxwdp(<4 x i32>
// CHECK: fmul <2 x double> {{.*}} <double 2.500000e-01, double 2.500000e-01>
// CHECK-LE: vperm
// CHECK-LE: call <2 x double> @llvm.ppc.vsx.xvcvsxwdp(<4 x i32>
// CHECK-LE: fmul <2 x double> {{.*}} <double 2.500000e-01, double 2.500000e-01>

  res_vd = vec_ctd(vui, 2);
// CHECK: call <2 x double> @llvm.ppc.vsx.xvcvuxwdp(<4 x i32>
// CHECK: fmul <2 x double> {{.*}} <double 2.500000e-01, double 2.500000e-01>
// CHECK-LE: vperm
// CHECK-LE: call <2 x double> @llvm.ppc.vsx.xvcvuxwdp(<4 x i32>
// CHECK-LE: fmul <2 x double> {{.*}} <double 2.500000e-01, double 2.500000e-01>

  res_vsll = vec_signed(vd);
// CHECK: fptosi <2 x double>
// CHECK-LE: fptosi <2 x double>

  res_vsi = vec_signed2(vd, vd);
// CHECK: extractelement <2 x double>
// CHECK: fptosi double
// CHECK: insertelement <4 x i32>
// CHECK: extractelement <2 x double>
// CHECK: fptosi double
// CHECK: insertelement <4 x i32>
// CHECK: extractelement <2 x double>
// CHECK: fptosi double
// CHECK: insertelement <4 x i32>
// CHECK: extractelement <2 x double>
// CHECK: fptosi double
// CHECK: insertelement <4 x i32>
// CHECK-LE: extractelement <2 x double>
// CHECK-LE: fptosi double
// CHECK-LE: insertelement <4 x i32>
// CHECK-LE: extractelement <2 x double>
// CHECK-LE: fptosi double
// CHECK-LE: insertelement <4 x i32>
// CHECK-LE: extractelement <2 x double>
// CHECK-LE: fptosi double
// CHECK-LE: insertelement <4 x i32>
// CHECK-LE: extractelement <2 x double>
// CHECK-LE: fptosi double
// CHECK-LE: insertelement <4 x i32>

  res_vsi = vec_signede(vd);
// CHECK: @llvm.ppc.vsx.xvcvdpsxws(<2 x double>
// CHECK-LE: @llvm.ppc.vsx.xvcvdpsxws(<2 x double>
// CHECK-LE: sub nsw i32 16
// CHECK-LE: sub nsw i32 17
// CHECK-LE: sub nsw i32 18
// CHECK-LE: sub nsw i32 31
// CHECK-LE: @llvm.ppc.altivec.vperm

  res_vsi = vec_signedo(vd);
// CHECK: @llvm.ppc.vsx.xvcvdpsxws(<2 x double>
// CHECK: add nsw i32 {{[0-9a-zA-Z%.]+}}, 1
// CHECK: add nsw i32 {{[0-9a-zA-Z%.]+}}, 2
// CHECK: add nsw i32 {{[0-9a-zA-Z%.]+}}, 3
// CHECK: add nsw i32 {{[0-9a-zA-Z%.]+}}, 15
// CHECK: @llvm.ppc.altivec.vperm
// CHECK-LE: @llvm.ppc.vsx.xvcvdpsxws(<2 x double>

  res_vull = vec_unsigned(vd);
// CHECK: fptoui <2 x double>
// CHECK-LE: fptoui <2 x double>

  res_vui = vec_unsigned2(vd, vd);
// CHECK: extractelement <2 x double>
// CHECK: fptoui double
// CHECK: insertelement <4 x i32>
// CHECK: extractelement <2 x double>
// CHECK: fptoui double
// CHECK: insertelement <4 x i32>
// CHECK: extractelement <2 x double>
// CHECK: fptoui double
// CHECK: insertelement <4 x i32>
// CHECK: extractelement <2 x double>
// CHECK: fptoui double
// CHECK: insertelement <4 x i32>
// CHECK-LE: extractelement <2 x double>
// CHECK-LE: fptoui double
// CHECK-LE: insertelement <4 x i32>
// CHECK-LE: extractelement <2 x double>
// CHECK-LE: fptoui double
// CHECK-LE: insertelement <4 x i32>
// CHECK-LE: extractelement <2 x double>
// CHECK-LE: fptoui double
// CHECK-LE: insertelement <4 x i32>
// CHECK-LE: extractelement <2 x double>
// CHECK-LE: fptoui double
// CHECK-LE: insertelement <4 x i32>

  res_vui = vec_unsignede(vd);
// CHECK: @llvm.ppc.vsx.xvcvdpuxws(<2 x double>
// CHECK-LE: @llvm.ppc.vsx.xvcvdpuxws(<2 x double>
// CHECK-LE: sub nsw i32 16
// CHECK-LE: sub nsw i32 17
// CHECK-LE: sub nsw i32 18
// CHECK-LE: sub nsw i32 31
// CHECK-LE: @llvm.ppc.altivec.vperm

  res_vui = vec_unsignedo(vd);
// CHECK: @llvm.ppc.vsx.xvcvdpuxws(<2 x double>
// CHECK: add nsw i32 {{[0-9a-zA-Z%.]+}}, 1
// CHECK: add nsw i32 {{[0-9a-zA-Z%.]+}}, 2
// CHECK: add nsw i32 {{[0-9a-zA-Z%.]+}}, 3
// CHECK: add nsw i32 {{[0-9a-zA-Z%.]+}}, 15
// CHECK: @llvm.ppc.altivec.vperm
// CHECK-LE: @llvm.ppc.vsx.xvcvdpuxws(<2 x double>

  res_vf = vec_float2(vsll, vsll);
// CHECK: extractelement <2 x i64>
// CHECK: sitofp i64
// CHECK: insertelement <4 x float>
// CHECK: extractelement <2 x i64>
// CHECK: sitofp i64
// CHECK: insertelement <4 x float>
// CHECK: extractelement <2 x i64>
// CHECK: sitofp i64
// CHECK: insertelement <4 x float>
// CHECK: extractelement <2 x i64>
// CHECK: sitofp i64
// CHECK: insertelement <4 x float>
// CHECK-LE: extractelement <2 x i64>
// CHECK-LE: sitofp i64
// CHECK-LE: insertelement <4 x float>
// CHECK-LE: extractelement <2 x i64>
// CHECK-LE: sitofp i64
// CHECK-LE: insertelement <4 x float>
// CHECK-LE: extractelement <2 x i64>
// CHECK-LE: sitofp i64
// CHECK-LE: insertelement <4 x float>
// CHECK-LE: extractelement <2 x i64>
// CHECK-LE: sitofp i64
// CHECK-LE: insertelement <4 x float>

  res_vf = vec_float2(vull, vull);
// CHECK: extractelement <2 x i64>
// CHECK: uitofp i64
// CHECK: insertelement <4 x float>
// CHECK: extractelement <2 x i64>
// CHECK: uitofp i64
// CHECK: insertelement <4 x float>
// CHECK: extractelement <2 x i64>
// CHECK: uitofp i64
// CHECK: insertelement <4 x float>
// CHECK: extractelement <2 x i64>
// CHECK: uitofp i64
// CHECK: insertelement <4 x float>
// CHECK-LE: extractelement <2 x i64>
// CHECK-LE: uitofp i64
// CHECK-LE: insertelement <4 x float>
// CHECK-LE: extractelement <2 x i64>
// CHECK-LE: uitofp i64
// CHECK-LE: insertelement <4 x float>
// CHECK-LE: extractelement <2 x i64>
// CHECK-LE: uitofp i64
// CHECK-LE: insertelement <4 x float>
// CHECK-LE: extractelement <2 x i64>
// CHECK-LE: uitofp i64
// CHECK-LE: insertelement <4 x float>

  res_vf = vec_float2(vd, vd);
// CHECK: extractelement <2 x double>
// CHECK: fptrunc double
// CHECK: insertelement <4 x float>
// CHECK: extractelement <2 x double>
// CHECK: fptrunc double
// CHECK: insertelement <4 x float>
// CHECK: extractelement <2 x double>
// CHECK: fptrunc double
// CHECK: insertelement <4 x float>
// CHECK: extractelement <2 x double>
// CHECK: fptrunc double
// CHECK: insertelement <4 x float>
// CHECK-LE: extractelement <2 x double>
// CHECK-LE: fptrunc double
// CHECK-LE: insertelement <4 x float>
// CHECK-LE: extractelement <2 x double>
// CHECK-LE: fptrunc double
// CHECK-LE: insertelement <4 x float>
// CHECK-LE: extractelement <2 x double>
// CHECK-LE: fptrunc double
// CHECK-LE: insertelement <4 x float>
// CHECK-LE: extractelement <2 x double>
// CHECK-LE: fptrunc double
// CHECK-LE: insertelement <4 x float>

  res_vf = vec_floate(vsll);
// CHECK: @llvm.ppc.vsx.xvcvsxdsp
// CHECK-LE: @llvm.ppc.vsx.xvcvsxdsp
// CHECK-LE: sub nsw i32 16
// CHECK-LE: sub nsw i32 17
// CHECK-LE: sub nsw i32 18
// CHECK-LE: sub nsw i32 31
// CHECK-LE: @llvm.ppc.altivec.vperm

  res_vf = vec_floate(vull);
// CHECK: @llvm.ppc.vsx.xvcvuxdsp
// CHECK-LE: @llvm.ppc.vsx.xvcvuxdsp
// CHECK-LE: sub nsw i32 16
// CHECK-LE: sub nsw i32 17
// CHECK-LE: sub nsw i32 18
// CHECK-LE: sub nsw i32 31
// CHECK-LE: @llvm.ppc.altivec.vperm

  res_vf = vec_floate(vd);
// CHECK: @llvm.ppc.vsx.xvcvdpsp
// CHECK-LE: @llvm.ppc.vsx.xvcvdpsp
// CHECK-LE: sub nsw i32 16
// CHECK-LE: sub nsw i32 17
// CHECK-LE: sub nsw i32 18
// CHECK-LE: sub nsw i32 31
// CHECK-LE: @llvm.ppc.altivec.vperm

  res_vf = vec_cvf(vd);
// CHECK: @llvm.ppc.vsx.xvcvdpsp
// CHECK-LE: @llvm.ppc.vsx.xvcvdpsp
// CHECK-LE: sub nsw i32 16
// CHECK-LE: sub nsw i32 17
// CHECK-LE: sub nsw i32 18
// CHECK-LE: sub nsw i32 31
// CHECK-LE: @llvm.ppc.altivec.vperm

  res_vf = vec_floato(vsll);
// CHECK: @llvm.ppc.vsx.xvcvsxdsp
// CHECK: add nsw i32 {{[0-9a-zA-Z%.]+}}, 1
// CHECK: add nsw i32 {{[0-9a-zA-Z%.]+}}, 2
// CHECK: add nsw i32 {{[0-9a-zA-Z%.]+}}, 3
// CHECK: add nsw i32 {{[0-9a-zA-Z%.]+}}, 15
// CHECK: @llvm.ppc.altivec.vperm
// CHECK-LE: @llvm.ppc.vsx.xvcvsxdsp

  res_vf = vec_floato(vull);
// CHECK: @llvm.ppc.vsx.xvcvuxdsp
// CHECK: add nsw i32 {{[0-9a-zA-Z%.]+}}, 1
// CHECK: add nsw i32 {{[0-9a-zA-Z%.]+}}, 2
// CHECK: add nsw i32 {{[0-9a-zA-Z%.]+}}, 3
// CHECK: add nsw i32 {{[0-9a-zA-Z%.]+}}, 15
// CHECK: @llvm.ppc.altivec.vperm
// CHECK-LE: @llvm.ppc.vsx.xvcvuxdsp

  res_vf = vec_floato(vd);
// CHECK: @llvm.ppc.vsx.xvcvdpsp
// CHECK: add nsw i32 {{[0-9a-zA-Z%.]+}}, 1
// CHECK: add nsw i32 {{[0-9a-zA-Z%.]+}}, 2
// CHECK: add nsw i32 {{[0-9a-zA-Z%.]+}}, 3
// CHECK: add nsw i32 {{[0-9a-zA-Z%.]+}}, 15
// CHECK: @llvm.ppc.altivec.vperm
// CHECK-LE: @llvm.ppc.vsx.xvcvdpsp

  res_vd = vec_double(vsll);
// CHECK: sitofp <2 x i64>
// CHECK-LE: sitofp <2 x i64>

  res_vd = vec_double(vull);
// CHECK: uitofp <2 x i64>
// CHECK-LE: uitofp <2 x i64>

  res_vd = vec_doublee(vsi);
// CHECK: @llvm.ppc.vsx.xvcvsxwdp(<4 x i32
// CHECK-LE: sub nsw i32 16
// CHECK-LE: sub nsw i32 17
// CHECK-LE: sub nsw i32 18
// CHECK-LE: sub nsw i32 31
// CHECK-LE: @llvm.ppc.altivec.vperm
// CHECK-LE: @llvm.ppc.vsx.xvcvsxwdp(<4 x i32

  res_vd = vec_doublee(vui);
// CHECK: @llvm.ppc.vsx.xvcvuxwdp(<4 x i32
// CHECK-LE: sub nsw i32 16
// CHECK-LE: sub nsw i32 17
// CHECK-LE: sub nsw i32 18
// CHECK-LE: sub nsw i32 31
// CHECK-LE: @llvm.ppc.altivec.vperm
// CHECK-LE: @llvm.ppc.vsx.xvcvuxwdp(<4 x i32

  res_vd = vec_doublee(vf);
// CHECK: @llvm.ppc.vsx.xvcvspdp(<4 x float
// CHECK-LE: sub nsw i32 16
// CHECK-LE: sub nsw i32 17
// CHECK-LE: sub nsw i32 18
// CHECK-LE: sub nsw i32 31
// CHECK-LE: @llvm.ppc.altivec.vperm
// CHECK-LE: @llvm.ppc.vsx.xvcvspdp(<4 x float

  res_vd = vec_cvf(vf);
// CHECK: @llvm.ppc.vsx.xvcvspdp(<4 x float
// CHECK-LE: sub nsw i32 16
// CHECK-LE: sub nsw i32 17
// CHECK-LE: sub nsw i32 18
// CHECK-LE: sub nsw i32 31
// CHECK-LE: @llvm.ppc.altivec.vperm
// CHECK-LE: @llvm.ppc.vsx.xvcvspdp(<4 x float

  res_vd = vec_doubleh(vsi);
// CHECK: extractelement <4 x i32>
// CHECK: sitofp i32
// CHECK: insertelement <2 x double>
// CHECK: extractelement <4 x i32>
// CHECK: sitofp i32
// CHECK: insertelement <2 x double>
// CHECK-LE: extractelement <4 x i32>
// CHECK-LE: sitofp i32
// CHECK-LE: insertelement <2 x double>
// CHECK-LE: extractelement <4 x i32>
// CHECK-LE: sitofp i32
// CHECK-LE: insertelement <2 x double>

  res_vd = vec_doubleh(vui);
// CHECK: extractelement <4 x i32>
// CHECK: uitofp i32
// CHECK: insertelement <2 x double>
// CHECK: extractelement <4 x i32>
// CHECK: uitofp i32
// CHECK: insertelement <2 x double>
// CHECK-LE: extractelement <4 x i32>
// CHECK-LE: uitofp i32
// CHECK-LE: insertelement <2 x double>
// CHECK-LE: extractelement <4 x i32>
// CHECK-LE: uitofp i32
// CHECK-LE: insertelement <2 x double>

  res_vd = vec_doubleh(vf);
// CHECK: extractelement <4 x float>
// CHECK: fpext float
// CHECK: insertelement <2 x double>
// CHECK: extractelement <4 x float>
// CHECK: fpext float
// CHECK: insertelement <2 x double>
// CHECK-LE: extractelement <4 x float>
// CHECK-LE: fpext float
// CHECK-LE: insertelement <2 x double>
// CHECK-LE: extractelement <4 x float>
// CHECK-LE: fpext float
// CHECK-LE: insertelement <2 x double>

  res_vd = vec_doublel(vsi);
// CHECK: extractelement <4 x i32>
// CHECK: sitofp i32
// CHECK: insertelement <2 x double>
// CHECK: extractelement <4 x i32>
// CHECK: sitofp i32
// CHECK: insertelement <2 x double>
// CHECK-LE: extractelement <4 x i32>
// CHECK-LE: sitofp i32
// CHECK-LE: insertelement <2 x double>
// CHECK-LE: extractelement <4 x i32>
// CHECK-LE: sitofp i32
// CHECK-LE: insertelement <2 x double>

  res_vd = vec_doublel(vui);
// CHECK: extractelement <4 x i32>
// CHECK: uitofp i32
// CHECK: insertelement <2 x double>
// CHECK: extractelement <4 x i32>
// CHECK: uitofp i32
// CHECK: insertelement <2 x double>
// CHECK-LE: extractelement <4 x i32>
// CHECK-LE: uitofp i32
// CHECK-LE: insertelement <2 x double>
// CHECK-LE: extractelement <4 x i32>
// CHECK-LE: uitofp i32
// CHECK-LE: insertelement <2 x double>

  res_vd = vec_doublel(vf);
// CHECK: extractelement <4 x float>
// CHECK: fpext float
// CHECK: insertelement <2 x double>
// CHECK: extractelement <4 x float>
// CHECK: fpext float
// CHECK: insertelement <2 x double>
// CHECK-LE: extractelement <4 x float>
// CHECK-LE: fpext float
// CHECK-LE: insertelement <2 x double>
// CHECK-LE: extractelement <4 x float>
// CHECK-LE: fpext float
// CHECK-LE: insertelement <2 x double>

  res_vd = vec_doubleo(vsi);
// CHECK: add nsw i32 {{[0-9a-zA-Z%.]+}}, 1
// CHECK: add nsw i32 {{[0-9a-zA-Z%.]+}}, 2
// CHECK: add nsw i32 {{[0-9a-zA-Z%.]+}}, 3
// CHECK: add nsw i32 {{[0-9a-zA-Z%.]+}}, 15
// CHECK: @llvm.ppc.altivec.vperm
// CHECK: @llvm.ppc.vsx.xvcvsxwdp(<4 x i32>
// CHECK-LE: @llvm.ppc.vsx.xvcvsxwdp(<4 x i32>

  res_vd = vec_doubleo(vui);
// CHECK: add nsw i32 {{[0-9a-zA-Z%.]+}}, 1
// CHECK: add nsw i32 {{[0-9a-zA-Z%.]+}}, 2
// CHECK: add nsw i32 {{[0-9a-zA-Z%.]+}}, 3
// CHECK: add nsw i32 {{[0-9a-zA-Z%.]+}}, 15
// CHECK: @llvm.ppc.altivec.vperm
// CHECK: @llvm.ppc.vsx.xvcvuxwdp(<4 x i32>
// CHECK-LE: @llvm.ppc.vsx.xvcvuxwdp(<4 x i32>

  res_vd = vec_doubleo(vf);
// CHECK: add nsw i32 {{[0-9a-zA-Z%.]+}}, 1
// CHECK: add nsw i32 {{[0-9a-zA-Z%.]+}}, 2
// CHECK: add nsw i32 {{[0-9a-zA-Z%.]+}}, 3
// CHECK: add nsw i32 {{[0-9a-zA-Z%.]+}}, 15
// CHECK: @llvm.ppc.altivec.vperm
// CHECK: @llvm.ppc.vsx.xvcvspdp(<4 x float>
// CHECK-LE: @llvm.ppc.vsx.xvcvspdp(<4 x float>

  res_vbll = vec_reve(vbll);
// CHECK: shufflevector <2 x i64> %{{[0-9]+}}, <2 x i64> %{{[0-9]+}}, <2 x i32> <i32 1, i32 0>
// CHECK-LE: shufflevector <2 x i64> %{{[0-9]+}}, <2 x i64> %{{[0-9]+}}, <2 x i32> <i32 1, i32 0>

  res_vsll = vec_reve(vsll);
// CHECK: shufflevector <2 x i64> %{{[0-9]+}}, <2 x i64> %{{[0-9]+}}, <2 x i32> <i32 1, i32 0>
// CHECK-LE: shufflevector <2 x i64> %{{[0-9]+}}, <2 x i64> %{{[0-9]+}}, <2 x i32> <i32 1, i32 0>

  res_vull = vec_reve(vull);
// CHECK: shufflevector <2 x i64> %{{[0-9]+}}, <2 x i64> %{{[0-9]+}}, <2 x i32> <i32 1, i32 0>
// CHECK-LE: shufflevector <2 x i64> %{{[0-9]+}}, <2 x i64> %{{[0-9]+}}, <2 x i32> <i32 1, i32 0>

  res_vd = vec_reve(vd);
// CHECK: shufflevector <2 x double> %{{[0-9]+}}, <2 x double> %{{[0-9]+}}, <2 x i32> <i32 1, i32 0>
// CHECK-LE: shufflevector <2 x double> %{{[0-9]+}}, <2 x double> %{{[0-9]+}}, <2 x i32> <i32 1, i32 0>

  res_vbll = vec_revb(vbll);
// CHECK: store <16 x i8> <i8 7, i8 6, i8 5, i8 4, i8 3, i8 2, i8 1, i8 0, i8 15, i8 14, i8 13, i8 12, i8 11, i8 10, i8 9, i8 8>, <16 x i8>* {{%.+}}, align 16
// CHECK: call <4 x i32> @llvm.ppc.altivec.vperm(<4 x i32> {{%.+}}, <4 x i32> {{%.+}}, <16 x i8> {{%.+}})
// CHECK-LE: store <16 x i8> <i8 7, i8 6, i8 5, i8 4, i8 3, i8 2, i8 1, i8 0, i8 15, i8 14, i8 13, i8 12, i8 11, i8 10, i8 9, i8 8>, <16 x i8>* {{%.+}}, align 16
// CHECK-LE: store <16 x i8> <i8 -1, i8 -1, i8 -1, i8 -1, i8 -1, i8 -1, i8 -1, i8 -1, i8 -1, i8 -1, i8 -1, i8 -1, i8 -1, i8 -1, i8 -1, i8 -1>, <16 x i8>* {{%.+}}, align 16
// CHECK-LE: xor <16 x i8>
// CHECK-LE: call <4 x i32> @llvm.ppc.altivec.vperm(<4 x i32> {{%.+}}, <4 x i32> {{%.+}}, <16 x i8> {{%.+}})

  res_vsll = vec_revb(vsll);
// CHECK: store <16 x i8> <i8 7, i8 6, i8 5, i8 4, i8 3, i8 2, i8 1, i8 0, i8 15, i8 14, i8 13, i8 12, i8 11, i8 10, i8 9, i8 8>, <16 x i8>* {{%.+}}, align 16
// CHECK: call <4 x i32> @llvm.ppc.altivec.vperm(<4 x i32> {{%.+}}, <4 x i32> {{%.+}}, <16 x i8> {{%.+}})
// CHECK-LE: store <16 x i8> <i8 7, i8 6, i8 5, i8 4, i8 3, i8 2, i8 1, i8 0, i8 15, i8 14, i8 13, i8 12, i8 11, i8 10, i8 9, i8 8>, <16 x i8>* {{%.+}}, align 16
// CHECK-LE: store <16 x i8> <i8 -1, i8 -1, i8 -1, i8 -1, i8 -1, i8 -1, i8 -1, i8 -1, i8 -1, i8 -1, i8 -1, i8 -1, i8 -1, i8 -1, i8 -1, i8 -1>, <16 x i8>* {{%.+}}, align 16
// CHECK-LE: xor <16 x i8>
// CHECK-LE: call <4 x i32> @llvm.ppc.altivec.vperm(<4 x i32> {{%.+}}, <4 x i32> {{%.+}}, <16 x i8> {{%.+}})

  res_vull = vec_revb(vull);
// CHECK: store <16 x i8> <i8 7, i8 6, i8 5, i8 4, i8 3, i8 2, i8 1, i8 0, i8 15, i8 14, i8 13, i8 12, i8 11, i8 10, i8 9, i8 8>, <16 x i8>* {{%.+}}, align 16
// CHECK: call <4 x i32> @llvm.ppc.altivec.vperm(<4 x i32> {{%.+}}, <4 x i32> {{%.+}}, <16 x i8> {{%.+}})
// CHECK-LE: store <16 x i8> <i8 7, i8 6, i8 5, i8 4, i8 3, i8 2, i8 1, i8 0, i8 15, i8 14, i8 13, i8 12, i8 11, i8 10, i8 9, i8 8>, <16 x i8>* {{%.+}}, align 16
// CHECK-LE: store <16 x i8> <i8 -1, i8 -1, i8 -1, i8 -1, i8 -1, i8 -1, i8 -1, i8 -1, i8 -1, i8 -1, i8 -1, i8 -1, i8 -1, i8 -1, i8 -1, i8 -1>, <16 x i8>* {{%.+}}, align 16
// CHECK-LE: xor <16 x i8>
// CHECK-LE: call <4 x i32> @llvm.ppc.altivec.vperm(<4 x i32> {{%.+}}, <4 x i32> {{%.+}}, <16 x i8> {{%.+}})

  res_vd = vec_revb(vd);
// CHECK: store <16 x i8> <i8 7, i8 6, i8 5, i8 4, i8 3, i8 2, i8 1, i8 0, i8 15, i8 14, i8 13, i8 12, i8 11, i8 10, i8 9, i8 8>, <16 x i8>* {{%.+}}, align 16
// CHECK: call <4 x i32> @llvm.ppc.altivec.vperm(<4 x i32> {{%.+}}, <4 x i32> {{%.+}}, <16 x i8> {{%.+}})
// CHECK-LE: store <16 x i8> <i8 7, i8 6, i8 5, i8 4, i8 3, i8 2, i8 1, i8 0, i8 15, i8 14, i8 13, i8 12, i8 11, i8 10, i8 9, i8 8>, <16 x i8>* {{%.+}}, align 16
// CHECK-LE: store <16 x i8> <i8 -1, i8 -1, i8 -1, i8 -1, i8 -1, i8 -1, i8 -1, i8 -1, i8 -1, i8 -1, i8 -1, i8 -1, i8 -1, i8 -1, i8 -1, i8 -1>, <16 x i8>* {{%.+}}, align 16
// CHECK-LE: xor <16 x i8>
// CHECK-LE: call <4 x i32> @llvm.ppc.altivec.vperm(<4 x i32> {{%.+}}, <4 x i32> {{%.+}}, <16 x i8> {{%.+}})

  res_vbll = vec_sld(vbll, vbll, 0);
// CHECK: add nsw i32 {{[0-9a-zA-Z%.]+}}, 1
// CHECK: add nsw i32 {{[0-9a-zA-Z%.]+}}, 2
// CHECK: add nsw i32 {{[0-9a-zA-Z%.]+}}, 3
// CHECK: add nsw i32 {{[0-9a-zA-Z%.]+}}, 15
// CHECK: @llvm.ppc.altivec.vperm
// CHECK-LE: sub nsw i32 16
// CHECK-LE: sub nsw i32 17
// CHECK-LE: sub nsw i32 18
// CHECK-LE: sub nsw i32 31
// CHECK-LE: @llvm.ppc.altivec.vperm

  res_vsll = vec_sld(vsll, vsll, 0);
// CHECK: add nsw i32 {{[0-9a-zA-Z%.]+}}, 1
// CHECK: add nsw i32 {{[0-9a-zA-Z%.]+}}, 2
// CHECK: add nsw i32 {{[0-9a-zA-Z%.]+}}, 3
// CHECK: add nsw i32 {{[0-9a-zA-Z%.]+}}, 15
// CHECK: @llvm.ppc.altivec.vperm
// CHECK-LE: sub nsw i32 16
// CHECK-LE: sub nsw i32 17
// CHECK-LE: sub nsw i32 18
// CHECK-LE: sub nsw i32 31
// CHECK-LE: @llvm.ppc.altivec.vperm

  res_vull = vec_sld(vull, vull, 0);
// CHECK: add nsw i32 {{[0-9a-zA-Z%.]+}}, 1
// CHECK: add nsw i32 {{[0-9a-zA-Z%.]+}}, 2
// CHECK: add nsw i32 {{[0-9a-zA-Z%.]+}}, 3
// CHECK: add nsw i32 {{[0-9a-zA-Z%.]+}}, 15
// CHECK: @llvm.ppc.altivec.vperm
// CHECK-LE: sub nsw i32 16
// CHECK-LE: sub nsw i32 17
// CHECK-LE: sub nsw i32 18
// CHECK-LE: sub nsw i32 31
// CHECK-LE: @llvm.ppc.altivec.vperm

  res_vd = vec_sld(vd, vd, 0);
// CHECK: add nsw i32 {{[0-9a-zA-Z%.]+}}, 1
// CHECK: add nsw i32 {{[0-9a-zA-Z%.]+}}, 2
// CHECK: add nsw i32 {{[0-9a-zA-Z%.]+}}, 3
// CHECK: add nsw i32 {{[0-9a-zA-Z%.]+}}, 15
// CHECK: @llvm.ppc.altivec.vperm
// CHECK-LE: sub nsw i32 16
// CHECK-LE: sub nsw i32 17
// CHECK-LE: sub nsw i32 18
// CHECK-LE: sub nsw i32 31
// CHECK-LE: @llvm.ppc.altivec.vperm

  res_vsll = vec_sldw(vsll, vsll, 0);
// CHECK: add nsw i32 {{[0-9a-zA-Z%.]+}}, 1
// CHECK: add nsw i32 {{[0-9a-zA-Z%.]+}}, 2
// CHECK: add nsw i32 {{[0-9a-zA-Z%.]+}}, 3
// CHECK: add nsw i32 {{[0-9a-zA-Z%.]+}}, 15
// CHECK: @llvm.ppc.altivec.vperm
// CHECK-LE: sub nsw i32 16
// CHECK-LE: sub nsw i32 17
// CHECK-LE: sub nsw i32 18
// CHECK-LE: sub nsw i32 31
// CHECK-LE: @llvm.ppc.altivec.vperm

  res_vull = vec_sldw(vull, vull, 0);
// CHECK: add nsw i32 {{[0-9a-zA-Z%.]+}}, 1
// CHECK: add nsw i32 {{[0-9a-zA-Z%.]+}}, 2
// CHECK: add nsw i32 {{[0-9a-zA-Z%.]+}}, 3
// CHECK: add nsw i32 {{[0-9a-zA-Z%.]+}}, 15
// CHECK: @llvm.ppc.altivec.vperm
// CHECK-LE: sub nsw i32 16
// CHECK-LE: sub nsw i32 17
// CHECK-LE: sub nsw i32 18
// CHECK-LE: sub nsw i32 31
// CHECK-LE: @llvm.ppc.altivec.vperm

  res_vd = vec_sldw(vd, vd, 0);
// CHECK: add nsw i32 {{[0-9a-zA-Z%.]+}}, 1
// CHECK: add nsw i32 {{[0-9a-zA-Z%.]+}}, 2
// CHECK: add nsw i32 {{[0-9a-zA-Z%.]+}}, 3
// CHECK: add nsw i32 {{[0-9a-zA-Z%.]+}}, 15
// CHECK: @llvm.ppc.altivec.vperm
// CHECK-LE: sub nsw i32 16
// CHECK-LE: sub nsw i32 17
// CHECK-LE: sub nsw i32 18
// CHECK-LE: sub nsw i32 31
// CHECK-LE: @llvm.ppc.altivec.vperm

  res_vsll = vec_sll(vsll, vuc);
// CHECK: @llvm.ppc.altivec.vsl
// CHECK-LE: @llvm.ppc.altivec.vsl

res_vull = vec_sll(vull, vuc);
// CHECK: @llvm.ppc.altivec.vsl
// CHECK-LE: @llvm.ppc.altivec.vsl

res_vsll = vec_slo(vsll, vsc);
// CHECK: @llvm.ppc.altivec.vslo
// CHECK-LE: @llvm.ppc.altivec.vslo

  res_vsll = vec_slo(vsll, vuc);
// CHECK: @llvm.ppc.altivec.vslo
// CHECK-LE: @llvm.ppc.altivec.vslo

  res_vull = vec_slo(vull, vsc);
// CHECK: @llvm.ppc.altivec.vslo
// CHECK-LE: @llvm.ppc.altivec.vslo

  res_vull = vec_slo(vull, vuc);
// CHECK: @llvm.ppc.altivec.vslo
// CHECK-LE: @llvm.ppc.altivec.vslo

  res_vsll = vec_srl(vsll, vuc);
// CHECK: @llvm.ppc.altivec.vsr
// CHECK-LE: @llvm.ppc.altivec.vsr

  res_vull = vec_srl(vull, vuc);
// CHECK: @llvm.ppc.altivec.vsr
// CHECK-LE: @llvm.ppc.altivec.vsr

  res_vsll = vec_sro(vsll, vsc);
// CHECK: @llvm.ppc.altivec.vsro
// CHECK-LE: @llvm.ppc.altivec.vsro

  res_vsll = vec_sro(vsll, vuc);
// CHECK: @llvm.ppc.altivec.vsro
// CHECK-LE: @llvm.ppc.altivec.vsro

  res_vull = vec_sro(vull, vsc);
// CHECK: @llvm.ppc.altivec.vsro
// CHECK-LE: @llvm.ppc.altivec.vsro

  res_vull = vec_sro(vull, vuc);
// CHECK: @llvm.ppc.altivec.vsro
// CHECK-LE: @llvm.ppc.altivec.vsro

res_vsll = vec_xl(sll, asll);
// CHECK: load <2 x i64>, <2 x i64>* %{{[0-9]+}}, align 1
// CHECK-LE: load <2 x i64>, <2 x i64>* %{{[0-9]+}}, align 1

res_vull = vec_xl(sll, aull);
// CHECK: load <2 x i64>, <2 x i64>* %{{[0-9]+}}, align 1
// CHECK-LE: load <2 x i64>, <2 x i64>* %{{[0-9]+}}, align 1

res_vd = vec_xl(sll, ad);
// CHECK: load <2 x double>, <2 x double>* %{{[0-9]+}}, align 1
// CHECK-LE: load <2 x double>, <2 x double>* %{{[0-9]+}}, align 1

vec_xst(vsll, sll, asll);
// CHECK: store <2 x i64> %{{[0-9]+}}, <2 x i64>* %{{[0-9]+}}, align 1
// CHECK-LE: store <2 x i64> %{{[0-9]+}}, <2 x i64>* %{{[0-9]+}}, align 1

vec_xst(vull, sll, aull);
// CHECK: store <2 x i64> %{{[0-9]+}}, <2 x i64>* %{{[0-9]+}}, align 1
// CHECK-LE: store <2 x i64> %{{[0-9]+}}, <2 x i64>* %{{[0-9]+}}, align 1

vec_xst(vd, sll, ad);
// CHECK: store <2 x double> %{{[0-9]+}}, <2 x double>* %{{[0-9]+}}, align 1
// CHECK-LE: store <2 x double> %{{[0-9]+}}, <2 x double>* %{{[0-9]+}}, align 1

res_vsll = vec_xl_be(sll, asll);
// CHECK: load <2 x i64>, <2 x i64>* %{{[0-9]+}}, align 1
// CHECK-LE: call <2 x double> @llvm.ppc.vsx.lxvd2x.be(i8* %{{[0-9]+}})

res_vull = vec_xl_be(sll, aull);
// CHECK: load <2 x i64>, <2 x i64>* %{{[0-9]+}}, align 1
// CHECK-LE: call <2 x double> @llvm.ppc.vsx.lxvd2x.be(i8* %{{[0-9]+}})

res_vd = vec_xl_be(sll, ad);
// CHECK: load <2 x double>, <2 x double>* %{{[0-9]+}}, align 1
// CHECK-LE: call <2 x double> @llvm.ppc.vsx.lxvd2x.be(i8* %{{[0-9]+}})

res_vsll = vec_xlds(sll, asll);
// CHECK: load i64
// CHECK: insertelement <2 x i64>
// CHECK: shufflevector <2 x i64>
// CHECK-LE: load i64
// CHECK-LE: insertelement <2 x i64>
// CHECK-LE: shufflevector <2 x i64>

res_vull = vec_xlds(sll, aull);
// CHECK: load i64
// CHECK: insertelement <2 x i64>
// CHECK: shufflevector <2 x i64>
// CHECK-LE: load i64
// CHECK-LE: insertelement <2 x i64>
// CHECK-LE: shufflevector <2 x i64>

res_vd = vec_xlds(sll, ad);
// CHECK: load double
// CHECK: insertelement <2 x double>
// CHECK: shufflevector <2 x double>
// CHECK-LE: load double
// CHECK-LE: insertelement <2 x double>
// CHECK-LE: shufflevector <2 x double>

res_vsll = vec_load_splats(sll, asi);
// CHECK: load i32
// CHECK: insertelement <4 x i32>
// CHECK: shufflevector <4 x i32>
// CHECK-LE: load i32
// CHECK-LE: insertelement <4 x i32>
// CHECK-LE: shufflevector <4 x i32>

res_vsll = vec_load_splats(ull, asi);
// CHECK: load i32
// CHECK: insertelement <4 x i32>
// CHECK: shufflevector <4 x i32>
// CHECK-LE: load i32
// CHECK-LE: insertelement <4 x i32>
// CHECK-LE: shufflevector <4 x i32>

res_vsll = vec_load_splats(sll, aui);
// CHECK: load i32
// CHECK: insertelement <4 x i32>
// CHECK: shufflevector <4 x i32>
// CHECK-LE: load i32
// CHECK-LE: insertelement <4 x i32>
// CHECK-LE: shufflevector <4 x i32>

res_vsll = vec_load_splats(ull, aui);
// CHECK: load i32
// CHECK: insertelement <4 x i32>
// CHECK: shufflevector <4 x i32>
// CHECK-LE: load i32
// CHECK-LE: insertelement <4 x i32>
// CHECK-LE: shufflevector <4 x i32>

res_vsll = vec_load_splats(sll, af);
// CHECK: load float
// CHECK: insertelement <4 x float>
// CHECK: shufflevector <4 x float>
// CHECK-LE: load float
// CHECK-LE: insertelement <4 x float>
// CHECK-LE: shufflevector <4 x float>

res_vsll = vec_load_splats(ull, af);
// CHECK: load float
// CHECK: insertelement <4 x float>
// CHECK: shufflevector <4 x float>
// CHECK-LE: load float
// CHECK-LE: insertelement <4 x float>
// CHECK-LE: shufflevector <4 x float>

vec_xst_be(vsll, sll, asll);
// CHECK: store <2 x i64> %{{[0-9]+}}, <2 x i64>* %{{[0-9]+}}, align 1
// CHECK-LE: call void @llvm.ppc.vsx.stxvd2x.be(<2 x double> %{{[0-9]+}}, i8* %{{[0-9]+}})

vec_xst_be(vull, sll, aull);
// CHECK: store <2 x i64> %{{[0-9]+}}, <2 x i64>* %{{[0-9]+}}, align 1
// CHECK-LE: call void @llvm.ppc.vsx.stxvd2x.be(<2 x double> %{{[0-9]+}}, i8* %{{[0-9]+}})

vec_xst_be(vd, sll, ad);
// CHECK: store <2 x double> %{{[0-9]+}}, <2 x double>* %{{[0-9]+}}, align 1
// CHECK-LE: call void @llvm.ppc.vsx.stxvd2x.be(<2 x double> %{{[0-9]+}}, i8* %{{[0-9]+}})

  res_vf = vec_neg(vf);
// CHECK: fneg <4 x float> {{%[0-9]+}}
// CHECK-LE: fneg <4 x float> {{%[0-9]+}}

  res_vd = vec_neg(vd);
// CHECK: fneg <2 x double> {{%[0-9]+}}
// CHECK-LE: fneg <2 x double> {{%[0-9]+}}

res_vd = vec_xxpermdi(vd, vd, 0);
// CHECK: shufflevector <2 x i64> %{{[0-9]+}}, <2 x i64> %{{[0-9]+}}, <2 x i32> <i32 0, i32 2>
// CHECK-LE: shufflevector <2 x i64> %{{[0-9]+}}, <2 x i64> %{{[0-9]+}}, <2 x i32> <i32 0, i32 2>

res_vf = vec_xxpermdi(vf, vf, 1);
// CHECK: shufflevector <2 x i64> %{{[0-9]+}}, <2 x i64> %{{[0-9]+}}, <2 x i32> <i32 0, i32 3>
// CHECK-LE: shufflevector <2 x i64> %{{[0-9]+}}, <2 x i64> %{{[0-9]+}}, <2 x i32> <i32 0, i32 3>

res_vsll = vec_xxpermdi(vsll, vsll, 2);
// CHECK: shufflevector <2 x i64> %{{[0-9]+}}, <2 x i64> %{{[0-9]+}}, <2 x i32> <i32 1, i32 2>
// CHECK-LE: shufflevector <2 x i64> %{{[0-9]+}}, <2 x i64> %{{[0-9]+}}, <2 x i32> <i32 1, i32 2>

res_vull = vec_xxpermdi(vull, vull, 3);
// CHECK: shufflevector <2 x i64> %{{[0-9]+}}, <2 x i64> %{{[0-9]+}}, <2 x i32> <i32 1, i32 3>
// CHECK-LE: shufflevector <2 x i64> %{{[0-9]+}}, <2 x i64> %{{[0-9]+}}, <2 x i32> <i32 1, i32 3>

res_vsi = vec_xxpermdi(vsi, vsi, 0);
// CHECK: shufflevector <2 x i64> %{{[0-9]+}}, <2 x i64> %{{[0-9]+}}, <2 x i32> <i32 0, i32 2>
// CHECK-LE: shufflevector <2 x i64> %{{[0-9]+}}, <2 x i64> %{{[0-9]+}}, <2 x i32> <i32 0, i32 2>

res_vui = vec_xxpermdi(vui, vui, 1);
// CHECK: shufflevector <2 x i64> %{{[0-9]+}}, <2 x i64> %{{[0-9]+}}, <2 x i32> <i32 0, i32 3>
// CHECK-LE: shufflevector <2 x i64> %{{[0-9]+}}, <2 x i64> %{{[0-9]+}}, <2 x i32> <i32 0, i32 3>

res_vss = vec_xxpermdi(vss, vss, 2);
// CHECK: shufflevector <2 x i64> %{{[0-9]+}}, <2 x i64> %{{[0-9]+}}, <2 x i32> <i32 1, i32 2>
// CHECK-LE: shufflevector <2 x i64> %{{[0-9]+}}, <2 x i64> %{{[0-9]+}}, <2 x i32> <i32 1, i32 2>

res_vus = vec_xxpermdi(vus, vus, 3);
// CHECK: shufflevector <2 x i64> %{{[0-9]+}}, <2 x i64> %{{[0-9]+}}, <2 x i32> <i32 1, i32 3>
// CHECK-LE: shufflevector <2 x i64> %{{[0-9]+}}, <2 x i64> %{{[0-9]+}}, <2 x i32> <i32 1, i32 3>

res_vsc = vec_xxpermdi(vsc, vsc, 0);
// CHECK: shufflevector <2 x i64> %{{[0-9]+}}, <2 x i64> %{{[0-9]+}}, <2 x i32> <i32 0, i32 2>
// CHECK-LE: shufflevector <2 x i64> %{{[0-9]+}}, <2 x i64> %{{[0-9]+}}, <2 x i32> <i32 0, i32 2>

res_vuc = vec_xxpermdi(vuc, vuc, 1);
// CHECK: shufflevector <2 x i64> %{{[0-9]+}}, <2 x i64> %{{[0-9]+}}, <2 x i32> <i32 0, i32 3>
// CHECK-LE: shufflevector <2 x i64> %{{[0-9]+}}, <2 x i64> %{{[0-9]+}}, <2 x i32> <i32 0, i32 3>

res_vd = vec_permi(vd, vd, 0);
// CHECK: shufflevector <2 x double> %{{[0-9]+}}, <2 x double> %{{[0-9]+}}, <2 x i32> <i32 0, i32 2>
// CHECK-LE: shufflevector <2 x double> %{{[0-9]+}}, <2 x double> %{{[0-9]+}}, <2 x i32> <i32 0, i32 2>

res_vsll = vec_permi(vsll, vsll, 2);
// CHECK: shufflevector <2 x i64> %{{[0-9]+}}, <2 x i64> %{{[0-9]+}}, <2 x i32> <i32 1, i32 2>
// CHECK-LE: shufflevector <2 x i64> %{{[0-9]+}}, <2 x i64> %{{[0-9]+}}, <2 x i32> <i32 1, i32 2>

res_vull = vec_permi(vull, vull, 3);
// CHECK: shufflevector <2 x i64> %{{[0-9]+}}, <2 x i64> %{{[0-9]+}}, <2 x i32> <i32 1, i32 3>
// CHECK-LE: shufflevector <2 x i64> %{{[0-9]+}}, <2 x i64> %{{[0-9]+}}, <2 x i32> <i32 1, i32 3>

res_vull = vec_permi(vbll, vbll, 3);
// CHECK: shufflevector <2 x i64> %{{[0-9]+}}, <2 x i64> %{{[0-9]+}}, <2 x i32> <i32 1, i32 3>
// CHECK-LE: shufflevector <2 x i64> %{{[0-9]+}}, <2 x i64> %{{[0-9]+}}, <2 x i32> <i32 1, i32 3>

res_vd = vec_xxsldwi(vd, vd, 0);
// CHECK: shufflevector <4 x i32> %{{[0-9]+}}, <4 x i32> %{{[0-9]+}}, <4 x i32> <i32 0, i32 1, i32 2, i32 3>
// CHECK-LE: shufflevector <4 x i32> %{{[0-9]+}}, <4 x i32> %{{[0-9]+}}, <4 x i32> <i32 0, i32 1, i32 2, i32 3>

res_vf = vec_xxsldwi(vf, vf, 1);
// CHECK: shufflevector <4 x i32> %{{[0-9]+}}, <4 x i32> %{{[0-9]+}}, <4 x i32> <i32 1, i32 2, i32 3, i32 4>
// CHECK-LE: shufflevector <4 x i32> %{{[0-9]+}}, <4 x i32> %{{[0-9]+}}, <4 x i32> <i32 7, i32 0, i32 1, i32 2>

res_vsll = vec_xxsldwi(vsll, vsll, 2);
// CHECK: shufflevector <4 x i32> %{{[0-9]+}}, <4 x i32> %{{[0-9]+}}, <4 x i32> <i32 2, i32 3, i32 4, i32 5>
// CHECK-LE: shufflevector <4 x i32> %{{[0-9]+}}, <4 x i32> %{{[0-9]+}}, <4 x i32> <i32 6, i32 7, i32 0, i32 1>

res_vull = vec_xxsldwi(vull, vull, 3);
// CHECK: shufflevector <4 x i32> %{{[0-9]+}}, <4 x i32> %{{[0-9]+}}, <4 x i32> <i32 3, i32 4, i32 5, i32 6>
// CHECK-LE: shufflevector <4 x i32> %{{[0-9]+}}, <4 x i32> %{{[0-9]+}}, <4 x i32> <i32 5, i32 6, i32 7, i32 0>

res_vsi = vec_xxsldwi(vsi, vsi, 0);
// CHECK: shufflevector <4 x i32> %{{[0-9]+}}, <4 x i32> %{{[0-9]+}}, <4 x i32> <i32 0, i32 1, i32 2, i32 3>
// CHECK-LE: shufflevector <4 x i32> %{{[0-9]+}}, <4 x i32> %{{[0-9]+}}, <4 x i32> <i32 0, i32 1, i32 2, i32 3>

res_vui = vec_xxsldwi(vui, vui, 1);
// CHECK: shufflevector <4 x i32> %{{[0-9]+}}, <4 x i32> %{{[0-9]+}}, <4 x i32> <i32 1, i32 2, i32 3, i32 4>
// CHECK-LE: shufflevector <4 x i32> %{{[0-9]+}}, <4 x i32> %{{[0-9]+}}, <4 x i32> <i32 7, i32 0, i32 1, i32 2>

res_vss = vec_xxsldwi(vss, vss, 2);
// CHECK: shufflevector <4 x i32> %{{[0-9]+}}, <4 x i32> %{{[0-9]+}}, <4 x i32> <i32 2, i32 3, i32 4, i32 5>
// CHECK-LE: shufflevector <4 x i32> %{{[0-9]+}}, <4 x i32> %{{[0-9]+}}, <4 x i32> <i32 6, i32 7, i32 0, i32 1>


res_vus = vec_xxsldwi(vus, vus, 3);
// CHECK: shufflevector <4 x i32> %{{[0-9]+}}, <4 x i32> %{{[0-9]+}}, <4 x i32> <i32 3, i32 4, i32 5, i32 6>
// CHECK-LE: shufflevector <4 x i32> %{{[0-9]+}}, <4 x i32> %{{[0-9]+}}, <4 x i32> <i32 5, i32 6, i32 7, i32 0>

res_vsc = vec_xxsldwi(vsc, vsc, 0);
// CHECK: shufflevector <4 x i32> %{{[0-9]+}}, <4 x i32> %{{[0-9]+}}, <4 x i32> <i32 0, i32 1, i32 2, i32 3>
// CHECK-LE: shufflevector <4 x i32> %{{[0-9]+}}, <4 x i32> %{{[0-9]+}}, <4 x i32> <i32 0, i32 1, i32 2, i32 3>

res_vuc = vec_xxsldwi(vuc, vuc, 1);
// CHECK: shufflevector <4 x i32> %{{[0-9]+}}, <4 x i32> %{{[0-9]+}}, <4 x i32> <i32 1, i32 2, i32 3, i32 4>
// CHECK-LE: shufflevector <4 x i32> %{{[0-9]+}}, <4 x i32> %{{[0-9]+}}, <4 x i32> <i32 7, i32 0, i32 1, i32 2>

res_vd = vec_promote(d, 0);
// CHECK: store <2 x double> zeroinitializer
// CHECK: insertelement <2 x double>
// CHECK-LE: store <2 x double> zeroinitializer
// CHECK-LE: insertelement <2 x double>

res_vsll = vec_promote(sll, 0);
// CHECK: store <2 x i64> zeroinitializer
// CHECK: insertelement <2 x i64>
// CHECK-LE: store <2 x i64> zeroinitializer
// CHECK-LE: insertelement <2 x i64>

res_vull = vec_promote(ull, 0);
// CHECK: store <2 x i64> zeroinitializer
// CHECK: insertelement <2 x i64>
// CHECK-LE: store <2 x i64> zeroinitializer
// CHECK-LE: insertelement <2 x i64>
}

// The return type of the call expression may be different from the return type of the shufflevector.
// Wrong implementation could crash the compiler, add this test case to check that and avoid ICE.
vector int xxpermdi_should_not_assert(vector int a, vector int b) {
  return vec_xxpermdi(a, b, 0);
// CHECK-LABEL: xxpermdi_should_not_assert
// CHECK:  bitcast <4 x i32> %{{[0-9]+}} to <2 x i64>
// CHECK-NEXT:  bitcast <4 x i32> %{{[0-9]+}} to <2 x i64>
// CHECK-NEXT:  shufflevector <2 x i64> %{{[0-9]+}}, <2 x i64> %{{[0-9]+}}, <2 x i32> <i32 0, i32 2>
// CHECK-NEXT:  bitcast <2 x i64> %{{[0-9]+}} to <4 x i32>

// CHECK-LE:  bitcast <4 x i32> %{{[0-9]+}} to <2 x i64>
// CHECK-LE-NEXT:  bitcast <4 x i32> %{{[0-9]+}} to <2 x i64>
// CHECK-LE-NEXT:  shufflevector <2 x i64> %{{[0-9]+}}, <2 x i64> %{{[0-9]+}}, <2 x i32> <i32 0, i32 2>
// CHECK-LE-NEXT:  bitcast <2 x i64> %{{[0-9]+}} to <4 x i32>
}

vector double xxsldwi_should_not_assert(vector double a, vector double b) {
  return vec_xxsldwi(a, b, 0);
// CHECK-LABEL: xxsldwi_should_not_assert
// CHECK:  bitcast <2 x double> %{{[0-9]+}} to <4 x i32>
// CHECK-NEXT:  bitcast <2 x double> %{{[0-9]+}} to <4 x i32>
// CHECK-NEXT:  shufflevector <4 x i32> %{{[0-9]+}}, <4 x i32> %{{[0-9]+}}, <4 x i32> <i32 0, i32 1, i32 2, i32 3>
// CHECK-NEXT:  bitcast <4 x i32> %{{[0-9]+}} to <2 x double>

// CHECK-LE:  bitcast <2 x double> %{{[0-9]+}} to <4 x i32>
// CHECK-NEXT-LE:  bitcast <2 x double> %{{[0-9]+}} to <4 x i32>
// CHECK-NEXT-LE:  shufflevector <4 x i32> %{{[0-9]+}}, <4 x i32> %{{[0-9]+}}, <4 x i32> <i32 0, i32 1, i32 2, i32 3>
// CHECK-NEXT-LE:  bitcast <4 x i32> %{{[0-9]+}} to <2 x double>
}

void testVectorInt128Pack(){
// CHECK-LABEL: testVectorInt128Pack
// CHECK-LABEL-LE: testVectorInt128Pack
  res_vslll = __builtin_pack_vector_int128(aull[0], aull[1]);
// CHECK: %[[V1:[0-9]+]] = insertelement <2 x i64> undef, i64 %{{[0-9]+}}, i64 0
// CHECK-NEXT: %[[V2:[0-9]+]] = insertelement <2 x i64> %[[V1]], i64 %{{[0-9]+}}, i64 1
// CHECK-NEXT:  bitcast <2 x i64> %[[V2]] to <1 x i128>

// CHECK-LE: %[[V1:[0-9]+]] = insertelement <2 x i64> undef, i64 %{{[0-9]+}}, i64 1
// CHECK-NEXT-LE: %[[V2:[0-9]+]] = insertelement <2 x i64> %[[V1]], i64 %{{[0-9]+}}, i64 0
// CHECK-NEXT-LE:  bitcast <2 x i64> %[[V2]] to <1 x i128>

  __builtin_unpack_vector_int128(res_vslll, 0);
// CHECK:  %[[V1:[0-9]+]] = bitcast <1 x i128> %{{[0-9]+}} to <2 x i64>
// CHECK-NEXT: %{{[0-9]+}} = extractelement <2 x i64> %[[V1]], i32 0

// CHECK-LE:  %[[V1:[0-9]+]] = bitcast <1 x i128> %{{[0-9]+}} to <2 x i64>
// CHECK-NEXT-LE: %{{[0-9]+}} = extractelement <2 x i64> %[[V1]], i32 1

  __builtin_unpack_vector_int128(res_vslll, 1);
// CHECK:  %[[V1:[0-9]+]] = bitcast <1 x i128> %{{[0-9]+}} to <2 x i64>
// CHECK-NEXT: %{{[0-9]+}} = extractelement <2 x i64> %[[V1]], i32 1

// CHECK-LE:  %[[V1:[0-9]+]] = bitcast <1 x i128> %{{[0-9]+}} to <2 x i64>
// CHECK-NEXT-LE: %{{[0-9]+}} = extractelement <2 x i64> %[[V1]], i32 0

}

void test_vector_cpsgn_float(vector float a, vector float b) {
// CHECK-LABEL: test_vector_cpsgn_float
// CHECK-DAG: load{{.*}}%__a
// CHECK-DAG: load{{.*}}%__b
// CHECK-NOT: SEPARATOR
// CHECK-DAG: [[RA:%[0-9]+]] = load <4 x float>, <4 x float>* %__a.addr
// CHECK-DAG: [[RB:%[0-9]+]] = load <4 x float>, <4 x float>* %__b.addr
// CHECK-NEXT: call <4 x float> @llvm.copysign.v4f32(<4 x float> [[RB]], <4 x float> [[RA]])
  vec_cpsgn(a, b);
}

void test_vector_cpsgn_double(vector double a, vector double b) {
// CHECK-LABEL: test_vector_cpsgn_double
// CHECK-DAG: load{{.*}}%__a
// CHECK-DAG: load{{.*}}%__b
// CHECK-NOT: SEPARATOR
// CHECK-DAG: [[RA:%[0-9]+]] = load <2 x double>, <2 x double>* %__a.addr
// CHECK-DAG: [[RB:%[0-9]+]] = load <2 x double>, <2 x double>* %__b.addr
// CHECK-NEXT: call <2 x double> @llvm.copysign.v2f64(<2 x double> [[RB]], <2 x double> [[RA]])
  vec_cpsgn(a, b);
}

void test_builtin_xvcpsgnsp(vector float a, vector float b) {
// CHECK-LABEL: test_builtin_xvcpsgnsp
// CHECK-DAG: load{{.*}}%a
// CHECK-DAG: load{{.*}}%b
// CHECK-NOT: SEPARATOR
// CHECK-DAG: [[RA:%[0-9]+]] = load <4 x float>, <4 x float>* %a.addr
// CHECK-DAG: [[RB:%[0-9]+]] = load <4 x float>, <4 x float>* %b.addr
// CHECK-NEXT: call <4 x float> @llvm.copysign.v4f32(<4 x float> [[RA]], <4 x float> [[RB]])
  __builtin_vsx_xvcpsgnsp(a, b);
}

void test_builtin_xvcpsgndp(vector double a, vector double b) {
// CHECK-LABEL: test_builtin_xvcpsgndp
// CHECK-DAG: load{{.*}}%a
// CHECK-DAG: load{{.*}}%b
// CHECK-NOT: SEPARATOR
// CHECK-DAG: [[RA:%[0-9]+]] = load <2 x double>, <2 x double>* %a.addr
// CHECK-DAG: [[RB:%[0-9]+]] = load <2 x double>, <2 x double>* %b.addr
// CHECK-NEXT: call <2 x double> @llvm.copysign.v2f64(<2 x double> [[RA]], <2 x double> [[RB]])
  __builtin_vsx_xvcpsgndp(a, b);
}

vector double test_recipdivd(vector double a, vector double b) {
  // CHECK-LABEL: test_recipdivd
  // CHECK: fdiv fast <2 x double>
  // CHECK-LE-LABEL: test_recipdivd
  // CHECK-LE: fdiv fast <2 x double>
  return vec_recipdiv(a, b);
}

vector double test_rsqrtd(vector double a, vector double b) {
  // CHECK-LABEL: test_rsqrtd
  // CHECK: call fast <2 x double> @llvm.sqrt.v2f64
  // CHECK: fdiv fast <2 x double> <double 1.000000e+00, double 1.000000e+00>
  // CHECK-LE-LABEL: test_rsqrtd
  // CHECK-LE: call fast <2 x double> @llvm.sqrt.v2f64
  // CHECK-LE: fdiv fast <2 x double> <double 1.000000e+00, double 1.000000e+00>
  return vec_rsqrt(a);
<<<<<<< HEAD
=======
}

void test_p8overloads_backwards_compat() {
  // CHECK-LABEL: test_p8overloads_backwards_compat
  res_vsll = vec_add(vsll, vsll);
  // CHECK: add <4 x i32>
  // CHECK: call <4 x i32> @llvm.ppc.altivec.vaddcuw
  // CHECK: shufflevector <4 x i32> {{%.*}}, <4 x i32> {{%.*}}, <4 x i32> <i32 1, i32 2, i32 3, i32 0>
  // CHECK: add <4 x i32>
  // CHECK-LE: add <4 x i32>
  // CHECK-LE: call <4 x i32> @llvm.ppc.altivec.vaddcuw
  // CHECK-LE: shufflevector <4 x i32> {{%.*}}, <4 x i32> {{%.*}}, <4 x i32> <i32 3, i32 0, i32 1, i32 2>
  // CHECK-LE: add <4 x i32>
  res_vull = vec_add(vull, vull);
  // CHECK: add <4 x i32>
  // CHECK: call <4 x i32> @llvm.ppc.altivec.vaddcuw
  // CHECK: shufflevector <4 x i32> {{%.*}}, <4 x i32> {{%.*}}, <4 x i32> <i32 1, i32 2, i32 3, i32 0>
  // CHECK: add <4 x i32>
  // CHECK-LE: add <4 x i32>
  // CHECK-LE: call <4 x i32> @llvm.ppc.altivec.vaddcuw
  // CHECK-LE: shufflevector <4 x i32> {{%.*}}, <4 x i32> {{%.*}}, <4 x i32> <i32 3, i32 0, i32 1, i32 2>
  // CHECK-LE: add <4 x i32>
  dummy();
  // CHECK: call void @dummy()
  // CHECK-LE: call void @dummy()

  res_vbll = vec_cmpeq(vsll, vsll);
  // CHECK: call <4 x i32> @llvm.ppc.altivec.vcmpequw
  // CHECK: shufflevector <4 x i32> {{%.*}}, <4 x i32> {{%.*}}, <4 x i32> <i32 1, i32 2, i32 3, i32 0>
  // CHECK: and <4 x i32>
  // CHECK: shufflevector <4 x i32> {{%.*}}, <4 x i32> {{%.*}}, <4 x i32> <i32 0, i32 0, i32 2, i32 2>
  // CHECK-LE: call <4 x i32> @llvm.ppc.altivec.vcmpequw
  // CHECK-LE: shufflevector <4 x i32> {{%.*}}, <4 x i32> {{%.*}}, <4 x i32> <i32 3, i32 0, i32 1, i32 2>
  // CHECK-LE: and <4 x i32>
  // CHECK-LE: shufflevector <4 x i32> {{%.*}}, <4 x i32> {{%.*}}, <4 x i32> <i32 1, i32 1, i32 3, i32 3>
  res_vbll = vec_cmpeq(vull, vull);
  // CHECK: call <4 x i32> @llvm.ppc.altivec.vcmpequw
  // CHECK: shufflevector <4 x i32> {{%.*}}, <4 x i32> {{%.*}}, <4 x i32> <i32 1, i32 2, i32 3, i32 0>
  // CHECK: and <4 x i32>
  // CHECK: shufflevector <4 x i32> {{%.*}}, <4 x i32> {{%.*}}, <4 x i32> <i32 0, i32 0, i32 2, i32 2>
  // CHECK-LE: call <4 x i32> @llvm.ppc.altivec.vcmpequw
  // CHECK-LE: shufflevector <4 x i32> {{%.*}}, <4 x i32> {{%.*}}, <4 x i32> <i32 3, i32 0, i32 1, i32 2>
  // CHECK-LE: and <4 x i32>
  // CHECK-LE: shufflevector <4 x i32> {{%.*}}, <4 x i32> {{%.*}}, <4 x i32> <i32 1, i32 1, i32 3, i32 3>
  res_vbll = vec_cmpeq(vbll, vbll);
  // CHECK: call <4 x i32> @llvm.ppc.altivec.vcmpequw
  // CHECK: shufflevector <4 x i32> {{%.*}}, <4 x i32> {{%.*}}, <4 x i32> <i32 1, i32 2, i32 3, i32 0>
  // CHECK: and <4 x i32>
  // CHECK: shufflevector <4 x i32> {{%.*}}, <4 x i32> {{%.*}}, <4 x i32> <i32 0, i32 0, i32 2, i32 2>
  // CHECK-LE: call <4 x i32> @llvm.ppc.altivec.vcmpequw
  // CHECK-LE: shufflevector <4 x i32> {{%.*}}, <4 x i32> {{%.*}}, <4 x i32> <i32 3, i32 0, i32 1, i32 2>
  // CHECK-LE: and <4 x i32>
  // CHECK-LE: shufflevector <4 x i32> {{%.*}}, <4 x i32> {{%.*}}, <4 x i32> <i32 1, i32 1, i32 3, i32 3>
  dummy();
  // CHECK: call void @dummy()
  // CHECK-LE: call void @dummy()

  res_vbll = vec_cmpgt(vsll, vsll);
  // CHECK: call <4 x i32> @llvm.ppc.altivec.vcmpgtsw
  // CHECK: call <4 x i32> @llvm.ppc.altivec.vcmpgtuw
  // CHECK: call <4 x i32> @llvm.ppc.altivec.vcmpequw
  // CHECK: shufflevector <4 x i32> {{%.*}}, <4 x i32> {{%.*}}, <4 x i32> <i32 1, i32 2, i32 3, i32 0>
  // CHECK: and <4 x i32>
  // CHECK: or <4 x i32>
  // CHECK: shufflevector <4 x i32> {{%.*}}, <4 x i32> {{%.*}}, <4 x i32> <i32 0, i32 0, i32 2, i32 2>
  // CHECK-LE: call <4 x i32> @llvm.ppc.altivec.vcmpgtsw
  // CHECK-LE: call <4 x i32> @llvm.ppc.altivec.vcmpgtuw
  // CHECK-LE: call <4 x i32> @llvm.ppc.altivec.vcmpequw
  // CHECK-LE: shufflevector <4 x i32> {{%.*}}, <4 x i32> {{%.*}}, <4 x i32> <i32 3, i32 0, i32 1, i32 2>
  // CHECK-LE: and <4 x i32>
  // CHECK-LE: or <4 x i32>
  // CHECK-LE: shufflevector <4 x i32> {{%.*}}, <4 x i32> {{%.*}}, <4 x i32> <i32 1, i32 1, i32 3, i32 3>
  res_vbll = vec_cmpgt(vull, vull);
  // CHECK: call <4 x i32> @llvm.ppc.altivec.vcmpgtuw
  // CHECK: call <4 x i32> @llvm.ppc.altivec.vcmpequw
  // CHECK: shufflevector <4 x i32> {{%.*}}, <4 x i32> {{%.*}}, <4 x i32> <i32 1, i32 2, i32 3, i32 0>
  // CHECK: and <4 x i32>
  // CHECK: or <4 x i32>
  // CHECK: shufflevector <4 x i32> {{%.*}}, <4 x i32> {{%.*}}, <4 x i32> <i32 0, i32 0, i32 2, i32 2>
  // CHECK-LE: call <4 x i32> @llvm.ppc.altivec.vcmpgtuw
  // CHECK-LE: call <4 x i32> @llvm.ppc.altivec.vcmpequw
  // CHECK-LE: shufflevector <4 x i32> {{%.*}}, <4 x i32> {{%.*}}, <4 x i32> <i32 3, i32 0, i32 1, i32 2>
  // CHECK-LE: and <4 x i32>
  // CHECK-LE: or <4 x i32>
  // CHECK-LE: shufflevector <4 x i32> {{%.*}}, <4 x i32> {{%.*}}, <4 x i32> <i32 1, i32 1, i32 3, i32 3>
  dummy();
  // CHECK: call void @dummy()
  // CHECK-LE: call void @dummy()

  res_vbll = vec_cmpge(vsll, vsll);
  // CHECK: call <4 x i32> @llvm.ppc.altivec.vcmpgtsw
  // CHECK: call <4 x i32> @llvm.ppc.altivec.vcmpgtuw
  // CHECK: call <4 x i32> @llvm.ppc.altivec.vcmpequw
  // CHECK: shufflevector <4 x i32> {{%.*}}, <4 x i32> {{%.*}}, <4 x i32> <i32 1, i32 2, i32 3, i32 0>
  // CHECK: and <4 x i32>
  // CHECK: or <4 x i32>
  // CHECK: shufflevector <4 x i32> {{%.*}}, <4 x i32> {{%.*}}, <4 x i32> <i32 0, i32 0, i32 2, i32 2>
  // CHECK: xor <2 x i64> {{%.*}}, <i64 -1, i64 -1>
  // CHECK-LE: call <4 x i32> @llvm.ppc.altivec.vcmpgtsw
  // CHECK-LE: call <4 x i32> @llvm.ppc.altivec.vcmpgtuw
  // CHECK-LE: call <4 x i32> @llvm.ppc.altivec.vcmpequw
  // CHECK-LE: shufflevector <4 x i32> {{%.*}}, <4 x i32> {{%.*}}, <4 x i32> <i32 3, i32 0, i32 1, i32 2>
  // CHECK-LE: and <4 x i32>
  // CHECK-LE: or <4 x i32>
  // CHECK-LE: shufflevector <4 x i32> {{%.*}}, <4 x i32> {{%.*}}, <4 x i32> <i32 1, i32 1, i32 3, i32 3>
  // CHECK-LE: xor <2 x i64> {{%.*}}, <i64 -1, i64 -1>
  res_vbll = vec_cmpge(vull, vull);
  // CHECK: call <4 x i32> @llvm.ppc.altivec.vcmpgtuw
  // CHECK: call <4 x i32> @llvm.ppc.altivec.vcmpequw
  // CHECK: shufflevector <4 x i32> {{%.*}}, <4 x i32> {{%.*}}, <4 x i32> <i32 1, i32 2, i32 3, i32 0>
  // CHECK: and <4 x i32>
  // CHECK: or <4 x i32>
  // CHECK: shufflevector <4 x i32> {{%.*}}, <4 x i32> {{%.*}}, <4 x i32> <i32 0, i32 0, i32 2, i32 2>
  // CHECK: xor <2 x i64> {{%.*}}, <i64 -1, i64 -1>
  // CHECK-LE: call <4 x i32> @llvm.ppc.altivec.vcmpgtuw
  // CHECK-LE: call <4 x i32> @llvm.ppc.altivec.vcmpequw
  // CHECK-LE: shufflevector <4 x i32> {{%.*}}, <4 x i32> {{%.*}}, <4 x i32> <i32 3, i32 0, i32 1, i32 2>
  // CHECK-LE: and <4 x i32>
  // CHECK-LE: or <4 x i32>
  // CHECK-LE: shufflevector <4 x i32> {{%.*}}, <4 x i32> {{%.*}}, <4 x i32> <i32 1, i32 1, i32 3, i32 3>
  // CHECK-LE: xor <2 x i64> {{%.*}}, <i64 -1, i64 -1>
  dummy();
  // CHECK: call void @dummy()
  // CHECK-LE: call void @dummy()

  res_vbll = vec_cmplt(vsll, vsll);
  // CHECK: call <4 x i32> @llvm.ppc.altivec.vcmpgtsw
  // CHECK: call <4 x i32> @llvm.ppc.altivec.vcmpgtuw
  // CHECK: call <4 x i32> @llvm.ppc.altivec.vcmpequw
  // CHECK: shufflevector <4 x i32> {{%.*}}, <4 x i32> {{%.*}}, <4 x i32> <i32 1, i32 2, i32 3, i32 0>
  // CHECK: and <4 x i32>
  // CHECK: or <4 x i32>
  // CHECK: shufflevector <4 x i32> {{%.*}}, <4 x i32> {{%.*}}, <4 x i32> <i32 0, i32 0, i32 2, i32 2>
  // CHECK-LE: call <4 x i32> @llvm.ppc.altivec.vcmpgtsw
  // CHECK-LE: call <4 x i32> @llvm.ppc.altivec.vcmpgtuw
  // CHECK-LE: call <4 x i32> @llvm.ppc.altivec.vcmpequw
  // CHECK-LE: shufflevector <4 x i32> {{%.*}}, <4 x i32> {{%.*}}, <4 x i32> <i32 3, i32 0, i32 1, i32 2>
  // CHECK-LE: and <4 x i32>
  // CHECK-LE: or <4 x i32>
  // CHECK-LE: shufflevector <4 x i32> {{%.*}}, <4 x i32> {{%.*}}, <4 x i32> <i32 1, i32 1, i32 3, i32 3>
  res_vbll = vec_cmplt(vull, vull);
  // CHECK: call <4 x i32> @llvm.ppc.altivec.vcmpgtuw
  // CHECK: call <4 x i32> @llvm.ppc.altivec.vcmpequw
  // CHECK: shufflevector <4 x i32> {{%.*}}, <4 x i32> {{%.*}}, <4 x i32> <i32 1, i32 2, i32 3, i32 0>
  // CHECK: and <4 x i32>
  // CHECK: or <4 x i32>
  // CHECK: shufflevector <4 x i32> {{%.*}}, <4 x i32> {{%.*}}, <4 x i32> <i32 0, i32 0, i32 2, i32 2>
  // CHECK-LE: call <4 x i32> @llvm.ppc.altivec.vcmpgtuw
  // CHECK-LE: call <4 x i32> @llvm.ppc.altivec.vcmpequw
  // CHECK-LE: shufflevector <4 x i32> {{%.*}}, <4 x i32> {{%.*}}, <4 x i32> <i32 3, i32 0, i32 1, i32 2>
  // CHECK-LE: and <4 x i32>
  // CHECK-LE: or <4 x i32>
  // CHECK-LE: shufflevector <4 x i32> {{%.*}}, <4 x i32> {{%.*}}, <4 x i32> <i32 1, i32 1, i32 3, i32 3>
  dummy();
  // CHECK: call void @dummy()
  // CHECK-LE: call void @dummy()

  res_vbll = vec_cmple(vsll, vsll);
  // CHECK: call <4 x i32> @llvm.ppc.altivec.vcmpgtsw
  // CHECK: call <4 x i32> @llvm.ppc.altivec.vcmpgtuw
  // CHECK: call <4 x i32> @llvm.ppc.altivec.vcmpequw
  // CHECK: shufflevector <4 x i32> {{%.*}}, <4 x i32> {{%.*}}, <4 x i32> <i32 1, i32 2, i32 3, i32 0>
  // CHECK: and <4 x i32>
  // CHECK: or <4 x i32>
  // CHECK: shufflevector <4 x i32> {{%.*}}, <4 x i32> {{%.*}}, <4 x i32> <i32 0, i32 0, i32 2, i32 2>
  // CHECK: xor <2 x i64> {{%.*}}, <i64 -1, i64 -1>
  // CHECK-LE: call <4 x i32> @llvm.ppc.altivec.vcmpgtsw
  // CHECK-LE: call <4 x i32> @llvm.ppc.altivec.vcmpgtuw
  // CHECK-LE: call <4 x i32> @llvm.ppc.altivec.vcmpequw
  // CHECK-LE: shufflevector <4 x i32> {{%.*}}, <4 x i32> {{%.*}}, <4 x i32> <i32 3, i32 0, i32 1, i32 2>
  // CHECK-LE: and <4 x i32>
  // CHECK-LE: or <4 x i32>
  // CHECK-LE: shufflevector <4 x i32> {{%.*}}, <4 x i32> {{%.*}}, <4 x i32> <i32 1, i32 1, i32 3, i32 3>
  // CHECK-LE: xor <2 x i64> {{%.*}}, <i64 -1, i64 -1>
  res_vbll = vec_cmple(vull, vull);
  // CHECK: call <4 x i32> @llvm.ppc.altivec.vcmpgtuw
  // CHECK: call <4 x i32> @llvm.ppc.altivec.vcmpequw
  // CHECK: shufflevector <4 x i32> {{%.*}}, <4 x i32> {{%.*}}, <4 x i32> <i32 1, i32 2, i32 3, i32 0>
  // CHECK: and <4 x i32>
  // CHECK: or <4 x i32>
  // CHECK: shufflevector <4 x i32> {{%.*}}, <4 x i32> {{%.*}}, <4 x i32> <i32 0, i32 0, i32 2, i32 2>
  // CHECK: xor <2 x i64> {{%.*}}, <i64 -1, i64 -1>
  // CHECK-LE: call <4 x i32> @llvm.ppc.altivec.vcmpgtuw
  // CHECK-LE: call <4 x i32> @llvm.ppc.altivec.vcmpequw
  // CHECK-LE: shufflevector <4 x i32> {{%.*}}, <4 x i32> {{%.*}}, <4 x i32> <i32 3, i32 0, i32 1, i32 2>
  // CHECK-LE: and <4 x i32>
  // CHECK-LE: or <4 x i32>
  // CHECK-LE: shufflevector <4 x i32> {{%.*}}, <4 x i32> {{%.*}}, <4 x i32> <i32 1, i32 1, i32 3, i32 3>
  // CHECK-LE: xor <2 x i64> {{%.*}}, <i64 -1, i64 -1>
  dummy();
  // CHECK: call void @dummy()
  // CHECK-LE: call void @dummy()

  res_vsll = vec_sl(vsll, vull);
  // CHECK: urem <2 x i64> {{%.*}}, <i64 64, i64 64>
  // CHECK: call <4 x i32> @llvm.ppc.altivec.vslo
  // CHECK: call <4 x i32> @llvm.ppc.altivec.vsl
  // CHECK: shufflevector <2 x i64> {{%.*}}, <2 x i64> {{%.*}}, <2 x i32> <i32 1, i32 0>
  // CHECK: shufflevector <2 x i64> {{%.*}}, <2 x i64> {{%.*}}, <2 x i32> <i32 1, i32 0>
  // CHECK: call <4 x i32> @llvm.ppc.altivec.vslo
  // CHECK: call <4 x i32> @llvm.ppc.altivec.vsl
  // CHECK: shufflevector <2 x i64> {{%.*}}, <2 x i64> {{%.*}}, <2 x i32> <i32 1, i32 3>
  // CHECK-LE: urem <2 x i64> {{%.*}}, <i64 64, i64 64>
  // CHECK-LE: call <4 x i32> @llvm.ppc.altivec.vslo
  // CHECK-LE: call <4 x i32> @llvm.ppc.altivec.vsl
  // CHECK-LE: shufflevector <2 x i64> {{%.*}}, <2 x i64> {{%.*}}, <2 x i32> <i32 1, i32 0>
  // CHECK-LE: shufflevector <2 x i64> {{%.*}}, <2 x i64> {{%.*}}, <2 x i32> <i32 1, i32 0>
  // CHECK-LE: call <4 x i32> @llvm.ppc.altivec.vslo
  // CHECK-LE: call <4 x i32> @llvm.ppc.altivec.vsl
  // CHECK-LE: shufflevector <2 x i64> {{%.*}}, <2 x i64> {{%.*}}, <2 x i32> <i32 0, i32 2>
  res_vull = vec_sl(vull, vull);
  // CHECK: urem <2 x i64> {{%.*}}, <i64 64, i64 64>
  // CHECK: call <4 x i32> @llvm.ppc.altivec.vslo
  // CHECK: call <4 x i32> @llvm.ppc.altivec.vsl
  // CHECK: shufflevector <2 x i64> {{%.*}}, <2 x i64> {{%.*}}, <2 x i32> <i32 1, i32 0>
  // CHECK: shufflevector <2 x i64> {{%.*}}, <2 x i64> {{%.*}}, <2 x i32> <i32 1, i32 0>
  // CHECK: call <4 x i32> @llvm.ppc.altivec.vslo
  // CHECK: call <4 x i32> @llvm.ppc.altivec.vsl
  // CHECK: shufflevector <2 x i64> {{%.*}}, <2 x i64> {{%.*}}, <2 x i32> <i32 1, i32 3>
  // CHECK-LE: urem <2 x i64> {{%.*}}, <i64 64, i64 64>
  // CHECK-LE: call <4 x i32> @llvm.ppc.altivec.vslo
  // CHECK-LE: call <4 x i32> @llvm.ppc.altivec.vsl
  // CHECK-LE: shufflevector <2 x i64> {{%.*}}, <2 x i64> {{%.*}}, <2 x i32> <i32 1, i32 0>
  // CHECK-LE: shufflevector <2 x i64> {{%.*}}, <2 x i64> {{%.*}}, <2 x i32> <i32 1, i32 0>
  // CHECK-LE: call <4 x i32> @llvm.ppc.altivec.vslo
  // CHECK-LE: call <4 x i32> @llvm.ppc.altivec.vsl
  // CHECK-LE: shufflevector <2 x i64> {{%.*}}, <2 x i64> {{%.*}}, <2 x i32> <i32 0, i32 2>
  dummy();
  // CHECK: call void @dummy()
  // CHECK-LE: call void @dummy()

  res_vsll = vec_sr(vsll, vull);
  // CHECK: urem <2 x i64> {{%.*}}, <i64 64, i64 64>
  // CHECK: shufflevector <2 x i64> {{%.*}}, <2 x i64> {{%.*}}, <2 x i32> <i32 1, i32 0>
  // CHECK: call <4 x i32> @llvm.ppc.altivec.vsro
  // CHECK: call <4 x i32> @llvm.ppc.altivec.vsr
  // CHECK: shufflevector <2 x i64> {{%.*}}, <2 x i64> {{%.*}}, <2 x i32> <i32 1, i32 0>
  // CHECK: call <4 x i32> @llvm.ppc.altivec.vsro
  // CHECK: call <4 x i32> @llvm.ppc.altivec.vsr
  // CHECK: shufflevector <2 x i64> {{%.*}}, <2 x i64> {{%.*}}, <2 x i32> <i32 0, i32 2>
  // CHECK-LE: urem <2 x i64> {{%.*}}, <i64 64, i64 64>
  // CHECK-LE: shufflevector <2 x i64> {{%.*}}, <2 x i64> {{%.*}}, <2 x i32> <i32 1, i32 0>
  // CHECK-LE: call <4 x i32> @llvm.ppc.altivec.vsro
  // CHECK-LE: call <4 x i32> @llvm.ppc.altivec.vsr
  // CHECK-LE: shufflevector <2 x i64> {{%.*}}, <2 x i64> {{%.*}}, <2 x i32> <i32 1, i32 0>
  // CHECK-LE: call <4 x i32> @llvm.ppc.altivec.vsro
  // CHECK-LE: call <4 x i32> @llvm.ppc.altivec.vsr
  // CHECK-LE: shufflevector <2 x i64> {{%.*}}, <2 x i64> {{%.*}}, <2 x i32> <i32 1, i32 3>
  res_vull = vec_sr(vull, vull);
  // CHECK: urem <2 x i64> {{%.*}}, <i64 64, i64 64>
  // CHECK: shufflevector <2 x i64> {{%.*}}, <2 x i64> {{%.*}}, <2 x i32> <i32 1, i32 0>
  // CHECK: call <4 x i32> @llvm.ppc.altivec.vsro
  // CHECK: call <4 x i32> @llvm.ppc.altivec.vsr
  // CHECK: shufflevector <2 x i64> {{%.*}}, <2 x i64> {{%.*}}, <2 x i32> <i32 1, i32 0>
  // CHECK: call <4 x i32> @llvm.ppc.altivec.vsro
  // CHECK: call <4 x i32> @llvm.ppc.altivec.vsr
  // CHECK: shufflevector <2 x i64> {{%.*}}, <2 x i64> {{%.*}}, <2 x i32> <i32 0, i32 2>
  // CHECK-LE: urem <2 x i64> {{%.*}}, <i64 64, i64 64>
  // CHECK-LE: shufflevector <2 x i64> {{%.*}}, <2 x i64> {{%.*}}, <2 x i32> <i32 1, i32 0>
  // CHECK-LE: call <4 x i32> @llvm.ppc.altivec.vsro
  // CHECK-LE: call <4 x i32> @llvm.ppc.altivec.vsr
  // CHECK-LE: shufflevector <2 x i64> {{%.*}}, <2 x i64> {{%.*}}, <2 x i32> <i32 1, i32 0>
  // CHECK-LE: call <4 x i32> @llvm.ppc.altivec.vsro
  // CHECK-LE: call <4 x i32> @llvm.ppc.altivec.vsr
  // CHECK-LE: shufflevector <2 x i64> {{%.*}}, <2 x i64> {{%.*}}, <2 x i32> <i32 1, i32 3>
  dummy();
  // CHECK: call void @dummy()
  // CHECK-LE: call void @dummy()

  res_vsll = vec_sra(vsll, vull);
  // CHECK: urem <2 x i64> {{%.*}}, <i64 64, i64 64>
  // CHECK: ashr <2 x i64>
  // CHECK-LE: urem <2 x i64> {{%.*}}, <i64 64, i64 64>
  // CHECK-LE: ashr <2 x i64>
  res_vull = vec_sra(vull, vull);
  // CHECK: urem <2 x i64> {{%.*}}, <i64 64, i64 64>
  // CHECK: ashr <2 x i64>
  // CHECK-LE: urem <2 x i64> {{%.*}}, <i64 64, i64 64>
  // CHECK-LE: ashr <2 x i64>

  /* ----------------------- predicates --------------------------- */
  /* vec_all_eq */
  res_i = vec_all_eq(vsll, vsll);
  // CHECK: @llvm.ppc.altivec.vcmpequd.p
  // CHECK-LE: @llvm.ppc.altivec.vcmpequd.p

  res_i = vec_all_eq(vsll, vbll);
  // CHECK: @llvm.ppc.altivec.vcmpequd.p
  // CHECK-LE: @llvm.ppc.altivec.vcmpequd.p

  res_i = vec_all_eq(vull, vull);
  // CHECK: @llvm.ppc.altivec.vcmpequd.p
  // CHECK-LE: @llvm.ppc.altivec.vcmpequd.p

  res_i = vec_all_eq(vull, vbll);
  // CHECK: @llvm.ppc.altivec.vcmpequd.p
  // CHECK-LE: @llvm.ppc.altivec.vcmpequd.p

  res_i = vec_all_eq(vbll, vsll);
  // CHECK: @llvm.ppc.altivec.vcmpequd.p
  // CHECK-LE: @llvm.ppc.altivec.vcmpequd.p

  res_i = vec_all_eq(vbll, vull);
  // CHECK: @llvm.ppc.altivec.vcmpequd.p
  // CHECK-LE: @llvm.ppc.altivec.vcmpequd.p

  res_i = vec_all_eq(vbll, vbll);
  // CHECK: @llvm.ppc.altivec.vcmpequd.p
  // CHECK-LE: @llvm.ppc.altivec.vcmpequd.p

  /* vec_all_ne */
  res_i = vec_all_ne(vsll, vsll);
  // CHECK: @llvm.ppc.altivec.vcmpequd.p
  // CHECK-LE: @llvm.ppc.altivec.vcmpequd.p

  res_i = vec_all_ne(vsll, vbll);
  // CHECK: @llvm.ppc.altivec.vcmpequd.p
  // CHECK-LE: @llvm.ppc.altivec.vcmpequd.p

  res_i = vec_all_ne(vull, vull);
  // CHECK: @llvm.ppc.altivec.vcmpequd.p
  // CHECK-LE: @llvm.ppc.altivec.vcmpequd.p

  res_i = vec_all_ne(vull, vbll);
  // CHECK: @llvm.ppc.altivec.vcmpequd.p
  // CHECK-LE: @llvm.ppc.altivec.vcmpequd.p

  res_i = vec_all_ne(vbll, vsll);
  // CHECK: @llvm.ppc.altivec.vcmpequd.p
  // CHECK-LE: @llvm.ppc.altivec.vcmpequd.p

  res_i = vec_all_ne(vbll, vull);
  // CHECK: @llvm.ppc.altivec.vcmpequd.p
  // CHECK-LE: @llvm.ppc.altivec.vcmpequd.p

  res_i = vec_all_ne(vbll, vbll);
  // CHECK: @llvm.ppc.altivec.vcmpequd.p
  // CHECK-LE: @llvm.ppc.altivec.vcmpequd.p

  dummy();
  // CHECK: @dummy

  /* vec_any_eq */
  res_i = vec_any_eq(vsll, vsll);
  // CHECK: @llvm.ppc.altivec.vcmpequd.p
  // CHECK-LE: @llvm.ppc.altivec.vcmpequd.p

  res_i = vec_any_eq(vsll, vbll);
  // CHECK: @llvm.ppc.altivec.vcmpequd.p
  // CHECK-LE: @llvm.ppc.altivec.vcmpequd.p

  res_i = vec_any_eq(vull, vull);
  // CHECK: @llvm.ppc.altivec.vcmpequd.p
  // CHECK-LE: @llvm.ppc.altivec.vcmpequd.p

  res_i = vec_any_eq(vull, vbll);
  // CHECK: @llvm.ppc.altivec.vcmpequd.p
  // CHECK-LE: @llvm.ppc.altivec.vcmpequd.p

  res_i = vec_any_eq(vbll, vsll);
  // CHECK: @llvm.ppc.altivec.vcmpequd.p
  // CHECK-LE: @llvm.ppc.altivec.vcmpequd.p

  res_i = vec_any_eq(vbll, vull);
  // CHECK: @llvm.ppc.altivec.vcmpequd.p
  // CHECK-LE: @llvm.ppc.altivec.vcmpequd.p

  res_i = vec_any_eq(vbll, vbll);
  // CHECK: @llvm.ppc.altivec.vcmpequd.p
  // CHECK-LE: @llvm.ppc.altivec.vcmpequd.p

  /* vec_any_ne */
  res_i = vec_any_ne(vsll, vsll);
  // CHECK: @llvm.ppc.altivec.vcmpequd.p
  // CHECK-LE: @llvm.ppc.altivec.vcmpequd.p

  res_i = vec_any_ne(vsll, vbll);
  // CHECK: @llvm.ppc.altivec.vcmpequd.p
  // CHECK-LE: @llvm.ppc.altivec.vcmpequd.p

  res_i = vec_any_ne(vull, vull);
  // CHECK: @llvm.ppc.altivec.vcmpequd.p
  // CHECK-LE: @llvm.ppc.altivec.vcmpequd.p

  res_i = vec_any_ne(vull, vbll);
  // CHECK: @llvm.ppc.altivec.vcmpequd.p
  // CHECK-LE: @llvm.ppc.altivec.vcmpequd.p

  res_i = vec_any_ne(vbll, vsll);
  // CHECK: @llvm.ppc.altivec.vcmpequd.p
  // CHECK-LE: @llvm.ppc.altivec.vcmpequd.p

  res_i = vec_any_ne(vbll, vull);
  // CHECK: @llvm.ppc.altivec.vcmpequd.p
  // CHECK-LE: @llvm.ppc.altivec.vcmpequd.p

  res_i = vec_any_ne(vbll, vbll);
  // CHECK: @llvm.ppc.altivec.vcmpequd.p
  // CHECK-LE: @llvm.ppc.altivec.vcmpequd.p

  /* vec_all_ge */
  res_i = vec_all_ge(vsll, vsll);
  // CHECK: @llvm.ppc.altivec.vcmpgtsd.p
  // CHECK-LE: @llvm.ppc.altivec.vcmpgtsd.p

  res_i = vec_all_ge(vsll, vbll);
  // CHECK: @llvm.ppc.altivec.vcmpgtsd.p
  // CHECK-LE: @llvm.ppc.altivec.vcmpgtsd.p

  res_i = vec_all_ge(vull, vull);
  // CHECK: @llvm.ppc.altivec.vcmpgtud.p
  // CHECK-LE: @llvm.ppc.altivec.vcmpgtud.p

  res_i = vec_all_ge(vull, vbll);
  // CHECK: @llvm.ppc.altivec.vcmpgtud.p
  // CHECK-LE: @llvm.ppc.altivec.vcmpgtud.p

  res_i = vec_all_ge(vbll, vsll);
  // CHECK: @llvm.ppc.altivec.vcmpgtud.p
  // CHECK-LE: @llvm.ppc.altivec.vcmpgtud.p

  res_i = vec_all_ge(vbll, vull);
  // CHECK: @llvm.ppc.altivec.vcmpgtud.p
  // CHECK-LE: @llvm.ppc.altivec.vcmpgtud.p

  res_i = vec_all_ge(vbll, vbll);
  // CHECK: @llvm.ppc.altivec.vcmpgtud.p
  // CHECK-LE: @llvm.ppc.altivec.vcmpgtud.p

  /* vec_all_gt */
  res_i = vec_all_gt(vsll, vsll);
  // CHECK: @llvm.ppc.altivec.vcmpgtsd.p
  // CHECK-LE: @llvm.ppc.altivec.vcmpgtsd.p

  res_i = vec_all_gt(vsll, vbll);
  // CHECK: @llvm.ppc.altivec.vcmpgtsd.p
  // CHECK-LE: @llvm.ppc.altivec.vcmpgtsd.p

  res_i = vec_all_gt(vull, vull);
  // CHECK: @llvm.ppc.altivec.vcmpgtud.p
  // CHECK-LE: @llvm.ppc.altivec.vcmpgtud.p

  res_i = vec_all_gt(vull, vbll);
  // CHECK: @llvm.ppc.altivec.vcmpgtud.p
  // CHECK-LE: @llvm.ppc.altivec.vcmpgtud.p

  res_i = vec_all_gt(vbll, vsll);
  // CHECK: @llvm.ppc.altivec.vcmpgtud.p
  // CHECK-LE: @llvm.ppc.altivec.vcmpgtud.p

  res_i = vec_all_gt(vbll, vull);
  // CHECK: @llvm.ppc.altivec.vcmpgtud.p
  // CHECK-LE: @llvm.ppc.altivec.vcmpgtud.p

  res_i = vec_all_gt(vbll, vbll);
  // CHECK: @llvm.ppc.altivec.vcmpgtud.p
  // CHECK-LE: @llvm.ppc.altivec.vcmpgtud.p

  /* vec_all_le */
  res_i = vec_all_le(vsll, vsll);
  // CHECK: @llvm.ppc.altivec.vcmpgtsd.p
  // CHECK-LE: @llvm.ppc.altivec.vcmpgtsd.p

  res_i = vec_all_le(vsll, vbll);
  // CHECK: @llvm.ppc.altivec.vcmpgtsd.p
  // CHECK-LE: @llvm.ppc.altivec.vcmpgtsd.p

  res_i = vec_all_le(vull, vull);
  // CHECK: @llvm.ppc.altivec.vcmpgtud.p
  // CHECK-LE: @llvm.ppc.altivec.vcmpgtud.p

  res_i = vec_all_le(vull, vbll);
  // CHECK: @llvm.ppc.altivec.vcmpgtud.p
  // CHECK-LE: @llvm.ppc.altivec.vcmpgtud.p

  res_i = vec_all_le(vbll, vsll);
  // CHECK: @llvm.ppc.altivec.vcmpgtud.p
  // CHECK-LE: @llvm.ppc.altivec.vcmpgtud.p

  res_i = vec_all_le(vbll, vull);
  // CHECK: @llvm.ppc.altivec.vcmpgtud.p
  // CHECK-LE: @llvm.ppc.altivec.vcmpgtud.p

  res_i = vec_all_le(vbll, vbll);
  // CHECK: @llvm.ppc.altivec.vcmpgtud.p
  // CHECK-LE: @llvm.ppc.altivec.vcmpgtud.p

  /* vec_all_lt */
  res_i = vec_all_lt(vsll, vsll);
  // CHECK: @llvm.ppc.altivec.vcmpgtsd.p
  // CHECK-LE: @llvm.ppc.altivec.vcmpgtsd.p

  res_i = vec_all_lt(vsll, vbll);
  // CHECK: @llvm.ppc.altivec.vcmpgtsd.p
  // CHECK-LE: @llvm.ppc.altivec.vcmpgtsd.p

  res_i = vec_all_lt(vull, vull);
  // CHECK: @llvm.ppc.altivec.vcmpgtud.p
  // CHECK-LE: @llvm.ppc.altivec.vcmpgtud.p

  res_i = vec_all_lt(vull, vbll);
  // CHECK: @llvm.ppc.altivec.vcmpgtud.p
  // CHECK-LE: @llvm.ppc.altivec.vcmpgtud.p

  res_i = vec_all_lt(vbll, vsll);
  // CHECK: @llvm.ppc.altivec.vcmpgtud.p
  // CHECK-LE: @llvm.ppc.altivec.vcmpgtud.p

  res_i = vec_all_lt(vbll, vull);
  // CHECK: @llvm.ppc.altivec.vcmpgtud.p
  // CHECK-LE: @llvm.ppc.altivec.vcmpgtud.p

  res_i = vec_all_lt(vbll, vbll);
  // CHECK: @llvm.ppc.altivec.vcmpgtud.p
  // CHECK-LE: @llvm.ppc.altivec.vcmpgtud.p

  /* vec_any_ge */
  res_i = vec_any_ge(vsll, vsll);
  // CHECK: @llvm.ppc.altivec.vcmpgtsd.p
  // CHECK-LE: @llvm.ppc.altivec.vcmpgtsd.p

  res_i = vec_any_ge(vsll, vbll);
  // CHECK: @llvm.ppc.altivec.vcmpgtsd.p
  // CHECK-LE: @llvm.ppc.altivec.vcmpgtsd.p

  res_i = vec_any_ge(vull, vull);
  // CHECK: @llvm.ppc.altivec.vcmpgtud.p
  // CHECK-LE: @llvm.ppc.altivec.vcmpgtud.p

  res_i = vec_any_ge(vull, vbll);
  // CHECK: @llvm.ppc.altivec.vcmpgtud.p
  // CHECK-LE: @llvm.ppc.altivec.vcmpgtud.p

  res_i = vec_any_ge(vbll, vsll);
  // CHECK: @llvm.ppc.altivec.vcmpgtud.p
  // CHECK-LE: @llvm.ppc.altivec.vcmpgtud.p

  res_i = vec_any_ge(vbll, vull);
  // CHECK: @llvm.ppc.altivec.vcmpgtud.p
  // CHECK-LE: @llvm.ppc.altivec.vcmpgtud.p

  res_i = vec_any_ge(vbll, vbll);
  // CHECK: @llvm.ppc.altivec.vcmpgtud.p
  // CHECK-LE: @llvm.ppc.altivec.vcmpgtud.p

  /* vec_any_gt */
  res_i = vec_any_gt(vsll, vsll);
  // CHECK: @llvm.ppc.altivec.vcmpgtsd.p
  // CHECK-LE: @llvm.ppc.altivec.vcmpgtsd.p

  res_i = vec_any_gt(vsll, vbll);
  // CHECK: @llvm.ppc.altivec.vcmpgtsd.p
  // CHECK-LE: @llvm.ppc.altivec.vcmpgtsd.p

  res_i = vec_any_gt(vull, vull);
  // CHECK: @llvm.ppc.altivec.vcmpgtud.p
  // CHECK-LE: @llvm.ppc.altivec.vcmpgtud.p

  res_i = vec_any_gt(vull, vbll);
  // CHECK: @llvm.ppc.altivec.vcmpgtud.p
  // CHECK-LE: @llvm.ppc.altivec.vcmpgtud.p

  res_i = vec_any_gt(vbll, vsll);
  // CHECK: @llvm.ppc.altivec.vcmpgtud.p
  // CHECK-LE: @llvm.ppc.altivec.vcmpgtud.p

  res_i = vec_any_gt(vbll, vull);
  // CHECK: @llvm.ppc.altivec.vcmpgtud.p
  // CHECK-LE: @llvm.ppc.altivec.vcmpgtud.p

  res_i = vec_any_gt(vbll, vbll);
  // CHECK: @llvm.ppc.altivec.vcmpgtud.p
  // CHECK-LE: @llvm.ppc.altivec.vcmpgtud.p

  /* vec_any_le */
  res_i = vec_any_le(vsll, vsll);
  // CHECK: @llvm.ppc.altivec.vcmpgtsd.p
  // CHECK-LE: @llvm.ppc.altivec.vcmpgtsd.p

  res_i = vec_any_le(vsll, vbll);
  // CHECK: @llvm.ppc.altivec.vcmpgtsd.p
  // CHECK-LE: @llvm.ppc.altivec.vcmpgtsd.p

  res_i = vec_any_le(vull, vull);
  // CHECK: @llvm.ppc.altivec.vcmpgtud.p
  // CHECK-LE: @llvm.ppc.altivec.vcmpgtud.p

  res_i = vec_any_le(vull, vbll);
  // CHECK: @llvm.ppc.altivec.vcmpgtud.p
  // CHECK-LE: @llvm.ppc.altivec.vcmpgtud.p

  res_i = vec_any_le(vbll, vsll);
  // CHECK: @llvm.ppc.altivec.vcmpgtud.p
  // CHECK-LE: @llvm.ppc.altivec.vcmpgtud.p

  res_i = vec_any_le(vbll, vull);
  // CHECK: @llvm.ppc.altivec.vcmpgtud.p
  // CHECK-LE: @llvm.ppc.altivec.vcmpgtud.p

  res_i = vec_any_le(vbll, vbll);
  // CHECK: @llvm.ppc.altivec.vcmpgtud.p
  // CHECK-LE: @llvm.ppc.altivec.vcmpgtud.p

  /* vec_any_lt */
  res_i = vec_any_lt(vsll, vsll);
  // CHECK: @llvm.ppc.altivec.vcmpgtsd.p
  // CHECK-LE: @llvm.ppc.altivec.vcmpgtsd.p

  res_i = vec_any_lt(vsll, vbll);
  // CHECK: @llvm.ppc.altivec.vcmpgtsd.p
  // CHECK-LE: @llvm.ppc.altivec.vcmpgtsd.p

  res_i = vec_any_lt(vull, vull);
  // CHECK: @llvm.ppc.altivec.vcmpgtud.p
  // CHECK-LE: @llvm.ppc.altivec.vcmpgtud.p

  res_i = vec_any_lt(vull, vbll);
  // CHECK: @llvm.ppc.altivec.vcmpgtud.p
  // CHECK-LE: @llvm.ppc.altivec.vcmpgtud.p

  res_i = vec_any_lt(vbll, vsll);
  // CHECK: @llvm.ppc.altivec.vcmpgtud.p
  // CHECK-LE: @llvm.ppc.altivec.vcmpgtud.p

  res_i = vec_any_lt(vbll, vull);
  // CHECK: @llvm.ppc.altivec.vcmpgtud.p
  // CHECK-LE: @llvm.ppc.altivec.vcmpgtud.p

  res_i = vec_any_lt(vbll, vbll);
  // CHECK: @llvm.ppc.altivec.vcmpgtud.p
  // CHECK-LE: @llvm.ppc.altivec.vcmpgtud.p
>>>>>>> 3f9ee3c9
}<|MERGE_RESOLUTION|>--- conflicted
+++ resolved
@@ -2312,8 +2312,6 @@
   // CHECK-LE: call fast <2 x double> @llvm.sqrt.v2f64
   // CHECK-LE: fdiv fast <2 x double> <double 1.000000e+00, double 1.000000e+00>
   return vec_rsqrt(a);
-<<<<<<< HEAD
-=======
 }
 
 void test_p8overloads_backwards_compat() {
@@ -2945,5 +2943,4 @@
   res_i = vec_any_lt(vbll, vbll);
   // CHECK: @llvm.ppc.altivec.vcmpgtud.p
   // CHECK-LE: @llvm.ppc.altivec.vcmpgtud.p
->>>>>>> 3f9ee3c9
 }