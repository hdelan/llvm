// NOTE: Assertions have been autogenerated by utils/update_cc_test_checks.py
// REQUIRES: riscv-registered-target
// RUN: %clang_cc1 -triple riscv64 -target-feature +f -target-feature +d -target-feature +experimental-v \
// RUN:   -disable-O0-optnone -emit-llvm %s -o - | opt -S -mem2reg | FileCheck --check-prefix=CHECK-RV64 %s

#include <riscv_vector.h>

//
// CHECK-RV64-LABEL: @test_vmfgt_vv_f32mf2_b64(
// CHECK-RV64-NEXT:  entry:
// CHECK-RV64-NEXT:    [[TMP0:%.*]] = call <vscale x 1 x i1> @llvm.riscv.vmfgt.nxv1f32.nxv1f32.i64(<vscale x 1 x float> [[OP1:%.*]], <vscale x 1 x float> [[OP2:%.*]], i64 [[VL:%.*]])
// CHECK-RV64-NEXT:    ret <vscale x 1 x i1> [[TMP0]]
//
vbool64_t test_vmfgt_vv_f32mf2_b64 (vfloat32mf2_t op1, vfloat32mf2_t op2, size_t vl) {
  return vmfgt(op1, op2, vl);
}

//
// CHECK-RV64-LABEL: @test_vmfgt_vf_f32mf2_b64(
// CHECK-RV64-NEXT:  entry:
// CHECK-RV64-NEXT:    [[TMP0:%.*]] = call <vscale x 1 x i1> @llvm.riscv.vmfgt.nxv1f32.f32.i64(<vscale x 1 x float> [[OP1:%.*]], float [[OP2:%.*]], i64 [[VL:%.*]])
// CHECK-RV64-NEXT:    ret <vscale x 1 x i1> [[TMP0]]
//
vbool64_t test_vmfgt_vf_f32mf2_b64 (vfloat32mf2_t op1, float op2, size_t vl) {
  return vmfgt(op1, op2, vl);
}

//
// CHECK-RV64-LABEL: @test_vmfgt_vv_f32m1_b32(
// CHECK-RV64-NEXT:  entry:
// CHECK-RV64-NEXT:    [[TMP0:%.*]] = call <vscale x 2 x i1> @llvm.riscv.vmfgt.nxv2f32.nxv2f32.i64(<vscale x 2 x float> [[OP1:%.*]], <vscale x 2 x float> [[OP2:%.*]], i64 [[VL:%.*]])
// CHECK-RV64-NEXT:    ret <vscale x 2 x i1> [[TMP0]]
//
vbool32_t test_vmfgt_vv_f32m1_b32 (vfloat32m1_t op1, vfloat32m1_t op2, size_t vl) {
  return vmfgt(op1, op2, vl);
}

//
// CHECK-RV64-LABEL: @test_vmfgt_vf_f32m1_b32(
// CHECK-RV64-NEXT:  entry:
// CHECK-RV64-NEXT:    [[TMP0:%.*]] = call <vscale x 2 x i1> @llvm.riscv.vmfgt.nxv2f32.f32.i64(<vscale x 2 x float> [[OP1:%.*]], float [[OP2:%.*]], i64 [[VL:%.*]])
// CHECK-RV64-NEXT:    ret <vscale x 2 x i1> [[TMP0]]
//
vbool32_t test_vmfgt_vf_f32m1_b32 (vfloat32m1_t op1, float op2, size_t vl) {
  return vmfgt(op1, op2, vl);
}

//
// CHECK-RV64-LABEL: @test_vmfgt_vv_f32m2_b16(
// CHECK-RV64-NEXT:  entry:
// CHECK-RV64-NEXT:    [[TMP0:%.*]] = call <vscale x 4 x i1> @llvm.riscv.vmfgt.nxv4f32.nxv4f32.i64(<vscale x 4 x float> [[OP1:%.*]], <vscale x 4 x float> [[OP2:%.*]], i64 [[VL:%.*]])
// CHECK-RV64-NEXT:    ret <vscale x 4 x i1> [[TMP0]]
//
vbool16_t test_vmfgt_vv_f32m2_b16 (vfloat32m2_t op1, vfloat32m2_t op2, size_t vl) {
  return vmfgt(op1, op2, vl);
}

//
// CHECK-RV64-LABEL: @test_vmfgt_vf_f32m2_b16(
// CHECK-RV64-NEXT:  entry:
// CHECK-RV64-NEXT:    [[TMP0:%.*]] = call <vscale x 4 x i1> @llvm.riscv.vmfgt.nxv4f32.f32.i64(<vscale x 4 x float> [[OP1:%.*]], float [[OP2:%.*]], i64 [[VL:%.*]])
// CHECK-RV64-NEXT:    ret <vscale x 4 x i1> [[TMP0]]
//
vbool16_t test_vmfgt_vf_f32m2_b16 (vfloat32m2_t op1, float op2, size_t vl) {
  return vmfgt(op1, op2, vl);
}

//
// CHECK-RV64-LABEL: @test_vmfgt_vv_f32m4_b8(
// CHECK-RV64-NEXT:  entry:
// CHECK-RV64-NEXT:    [[TMP0:%.*]] = call <vscale x 8 x i1> @llvm.riscv.vmfgt.nxv8f32.nxv8f32.i64(<vscale x 8 x float> [[OP1:%.*]], <vscale x 8 x float> [[OP2:%.*]], i64 [[VL:%.*]])
// CHECK-RV64-NEXT:    ret <vscale x 8 x i1> [[TMP0]]
//
vbool8_t test_vmfgt_vv_f32m4_b8 (vfloat32m4_t op1, vfloat32m4_t op2, size_t vl) {
  return vmfgt(op1, op2, vl);
}

//
// CHECK-RV64-LABEL: @test_vmfgt_vf_f32m4_b8(
// CHECK-RV64-NEXT:  entry:
// CHECK-RV64-NEXT:    [[TMP0:%.*]] = call <vscale x 8 x i1> @llvm.riscv.vmfgt.nxv8f32.f32.i64(<vscale x 8 x float> [[OP1:%.*]], float [[OP2:%.*]], i64 [[VL:%.*]])
// CHECK-RV64-NEXT:    ret <vscale x 8 x i1> [[TMP0]]
//
vbool8_t test_vmfgt_vf_f32m4_b8 (vfloat32m4_t op1, float op2, size_t vl) {
  return vmfgt(op1, op2, vl);
}

//
// CHECK-RV64-LABEL: @test_vmfgt_vv_f32m8_b4(
// CHECK-RV64-NEXT:  entry:
// CHECK-RV64-NEXT:    [[TMP0:%.*]] = call <vscale x 16 x i1> @llvm.riscv.vmfgt.nxv16f32.nxv16f32.i64(<vscale x 16 x float> [[OP1:%.*]], <vscale x 16 x float> [[OP2:%.*]], i64 [[VL:%.*]])
// CHECK-RV64-NEXT:    ret <vscale x 16 x i1> [[TMP0]]
//
vbool4_t test_vmfgt_vv_f32m8_b4 (vfloat32m8_t op1, vfloat32m8_t op2, size_t vl) {
  return vmfgt(op1, op2, vl);
}

//
// CHECK-RV64-LABEL: @test_vmfgt_vf_f32m8_b4(
// CHECK-RV64-NEXT:  entry:
// CHECK-RV64-NEXT:    [[TMP0:%.*]] = call <vscale x 16 x i1> @llvm.riscv.vmfgt.nxv16f32.f32.i64(<vscale x 16 x float> [[OP1:%.*]], float [[OP2:%.*]], i64 [[VL:%.*]])
// CHECK-RV64-NEXT:    ret <vscale x 16 x i1> [[TMP0]]
//
vbool4_t test_vmfgt_vf_f32m8_b4 (vfloat32m8_t op1, float op2, size_t vl) {
  return vmfgt(op1, op2, vl);
}

//
// CHECK-RV64-LABEL: @test_vmfgt_vv_f64m1_b64(
// CHECK-RV64-NEXT:  entry:
// CHECK-RV64-NEXT:    [[TMP0:%.*]] = call <vscale x 1 x i1> @llvm.riscv.vmfgt.nxv1f64.nxv1f64.i64(<vscale x 1 x double> [[OP1:%.*]], <vscale x 1 x double> [[OP2:%.*]], i64 [[VL:%.*]])
// CHECK-RV64-NEXT:    ret <vscale x 1 x i1> [[TMP0]]
//
vbool64_t test_vmfgt_vv_f64m1_b64 (vfloat64m1_t op1, vfloat64m1_t op2, size_t vl) {
  return vmfgt(op1, op2, vl);
}

//
// CHECK-RV64-LABEL: @test_vmfgt_vf_f64m1_b64(
// CHECK-RV64-NEXT:  entry:
// CHECK-RV64-NEXT:    [[TMP0:%.*]] = call <vscale x 1 x i1> @llvm.riscv.vmfgt.nxv1f64.f64.i64(<vscale x 1 x double> [[OP1:%.*]], double [[OP2:%.*]], i64 [[VL:%.*]])
// CHECK-RV64-NEXT:    ret <vscale x 1 x i1> [[TMP0]]
//
vbool64_t test_vmfgt_vf_f64m1_b64 (vfloat64m1_t op1, double op2, size_t vl) {
  return vmfgt(op1, op2, vl);
}

//
// CHECK-RV64-LABEL: @test_vmfgt_vv_f64m2_b32(
// CHECK-RV64-NEXT:  entry:
// CHECK-RV64-NEXT:    [[TMP0:%.*]] = call <vscale x 2 x i1> @llvm.riscv.vmfgt.nxv2f64.nxv2f64.i64(<vscale x 2 x double> [[OP1:%.*]], <vscale x 2 x double> [[OP2:%.*]], i64 [[VL:%.*]])
// CHECK-RV64-NEXT:    ret <vscale x 2 x i1> [[TMP0]]
//
vbool32_t test_vmfgt_vv_f64m2_b32 (vfloat64m2_t op1, vfloat64m2_t op2, size_t vl) {
  return vmfgt(op1, op2, vl);
}

//
// CHECK-RV64-LABEL: @test_vmfgt_vf_f64m2_b32(
// CHECK-RV64-NEXT:  entry:
// CHECK-RV64-NEXT:    [[TMP0:%.*]] = call <vscale x 2 x i1> @llvm.riscv.vmfgt.nxv2f64.f64.i64(<vscale x 2 x double> [[OP1:%.*]], double [[OP2:%.*]], i64 [[VL:%.*]])
// CHECK-RV64-NEXT:    ret <vscale x 2 x i1> [[TMP0]]
//
vbool32_t test_vmfgt_vf_f64m2_b32 (vfloat64m2_t op1, double op2, size_t vl) {
  return vmfgt(op1, op2, vl);
}

//
// CHECK-RV64-LABEL: @test_vmfgt_vv_f64m4_b16(
// CHECK-RV64-NEXT:  entry:
// CHECK-RV64-NEXT:    [[TMP0:%.*]] = call <vscale x 4 x i1> @llvm.riscv.vmfgt.nxv4f64.nxv4f64.i64(<vscale x 4 x double> [[OP1:%.*]], <vscale x 4 x double> [[OP2:%.*]], i64 [[VL:%.*]])
// CHECK-RV64-NEXT:    ret <vscale x 4 x i1> [[TMP0]]
//
vbool16_t test_vmfgt_vv_f64m4_b16 (vfloat64m4_t op1, vfloat64m4_t op2, size_t vl) {
  return vmfgt(op1, op2, vl);
}

//
// CHECK-RV64-LABEL: @test_vmfgt_vf_f64m4_b16(
// CHECK-RV64-NEXT:  entry:
// CHECK-RV64-NEXT:    [[TMP0:%.*]] = call <vscale x 4 x i1> @llvm.riscv.vmfgt.nxv4f64.f64.i64(<vscale x 4 x double> [[OP1:%.*]], double [[OP2:%.*]], i64 [[VL:%.*]])
// CHECK-RV64-NEXT:    ret <vscale x 4 x i1> [[TMP0]]
//
vbool16_t test_vmfgt_vf_f64m4_b16 (vfloat64m4_t op1, double op2, size_t vl) {
  return vmfgt(op1, op2, vl);
}

//
// CHECK-RV64-LABEL: @test_vmfgt_vv_f64m8_b8(
// CHECK-RV64-NEXT:  entry:
// CHECK-RV64-NEXT:    [[TMP0:%.*]] = call <vscale x 8 x i1> @llvm.riscv.vmfgt.nxv8f64.nxv8f64.i64(<vscale x 8 x double> [[OP1:%.*]], <vscale x 8 x double> [[OP2:%.*]], i64 [[VL:%.*]])
// CHECK-RV64-NEXT:    ret <vscale x 8 x i1> [[TMP0]]
//
vbool8_t test_vmfgt_vv_f64m8_b8 (vfloat64m8_t op1, vfloat64m8_t op2, size_t vl) {
  return vmfgt(op1, op2, vl);
}

//
// CHECK-RV64-LABEL: @test_vmfgt_vf_f64m8_b8(
// CHECK-RV64-NEXT:  entry:
// CHECK-RV64-NEXT:    [[TMP0:%.*]] = call <vscale x 8 x i1> @llvm.riscv.vmfgt.nxv8f64.f64.i64(<vscale x 8 x double> [[OP1:%.*]], double [[OP2:%.*]], i64 [[VL:%.*]])
// CHECK-RV64-NEXT:    ret <vscale x 8 x i1> [[TMP0]]
//
vbool8_t test_vmfgt_vf_f64m8_b8 (vfloat64m8_t op1, double op2, size_t vl) {
  return vmfgt(op1, op2, vl);
}

//
// CHECK-RV64-LABEL: @test_vmfgt_vv_f32mf2_b64_m(
// CHECK-RV64-NEXT:  entry:
<<<<<<< HEAD
// CHECK-RV64-NEXT:    [[TMP0:%.*]] = call <vscale x 1 x i1> @llvm.riscv.vmfgt.mask.nxv1f32.nxv1f32.i64(<vscale x 1 x i1> [[MASKEDOFF:%.*]], <vscale x 1 x float> [[OP1:%.*]], <vscale x 1 x float> [[OP2:%.*]], <vscale x 1 x i1> [[MASK:%.*]], i64 [[VL:%.*]]) #[[ATTR6:[0-9]+]]
=======
// CHECK-RV64-NEXT:    [[TMP0:%.*]] = call <vscale x 1 x i1> @llvm.riscv.vmfgt.mask.nxv1f32.nxv1f32.i64(<vscale x 1 x i1> [[MASKEDOFF:%.*]], <vscale x 1 x float> [[OP1:%.*]], <vscale x 1 x float> [[OP2:%.*]], <vscale x 1 x i1> [[MASK:%.*]], i64 [[VL:%.*]])
>>>>>>> 3f9ee3c9
// CHECK-RV64-NEXT:    ret <vscale x 1 x i1> [[TMP0]]
//
vbool64_t test_vmfgt_vv_f32mf2_b64_m (vbool64_t mask, vbool64_t maskedoff, vfloat32mf2_t op1, vfloat32mf2_t op2, size_t vl) {
  return vmfgt(mask, maskedoff, op1, op2, vl);
}

//
// CHECK-RV64-LABEL: @test_vmfgt_vf_f32mf2_b64_m(
// CHECK-RV64-NEXT:  entry:
<<<<<<< HEAD
// CHECK-RV64-NEXT:    [[TMP0:%.*]] = call <vscale x 1 x i1> @llvm.riscv.vmfgt.mask.nxv1f32.f32.i64(<vscale x 1 x i1> [[MASKEDOFF:%.*]], <vscale x 1 x float> [[OP1:%.*]], float [[OP2:%.*]], <vscale x 1 x i1> [[MASK:%.*]], i64 [[VL:%.*]]) #[[ATTR6]]
=======
// CHECK-RV64-NEXT:    [[TMP0:%.*]] = call <vscale x 1 x i1> @llvm.riscv.vmfgt.mask.nxv1f32.f32.i64(<vscale x 1 x i1> [[MASKEDOFF:%.*]], <vscale x 1 x float> [[OP1:%.*]], float [[OP2:%.*]], <vscale x 1 x i1> [[MASK:%.*]], i64 [[VL:%.*]])
>>>>>>> 3f9ee3c9
// CHECK-RV64-NEXT:    ret <vscale x 1 x i1> [[TMP0]]
//
vbool64_t test_vmfgt_vf_f32mf2_b64_m (vbool64_t mask, vbool64_t maskedoff, vfloat32mf2_t op1, float op2, size_t vl) {
  return vmfgt(mask, maskedoff, op1, op2, vl);
}

//
// CHECK-RV64-LABEL: @test_vmfgt_vv_f32m1_b32_m(
// CHECK-RV64-NEXT:  entry:
<<<<<<< HEAD
// CHECK-RV64-NEXT:    [[TMP0:%.*]] = call <vscale x 2 x i1> @llvm.riscv.vmfgt.mask.nxv2f32.nxv2f32.i64(<vscale x 2 x i1> [[MASKEDOFF:%.*]], <vscale x 2 x float> [[OP1:%.*]], <vscale x 2 x float> [[OP2:%.*]], <vscale x 2 x i1> [[MASK:%.*]], i64 [[VL:%.*]]) #[[ATTR6]]
=======
// CHECK-RV64-NEXT:    [[TMP0:%.*]] = call <vscale x 2 x i1> @llvm.riscv.vmfgt.mask.nxv2f32.nxv2f32.i64(<vscale x 2 x i1> [[MASKEDOFF:%.*]], <vscale x 2 x float> [[OP1:%.*]], <vscale x 2 x float> [[OP2:%.*]], <vscale x 2 x i1> [[MASK:%.*]], i64 [[VL:%.*]])
>>>>>>> 3f9ee3c9
// CHECK-RV64-NEXT:    ret <vscale x 2 x i1> [[TMP0]]
//
vbool32_t test_vmfgt_vv_f32m1_b32_m (vbool32_t mask, vbool32_t maskedoff, vfloat32m1_t op1, vfloat32m1_t op2, size_t vl) {
  return vmfgt(mask, maskedoff, op1, op2, vl);
}

//
// CHECK-RV64-LABEL: @test_vmfgt_vf_f32m1_b32_m(
// CHECK-RV64-NEXT:  entry:
<<<<<<< HEAD
// CHECK-RV64-NEXT:    [[TMP0:%.*]] = call <vscale x 2 x i1> @llvm.riscv.vmfgt.mask.nxv2f32.f32.i64(<vscale x 2 x i1> [[MASKEDOFF:%.*]], <vscale x 2 x float> [[OP1:%.*]], float [[OP2:%.*]], <vscale x 2 x i1> [[MASK:%.*]], i64 [[VL:%.*]]) #[[ATTR6]]
=======
// CHECK-RV64-NEXT:    [[TMP0:%.*]] = call <vscale x 2 x i1> @llvm.riscv.vmfgt.mask.nxv2f32.f32.i64(<vscale x 2 x i1> [[MASKEDOFF:%.*]], <vscale x 2 x float> [[OP1:%.*]], float [[OP2:%.*]], <vscale x 2 x i1> [[MASK:%.*]], i64 [[VL:%.*]])
>>>>>>> 3f9ee3c9
// CHECK-RV64-NEXT:    ret <vscale x 2 x i1> [[TMP0]]
//
vbool32_t test_vmfgt_vf_f32m1_b32_m (vbool32_t mask, vbool32_t maskedoff, vfloat32m1_t op1, float op2, size_t vl) {
  return vmfgt(mask, maskedoff, op1, op2, vl);
}

//
// CHECK-RV64-LABEL: @test_vmfgt_vv_f32m2_b16_m(
// CHECK-RV64-NEXT:  entry:
<<<<<<< HEAD
// CHECK-RV64-NEXT:    [[TMP0:%.*]] = call <vscale x 4 x i1> @llvm.riscv.vmfgt.mask.nxv4f32.nxv4f32.i64(<vscale x 4 x i1> [[MASKEDOFF:%.*]], <vscale x 4 x float> [[OP1:%.*]], <vscale x 4 x float> [[OP2:%.*]], <vscale x 4 x i1> [[MASK:%.*]], i64 [[VL:%.*]]) #[[ATTR6]]
=======
// CHECK-RV64-NEXT:    [[TMP0:%.*]] = call <vscale x 4 x i1> @llvm.riscv.vmfgt.mask.nxv4f32.nxv4f32.i64(<vscale x 4 x i1> [[MASKEDOFF:%.*]], <vscale x 4 x float> [[OP1:%.*]], <vscale x 4 x float> [[OP2:%.*]], <vscale x 4 x i1> [[MASK:%.*]], i64 [[VL:%.*]])
>>>>>>> 3f9ee3c9
// CHECK-RV64-NEXT:    ret <vscale x 4 x i1> [[TMP0]]
//
vbool16_t test_vmfgt_vv_f32m2_b16_m (vbool16_t mask, vbool16_t maskedoff, vfloat32m2_t op1, vfloat32m2_t op2, size_t vl) {
  return vmfgt(mask, maskedoff, op1, op2, vl);
}

//
// CHECK-RV64-LABEL: @test_vmfgt_vf_f32m2_b16_m(
// CHECK-RV64-NEXT:  entry:
<<<<<<< HEAD
// CHECK-RV64-NEXT:    [[TMP0:%.*]] = call <vscale x 4 x i1> @llvm.riscv.vmfgt.mask.nxv4f32.f32.i64(<vscale x 4 x i1> [[MASKEDOFF:%.*]], <vscale x 4 x float> [[OP1:%.*]], float [[OP2:%.*]], <vscale x 4 x i1> [[MASK:%.*]], i64 [[VL:%.*]]) #[[ATTR6]]
=======
// CHECK-RV64-NEXT:    [[TMP0:%.*]] = call <vscale x 4 x i1> @llvm.riscv.vmfgt.mask.nxv4f32.f32.i64(<vscale x 4 x i1> [[MASKEDOFF:%.*]], <vscale x 4 x float> [[OP1:%.*]], float [[OP2:%.*]], <vscale x 4 x i1> [[MASK:%.*]], i64 [[VL:%.*]])
>>>>>>> 3f9ee3c9
// CHECK-RV64-NEXT:    ret <vscale x 4 x i1> [[TMP0]]
//
vbool16_t test_vmfgt_vf_f32m2_b16_m (vbool16_t mask, vbool16_t maskedoff, vfloat32m2_t op1, float op2, size_t vl) {
  return vmfgt(mask, maskedoff, op1, op2, vl);
}

//
// CHECK-RV64-LABEL: @test_vmfgt_vv_f32m4_b8_m(
// CHECK-RV64-NEXT:  entry:
<<<<<<< HEAD
// CHECK-RV64-NEXT:    [[TMP0:%.*]] = call <vscale x 8 x i1> @llvm.riscv.vmfgt.mask.nxv8f32.nxv8f32.i64(<vscale x 8 x i1> [[MASKEDOFF:%.*]], <vscale x 8 x float> [[OP1:%.*]], <vscale x 8 x float> [[OP2:%.*]], <vscale x 8 x i1> [[MASK:%.*]], i64 [[VL:%.*]]) #[[ATTR6]]
=======
// CHECK-RV64-NEXT:    [[TMP0:%.*]] = call <vscale x 8 x i1> @llvm.riscv.vmfgt.mask.nxv8f32.nxv8f32.i64(<vscale x 8 x i1> [[MASKEDOFF:%.*]], <vscale x 8 x float> [[OP1:%.*]], <vscale x 8 x float> [[OP2:%.*]], <vscale x 8 x i1> [[MASK:%.*]], i64 [[VL:%.*]])
>>>>>>> 3f9ee3c9
// CHECK-RV64-NEXT:    ret <vscale x 8 x i1> [[TMP0]]
//
vbool8_t test_vmfgt_vv_f32m4_b8_m (vbool8_t mask, vbool8_t maskedoff, vfloat32m4_t op1, vfloat32m4_t op2, size_t vl) {
  return vmfgt(mask, maskedoff, op1, op2, vl);
}

//
// CHECK-RV64-LABEL: @test_vmfgt_vf_f32m4_b8_m(
// CHECK-RV64-NEXT:  entry:
<<<<<<< HEAD
// CHECK-RV64-NEXT:    [[TMP0:%.*]] = call <vscale x 8 x i1> @llvm.riscv.vmfgt.mask.nxv8f32.f32.i64(<vscale x 8 x i1> [[MASKEDOFF:%.*]], <vscale x 8 x float> [[OP1:%.*]], float [[OP2:%.*]], <vscale x 8 x i1> [[MASK:%.*]], i64 [[VL:%.*]]) #[[ATTR6]]
=======
// CHECK-RV64-NEXT:    [[TMP0:%.*]] = call <vscale x 8 x i1> @llvm.riscv.vmfgt.mask.nxv8f32.f32.i64(<vscale x 8 x i1> [[MASKEDOFF:%.*]], <vscale x 8 x float> [[OP1:%.*]], float [[OP2:%.*]], <vscale x 8 x i1> [[MASK:%.*]], i64 [[VL:%.*]])
>>>>>>> 3f9ee3c9
// CHECK-RV64-NEXT:    ret <vscale x 8 x i1> [[TMP0]]
//
vbool8_t test_vmfgt_vf_f32m4_b8_m (vbool8_t mask, vbool8_t maskedoff, vfloat32m4_t op1, float op2, size_t vl) {
  return vmfgt(mask, maskedoff, op1, op2, vl);
}

//
// CHECK-RV64-LABEL: @test_vmfgt_vv_f32m8_b4_m(
// CHECK-RV64-NEXT:  entry:
<<<<<<< HEAD
// CHECK-RV64-NEXT:    [[TMP0:%.*]] = call <vscale x 16 x i1> @llvm.riscv.vmfgt.mask.nxv16f32.nxv16f32.i64(<vscale x 16 x i1> [[MASKEDOFF:%.*]], <vscale x 16 x float> [[OP1:%.*]], <vscale x 16 x float> [[OP2:%.*]], <vscale x 16 x i1> [[MASK:%.*]], i64 [[VL:%.*]]) #[[ATTR6]]
=======
// CHECK-RV64-NEXT:    [[TMP0:%.*]] = call <vscale x 16 x i1> @llvm.riscv.vmfgt.mask.nxv16f32.nxv16f32.i64(<vscale x 16 x i1> [[MASKEDOFF:%.*]], <vscale x 16 x float> [[OP1:%.*]], <vscale x 16 x float> [[OP2:%.*]], <vscale x 16 x i1> [[MASK:%.*]], i64 [[VL:%.*]])
>>>>>>> 3f9ee3c9
// CHECK-RV64-NEXT:    ret <vscale x 16 x i1> [[TMP0]]
//
vbool4_t test_vmfgt_vv_f32m8_b4_m (vbool4_t mask, vbool4_t maskedoff, vfloat32m8_t op1, vfloat32m8_t op2, size_t vl) {
  return vmfgt(mask, maskedoff, op1, op2, vl);
}

//
// CHECK-RV64-LABEL: @test_vmfgt_vf_f32m8_b4_m(
// CHECK-RV64-NEXT:  entry:
<<<<<<< HEAD
// CHECK-RV64-NEXT:    [[TMP0:%.*]] = call <vscale x 16 x i1> @llvm.riscv.vmfgt.mask.nxv16f32.f32.i64(<vscale x 16 x i1> [[MASKEDOFF:%.*]], <vscale x 16 x float> [[OP1:%.*]], float [[OP2:%.*]], <vscale x 16 x i1> [[MASK:%.*]], i64 [[VL:%.*]]) #[[ATTR6]]
=======
// CHECK-RV64-NEXT:    [[TMP0:%.*]] = call <vscale x 16 x i1> @llvm.riscv.vmfgt.mask.nxv16f32.f32.i64(<vscale x 16 x i1> [[MASKEDOFF:%.*]], <vscale x 16 x float> [[OP1:%.*]], float [[OP2:%.*]], <vscale x 16 x i1> [[MASK:%.*]], i64 [[VL:%.*]])
>>>>>>> 3f9ee3c9
// CHECK-RV64-NEXT:    ret <vscale x 16 x i1> [[TMP0]]
//
vbool4_t test_vmfgt_vf_f32m8_b4_m (vbool4_t mask, vbool4_t maskedoff, vfloat32m8_t op1, float op2, size_t vl) {
  return vmfgt(mask, maskedoff, op1, op2, vl);
}

//
// CHECK-RV64-LABEL: @test_vmfgt_vv_f64m1_b64_m(
// CHECK-RV64-NEXT:  entry:
<<<<<<< HEAD
// CHECK-RV64-NEXT:    [[TMP0:%.*]] = call <vscale x 1 x i1> @llvm.riscv.vmfgt.mask.nxv1f64.nxv1f64.i64(<vscale x 1 x i1> [[MASKEDOFF:%.*]], <vscale x 1 x double> [[OP1:%.*]], <vscale x 1 x double> [[OP2:%.*]], <vscale x 1 x i1> [[MASK:%.*]], i64 [[VL:%.*]]) #[[ATTR6]]
=======
// CHECK-RV64-NEXT:    [[TMP0:%.*]] = call <vscale x 1 x i1> @llvm.riscv.vmfgt.mask.nxv1f64.nxv1f64.i64(<vscale x 1 x i1> [[MASKEDOFF:%.*]], <vscale x 1 x double> [[OP1:%.*]], <vscale x 1 x double> [[OP2:%.*]], <vscale x 1 x i1> [[MASK:%.*]], i64 [[VL:%.*]])
>>>>>>> 3f9ee3c9
// CHECK-RV64-NEXT:    ret <vscale x 1 x i1> [[TMP0]]
//
vbool64_t test_vmfgt_vv_f64m1_b64_m (vbool64_t mask, vbool64_t maskedoff, vfloat64m1_t op1, vfloat64m1_t op2, size_t vl) {
  return vmfgt(mask, maskedoff, op1, op2, vl);
}

//
// CHECK-RV64-LABEL: @test_vmfgt_vf_f64m1_b64_m(
// CHECK-RV64-NEXT:  entry:
<<<<<<< HEAD
// CHECK-RV64-NEXT:    [[TMP0:%.*]] = call <vscale x 1 x i1> @llvm.riscv.vmfgt.mask.nxv1f64.f64.i64(<vscale x 1 x i1> [[MASKEDOFF:%.*]], <vscale x 1 x double> [[OP1:%.*]], double [[OP2:%.*]], <vscale x 1 x i1> [[MASK:%.*]], i64 [[VL:%.*]]) #[[ATTR6]]
=======
// CHECK-RV64-NEXT:    [[TMP0:%.*]] = call <vscale x 1 x i1> @llvm.riscv.vmfgt.mask.nxv1f64.f64.i64(<vscale x 1 x i1> [[MASKEDOFF:%.*]], <vscale x 1 x double> [[OP1:%.*]], double [[OP2:%.*]], <vscale x 1 x i1> [[MASK:%.*]], i64 [[VL:%.*]])
>>>>>>> 3f9ee3c9
// CHECK-RV64-NEXT:    ret <vscale x 1 x i1> [[TMP0]]
//
vbool64_t test_vmfgt_vf_f64m1_b64_m (vbool64_t mask, vbool64_t maskedoff, vfloat64m1_t op1, double op2, size_t vl) {
  return vmfgt(mask, maskedoff, op1, op2, vl);
}

//
// CHECK-RV64-LABEL: @test_vmfgt_vv_f64m2_b32_m(
// CHECK-RV64-NEXT:  entry:
<<<<<<< HEAD
// CHECK-RV64-NEXT:    [[TMP0:%.*]] = call <vscale x 2 x i1> @llvm.riscv.vmfgt.mask.nxv2f64.nxv2f64.i64(<vscale x 2 x i1> [[MASKEDOFF:%.*]], <vscale x 2 x double> [[OP1:%.*]], <vscale x 2 x double> [[OP2:%.*]], <vscale x 2 x i1> [[MASK:%.*]], i64 [[VL:%.*]]) #[[ATTR6]]
=======
// CHECK-RV64-NEXT:    [[TMP0:%.*]] = call <vscale x 2 x i1> @llvm.riscv.vmfgt.mask.nxv2f64.nxv2f64.i64(<vscale x 2 x i1> [[MASKEDOFF:%.*]], <vscale x 2 x double> [[OP1:%.*]], <vscale x 2 x double> [[OP2:%.*]], <vscale x 2 x i1> [[MASK:%.*]], i64 [[VL:%.*]])
>>>>>>> 3f9ee3c9
// CHECK-RV64-NEXT:    ret <vscale x 2 x i1> [[TMP0]]
//
vbool32_t test_vmfgt_vv_f64m2_b32_m (vbool32_t mask, vbool32_t maskedoff, vfloat64m2_t op1, vfloat64m2_t op2, size_t vl) {
  return vmfgt(mask, maskedoff, op1, op2, vl);
}

//
// CHECK-RV64-LABEL: @test_vmfgt_vf_f64m2_b32_m(
// CHECK-RV64-NEXT:  entry:
<<<<<<< HEAD
// CHECK-RV64-NEXT:    [[TMP0:%.*]] = call <vscale x 2 x i1> @llvm.riscv.vmfgt.mask.nxv2f64.f64.i64(<vscale x 2 x i1> [[MASKEDOFF:%.*]], <vscale x 2 x double> [[OP1:%.*]], double [[OP2:%.*]], <vscale x 2 x i1> [[MASK:%.*]], i64 [[VL:%.*]]) #[[ATTR6]]
=======
// CHECK-RV64-NEXT:    [[TMP0:%.*]] = call <vscale x 2 x i1> @llvm.riscv.vmfgt.mask.nxv2f64.f64.i64(<vscale x 2 x i1> [[MASKEDOFF:%.*]], <vscale x 2 x double> [[OP1:%.*]], double [[OP2:%.*]], <vscale x 2 x i1> [[MASK:%.*]], i64 [[VL:%.*]])
>>>>>>> 3f9ee3c9
// CHECK-RV64-NEXT:    ret <vscale x 2 x i1> [[TMP0]]
//
vbool32_t test_vmfgt_vf_f64m2_b32_m (vbool32_t mask, vbool32_t maskedoff, vfloat64m2_t op1, double op2, size_t vl) {
  return vmfgt(mask, maskedoff, op1, op2, vl);
}

//
// CHECK-RV64-LABEL: @test_vmfgt_vv_f64m4_b16_m(
// CHECK-RV64-NEXT:  entry:
<<<<<<< HEAD
// CHECK-RV64-NEXT:    [[TMP0:%.*]] = call <vscale x 4 x i1> @llvm.riscv.vmfgt.mask.nxv4f64.nxv4f64.i64(<vscale x 4 x i1> [[MASKEDOFF:%.*]], <vscale x 4 x double> [[OP1:%.*]], <vscale x 4 x double> [[OP2:%.*]], <vscale x 4 x i1> [[MASK:%.*]], i64 [[VL:%.*]]) #[[ATTR6]]
=======
// CHECK-RV64-NEXT:    [[TMP0:%.*]] = call <vscale x 4 x i1> @llvm.riscv.vmfgt.mask.nxv4f64.nxv4f64.i64(<vscale x 4 x i1> [[MASKEDOFF:%.*]], <vscale x 4 x double> [[OP1:%.*]], <vscale x 4 x double> [[OP2:%.*]], <vscale x 4 x i1> [[MASK:%.*]], i64 [[VL:%.*]])
>>>>>>> 3f9ee3c9
// CHECK-RV64-NEXT:    ret <vscale x 4 x i1> [[TMP0]]
//
vbool16_t test_vmfgt_vv_f64m4_b16_m (vbool16_t mask, vbool16_t maskedoff, vfloat64m4_t op1, vfloat64m4_t op2, size_t vl) {
  return vmfgt(mask, maskedoff, op1, op2, vl);
}

//
// CHECK-RV64-LABEL: @test_vmfgt_vf_f64m4_b16_m(
// CHECK-RV64-NEXT:  entry:
<<<<<<< HEAD
// CHECK-RV64-NEXT:    [[TMP0:%.*]] = call <vscale x 4 x i1> @llvm.riscv.vmfgt.mask.nxv4f64.f64.i64(<vscale x 4 x i1> [[MASKEDOFF:%.*]], <vscale x 4 x double> [[OP1:%.*]], double [[OP2:%.*]], <vscale x 4 x i1> [[MASK:%.*]], i64 [[VL:%.*]]) #[[ATTR6]]
=======
// CHECK-RV64-NEXT:    [[TMP0:%.*]] = call <vscale x 4 x i1> @llvm.riscv.vmfgt.mask.nxv4f64.f64.i64(<vscale x 4 x i1> [[MASKEDOFF:%.*]], <vscale x 4 x double> [[OP1:%.*]], double [[OP2:%.*]], <vscale x 4 x i1> [[MASK:%.*]], i64 [[VL:%.*]])
>>>>>>> 3f9ee3c9
// CHECK-RV64-NEXT:    ret <vscale x 4 x i1> [[TMP0]]
//
vbool16_t test_vmfgt_vf_f64m4_b16_m (vbool16_t mask, vbool16_t maskedoff, vfloat64m4_t op1, double op2, size_t vl) {
  return vmfgt(mask, maskedoff, op1, op2, vl);
}

//
// CHECK-RV64-LABEL: @test_vmfgt_vv_f64m8_b8_m(
// CHECK-RV64-NEXT:  entry:
<<<<<<< HEAD
// CHECK-RV64-NEXT:    [[TMP0:%.*]] = call <vscale x 8 x i1> @llvm.riscv.vmfgt.mask.nxv8f64.nxv8f64.i64(<vscale x 8 x i1> [[MASKEDOFF:%.*]], <vscale x 8 x double> [[OP1:%.*]], <vscale x 8 x double> [[OP2:%.*]], <vscale x 8 x i1> [[MASK:%.*]], i64 [[VL:%.*]]) #[[ATTR6]]
=======
// CHECK-RV64-NEXT:    [[TMP0:%.*]] = call <vscale x 8 x i1> @llvm.riscv.vmfgt.mask.nxv8f64.nxv8f64.i64(<vscale x 8 x i1> [[MASKEDOFF:%.*]], <vscale x 8 x double> [[OP1:%.*]], <vscale x 8 x double> [[OP2:%.*]], <vscale x 8 x i1> [[MASK:%.*]], i64 [[VL:%.*]])
>>>>>>> 3f9ee3c9
// CHECK-RV64-NEXT:    ret <vscale x 8 x i1> [[TMP0]]
//
vbool8_t test_vmfgt_vv_f64m8_b8_m (vbool8_t mask, vbool8_t maskedoff, vfloat64m8_t op1, vfloat64m8_t op2, size_t vl) {
  return vmfgt(mask, maskedoff, op1, op2, vl);
}

//
// CHECK-RV64-LABEL: @test_vmfgt_vf_f64m8_b8_m(
// CHECK-RV64-NEXT:  entry:
<<<<<<< HEAD
// CHECK-RV64-NEXT:    [[TMP0:%.*]] = call <vscale x 8 x i1> @llvm.riscv.vmfgt.mask.nxv8f64.f64.i64(<vscale x 8 x i1> [[MASKEDOFF:%.*]], <vscale x 8 x double> [[OP1:%.*]], double [[OP2:%.*]], <vscale x 8 x i1> [[MASK:%.*]], i64 [[VL:%.*]]) #[[ATTR6]]
=======
// CHECK-RV64-NEXT:    [[TMP0:%.*]] = call <vscale x 8 x i1> @llvm.riscv.vmfgt.mask.nxv8f64.f64.i64(<vscale x 8 x i1> [[MASKEDOFF:%.*]], <vscale x 8 x double> [[OP1:%.*]], double [[OP2:%.*]], <vscale x 8 x i1> [[MASK:%.*]], i64 [[VL:%.*]])
>>>>>>> 3f9ee3c9
// CHECK-RV64-NEXT:    ret <vscale x 8 x i1> [[TMP0]]
//
vbool8_t test_vmfgt_vf_f64m8_b8_m (vbool8_t mask, vbool8_t maskedoff, vfloat64m8_t op1, double op2, size_t vl) {
  return vmfgt(mask, maskedoff, op1, op2, vl);
}
<|MERGE_RESOLUTION|>--- conflicted
+++ resolved
@@ -188,11 +188,7 @@
 //
 // CHECK-RV64-LABEL: @test_vmfgt_vv_f32mf2_b64_m(
 // CHECK-RV64-NEXT:  entry:
-<<<<<<< HEAD
-// CHECK-RV64-NEXT:    [[TMP0:%.*]] = call <vscale x 1 x i1> @llvm.riscv.vmfgt.mask.nxv1f32.nxv1f32.i64(<vscale x 1 x i1> [[MASKEDOFF:%.*]], <vscale x 1 x float> [[OP1:%.*]], <vscale x 1 x float> [[OP2:%.*]], <vscale x 1 x i1> [[MASK:%.*]], i64 [[VL:%.*]]) #[[ATTR6:[0-9]+]]
-=======
 // CHECK-RV64-NEXT:    [[TMP0:%.*]] = call <vscale x 1 x i1> @llvm.riscv.vmfgt.mask.nxv1f32.nxv1f32.i64(<vscale x 1 x i1> [[MASKEDOFF:%.*]], <vscale x 1 x float> [[OP1:%.*]], <vscale x 1 x float> [[OP2:%.*]], <vscale x 1 x i1> [[MASK:%.*]], i64 [[VL:%.*]])
->>>>>>> 3f9ee3c9
 // CHECK-RV64-NEXT:    ret <vscale x 1 x i1> [[TMP0]]
 //
 vbool64_t test_vmfgt_vv_f32mf2_b64_m (vbool64_t mask, vbool64_t maskedoff, vfloat32mf2_t op1, vfloat32mf2_t op2, size_t vl) {
@@ -202,11 +198,7 @@
 //
 // CHECK-RV64-LABEL: @test_vmfgt_vf_f32mf2_b64_m(
 // CHECK-RV64-NEXT:  entry:
-<<<<<<< HEAD
-// CHECK-RV64-NEXT:    [[TMP0:%.*]] = call <vscale x 1 x i1> @llvm.riscv.vmfgt.mask.nxv1f32.f32.i64(<vscale x 1 x i1> [[MASKEDOFF:%.*]], <vscale x 1 x float> [[OP1:%.*]], float [[OP2:%.*]], <vscale x 1 x i1> [[MASK:%.*]], i64 [[VL:%.*]]) #[[ATTR6]]
-=======
 // CHECK-RV64-NEXT:    [[TMP0:%.*]] = call <vscale x 1 x i1> @llvm.riscv.vmfgt.mask.nxv1f32.f32.i64(<vscale x 1 x i1> [[MASKEDOFF:%.*]], <vscale x 1 x float> [[OP1:%.*]], float [[OP2:%.*]], <vscale x 1 x i1> [[MASK:%.*]], i64 [[VL:%.*]])
->>>>>>> 3f9ee3c9
 // CHECK-RV64-NEXT:    ret <vscale x 1 x i1> [[TMP0]]
 //
 vbool64_t test_vmfgt_vf_f32mf2_b64_m (vbool64_t mask, vbool64_t maskedoff, vfloat32mf2_t op1, float op2, size_t vl) {
@@ -216,11 +208,7 @@
 //
 // CHECK-RV64-LABEL: @test_vmfgt_vv_f32m1_b32_m(
 // CHECK-RV64-NEXT:  entry:
-<<<<<<< HEAD
-// CHECK-RV64-NEXT:    [[TMP0:%.*]] = call <vscale x 2 x i1> @llvm.riscv.vmfgt.mask.nxv2f32.nxv2f32.i64(<vscale x 2 x i1> [[MASKEDOFF:%.*]], <vscale x 2 x float> [[OP1:%.*]], <vscale x 2 x float> [[OP2:%.*]], <vscale x 2 x i1> [[MASK:%.*]], i64 [[VL:%.*]]) #[[ATTR6]]
-=======
 // CHECK-RV64-NEXT:    [[TMP0:%.*]] = call <vscale x 2 x i1> @llvm.riscv.vmfgt.mask.nxv2f32.nxv2f32.i64(<vscale x 2 x i1> [[MASKEDOFF:%.*]], <vscale x 2 x float> [[OP1:%.*]], <vscale x 2 x float> [[OP2:%.*]], <vscale x 2 x i1> [[MASK:%.*]], i64 [[VL:%.*]])
->>>>>>> 3f9ee3c9
 // CHECK-RV64-NEXT:    ret <vscale x 2 x i1> [[TMP0]]
 //
 vbool32_t test_vmfgt_vv_f32m1_b32_m (vbool32_t mask, vbool32_t maskedoff, vfloat32m1_t op1, vfloat32m1_t op2, size_t vl) {
@@ -230,11 +218,7 @@
 //
 // CHECK-RV64-LABEL: @test_vmfgt_vf_f32m1_b32_m(
 // CHECK-RV64-NEXT:  entry:
-<<<<<<< HEAD
-// CHECK-RV64-NEXT:    [[TMP0:%.*]] = call <vscale x 2 x i1> @llvm.riscv.vmfgt.mask.nxv2f32.f32.i64(<vscale x 2 x i1> [[MASKEDOFF:%.*]], <vscale x 2 x float> [[OP1:%.*]], float [[OP2:%.*]], <vscale x 2 x i1> [[MASK:%.*]], i64 [[VL:%.*]]) #[[ATTR6]]
-=======
 // CHECK-RV64-NEXT:    [[TMP0:%.*]] = call <vscale x 2 x i1> @llvm.riscv.vmfgt.mask.nxv2f32.f32.i64(<vscale x 2 x i1> [[MASKEDOFF:%.*]], <vscale x 2 x float> [[OP1:%.*]], float [[OP2:%.*]], <vscale x 2 x i1> [[MASK:%.*]], i64 [[VL:%.*]])
->>>>>>> 3f9ee3c9
 // CHECK-RV64-NEXT:    ret <vscale x 2 x i1> [[TMP0]]
 //
 vbool32_t test_vmfgt_vf_f32m1_b32_m (vbool32_t mask, vbool32_t maskedoff, vfloat32m1_t op1, float op2, size_t vl) {
@@ -244,11 +228,7 @@
 //
 // CHECK-RV64-LABEL: @test_vmfgt_vv_f32m2_b16_m(
 // CHECK-RV64-NEXT:  entry:
-<<<<<<< HEAD
-// CHECK-RV64-NEXT:    [[TMP0:%.*]] = call <vscale x 4 x i1> @llvm.riscv.vmfgt.mask.nxv4f32.nxv4f32.i64(<vscale x 4 x i1> [[MASKEDOFF:%.*]], <vscale x 4 x float> [[OP1:%.*]], <vscale x 4 x float> [[OP2:%.*]], <vscale x 4 x i1> [[MASK:%.*]], i64 [[VL:%.*]]) #[[ATTR6]]
-=======
 // CHECK-RV64-NEXT:    [[TMP0:%.*]] = call <vscale x 4 x i1> @llvm.riscv.vmfgt.mask.nxv4f32.nxv4f32.i64(<vscale x 4 x i1> [[MASKEDOFF:%.*]], <vscale x 4 x float> [[OP1:%.*]], <vscale x 4 x float> [[OP2:%.*]], <vscale x 4 x i1> [[MASK:%.*]], i64 [[VL:%.*]])
->>>>>>> 3f9ee3c9
 // CHECK-RV64-NEXT:    ret <vscale x 4 x i1> [[TMP0]]
 //
 vbool16_t test_vmfgt_vv_f32m2_b16_m (vbool16_t mask, vbool16_t maskedoff, vfloat32m2_t op1, vfloat32m2_t op2, size_t vl) {
@@ -258,11 +238,7 @@
 //
 // CHECK-RV64-LABEL: @test_vmfgt_vf_f32m2_b16_m(
 // CHECK-RV64-NEXT:  entry:
-<<<<<<< HEAD
-// CHECK-RV64-NEXT:    [[TMP0:%.*]] = call <vscale x 4 x i1> @llvm.riscv.vmfgt.mask.nxv4f32.f32.i64(<vscale x 4 x i1> [[MASKEDOFF:%.*]], <vscale x 4 x float> [[OP1:%.*]], float [[OP2:%.*]], <vscale x 4 x i1> [[MASK:%.*]], i64 [[VL:%.*]]) #[[ATTR6]]
-=======
 // CHECK-RV64-NEXT:    [[TMP0:%.*]] = call <vscale x 4 x i1> @llvm.riscv.vmfgt.mask.nxv4f32.f32.i64(<vscale x 4 x i1> [[MASKEDOFF:%.*]], <vscale x 4 x float> [[OP1:%.*]], float [[OP2:%.*]], <vscale x 4 x i1> [[MASK:%.*]], i64 [[VL:%.*]])
->>>>>>> 3f9ee3c9
 // CHECK-RV64-NEXT:    ret <vscale x 4 x i1> [[TMP0]]
 //
 vbool16_t test_vmfgt_vf_f32m2_b16_m (vbool16_t mask, vbool16_t maskedoff, vfloat32m2_t op1, float op2, size_t vl) {
@@ -272,11 +248,7 @@
 //
 // CHECK-RV64-LABEL: @test_vmfgt_vv_f32m4_b8_m(
 // CHECK-RV64-NEXT:  entry:
-<<<<<<< HEAD
-// CHECK-RV64-NEXT:    [[TMP0:%.*]] = call <vscale x 8 x i1> @llvm.riscv.vmfgt.mask.nxv8f32.nxv8f32.i64(<vscale x 8 x i1> [[MASKEDOFF:%.*]], <vscale x 8 x float> [[OP1:%.*]], <vscale x 8 x float> [[OP2:%.*]], <vscale x 8 x i1> [[MASK:%.*]], i64 [[VL:%.*]]) #[[ATTR6]]
-=======
 // CHECK-RV64-NEXT:    [[TMP0:%.*]] = call <vscale x 8 x i1> @llvm.riscv.vmfgt.mask.nxv8f32.nxv8f32.i64(<vscale x 8 x i1> [[MASKEDOFF:%.*]], <vscale x 8 x float> [[OP1:%.*]], <vscale x 8 x float> [[OP2:%.*]], <vscale x 8 x i1> [[MASK:%.*]], i64 [[VL:%.*]])
->>>>>>> 3f9ee3c9
 // CHECK-RV64-NEXT:    ret <vscale x 8 x i1> [[TMP0]]
 //
 vbool8_t test_vmfgt_vv_f32m4_b8_m (vbool8_t mask, vbool8_t maskedoff, vfloat32m4_t op1, vfloat32m4_t op2, size_t vl) {
@@ -286,11 +258,7 @@
 //
 // CHECK-RV64-LABEL: @test_vmfgt_vf_f32m4_b8_m(
 // CHECK-RV64-NEXT:  entry:
-<<<<<<< HEAD
-// CHECK-RV64-NEXT:    [[TMP0:%.*]] = call <vscale x 8 x i1> @llvm.riscv.vmfgt.mask.nxv8f32.f32.i64(<vscale x 8 x i1> [[MASKEDOFF:%.*]], <vscale x 8 x float> [[OP1:%.*]], float [[OP2:%.*]], <vscale x 8 x i1> [[MASK:%.*]], i64 [[VL:%.*]]) #[[ATTR6]]
-=======
 // CHECK-RV64-NEXT:    [[TMP0:%.*]] = call <vscale x 8 x i1> @llvm.riscv.vmfgt.mask.nxv8f32.f32.i64(<vscale x 8 x i1> [[MASKEDOFF:%.*]], <vscale x 8 x float> [[OP1:%.*]], float [[OP2:%.*]], <vscale x 8 x i1> [[MASK:%.*]], i64 [[VL:%.*]])
->>>>>>> 3f9ee3c9
 // CHECK-RV64-NEXT:    ret <vscale x 8 x i1> [[TMP0]]
 //
 vbool8_t test_vmfgt_vf_f32m4_b8_m (vbool8_t mask, vbool8_t maskedoff, vfloat32m4_t op1, float op2, size_t vl) {
@@ -300,11 +268,7 @@
 //
 // CHECK-RV64-LABEL: @test_vmfgt_vv_f32m8_b4_m(
 // CHECK-RV64-NEXT:  entry:
-<<<<<<< HEAD
-// CHECK-RV64-NEXT:    [[TMP0:%.*]] = call <vscale x 16 x i1> @llvm.riscv.vmfgt.mask.nxv16f32.nxv16f32.i64(<vscale x 16 x i1> [[MASKEDOFF:%.*]], <vscale x 16 x float> [[OP1:%.*]], <vscale x 16 x float> [[OP2:%.*]], <vscale x 16 x i1> [[MASK:%.*]], i64 [[VL:%.*]]) #[[ATTR6]]
-=======
 // CHECK-RV64-NEXT:    [[TMP0:%.*]] = call <vscale x 16 x i1> @llvm.riscv.vmfgt.mask.nxv16f32.nxv16f32.i64(<vscale x 16 x i1> [[MASKEDOFF:%.*]], <vscale x 16 x float> [[OP1:%.*]], <vscale x 16 x float> [[OP2:%.*]], <vscale x 16 x i1> [[MASK:%.*]], i64 [[VL:%.*]])
->>>>>>> 3f9ee3c9
 // CHECK-RV64-NEXT:    ret <vscale x 16 x i1> [[TMP0]]
 //
 vbool4_t test_vmfgt_vv_f32m8_b4_m (vbool4_t mask, vbool4_t maskedoff, vfloat32m8_t op1, vfloat32m8_t op2, size_t vl) {
@@ -314,11 +278,7 @@
 //
 // CHECK-RV64-LABEL: @test_vmfgt_vf_f32m8_b4_m(
 // CHECK-RV64-NEXT:  entry:
-<<<<<<< HEAD
-// CHECK-RV64-NEXT:    [[TMP0:%.*]] = call <vscale x 16 x i1> @llvm.riscv.vmfgt.mask.nxv16f32.f32.i64(<vscale x 16 x i1> [[MASKEDOFF:%.*]], <vscale x 16 x float> [[OP1:%.*]], float [[OP2:%.*]], <vscale x 16 x i1> [[MASK:%.*]], i64 [[VL:%.*]]) #[[ATTR6]]
-=======
 // CHECK-RV64-NEXT:    [[TMP0:%.*]] = call <vscale x 16 x i1> @llvm.riscv.vmfgt.mask.nxv16f32.f32.i64(<vscale x 16 x i1> [[MASKEDOFF:%.*]], <vscale x 16 x float> [[OP1:%.*]], float [[OP2:%.*]], <vscale x 16 x i1> [[MASK:%.*]], i64 [[VL:%.*]])
->>>>>>> 3f9ee3c9
 // CHECK-RV64-NEXT:    ret <vscale x 16 x i1> [[TMP0]]
 //
 vbool4_t test_vmfgt_vf_f32m8_b4_m (vbool4_t mask, vbool4_t maskedoff, vfloat32m8_t op1, float op2, size_t vl) {
@@ -328,11 +288,7 @@
 //
 // CHECK-RV64-LABEL: @test_vmfgt_vv_f64m1_b64_m(
 // CHECK-RV64-NEXT:  entry:
-<<<<<<< HEAD
-// CHECK-RV64-NEXT:    [[TMP0:%.*]] = call <vscale x 1 x i1> @llvm.riscv.vmfgt.mask.nxv1f64.nxv1f64.i64(<vscale x 1 x i1> [[MASKEDOFF:%.*]], <vscale x 1 x double> [[OP1:%.*]], <vscale x 1 x double> [[OP2:%.*]], <vscale x 1 x i1> [[MASK:%.*]], i64 [[VL:%.*]]) #[[ATTR6]]
-=======
 // CHECK-RV64-NEXT:    [[TMP0:%.*]] = call <vscale x 1 x i1> @llvm.riscv.vmfgt.mask.nxv1f64.nxv1f64.i64(<vscale x 1 x i1> [[MASKEDOFF:%.*]], <vscale x 1 x double> [[OP1:%.*]], <vscale x 1 x double> [[OP2:%.*]], <vscale x 1 x i1> [[MASK:%.*]], i64 [[VL:%.*]])
->>>>>>> 3f9ee3c9
 // CHECK-RV64-NEXT:    ret <vscale x 1 x i1> [[TMP0]]
 //
 vbool64_t test_vmfgt_vv_f64m1_b64_m (vbool64_t mask, vbool64_t maskedoff, vfloat64m1_t op1, vfloat64m1_t op2, size_t vl) {
@@ -342,11 +298,7 @@
 //
 // CHECK-RV64-LABEL: @test_vmfgt_vf_f64m1_b64_m(
 // CHECK-RV64-NEXT:  entry:
-<<<<<<< HEAD
-// CHECK-RV64-NEXT:    [[TMP0:%.*]] = call <vscale x 1 x i1> @llvm.riscv.vmfgt.mask.nxv1f64.f64.i64(<vscale x 1 x i1> [[MASKEDOFF:%.*]], <vscale x 1 x double> [[OP1:%.*]], double [[OP2:%.*]], <vscale x 1 x i1> [[MASK:%.*]], i64 [[VL:%.*]]) #[[ATTR6]]
-=======
 // CHECK-RV64-NEXT:    [[TMP0:%.*]] = call <vscale x 1 x i1> @llvm.riscv.vmfgt.mask.nxv1f64.f64.i64(<vscale x 1 x i1> [[MASKEDOFF:%.*]], <vscale x 1 x double> [[OP1:%.*]], double [[OP2:%.*]], <vscale x 1 x i1> [[MASK:%.*]], i64 [[VL:%.*]])
->>>>>>> 3f9ee3c9
 // CHECK-RV64-NEXT:    ret <vscale x 1 x i1> [[TMP0]]
 //
 vbool64_t test_vmfgt_vf_f64m1_b64_m (vbool64_t mask, vbool64_t maskedoff, vfloat64m1_t op1, double op2, size_t vl) {
@@ -356,11 +308,7 @@
 //
 // CHECK-RV64-LABEL: @test_vmfgt_vv_f64m2_b32_m(
 // CHECK-RV64-NEXT:  entry:
-<<<<<<< HEAD
-// CHECK-RV64-NEXT:    [[TMP0:%.*]] = call <vscale x 2 x i1> @llvm.riscv.vmfgt.mask.nxv2f64.nxv2f64.i64(<vscale x 2 x i1> [[MASKEDOFF:%.*]], <vscale x 2 x double> [[OP1:%.*]], <vscale x 2 x double> [[OP2:%.*]], <vscale x 2 x i1> [[MASK:%.*]], i64 [[VL:%.*]]) #[[ATTR6]]
-=======
 // CHECK-RV64-NEXT:    [[TMP0:%.*]] = call <vscale x 2 x i1> @llvm.riscv.vmfgt.mask.nxv2f64.nxv2f64.i64(<vscale x 2 x i1> [[MASKEDOFF:%.*]], <vscale x 2 x double> [[OP1:%.*]], <vscale x 2 x double> [[OP2:%.*]], <vscale x 2 x i1> [[MASK:%.*]], i64 [[VL:%.*]])
->>>>>>> 3f9ee3c9
 // CHECK-RV64-NEXT:    ret <vscale x 2 x i1> [[TMP0]]
 //
 vbool32_t test_vmfgt_vv_f64m2_b32_m (vbool32_t mask, vbool32_t maskedoff, vfloat64m2_t op1, vfloat64m2_t op2, size_t vl) {
@@ -370,11 +318,7 @@
 //
 // CHECK-RV64-LABEL: @test_vmfgt_vf_f64m2_b32_m(
 // CHECK-RV64-NEXT:  entry:
-<<<<<<< HEAD
-// CHECK-RV64-NEXT:    [[TMP0:%.*]] = call <vscale x 2 x i1> @llvm.riscv.vmfgt.mask.nxv2f64.f64.i64(<vscale x 2 x i1> [[MASKEDOFF:%.*]], <vscale x 2 x double> [[OP1:%.*]], double [[OP2:%.*]], <vscale x 2 x i1> [[MASK:%.*]], i64 [[VL:%.*]]) #[[ATTR6]]
-=======
 // CHECK-RV64-NEXT:    [[TMP0:%.*]] = call <vscale x 2 x i1> @llvm.riscv.vmfgt.mask.nxv2f64.f64.i64(<vscale x 2 x i1> [[MASKEDOFF:%.*]], <vscale x 2 x double> [[OP1:%.*]], double [[OP2:%.*]], <vscale x 2 x i1> [[MASK:%.*]], i64 [[VL:%.*]])
->>>>>>> 3f9ee3c9
 // CHECK-RV64-NEXT:    ret <vscale x 2 x i1> [[TMP0]]
 //
 vbool32_t test_vmfgt_vf_f64m2_b32_m (vbool32_t mask, vbool32_t maskedoff, vfloat64m2_t op1, double op2, size_t vl) {
@@ -384,11 +328,7 @@
 //
 // CHECK-RV64-LABEL: @test_vmfgt_vv_f64m4_b16_m(
 // CHECK-RV64-NEXT:  entry:
-<<<<<<< HEAD
-// CHECK-RV64-NEXT:    [[TMP0:%.*]] = call <vscale x 4 x i1> @llvm.riscv.vmfgt.mask.nxv4f64.nxv4f64.i64(<vscale x 4 x i1> [[MASKEDOFF:%.*]], <vscale x 4 x double> [[OP1:%.*]], <vscale x 4 x double> [[OP2:%.*]], <vscale x 4 x i1> [[MASK:%.*]], i64 [[VL:%.*]]) #[[ATTR6]]
-=======
 // CHECK-RV64-NEXT:    [[TMP0:%.*]] = call <vscale x 4 x i1> @llvm.riscv.vmfgt.mask.nxv4f64.nxv4f64.i64(<vscale x 4 x i1> [[MASKEDOFF:%.*]], <vscale x 4 x double> [[OP1:%.*]], <vscale x 4 x double> [[OP2:%.*]], <vscale x 4 x i1> [[MASK:%.*]], i64 [[VL:%.*]])
->>>>>>> 3f9ee3c9
 // CHECK-RV64-NEXT:    ret <vscale x 4 x i1> [[TMP0]]
 //
 vbool16_t test_vmfgt_vv_f64m4_b16_m (vbool16_t mask, vbool16_t maskedoff, vfloat64m4_t op1, vfloat64m4_t op2, size_t vl) {
@@ -398,11 +338,7 @@
 //
 // CHECK-RV64-LABEL: @test_vmfgt_vf_f64m4_b16_m(
 // CHECK-RV64-NEXT:  entry:
-<<<<<<< HEAD
-// CHECK-RV64-NEXT:    [[TMP0:%.*]] = call <vscale x 4 x i1> @llvm.riscv.vmfgt.mask.nxv4f64.f64.i64(<vscale x 4 x i1> [[MASKEDOFF:%.*]], <vscale x 4 x double> [[OP1:%.*]], double [[OP2:%.*]], <vscale x 4 x i1> [[MASK:%.*]], i64 [[VL:%.*]]) #[[ATTR6]]
-=======
 // CHECK-RV64-NEXT:    [[TMP0:%.*]] = call <vscale x 4 x i1> @llvm.riscv.vmfgt.mask.nxv4f64.f64.i64(<vscale x 4 x i1> [[MASKEDOFF:%.*]], <vscale x 4 x double> [[OP1:%.*]], double [[OP2:%.*]], <vscale x 4 x i1> [[MASK:%.*]], i64 [[VL:%.*]])
->>>>>>> 3f9ee3c9
 // CHECK-RV64-NEXT:    ret <vscale x 4 x i1> [[TMP0]]
 //
 vbool16_t test_vmfgt_vf_f64m4_b16_m (vbool16_t mask, vbool16_t maskedoff, vfloat64m4_t op1, double op2, size_t vl) {
@@ -412,11 +348,7 @@
 //
 // CHECK-RV64-LABEL: @test_vmfgt_vv_f64m8_b8_m(
 // CHECK-RV64-NEXT:  entry:
-<<<<<<< HEAD
-// CHECK-RV64-NEXT:    [[TMP0:%.*]] = call <vscale x 8 x i1> @llvm.riscv.vmfgt.mask.nxv8f64.nxv8f64.i64(<vscale x 8 x i1> [[MASKEDOFF:%.*]], <vscale x 8 x double> [[OP1:%.*]], <vscale x 8 x double> [[OP2:%.*]], <vscale x 8 x i1> [[MASK:%.*]], i64 [[VL:%.*]]) #[[ATTR6]]
-=======
 // CHECK-RV64-NEXT:    [[TMP0:%.*]] = call <vscale x 8 x i1> @llvm.riscv.vmfgt.mask.nxv8f64.nxv8f64.i64(<vscale x 8 x i1> [[MASKEDOFF:%.*]], <vscale x 8 x double> [[OP1:%.*]], <vscale x 8 x double> [[OP2:%.*]], <vscale x 8 x i1> [[MASK:%.*]], i64 [[VL:%.*]])
->>>>>>> 3f9ee3c9
 // CHECK-RV64-NEXT:    ret <vscale x 8 x i1> [[TMP0]]
 //
 vbool8_t test_vmfgt_vv_f64m8_b8_m (vbool8_t mask, vbool8_t maskedoff, vfloat64m8_t op1, vfloat64m8_t op2, size_t vl) {
@@ -426,11 +358,7 @@
 //
 // CHECK-RV64-LABEL: @test_vmfgt_vf_f64m8_b8_m(
 // CHECK-RV64-NEXT:  entry:
-<<<<<<< HEAD
-// CHECK-RV64-NEXT:    [[TMP0:%.*]] = call <vscale x 8 x i1> @llvm.riscv.vmfgt.mask.nxv8f64.f64.i64(<vscale x 8 x i1> [[MASKEDOFF:%.*]], <vscale x 8 x double> [[OP1:%.*]], double [[OP2:%.*]], <vscale x 8 x i1> [[MASK:%.*]], i64 [[VL:%.*]]) #[[ATTR6]]
-=======
 // CHECK-RV64-NEXT:    [[TMP0:%.*]] = call <vscale x 8 x i1> @llvm.riscv.vmfgt.mask.nxv8f64.f64.i64(<vscale x 8 x i1> [[MASKEDOFF:%.*]], <vscale x 8 x double> [[OP1:%.*]], double [[OP2:%.*]], <vscale x 8 x i1> [[MASK:%.*]], i64 [[VL:%.*]])
->>>>>>> 3f9ee3c9
 // CHECK-RV64-NEXT:    ret <vscale x 8 x i1> [[TMP0]]
 //
 vbool8_t test_vmfgt_vf_f64m8_b8_m (vbool8_t mask, vbool8_t maskedoff, vfloat64m8_t op1, double op2, size_t vl) {
