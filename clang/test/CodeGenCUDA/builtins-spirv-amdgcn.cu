--- conflicted
+++ resolved
@@ -132,19 +132,11 @@
 // CHECK-NEXT:    [[SHARED1:%.*]] = load ptr addrspace(4), ptr addrspace(4) [[SHARED_ASCAST]], align 8
 // CHECK-NEXT:    store float [[SRC:%.*]], ptr addrspace(4) [[SRC_ADDR_ASCAST]], align 4
 // CHECK-NEXT:    store ptr addrspace(4) [[SHARED1]], ptr addrspace(4) [[SHARED_ADDR_ASCAST]], align 8
-<<<<<<< HEAD
-// CHECK-NEXT:    [[TMP1:%.*]] = load ptr addrspace(4), ptr addrspace(4) [[SHARED_ADDR_ASCAST]], align 8
-// CHECK-NEXT:    [[TMP2:%.*]] = addrspacecast ptr addrspace(4) [[TMP1]] to ptr addrspace(3)
-// CHECK-NEXT:    [[TMP3:%.*]] = load float, ptr addrspace(4) [[SRC_ADDR_ASCAST]], align 4
-// CHECK-NEXT:    [[TMP4:%.*]] = atomicrmw fmin ptr addrspace(3) [[TMP2]], float [[TMP3]] monotonic, align 4
-// CHECK-NEXT:    store volatile float [[TMP4]], ptr addrspace(4) [[X_ASCAST]], align 4
-=======
 // CHECK-NEXT:    [[TMP0:%.*]] = load ptr addrspace(4), ptr addrspace(4) [[SHARED_ADDR_ASCAST]], align 8
 // CHECK-NEXT:    [[TMP1:%.*]] = addrspacecast ptr addrspace(4) [[TMP0]] to ptr addrspace(3)
 // CHECK-NEXT:    [[TMP2:%.*]] = load float, ptr addrspace(4) [[SRC_ADDR_ASCAST]], align 4
 // CHECK-NEXT:    [[TMP3:%.*]] = atomicrmw fmin ptr addrspace(3) [[TMP1]], float [[TMP2]] monotonic, align 4
 // CHECK-NEXT:    store volatile float [[TMP3]], ptr addrspace(4) [[X_ASCAST]], align 4
->>>>>>> 9c4aab8c
 // CHECK-NEXT:    ret void
 //
 __global__ void test_ds_fmin(float src, float *shared) {
@@ -234,15 +226,6 @@
 // CHECK-NEXT:    [[SHARED1:%.*]] = load ptr addrspace(4), ptr addrspace(4) [[SHARED_ASCAST]], align 8
 // CHECK-NEXT:    store float [[SRC:%.*]], ptr addrspace(4) [[SRC_ADDR_ASCAST]], align 4
 // CHECK-NEXT:    store ptr addrspace(4) [[SHARED1]], ptr addrspace(4) [[SHARED_ADDR_ASCAST]], align 8
-<<<<<<< HEAD
-// CHECK-NEXT:    [[TMP1:%.*]] = load ptr addrspace(4), ptr addrspace(4) [[SHARED_ADDR_ASCAST]], align 8
-// CHECK-NEXT:    [[TMP2:%.*]] = addrspacecast ptr addrspace(4) [[TMP1]] to ptr addrspace(3)
-// CHECK-NEXT:    [[TMP3:%.*]] = load float, ptr addrspace(4) [[SRC_ADDR_ASCAST]], align 4
-// CHECK-NEXT:    [[TMP4:%.*]] = atomicrmw fmin ptr addrspace(3) [[TMP2]], float [[TMP3]] monotonic, align 4
-// CHECK-NEXT:    store volatile float [[TMP4]], ptr addrspace(4) [[X_ASCAST]], align 4
-// CHECK-NEXT:    [[TMP5:%.*]] = load ptr addrspace(4), ptr addrspace(4) [[SHARED_ADDR_ASCAST]], align 8
-// CHECK-NEXT:    call spir_func addrspace(4) void @_Z4funcPf(ptr addrspace(4) noundef [[TMP5]]) #[[ATTR6:[0-9]+]]
-=======
 // CHECK-NEXT:    [[TMP0:%.*]] = load ptr addrspace(4), ptr addrspace(4) [[SHARED_ADDR_ASCAST]], align 8
 // CHECK-NEXT:    [[TMP1:%.*]] = addrspacecast ptr addrspace(4) [[TMP0]] to ptr addrspace(3)
 // CHECK-NEXT:    [[TMP2:%.*]] = load float, ptr addrspace(4) [[SRC_ADDR_ASCAST]], align 4
@@ -250,7 +233,6 @@
 // CHECK-NEXT:    store volatile float [[TMP3]], ptr addrspace(4) [[X_ASCAST]], align 4
 // CHECK-NEXT:    [[TMP4:%.*]] = load ptr addrspace(4), ptr addrspace(4) [[SHARED_ADDR_ASCAST]], align 8
 // CHECK-NEXT:    call spir_func addrspace(4) void @_Z4funcPf(ptr addrspace(4) noundef [[TMP4]]) #[[ATTR6:[0-9]+]]
->>>>>>> 9c4aab8c
 // CHECK-NEXT:    ret void
 //
 __global__ void test_ds_fmin_func(float src, float *__restrict shared) {
