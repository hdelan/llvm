--- conflicted
+++ resolved
@@ -39,12 +39,8 @@
 
 kernel __attribute__((intel_reqd_sub_group_size(-1))) void kernel16() {} // expected-error {{'intel_reqd_sub_group_size' attribute requires a positive integral compile time constant expression}}
 
-<<<<<<< HEAD
-kernel __attribute__((intel_reqd_sub_group_size(8))) __attribute__((intel_reqd_sub_group_size(16))) void kernel17() {} //expected-warning{{attribute 'intel_reqd_sub_group_size' is already applied with different arguments}}
-=======
-kernel __attribute__((intel_reqd_sub_group_size(8))) __attribute__((intel_reqd_sub_group_size(16))) void kernel17() {} //expected-warning{{attribute 'intel_reqd_sub_group_size' is already applied with different parameters}} \
+kernel __attribute__((intel_reqd_sub_group_size(8))) __attribute__((intel_reqd_sub_group_size(16))) void kernel17() {} //expected-warning{{attribute 'intel_reqd_sub_group_size' is already applied with different arguments}} \
                                                                                                                        // expected-note {{previous attribute is here}}
->>>>>>> 4ad9e79b
 
 __kernel __attribute__((work_group_size_hint(8,-16,32))) void neg1() {} //expected-error{{'work_group_size_hint' attribute requires a non-negative integral compile time constant expression}}
 __kernel __attribute__((reqd_work_group_size(8, 16, -32))) void neg2() {} //expected-warning{{implicit conversion changes signedness: 'int' to 'unsigned long long'}}
