--- conflicted
+++ resolved
@@ -39,11 +39,7 @@
 T t[2][3] = { 1.0, 2, 3.0, 4, 5.0, 6, 7.0, 8, 9.0, 10, 11.0, 12 };
 
 // CHECK: call {{.*}} @__cxa_atexit
-<<<<<<< HEAD
-// CHECK: getelementptr inbounds ([2 x [3 x {{.*}}]], [2 x [3 x {{.*}}]]* @t, i64 1, i64 0, i64 0)
-=======
 // CHECK: getelementptr inbounds ([2 x [3 x %struct.T]], [2 x [3 x %struct.T]]* bitcast ([2 x [3 x { double, i32 }]]* @t to [2 x [3 x %struct.T]]*), i64 1, i64 0, i64 0)
->>>>>>> 1e8336c5
 // CHECK: call void @_ZN1TD1Ev
 // CHECK: icmp eq {{.*}} @t
 // CHECK: br i1 {{.*}}
@@ -51,11 +47,7 @@
 static T t2[2][3] = { 1.0, 2, 3.0, 4, 5.0, 6, 7.0, 8, 9.0, 10, 11.0, 12 };
 
 // CHECK: call {{.*}} @__cxa_atexit
-<<<<<<< HEAD
-// CHECK: getelementptr inbounds ([2 x [3 x {{.*}}]], [2 x [3 x {{.*}}]]* @_ZL2t2, i64 1, i64 0, i64 0)
-=======
 // CHECK: getelementptr inbounds ([2 x [3 x %struct.T]], [2 x [3 x %struct.T]]* bitcast ([2 x [3 x { double, i32 }]]* @_ZL2t2 to [2 x [3 x %struct.T]]*), i64 1, i64 0, i64 0)
->>>>>>> 1e8336c5
 // CHECK: call void @_ZN1TD1Ev
 // CHECK: icmp eq {{.*}} @_ZL2t2
 // CHECK: br i1 {{.*}}
@@ -64,11 +56,7 @@
 U &&u = U{ {{1.0, 2}, {3.0, 4}, {5.0, 6}}, {{7.0, 8}, {9.0, 10}, {11.0, 12}} };
 
 // CHECK: call {{.*}} @__cxa_atexit
-<<<<<<< HEAD
-// CHECK: getelementptr inbounds ([2 x [3 x {{.*}}]], [2 x [3 x {{.*}}]]* @_ZGR1u_, i64 1, i64 0, i64 0)
-=======
 // CHECK: getelementptr inbounds ([2 x [3 x %struct.T]], [2 x [3 x %struct.T]]* @_ZGR1u_, i64 1, i64 0, i64 0)
->>>>>>> 1e8336c5
 // CHECK: call void @_ZN1TD1Ev
 // CHECK: icmp eq {{.*}} @_ZGR1u_
 // CHECK: br i1 {{.*}}