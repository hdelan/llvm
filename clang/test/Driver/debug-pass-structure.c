--- conflicted
+++ resolved
@@ -1,46 +1,4 @@
 // Test that we print pass structure with new and legacy PM.
-<<<<<<< HEAD
-// RUN: %clang -fexperimental-new-pass-manager -fdebug-pass-structure -fintegrated-as -O3 -S -emit-llvm %s -o /dev/null 2>&1 | FileCheck %s --check-prefix=NEWPM
-// RUN: %clang -flegacy-pass-manager -fdebug-pass-structure -O0 -S -emit-llvm %s -o /dev/null 2>&1 | FileCheck %s --check-prefix=LEGACYPM
-// REQUIRES: asserts
-
-// NEWPM: Annotation2MetadataPass on [module]
-// NEWPM-NEXT: ForceFunctionAttrsPass on [module]
-// NEWPM-NEXT: InferFunctionAttrsPass on [module]
-// NEWPM-NEXT:   InnerAnalysisManagerProxy<{{.*}}> analysis on [module]
-// NEWPM-NEXT: ModuleToFunctionPassAdaptor on [module]
-// NEWPM-NEXT: OpenMPOptPass on [module]
-// NEWPM-NEXT: IPSCCPPass on [module]
-// NEWPM-NEXT: CalledValuePropagationPass on [module]
-// NEWPM-NEXT: GlobalOptPass on [module]
-// NEWPM-NEXT: ModuleToFunctionPassAdaptor on [module]
-// NEWPM-NEXT: DeadArgumentEliminationPass on [module]
-// NEWPM-NEXT: ModuleToFunctionPassAdaptor on [module]
-// NEWPM-NEXT: ModuleInlinerWrapperPass on [module]
-// NEWPM-NEXT:   InlineAdvisorAnalysis analysis on [module]
-// NEWPM-NEXT:   RequireAnalysisPass<{{.*}}> on [module]
-// NEWPM-NEXT:     GlobalsAA analysis on [module]
-// NEWPM-NEXT:       CallGraphAnalysis analysis on [module]
-// NEWPM-NEXT:   ModuleToFunctionPassAdaptor on [module]
-// NEWPM-NEXT:   RequireAnalysisPass<{{.*}}> on [module]
-// NEWPM-NEXT:     ProfileSummaryAnalysis analysis on [module]
-// NEWPM-NEXT:   ModuleToPostOrderCGSCCPassAdaptor on [module]
-// NEWPM-NEXT:     InnerAnalysisManagerProxy<{{.*}}> analysis on [module]
-// NEWPM-NEXT:       LazyCallGraphAnalysis analysis on [module]
-// NEWPM-NEXT: GlobalOptPass on [module]
-// NEWPM-NEXT: GlobalDCEPass on [module]
-// NEWPM-NEXT: EliminateAvailableExternallyPass on [module]
-// NEWPM-NEXT: ReversePostOrderFunctionAttrsPass on [module]
-// NEWPM-NEXT: RequireAnalysisPass<{{.*}}> on [module]
-// NEWPM-NEXT: ModuleToFunctionPassAdaptor on [module]
-// CGProfilePass is disabled with non-integrated assemblers
-// NEWPM-NEXT: CGProfilePass on [module]
-// NEWPM-NEXT: GlobalDCEPass on [module]
-// NEWPM-NEXT: ConstantMergePass on [module]
-// NEWPM-NEXT: RelLookupTableConverterPass on [module]
-// NEWPM-NEXT: ModuleToFunctionPassAdaptor on [module]
-// NEWPM-NEXT: PrintModulePass on [module]
-=======
 // RUN: %clang -fexperimental-new-pass-manager -fdebug-pass-structure -fintegrated-as -O3 -S -emit-llvm %s -o /dev/null 2>&1 | FileCheck %s --check-prefix=NEWPM --strict-whitespace
 // RUN: %clang -flegacy-pass-manager -fdebug-pass-structure -O0 -S -emit-llvm %s -o /dev/null 2>&1 | FileCheck %s --check-prefix=LEGACYPM
 // REQUIRES: asserts
@@ -51,7 +9,6 @@
 // NEWPM: {{^}}  Running{{.*}}RequireAnalysisPass{{.*}}GlobalsAA
 // NEWPM: GlobalOptPass
 // NEWPM-NOT: Invalidating analysis
->>>>>>> 86645b40
 
 // LEGACYPM: Pass Arguments:
 
