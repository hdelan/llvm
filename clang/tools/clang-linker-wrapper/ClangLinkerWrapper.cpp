--- conflicted
+++ resolved
@@ -1816,32 +1816,6 @@
   return Error::success();
 }
 
-<<<<<<< HEAD
-=======
-Expected<StringRef> writeOffloadFile(const OffloadFile &File) {
-  const OffloadBinary &Binary = *File.getBinary();
-
-  StringRef Prefix =
-      sys::path::stem(Binary.getMemoryBufferRef().getBufferIdentifier());
-
-  auto TempFileOrErr = createOutputFile(
-      Prefix + "-" + Binary.getTriple() + "-" + Binary.getArch(), "o");
-  if (!TempFileOrErr)
-    return TempFileOrErr.takeError();
-
-  Expected<std::unique_ptr<FileOutputBuffer>> OutputOrErr =
-      FileOutputBuffer::create(*TempFileOrErr, Binary.getImage().size());
-  if (!OutputOrErr)
-    return OutputOrErr.takeError();
-  std::unique_ptr<FileOutputBuffer> Output = std::move(*OutputOrErr);
-  llvm::copy(Binary.getImage(), Output->getBufferStart());
-  if (Error E = Output->commit())
-    return std::move(E);
-
-  return *TempFileOrErr;
-}
-
->>>>>>> 1a3cfe5b
 // Compile the module to an object file using the appropriate target machine for
 // the host triple.
 Expected<StringRef> compileModule(Module &M, OffloadKind Kind) {
@@ -2039,7 +2013,6 @@
   DAL.AddJoinedArg(nullptr, Tbl.getOption(OPT_triple_EQ),
                    Args.MakeArgString(Input.front().getBinary()->getTriple()));
 
-<<<<<<< HEAD
   auto Bin = Input.front().getBinary();
   DAL.AddJoinedArg(
       nullptr, Tbl.getOption(OPT_sycl_backend_compile_options_from_image_EQ),
@@ -2048,12 +2021,8 @@
                    Tbl.getOption(OPT_sycl_backend_link_options_from_image_EQ),
                    Args.MakeArgString(Bin->getString(LINK_OPTS)));
 
-  // If every input file is bitcode we have whole program visibility as we do
-  // only support static linking with bitcode.
-=======
   // If every input file is bitcode we have whole program visibility as we
   // do only support static linking with bitcode.
->>>>>>> 1a3cfe5b
   auto ContainsBitcode = [](const OffloadFile &F) {
     return identify_magic(F.getBinary()->getImage()) == file_magic::bitcode;
   };
@@ -2144,11 +2113,26 @@
     for (const auto &File : Input) {
       if (File.getBinary()->getOffloadKind() != OFK_None)
         ActiveOffloadKinds.insert(File.getBinary()->getOffloadKind());
-<<<<<<< HEAD
       if (File.getBinary()->getOffloadKind() == OFK_SYCL)
         HasSYCLOffloadKind = true;
       else
         HasNonSYCLOffloadKinds = true;
+    }
+
+    // First link and remove all the input files containing bitcode if
+    // the target linker does not support it natively.
+    SmallVector<StringRef> InputFiles;
+    if (!linkerSupportsLTO(LinkerArgs))
+      if (Error Err = linkBitcodeFiles(Input, InputFiles, LinkerArgs))
+        return Err;
+
+    // Write any remaining device inputs to an output file for the
+    // linker.
+    for (const OffloadFile &File : Input) {
+      auto FileNameOrErr = writeOffloadFile(File);
+      if (!FileNameOrErr)
+        return FileNameOrErr.takeError();
+      InputFiles.emplace_back(*FileNameOrErr);
     }
     if (HasSYCLOffloadKind) {
       SmallVector<StringRef> InputFiles;
@@ -2183,10 +2167,14 @@
           return LinkedFileFinalOrErr.takeError();
         SplitModules[I].ModuleFilePath = *LinkedFileFinalOrErr;
       }
-      // TODO(NOM7): Remove this call and use community flow for bundle/wrap
-      auto OutputFile = sycl::runWrapperAndCompile(SplitModules, LinkerArgs);
-      if (!OutputFile)
-        return OutputFile.takeError();
+
+    // Link the remaining device files using the device linker.
+    auto OutputOrErr =
+        !Args.hasArg(OPT_embed_bitcode) || linkerSupportsLTO(LinkerArgs)
+            ? linkDevice(InputFiles, LinkerArgs)
+            : InputFiles.front();
+    if (!OutputOrErr)
+      return OutputOrErr.takeError();
 
       // SYCL offload kind images are all ready to be sent to host linker.
       // TODO: Currently, device code wrapping for SYCL offload happens in a
@@ -2194,24 +2182,7 @@
       // This will eventually be refactored to use the 'common' wrapping logic
       // that is used for other offload kinds.
       std::scoped_lock Guard(ImageMtx);
-      WrappedOutput.push_back(*OutputFile);
-=======
-
-    // First link and remove all the input files containing bitcode if
-    // the target linker does not support it natively.
-    SmallVector<StringRef> InputFiles;
-    if (!linkerSupportsLTO(LinkerArgs))
-      if (Error Err = linkBitcodeFiles(Input, InputFiles, LinkerArgs))
-        return Err;
-
-    // Write any remaining device inputs to an output file for the
-    // linker.
-    for (const OffloadFile &File : Input) {
-      auto FileNameOrErr = writeOffloadFile(File);
-      if (!FileNameOrErr)
-        return FileNameOrErr.takeError();
-      InputFiles.emplace_back(*FileNameOrErr);
->>>>>>> 1a3cfe5b
+      WrappedOutput.push_back(*OutputOrErr);
     }
     if (HasNonSYCLOffloadKinds) {
       // First link and remove all the input files containing bitcode.
@@ -2227,7 +2198,6 @@
         InputFiles.emplace_back(*FileNameOrErr);
       }
 
-<<<<<<< HEAD
       // Link the remaining device files using the device linker.
       auto OutputOrErr = !Args.hasArg(OPT_embed_bitcode)
                              ? linkDevice(InputFiles, LinkerArgs)
@@ -2244,15 +2214,6 @@
           else
             return createFileError(*OutputOrErr, EC);
         }
-=======
-    // Link the remaining device files using the device linker.
-    auto OutputOrErr =
-        !Args.hasArg(OPT_embed_bitcode) || linkerSupportsLTO(LinkerArgs)
-            ? linkDevice(InputFiles, LinkerArgs)
-            : InputFiles.front();
-    if (!OutputOrErr)
-      return OutputOrErr.takeError();
->>>>>>> 1a3cfe5b
 
         std::scoped_lock<decltype(ImageMtx)> Guard(ImageMtx);
         OffloadingImage TheImage{};
