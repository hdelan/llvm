set(LLVM_LINK_COMPONENTS
<<<<<<< HEAD
  AllTargetsAsmParsers
  AllTargetsDescs
  AllTargetsInfos
  BitWriter
  Core
  IRReader
=======
  BinaryFormat
>>>>>>> a1e81d2e
  Object
  Support
  TargetParser
  )

add_clang_tool(clang-offload-bundler
  ClangOffloadBundler.cpp

  DEPENDS
  intrinsics_gen
  )

set(CLANG_OFFLOAD_BUNDLER_LIB_DEPS
  clangBasic
  clangDriver
  )

# A standalone clang build uses a pre-installed llvm-objcopy
if (NOT CLANG_BUILT_STANDALONE)
  add_dependencies(clang-offload-bundler llvm-objcopy)
endif()

clang_target_link_libraries(clang-offload-bundler
  PRIVATE
  ${CLANG_OFFLOAD_BUNDLER_LIB_DEPS}
  )<|MERGE_RESOLUTION|>--- conflicted
+++ resolved
@@ -1,14 +1,11 @@
 set(LLVM_LINK_COMPONENTS
-<<<<<<< HEAD
   AllTargetsAsmParsers
   AllTargetsDescs
   AllTargetsInfos
   BitWriter
   Core
   IRReader
-=======
   BinaryFormat
->>>>>>> a1e81d2e
   Object
   Support
   TargetParser
