--- conflicted
+++ resolved
@@ -99,9 +99,8 @@
     TargetNames("targets", cl::CommaSeparated,
                 cl::desc("[<offload kind>-<target triple>,...]"),
                 cl::cat(ClangOffloadBundlerCategory));
-<<<<<<< HEAD
-
-static cl::opt<std::string> FilesType(
+
+  cl::opt<std::string> FilesType(
     "type", cl::Required,
     cl::desc("Type of the files to be bundled/unbundled/checked.\n"
              "Current supported types are:\n"
@@ -124,1795 +123,50 @@
              "  aoo - archive; output file is a list of unbundled objects\n"),
     cl::cat(ClangOffloadBundlerCategory));
 
-static cl::opt<bool>
-    Unbundle("unbundle",
-             cl::desc("Unbundle bundled file into several output files.\n"),
-             cl::init(false), cl::cat(ClangOffloadBundlerCategory));
-
-static cl::opt<bool> CheckSection("check-section",
-                                  cl::desc("Check if the section exists.\n"),
-                                  cl::init(false),
-                                  cl::cat(ClangOffloadBundlerCategory));
-
-static cl::opt<bool>
-=======
-  cl::opt<std::string>
-    FilesType("type", cl::Required,
-              cl::desc("Type of the files to be bundled/unbundled.\n"
-                       "Current supported types are:\n"
-                       "  i   - cpp-output\n"
-                       "  ii  - c++-cpp-output\n"
-                       "  cui - cuda/hip-output\n"
-                       "  d   - dependency\n"
-                       "  ll  - llvm\n"
-                       "  bc  - llvm-bc\n"
-                       "  s   - assembler\n"
-                       "  o   - object\n"
-                       "  a   - archive of objects\n"
-                       "  gch - precompiled-header\n"
-                       "  ast - clang AST file"),
-              cl::cat(ClangOffloadBundlerCategory));
   cl::opt<bool>
     Unbundle("unbundle",
              cl::desc("Unbundle bundled file into several output files.\n"),
              cl::init(false), cl::cat(ClangOffloadBundlerCategory));
+
+  cl::opt<bool> CheckSection("check-section",
+                                  cl::desc("Check if the section exists.\n"),
+                                  cl::init(false),
+                                  cl::cat(ClangOffloadBundlerCategory));
+
   cl::opt<bool>
->>>>>>> 0f3f357e
     ListBundleIDs("list", cl::desc("List bundle IDs in the bundled file.\n"),
                   cl::init(false), cl::cat(ClangOffloadBundlerCategory));
+
   cl::opt<bool> PrintExternalCommands(
     "###",
     cl::desc("Print any external commands that are to be executed "
              "instead of actually executing them - for testing purposes.\n"),
     cl::init(false), cl::cat(ClangOffloadBundlerCategory));
+
   cl::opt<bool>
     AllowMissingBundles("allow-missing-bundles",
                         cl::desc("Create empty files if bundles are missing "
                                  "when unbundling.\n"),
                         cl::init(false), cl::cat(ClangOffloadBundlerCategory));
+
   cl::opt<unsigned>
     BundleAlignment("bundle-align",
                     cl::desc("Alignment of bundle for binary files"),
                     cl::init(1), cl::cat(ClangOffloadBundlerCategory));
-<<<<<<< HEAD
-
-static cl::opt<bool>
+
+  cl::opt<bool>
     AddTargetSymbols("add-target-symbols-to-bundled-object",
                      cl::desc("Add .tgtsym section with target symbol names to "
                               "the output file when bundling object files.\n"),
                      cl::init(true), cl::cat(ClangOffloadBundlerCategory));
 
-static cl::opt<bool> HipOpenmpCompatible(
-=======
   cl::opt<bool> HipOpenmpCompatible(
->>>>>>> 0f3f357e
     "hip-openmp-compatible",
     cl::desc("Treat hip and hipv4 offload kinds as "
              "compatible with openmp kind, and vice versa.\n"),
     cl::init(false), cl::cat(ClangOffloadBundlerCategory));
 
-<<<<<<< HEAD
-/// Magic string that marks the existence of offloading data.
-#define OFFLOAD_BUNDLER_MAGIC_STR "__CLANG_OFFLOAD_BUNDLE__"
-
-/// Section name which holds target symbol names.
-#define SYMBOLS_SECTION_NAME ".tgtsym"
-
-/// The index of the host input in the list of inputs.
-static unsigned HostInputIndex = ~0u;
-
-/// Whether not having host target is allowed.
-static bool AllowNoHost = false;
-
-/// Path to the current binary.
-static std::string BundlerExecutable;
-
-/// Obtain the offload kind, real machine triple, and an optional GPUArch
-/// out of the target information specified by the user.
-/// Bundle Entry ID (or, Offload Target String) has following components:
-///  * Offload Kind - Host, OpenMP, or HIP
-///  * Triple - Standard LLVM Triple
-///  * GPUArch (Optional) - Processor name, like gfx906 or sm_30
-
-struct OffloadTargetInfo {
-  StringRef OffloadKind;
-  llvm::Triple Triple;
-  StringRef GPUArch;
-
-  OffloadTargetInfo(const StringRef Target) {
-    auto TargetFeatures = Target.split(':');
-    auto TripleOrGPU = TargetFeatures.first.rsplit('-');
-
-    if (clang::StringToCudaArch(TripleOrGPU.second) !=
-        clang::CudaArch::UNKNOWN) {
-      auto KindTriple = TripleOrGPU.first.split('-');
-      this->OffloadKind = KindTriple.first;
-      this->Triple = llvm::Triple(KindTriple.second);
-      this->GPUArch = Target.substr(Target.find(TripleOrGPU.second));
-    } else {
-      auto KindTriple = TargetFeatures.first.split('-');
-      this->OffloadKind = KindTriple.first;
-      this->Triple = llvm::Triple(KindTriple.second);
-      this->GPUArch = "";
-    }
-  }
-
-  bool hasHostKind() const { return this->OffloadKind == "host"; }
-
-  bool isOffloadKindValid() const {
-    return OffloadKind == "host" || OffloadKind == "openmp" ||
-           OffloadKind == "sycl" || OffloadKind == "fpga" ||
-           OffloadKind == "hip" || OffloadKind == "hipv4";
-  }
-
-  bool isOffloadKindCompatible(const StringRef TargetOffloadKind) const {
-    if (OffloadKind == TargetOffloadKind)
-      return true;
-    if (HipOpenmpCompatible) {
-      bool HIPCompatibleWithOpenMP =
-          OffloadKind.startswith_insensitive("hip") &&
-          TargetOffloadKind == "openmp";
-      bool OpenMPCompatibleWithHIP =
-          OffloadKind == "openmp" &&
-          TargetOffloadKind.startswith_insensitive("hip");
-      return HIPCompatibleWithOpenMP || OpenMPCompatibleWithHIP;
-    }
-    return false;
-  }
-
-  bool isTripleValid() const {
-    return !Triple.str().empty() && Triple.getArch() != Triple::UnknownArch;
-  }
-
-  bool operator==(const OffloadTargetInfo &Target) const {
-    return OffloadKind == Target.OffloadKind &&
-           Triple.isCompatibleWith(Target.Triple) && GPUArch == Target.GPUArch;
-  }
-
-  std::string str() {
-    return Twine(OffloadKind + "-" + Triple.str() + "-" + GPUArch).str();
-  }
-
-  llvm::Triple getTriple() {
-    return Triple;
-  }
-};
-
-static Triple getTargetTriple(StringRef Target) {
-  auto OffloadInfo = OffloadTargetInfo(Target);
-  return Triple(OffloadInfo.getTriple());
-}
-
-static StringRef getDeviceFileExtension(StringRef Device,
-                                        StringRef BundleFileName) {
-  if (Device.contains("gfx"))
-    return ".bc";
-  if (Device.contains("sm_"))
-    return ".cubin";
-  return sys::path::extension(BundleFileName);
-}
-
-static std::string getDeviceLibraryFileName(StringRef BundleFileName,
-                                            StringRef Device) {
-  StringRef LibName = sys::path::stem(BundleFileName);
-  StringRef Extension = getDeviceFileExtension(Device, BundleFileName);
-
-  std::string Result;
-  Result += LibName;
-  Result += Extension;
-  return Result;
-}
-
-/// Generic file handler interface.
-class FileHandler {
-public:
-  struct BundleInfo {
-    StringRef BundleID;
-  };
-
-  FileHandler() {}
-
-  virtual ~FileHandler() {}
-
-  /// Update the file handler with information from the header of the bundled
-  /// file.
-  virtual Error ReadHeader(MemoryBuffer &Input) = 0;
-
-  /// Read the marker of the next bundled to be read in the file. The bundle
-  /// name is returned if there is one in the file, or `None` if there are no
-  /// more bundles to be read.
-  virtual Expected<Optional<StringRef>>
-  ReadBundleStart(MemoryBuffer &Input) = 0;
-
-  /// Read the marker that closes the current bundle.
-  virtual Error ReadBundleEnd(MemoryBuffer &Input) = 0;
-
-  /// Read the current bundle and write the result into the stream \a OS.
-  virtual Error ReadBundle(raw_ostream &OS, MemoryBuffer &Input) = 0;
-
-  /// Write the header of the bundled file to \a OS based on the information
-  /// gathered from \a Inputs.
-  virtual Error WriteHeader(raw_fd_ostream &OS,
-                            ArrayRef<std::unique_ptr<MemoryBuffer>> Inputs) = 0;
-
-  /// Write the marker that initiates a bundle for the triple \a TargetTriple to
-  /// \a OS.
-  virtual Error WriteBundleStart(raw_fd_ostream &OS,
-                                 StringRef TargetTriple) = 0;
-
-  /// Write the marker that closes a bundle for the triple \a TargetTriple to \a
-  /// OS.
-  virtual Error WriteBundleEnd(raw_fd_ostream &OS, StringRef TargetTriple) = 0;
-
-  /// Write the bundle from \a Input into \a OS.
-  virtual Error WriteBundle(raw_fd_ostream &OS, MemoryBuffer &Input) = 0;
-
-  /// Sets a base name for temporary filename generation.
-  void SetTempFileNameBase(StringRef Base) {
-    TempFileNameBase = std::string(Base);
-  }
-
-  /// List bundle IDs in \a Input.
-  virtual Error listBundleIDs(MemoryBuffer &Input) {
-    if (Error Err = ReadHeader(Input))
-      return Err;
-
-    return forEachBundle(Input, [&](const BundleInfo &Info) -> Error {
-      llvm::outs() << Info.BundleID << '\n';
-      Error Err = listBundleIDsCallback(Input, Info);
-      if (Err)
-        return Err;
-      return Error::success();
-    });
-  }
-
-  /// For each bundle in \a Input, do \a Func.
-  Error forEachBundle(MemoryBuffer &Input,
-                      std::function<Error(const BundleInfo &)> Func) {
-    while (true) {
-      Expected<Optional<StringRef>> CurTripleOrErr = ReadBundleStart(Input);
-      if (!CurTripleOrErr)
-        return CurTripleOrErr.takeError();
-
-      // No more bundles.
-      if (!*CurTripleOrErr)
-        break;
-
-      StringRef CurTriple = **CurTripleOrErr;
-      assert(!CurTriple.empty());
-
-      BundleInfo Info{CurTriple};
-      if (Error Err = Func(Info))
-        return Err;
-    }
-    return Error::success();
-  }
-
-protected:
-  /// Serves as a base name for temporary filename generation.
-  std::string TempFileNameBase;
-
-  virtual Error listBundleIDsCallback(MemoryBuffer &Input,
-                                      const BundleInfo &Info) {
-    return Error::success();
-  }
-};
-
-/// Handler for binary files. The bundled file will have the following format
-/// (all integers are stored in little-endian format):
-///
-/// "OFFLOAD_BUNDLER_MAGIC_STR" (ASCII encoding of the string)
-///
-/// NumberOfOffloadBundles (8-byte integer)
-///
-/// OffsetOfBundle1 (8-byte integer)
-/// SizeOfBundle1 (8-byte integer)
-/// NumberOfBytesInTripleOfBundle1 (8-byte integer)
-/// TripleOfBundle1 (byte length defined before)
-///
-/// ...
-///
-/// OffsetOfBundleN (8-byte integer)
-/// SizeOfBundleN (8-byte integer)
-/// NumberOfBytesInTripleOfBundleN (8-byte integer)
-/// TripleOfBundleN (byte length defined before)
-///
-/// Bundle1
-/// ...
-/// BundleN
-
-/// Read 8-byte integers from a buffer in little-endian format.
-static uint64_t Read8byteIntegerFromBuffer(StringRef Buffer, size_t pos) {
-  uint64_t Res = 0;
-  const char *Data = Buffer.data();
-
-  for (unsigned i = 0; i < 8; ++i) {
-    Res <<= 8;
-    uint64_t Char = (uint64_t)Data[pos + 7 - i];
-    Res |= 0xffu & Char;
-  }
-  return Res;
-}
-
-/// Write 8-byte integers to a buffer in little-endian format.
-static void Write8byteIntegerToBuffer(raw_fd_ostream &OS, uint64_t Val) {
-  for (unsigned i = 0; i < 8; ++i) {
-    char Char = (char)(Val & 0xffu);
-    OS.write(&Char, 1);
-    Val >>= 8;
-  }
-}
-
-class BinaryFileHandler final : public FileHandler {
-  /// Information about the bundles extracted from the header.
-  struct BinaryBundleInfo final : public BundleInfo {
-    /// Size of the bundle.
-    uint64_t Size = 0u;
-    /// Offset at which the bundle starts in the bundled file.
-    uint64_t Offset = 0u;
-
-    BinaryBundleInfo() {}
-    BinaryBundleInfo(uint64_t Size, uint64_t Offset)
-        : Size(Size), Offset(Offset) {}
-  };
-
-  /// Map between a triple and the corresponding bundle information.
-  StringMap<BinaryBundleInfo> BundlesInfo;
-
-  /// Iterator for the bundle information that is being read.
-  StringMap<BinaryBundleInfo>::iterator CurBundleInfo;
-  StringMap<BinaryBundleInfo>::iterator NextBundleInfo;
-
-  /// Current bundle target to be written.
-  std::string CurWriteBundleTarget;
-
-public:
-  BinaryFileHandler() {}
-
-  ~BinaryFileHandler() final {}
-
-  Error ReadHeader(MemoryBuffer &Input) final {
-    StringRef FC = Input.getBuffer();
-
-    // Initialize the current bundle with the end of the container.
-    CurBundleInfo = BundlesInfo.end();
-
-    // Check if buffer is smaller than magic string.
-    size_t ReadChars = sizeof(OFFLOAD_BUNDLER_MAGIC_STR) - 1;
-    if (ReadChars > FC.size())
-      return Error::success();
-
-    // Check if no magic was found.
-    StringRef Magic(FC.data(), sizeof(OFFLOAD_BUNDLER_MAGIC_STR) - 1);
-    if (!Magic.equals(OFFLOAD_BUNDLER_MAGIC_STR))
-      return Error::success();
-
-    // Read number of bundles.
-    if (ReadChars + 8 > FC.size())
-      return Error::success();
-
-    uint64_t NumberOfBundles = Read8byteIntegerFromBuffer(FC, ReadChars);
-    ReadChars += 8;
-
-    // Read bundle offsets, sizes and triples.
-    for (uint64_t i = 0; i < NumberOfBundles; ++i) {
-
-      // Read offset.
-      if (ReadChars + 8 > FC.size())
-        return Error::success();
-
-      uint64_t Offset = Read8byteIntegerFromBuffer(FC, ReadChars);
-      ReadChars += 8;
-
-      // Read size.
-      if (ReadChars + 8 > FC.size())
-        return Error::success();
-
-      uint64_t Size = Read8byteIntegerFromBuffer(FC, ReadChars);
-      ReadChars += 8;
-
-      // Read triple size.
-      if (ReadChars + 8 > FC.size())
-        return Error::success();
-
-      uint64_t TripleSize = Read8byteIntegerFromBuffer(FC, ReadChars);
-      ReadChars += 8;
-
-      // Read triple.
-      if (ReadChars + TripleSize > FC.size())
-        return Error::success();
-
-      StringRef Triple(&FC.data()[ReadChars], TripleSize);
-      ReadChars += TripleSize;
-
-      // Check if the offset and size make sense.
-      if (!Offset || Offset + Size > FC.size())
-        return Error::success();
-
-      assert(BundlesInfo.find(Triple) == BundlesInfo.end() &&
-             "Triple is duplicated??");
-      BundlesInfo[Triple] = BinaryBundleInfo(Size, Offset);
-    }
-    // Set the iterator to where we will start to read.
-    CurBundleInfo = BundlesInfo.end();
-    NextBundleInfo = BundlesInfo.begin();
-    return Error::success();
-  }
-
-  Expected<Optional<StringRef>> ReadBundleStart(MemoryBuffer &Input) final {
-    if (NextBundleInfo == BundlesInfo.end())
-      return None;
-    CurBundleInfo = NextBundleInfo++;
-    return CurBundleInfo->first();
-  }
-
-  Error ReadBundleEnd(MemoryBuffer &Input) final {
-    assert(CurBundleInfo != BundlesInfo.end() && "Invalid reader info!");
-    return Error::success();
-  }
-
-  Error ReadBundle(raw_ostream &OS, MemoryBuffer &Input) final {
-    assert(CurBundleInfo != BundlesInfo.end() && "Invalid reader info!");
-    StringRef FC = Input.getBuffer();
-    OS.write(FC.data() + CurBundleInfo->second.Offset,
-             CurBundleInfo->second.Size);
-    return Error::success();
-  }
-
-  Error WriteHeader(raw_fd_ostream &OS,
-                    ArrayRef<std::unique_ptr<MemoryBuffer>> Inputs) final {
-    // Compute size of the header.
-    uint64_t HeaderSize = 0;
-
-    HeaderSize += sizeof(OFFLOAD_BUNDLER_MAGIC_STR) - 1;
-    HeaderSize += 8; // Number of Bundles
-
-    for (auto &T : TargetNames) {
-      HeaderSize += 3 * 8; // Bundle offset, Size of bundle and size of triple.
-      HeaderSize += T.size(); // The triple.
-    }
-
-    // Write to the buffer the header.
-    OS << OFFLOAD_BUNDLER_MAGIC_STR;
-
-    Write8byteIntegerToBuffer(OS, TargetNames.size());
-
-    unsigned Idx = 0;
-    for (auto &T : TargetNames) {
-      MemoryBuffer &MB = *Inputs[Idx++];
-      HeaderSize = alignTo(HeaderSize, BundleAlignment);
-      // Bundle offset.
-      Write8byteIntegerToBuffer(OS, HeaderSize);
-      // Size of the bundle (adds to the next bundle's offset)
-      Write8byteIntegerToBuffer(OS, MB.getBufferSize());
-      BundlesInfo[T] = BinaryBundleInfo(MB.getBufferSize(), HeaderSize);
-      HeaderSize += MB.getBufferSize();
-      // Size of the triple
-      Write8byteIntegerToBuffer(OS, T.size());
-      // Triple
-      OS << T;
-    }
-    return Error::success();
-  }
-
-  Error WriteBundleStart(raw_fd_ostream &OS, StringRef TargetTriple) final {
-    CurWriteBundleTarget = TargetTriple.str();
-    return Error::success();
-  }
-
-  Error WriteBundleEnd(raw_fd_ostream &OS, StringRef TargetTriple) final {
-    return Error::success();
-  }
-
-  Error WriteBundle(raw_fd_ostream &OS, MemoryBuffer &Input) final {
-    auto BI = BundlesInfo[CurWriteBundleTarget];
-    OS.seek(BI.Offset);
-    OS.write(Input.getBufferStart(), Input.getBufferSize());
-    return Error::success();
-  }
-};
-
-namespace {
-
-// This class implements a list of temporary files that are removed upon
-// object destruction.
-class TempFileHandlerRAII {
-public:
-  ~TempFileHandlerRAII() {
-    for (const auto &File : Files)
-      sys::fs::remove(File);
-  }
-
-  // Creates temporary file with given contents.
-  Expected<StringRef> Create(Optional<ArrayRef<char>> Contents) {
-    SmallString<128u> File;
-    if (std::error_code EC =
-            sys::fs::createTemporaryFile("clang-offload-bundler", "tmp", File))
-      return createFileError(File, EC);
-    Files.push_front(File);
-
-    if (Contents) {
-      std::error_code EC;
-      raw_fd_ostream OS(File, EC);
-      if (EC)
-        return createFileError(File, EC);
-      OS.write(Contents->data(), Contents->size());
-    }
-    return Files.front().str();
-  }
-
-private:
-  std::forward_list<SmallString<128u>> Files;
-};
-
-} // end anonymous namespace
-
-/// Handler for object files. The bundles are organized by sections with a
-/// designated name.
-///
-/// To unbundle, we just copy the contents of the designated section.
-///
-/// The bundler produces object file in host target native format (e.g. ELF for
-/// Linux). The sections it creates are:
-///
-/// <OFFLOAD_BUNDLER_MAGIC_STR><target triple 1>
-/// |
-/// | binary data for the <target 1>'s bundle
-/// |
-/// ...
-/// <OFFLOAD_BUNDLER_MAGIC_STR><target triple N>
-/// |
-/// | binary data for the <target N>'s bundle
-/// |
-/// ...
-/// <OFFLOAD_BUNDLER_MAGIC_STR><host target>
-/// | 0 (1 byte long)
-/// ...
-///
-/// The alignment of all the added sections is set to one to avoid padding
-/// between concatenated parts.
-///
-class ObjectFileHandler final : public FileHandler {
-
-  /// The object file we are currently dealing with.
-  std::unique_ptr<ObjectFile> Obj;
-
-  /// Return the input file contents.
-  StringRef getInputFileContents() const { return Obj->getData(); }
-
-  /// Return bundle name (<kind>-<triple>) if the provided section is an offload
-  /// section.
-  static Expected<Optional<StringRef>> IsOffloadSection(SectionRef CurSection) {
-    Expected<StringRef> NameOrErr = CurSection.getName();
-    if (!NameOrErr)
-      return NameOrErr.takeError();
-
-    // If it does not start with the reserved suffix, just skip this section.
-    if (!NameOrErr->startswith(OFFLOAD_BUNDLER_MAGIC_STR))
-      return None;
-
-    // Return the triple that is right after the reserved prefix.
-    return NameOrErr->substr(sizeof(OFFLOAD_BUNDLER_MAGIC_STR) - 1);
-  }
-
-  /// Total number of inputs.
-  unsigned NumberOfInputs = 0;
-
-  /// Total number of processed inputs, i.e, inputs that were already
-  /// read from the buffers.
-  unsigned NumberOfProcessedInputs = 0;
-
-  /// Iterator of the current and next section.
-  section_iterator CurrentSection;
-  section_iterator NextSection;
-
-  // Return a buffer with symbol names that are defined in target objects.
-  // Each symbol name is prefixed by a target name <kind>-<triple> to uniquely
-  // identify the target it belongs to, and symbol names are separated from each
-  // other by '\0' characters.
-  Expected<SmallVector<char, 0>> makeTargetSymbolTable() {
-    SmallVector<char, 0> SymbolsBuf;
-    raw_svector_ostream SymbolsOS(SymbolsBuf);
-    LLVMContext Context;
-
-    for (unsigned I = 0; I < NumberOfInputs; ++I) {
-      if (I == HostInputIndex)
-        continue;
-
-      // Get the list of symbols defined in the target object. Open file and
-      // check if it is a symbolic file.
-      ErrorOr<std::unique_ptr<MemoryBuffer>> BufOrErr =
-          MemoryBuffer::getFileOrSTDIN(InputFileNames[I]);
-      if (!BufOrErr)
-        return createFileError(InputFileNames[I], BufOrErr.getError());
-
-      std::unique_ptr<MemoryBuffer> Buf = std::move(*BufOrErr);
-
-      // Workaround for the absence of assembly parser for spir target. If this
-      // input is a bitcode for spir target we need to remove module-level
-      // inline asm from it, if there is one, and recreate the buffer with new
-      // contents.
-      // TODO: remove this workaround once spir target gets asm parser.
-      if (isBitcode((const unsigned char *)Buf->getBufferStart(),
-                    (const unsigned char *)Buf->getBufferEnd()))
-        if (getTargetTriple(TargetNames[I]).isSPIR()) {
-          SMDiagnostic Err;
-          std::unique_ptr<Module> Mod = parseIR(*Buf, Err, Context);
-          if (!Mod)
-            return createStringError(inconvertibleErrorCode(),
-                                     Err.getMessage());
-
-          bool UpdateBuf = false;
-          if (!Mod->getModuleInlineAsm().empty()) {
-            Mod->setModuleInlineAsm("");
-            UpdateBuf = true;
-          }
-          for (auto I = Mod->global_begin(), E = Mod->global_end(); I != E;) {
-            GlobalVariable &GV = *I++;
-            // Do not add globals with constant address space to the tgtsym.
-            if (!GV.isDeclaration() && !GV.hasLocalLinkage() &&
-                GV.getAddressSpace() == 2) {
-              GV.replaceAllUsesWith(UndefValue::get(GV.getType()));
-              GV.dropAllReferences();
-              GV.eraseFromParent();
-              UpdateBuf = true;
-            }
-          }
-          if (UpdateBuf) {
-            SmallVector<char, 0> ModuleBuf;
-            raw_svector_ostream ModuleOS(ModuleBuf);
-            WriteBitcodeToFile(*Mod, ModuleOS);
-
-            Buf = MemoryBuffer::getMemBufferCopy(ModuleOS.str(),
-                                                 Buf->getBufferIdentifier());
-          }
-        }
-
-      Expected<std::unique_ptr<Binary>> BinOrErr =
-          createBinary(Buf->getMemBufferRef(), &Context);
-
-      // If it is not a symbolic file just ignore it since we cannot do anything
-      // with it.
-      if (!BinOrErr) {
-        if (auto Err = isNotObjectErrorInvalidFileType(BinOrErr.takeError()))
-          return std::move(Err);
-        continue;
-      }
-      auto *SF = dyn_cast<SymbolicFile>(&**BinOrErr);
-      if (!SF)
-        continue;
-
-      for (BasicSymbolRef Symbol : SF->symbols()) {
-        Expected<uint32_t> FlagsOrErr = Symbol.getFlags();
-        if (!FlagsOrErr)
-          return FlagsOrErr.takeError();
-
-        // We are interested in externally visible and defined symbols only, so
-        // ignore it if this is not such a symbol.
-        bool Undefined = *FlagsOrErr & SymbolRef::SF_Undefined;
-        bool Global = *FlagsOrErr & SymbolRef::SF_Global;
-        if (Undefined || !Global)
-          continue;
-
-        // Get symbol name.
-        std::string Name;
-        raw_string_ostream NameOS(Name);
-        if (Error Err = Symbol.printName(NameOS))
-          return std::move(Err);
-
-        // If we are dealing with a bitcode file do not add special globals
-        // llvm.used and llvm.compiler.used to the list of defined symbols.
-        if (SF->isIR() && (Name == "llvm.used" || Name == "llvm.compiler.used"))
-          continue;
-
-        // Add symbol name with the target prefix to the buffer.
-        SymbolsOS << TargetNames[I] << "." << Name << '\0';
-      }
-    }
-    return SymbolsBuf;
-  }
-
-public:
-  ObjectFileHandler(std::unique_ptr<ObjectFile> ObjIn)
-      : Obj(std::move(ObjIn)), CurrentSection(Obj->section_begin()),
-        NextSection(Obj->section_begin()) {}
-
-  ~ObjectFileHandler() final {}
-
-  Error ReadHeader(MemoryBuffer &Input) final { return Error::success(); }
-
-  Expected<Optional<StringRef>> ReadBundleStart(MemoryBuffer &Input) final {
-    while (NextSection != Obj->section_end()) {
-      CurrentSection = NextSection;
-      ++NextSection;
-
-      // Check if the current section name starts with the reserved prefix. If
-      // so, return the triple.
-      Expected<Optional<StringRef>> TripleOrErr =
-          IsOffloadSection(*CurrentSection);
-      if (!TripleOrErr)
-        return TripleOrErr.takeError();
-      if (*TripleOrErr)
-        return **TripleOrErr;
-    }
-    return None;
-  }
-
-  Error ReadBundleEnd(MemoryBuffer &Input) final { return Error::success(); }
-
-  Error ReadBundle(raw_ostream &OS, MemoryBuffer &Input) final {
-    Expected<StringRef> ContentOrErr = CurrentSection->getContents();
-    if (!ContentOrErr)
-      return ContentOrErr.takeError();
-    StringRef Content = *ContentOrErr;
-
-    // Copy fat object contents to the output when extracting host bundle.
-    if (Content.size() == 1u && Content.front() == 0)
-      Content = StringRef(Input.getBufferStart(), Input.getBufferSize());
-
-    OS.write(Content.data(), Content.size());
-    return Error::success();
-  }
-
-  Error WriteHeader(raw_fd_ostream &OS,
-                    ArrayRef<std::unique_ptr<MemoryBuffer>> Inputs) final {
-    assert(HostInputIndex != ~0u && "Host input index not defined.");
-
-    // Record number of inputs.
-    NumberOfInputs = Inputs.size();
-    return Error::success();
-  }
-
-  Error WriteBundleStart(raw_fd_ostream &OS, StringRef TargetTriple) final {
-    ++NumberOfProcessedInputs;
-    return Error::success();
-  }
-
-  Error WriteBundleEnd(raw_fd_ostream &OS, StringRef TargetTriple) final {
-    assert(NumberOfProcessedInputs <= NumberOfInputs &&
-           "Processing more inputs that actually exist!");
-    assert(HostInputIndex != ~0u && "Host input index not defined.");
-
-    // If this is not the last output, we don't have to do anything.
-    if (NumberOfProcessedInputs != NumberOfInputs)
-      return Error::success();
-
-    // We will use llvm-objcopy to add target objects sections to the output
-    // fat object. These sections should have 'exclude' flag set which tells
-    // link editor to remove them from linker inputs when linking executable or
-    // shared library.
-
-    // Find llvm-objcopy in order to create the bundle binary.
-    ErrorOr<std::string> Objcopy = sys::findProgramByName(
-        "llvm-objcopy", sys::path::parent_path(BundlerExecutable));
-    if (!Objcopy)
-      Objcopy = sys::findProgramByName("llvm-objcopy");
-    if (!Objcopy)
-      return createStringError(Objcopy.getError(),
-                               "unable to find 'llvm-objcopy' in path");
-
-    // We write to the output file directly. So, we close it and use the name
-    // to pass down to llvm-objcopy.
-    OS.close();
-
-    // Temporary files that need to be removed.
-    TempFileHandlerRAII TempFiles;
-
-    // Compose llvm-objcopy command line for add target objects' sections with
-    // appropriate flags.
-    BumpPtrAllocator Alloc;
-    StringSaver SS{Alloc};
-    SmallVector<StringRef, 8u> ObjcopyArgs{"llvm-objcopy"};
-    for (unsigned I = 0; I < NumberOfInputs; ++I) {
-      StringRef InputFile = InputFileNames[I];
-      if (I == HostInputIndex) {
-        // Special handling for the host bundle. We do not need to add a
-        // standard bundle for the host object since we are going to use fat
-        // object as a host object. Therefore use dummy contents (one zero byte)
-        // when creating section for the host bundle.
-        Expected<StringRef> TempFileOrErr = TempFiles.Create(ArrayRef<char>(0));
-        if (!TempFileOrErr)
-          return TempFileOrErr.takeError();
-        InputFile = *TempFileOrErr;
-      }
-
-      ObjcopyArgs.push_back(SS.save(Twine("--add-section=") +
-                                    OFFLOAD_BUNDLER_MAGIC_STR + TargetNames[I] +
-                                    "=" + InputFile));
-      ObjcopyArgs.push_back(SS.save(Twine("--set-section-flags=") +
-                                    OFFLOAD_BUNDLER_MAGIC_STR + TargetNames[I] +
-                                    "=readonly,exclude"));
-    }
-    if (AddTargetSymbols) {
-      // Add a section with symbol names that are defined in target objects to
-      // the output fat object.
-      Expected<SmallVector<char, 0>> SymbolsOrErr = makeTargetSymbolTable();
-      if (!SymbolsOrErr)
-        return SymbolsOrErr.takeError();
-
-      if (!SymbolsOrErr->empty()) {
-        // Add section with symbols names to fat object.
-        Expected<StringRef> SymbolsFileOrErr =
-            TempFiles.Create(makeArrayRef(*SymbolsOrErr));
-        if (!SymbolsFileOrErr)
-          return SymbolsFileOrErr.takeError();
-
-        ObjcopyArgs.push_back(SS.save(Twine("--add-section=") +
-                                      SYMBOLS_SECTION_NAME + "=" +
-                                      *SymbolsFileOrErr));
-      }
-    }
-    ObjcopyArgs.push_back("--");
-    ObjcopyArgs.push_back(InputFileNames[HostInputIndex]);
-    ObjcopyArgs.push_back(OutputFileNames.front());
-
-    if (Error Err = executeObjcopy(*Objcopy, ObjcopyArgs))
-      return Err;
-
-    return Error::success();
-  }
-
-  Error WriteBundle(raw_fd_ostream &OS, MemoryBuffer &Input) final {
-    return Error::success();
-  }
-
-private:
-  static Error executeObjcopy(StringRef Objcopy, ArrayRef<StringRef> Args) {
-    // If the user asked for the commands to be printed out, we do that
-    // instead of executing it.
-    if (PrintExternalCommands) {
-      errs() << "\"" << Objcopy << "\"";
-      for (StringRef Arg : drop_begin(Args, 1))
-        errs() << " \"" << Arg << "\"";
-      errs() << "\n";
-    } else {
-      if (sys::ExecuteAndWait(Objcopy, Args))
-        return createStringError(inconvertibleErrorCode(),
-                                 "'llvm-objcopy' tool failed");
-    }
-    return Error::success();
-  }
-};
-
-/// Handler for text files. The bundled file will have the following format.
-///
-/// "Comment OFFLOAD_BUNDLER_MAGIC_STR__START__ triple"
-/// Bundle 1
-/// "Comment OFFLOAD_BUNDLER_MAGIC_STR__END__ triple"
-/// ...
-/// "Comment OFFLOAD_BUNDLER_MAGIC_STR__START__ triple"
-/// Bundle N
-/// "Comment OFFLOAD_BUNDLER_MAGIC_STR__END__ triple"
-class TextFileHandler final : public FileHandler {
-  /// String that begins a line comment.
-  StringRef Comment;
-
-  /// String that initiates a bundle.
-  std::string BundleStartString;
-
-  /// String that closes a bundle.
-  std::string BundleEndString;
-
-  /// Number of chars read from input.
-  size_t ReadChars = 0u;
-
-protected:
-  Error ReadHeader(MemoryBuffer &Input) final { return Error::success(); }
-
-  Expected<Optional<StringRef>> ReadBundleStart(MemoryBuffer &Input) final {
-    StringRef FC = Input.getBuffer();
-
-    // Find start of the bundle.
-    ReadChars = FC.find(BundleStartString, ReadChars);
-    if (ReadChars == FC.npos)
-      return None;
-
-    // Get position of the triple.
-    size_t TripleStart = ReadChars = ReadChars + BundleStartString.size();
-
-    // Get position that closes the triple.
-    size_t TripleEnd = ReadChars = FC.find("\n", ReadChars);
-    if (TripleEnd == FC.npos)
-      return None;
-
-    // Next time we read after the new line.
-    ++ReadChars;
-
-    return StringRef(&FC.data()[TripleStart], TripleEnd - TripleStart);
-  }
-
-  Error ReadBundleEnd(MemoryBuffer &Input) final {
-    StringRef FC = Input.getBuffer();
-
-    // Read up to the next new line.
-    assert(FC[ReadChars] == '\n' && "The bundle should end with a new line.");
-
-    size_t TripleEnd = ReadChars = FC.find("\n", ReadChars + 1);
-    if (TripleEnd != FC.npos)
-      // Next time we read after the new line.
-      ++ReadChars;
-
-    return Error::success();
-  }
-
-  Error ReadBundle(raw_ostream &OS, MemoryBuffer &Input) final {
-    StringRef FC = Input.getBuffer();
-    size_t BundleStart = ReadChars;
-
-    // Find end of the bundle.
-    size_t BundleEnd = ReadChars = FC.find(BundleEndString, ReadChars);
-
-    StringRef Bundle(&FC.data()[BundleStart], BundleEnd - BundleStart);
-    OS << Bundle;
-
-    return Error::success();
-  }
-
-  Error WriteHeader(raw_fd_ostream &OS,
-                    ArrayRef<std::unique_ptr<MemoryBuffer>> Inputs) final {
-    return Error::success();
-  }
-
-  Error WriteBundleStart(raw_fd_ostream &OS, StringRef TargetTriple) final {
-    OS << BundleStartString << TargetTriple << "\n";
-    return Error::success();
-  }
-
-  Error WriteBundleEnd(raw_fd_ostream &OS, StringRef TargetTriple) final {
-    OS << BundleEndString << TargetTriple << "\n";
-    return Error::success();
-  }
-
-  Error WriteBundle(raw_fd_ostream &OS, MemoryBuffer &Input) final {
-    OS << Input.getBuffer();
-    return Error::success();
-  }
-
-public:
-  TextFileHandler(StringRef Comment) : Comment(Comment), ReadChars(0) {
-    BundleStartString =
-        "\n" + Comment.str() + " " OFFLOAD_BUNDLER_MAGIC_STR "__START__ ";
-    BundleEndString =
-        "\n" + Comment.str() + " " OFFLOAD_BUNDLER_MAGIC_STR "__END__ ";
-  }
-
-  Error listBundleIDsCallback(MemoryBuffer &Input,
-                              const BundleInfo &Info) final {
-    // TODO: To list bundle IDs in a bundled text file we need to go through
-    // all bundles. The format of bundled text file may need to include a
-    // header if the performance of listing bundle IDs of bundled text file is
-    // important.
-    ReadChars = Input.getBuffer().find(BundleEndString, ReadChars);
-    if (Error Err = ReadBundleEnd(Input))
-      return Err;
-    return Error::success();
-  }
-};
-
-/// Archive file handler. Only unbundling is supported so far.
-class ArchiveFileHandler final : public FileHandler {
-  /// Archive we are dealing with.
-  std::unique_ptr<Archive> Ar;
-
-  /// Union of bundle names from all object. The value is a count of how many
-  /// times we've seen the bundle in the archive object(s).
-  StringMap<unsigned> Bundles;
-
-  /// Iterators over the bundle names.
-  StringMap<unsigned>::iterator CurrBundle = Bundles.end();
-  StringMap<unsigned>::iterator NextBundle = Bundles.end();
-
-  /// Output mode for the archive unbundler.
-  enum class OutputType {
-    Unknown,
-    FileList, // Output is a list file with extracted object file names
-    Object,   // Output is a single object file
-    Archive   // Output is an archive with extracted objects
-  };
-  const OutputType Mode =
-      StringSwitch<OutputType>(FilesType)
-          .Cases("aoo", "aocx", "aocr", OutputType::FileList)
-          .Case("ao", OutputType::Object)
-          .Case("a", OutputType::Archive)
-          .Default(OutputType::Unknown);
-
-public:
-  ArchiveFileHandler() = default;
-  ~ArchiveFileHandler() = default;
-
-  Error ReadHeader(MemoryBuffer &Input) override {
-    assert(Mode != OutputType::Unknown && "unknown output mode");
-
-    // Create archive instance for the given input.
-    auto ArOrErr = Archive::create(Input);
-    if (!ArOrErr)
-      return ArOrErr.takeError();
-    Ar = std::move(*ArOrErr);
-
-    // Read all children.
-    Error Err = Error::success();
-    for (auto &C : Ar->children(Err)) {
-      auto BinOrErr = C.getAsBinary();
-      if (!BinOrErr) {
-        if (auto Err = isNotObjectErrorInvalidFileType(BinOrErr.takeError()))
-          return Err;
-        continue;
-      }
-
-      auto &Bin = BinOrErr.get();
-      if (!Bin->isObject())
-        continue;
-
-      auto Obj = std::unique_ptr<ObjectFile>(cast<ObjectFile>(Bin.release()));
-      auto Buf = MemoryBuffer::getMemBuffer(Obj->getMemoryBufferRef(), false);
-
-      // Collect the list of bundles from the object.
-      ObjectFileHandler OFH(std::move(Obj));
-      if (Error Err = OFH.ReadHeader(*Buf))
-        return Err;
-      Expected<Optional<StringRef>> NameOrErr = OFH.ReadBundleStart(*Buf);
-      if (!NameOrErr)
-        return NameOrErr.takeError();
-      while (*NameOrErr) {
-        ++Bundles[**NameOrErr];
-        NameOrErr = OFH.ReadBundleStart(*Buf);
-        if (!NameOrErr)
-          return NameOrErr.takeError();
-      }
-    }
-    if (Err)
-      return Err;
-
-    CurrBundle = Bundles.end();
-    NextBundle = Bundles.begin();
-    return Error::success();
-  }
-
-  Expected<Optional<StringRef>> ReadBundleStart(MemoryBuffer &Input) override {
-    if (NextBundle == Bundles.end())
-      return None;
-    CurrBundle = NextBundle++;
-    return CurrBundle->first();
-  }
-
-  Error ReadBundleEnd(MemoryBuffer &Input) override { return Error::success(); }
-
-  Error ReadBundle(raw_ostream &OS, MemoryBuffer &Input) override {
-    assert(CurrBundle->second && "attempt to extract nonexistent bundle");
-
-    // In single-file mode we do not expect to see bundle more than once.
-    if (Mode == OutputType::Object && CurrBundle->second > 1)
-      return createStringError(
-          errc::invalid_argument,
-          "'ao' file type is requested, but the archive contains multiple "
-          "device objects; use 'aoo' instead");
-
-    // For 'host' archive bundle just copy input data to the output stream.
-    if (Mode == OutputType::Archive &&
-        OffloadTargetInfo(CurrBundle->first()).hasHostKind()) {
-      OS << Input.getBuffer();
-      return Error::success();
-    }
-
-    // Extracted objects data for archive mode.
-    SmallVector<NewArchiveMember, 8u> ArMembers;
-
-    // Read all children.
-    Error Err = Error::success();
-    for (auto &C : Ar->children(Err)) {
-      auto BinOrErr = C.getAsBinary();
-      if (!BinOrErr) {
-        if (auto Err = isNotObjectErrorInvalidFileType(BinOrErr.takeError()))
-          return Err;
-        continue;
-      }
-
-      auto &Bin = BinOrErr.get();
-      if (!Bin->isObject())
-        continue;
-
-      auto Obj = std::unique_ptr<ObjectFile>(cast<ObjectFile>(Bin.release()));
-      auto Buf = MemoryBuffer::getMemBuffer(Obj->getMemoryBufferRef(), false);
-
-      auto ChildNameOrErr = C.getName();
-      if (!ChildNameOrErr)
-        return ChildNameOrErr.takeError();
-
-      ObjectFileHandler OFH(std::move(Obj));
-      if (Error Err = OFH.ReadHeader(*Buf))
-        return Err;
-      Expected<Optional<StringRef>> NameOrErr = OFH.ReadBundleStart(*Buf);
-      if (!NameOrErr)
-        return NameOrErr.takeError();
-      while (*NameOrErr) {
-        auto TT = **NameOrErr;
-        if (TT == CurrBundle->first()) {
-          // This is the bundle we are looking for.
-          if (Mode == OutputType::FileList) {
-            // Create temporary file where the device part will be extracted to.
-            SmallString<128u> ChildFileName;
-            StringRef Ext("o");
-            if (FilesType == "aocr" || FilesType == "aocx")
-              Ext = FilesType;
-            auto EC = sys::fs::createTemporaryFile(TempFileNameBase, Ext,
-                                                   ChildFileName);
-            if (EC)
-              return createFileError(ChildFileName, EC);
-
-            raw_fd_ostream ChildOS(ChildFileName, EC);
-            if (EC)
-              return createFileError(ChildFileName, EC);
-
-            if (Error Err = OFH.ReadBundle(ChildOS, *Buf))
-              return Err;
-
-            if (ChildOS.has_error())
-              return createFileError(ChildFileName, ChildOS.error());
-
-            // Add temporary file name with the device part to the output file
-            // list.
-            OS << ChildFileName << "\n";
-          } else if (Mode == OutputType::Object) {
-            // Extract the bundle to the output file in single file mode.
-            if (Error Err = OFH.ReadBundle(OS, *Buf))
-              return Err;
-          } else if (Mode == OutputType::Archive) {
-            // Extract the bundle to a buffer.
-            SmallVector<char> Data;
-            raw_svector_ostream ChildOS{Data};
-            if (Error Err = OFH.ReadBundle(ChildOS, *Buf))
-              return Err;
-
-            // Add new archive member.
-            NewArchiveMember &Member = ArMembers.emplace_back();
-            std::string Name = (TT + "." + *ChildNameOrErr).str();
-            Member.Buf = MemoryBuffer::getMemBufferCopy(ChildOS.str(), Name);
-            Member.MemberName = Member.Buf->getBufferIdentifier();
-          }
-          if (Error Err = OFH.ReadBundleEnd(*Buf))
-            return Err;
-        }
-        NameOrErr = OFH.ReadBundleStart(*Buf);
-        if (!NameOrErr)
-          return NameOrErr.takeError();
-      }
-    }
-    if (Err)
-      return Err;
-
-    if (Mode == OutputType::Archive) {
-      // Determine archive kind for the offload target.
-      auto ArKind = getTargetTriple(CurrBundle->first()).isOSDarwin()
-                        ? Archive::K_DARWIN
-                        : Archive::K_GNU;
-
-      // And write archive to the output.
-      Expected<std::unique_ptr<MemoryBuffer>> NewAr =
-          writeArchiveToBuffer(ArMembers, /*WriteSymtab=*/true, ArKind,
-                               /*Deterministic=*/true, /*Thin=*/false);
-      if (!NewAr)
-        return NewAr.takeError();
-      OS << NewAr.get()->getBuffer();
-    }
-    return Error::success();
-  }
-
-  Error WriteHeader(raw_fd_ostream &OS,
-                    ArrayRef<std::unique_ptr<MemoryBuffer>> Inputs) override {
-    llvm_unreachable("unsupported for the ArchiveFileHandler");
-  }
-
-  Error WriteBundleStart(raw_fd_ostream &OS, StringRef TargetTriple) override {
-    llvm_unreachable("unsupported for the ArchiveFileHandler");
-  }
-
-  Error WriteBundleEnd(raw_fd_ostream &OS, StringRef TargetTriple) override {
-    llvm_unreachable("unsupported for the ArchiveFileHandler");
-  }
-
-  Error WriteBundle(raw_fd_ostream &OS, MemoryBuffer &Input) override {
-    llvm_unreachable("unsupported for the ArchiveFileHandler");
-  }
-};
-
-/// Return an appropriate object file handler. We use the specific object
-/// handler if we know how to deal with that format, otherwise we use a default
-/// binary file handler.
-static std::unique_ptr<FileHandler>
-CreateObjectFileHandler(MemoryBuffer &FirstInput) {
-  // Check if the input file format is one that we know how to deal with.
-  Expected<std::unique_ptr<Binary>> BinaryOrErr = createBinary(FirstInput);
-
-  // We only support regular object files. If failed to open the input as a
-  // known binary or this is not an object file use the default binary handler.
-  if (errorToBool(BinaryOrErr.takeError()) || !isa<ObjectFile>(*BinaryOrErr))
-    return std::make_unique<BinaryFileHandler>();
-
-  // Otherwise create an object file handler. The handler will be owned by the
-  // client of this function.
-  return std::make_unique<ObjectFileHandler>(
-      std::unique_ptr<ObjectFile>(cast<ObjectFile>(BinaryOrErr->release())));
-}
-
-static bool FilesTypeIsArchiveToList(void) {
-  return FilesType == "ao" || FilesType == "aoo" || FilesType == "aocr" ||
-         FilesType == "aocx";
-}
-
-static bool FilesTypeIsArchive(void) {
-  return FilesType == "a" || FilesTypeIsArchiveToList();
-}
-
-/// Return an appropriate handler given the input files and options.
-static Expected<std::unique_ptr<FileHandler>>
-CreateFileHandler(MemoryBuffer &FirstInput) {
-  if (FilesType == "i")
-    return std::make_unique<TextFileHandler>(/*Comment=*/"//");
-  if (FilesType == "ii")
-    return std::make_unique<TextFileHandler>(/*Comment=*/"//");
-  if (FilesType == "cui")
-    return std::make_unique<TextFileHandler>(/*Comment=*/"//");
-  // TODO: `.d` should be eventually removed once `-M` and its variants are
-  // handled properly in offload compilation.
-  if (FilesType == "d")
-    return std::make_unique<TextFileHandler>(/*Comment=*/"#");
-  if (FilesType == "ll")
-    return std::make_unique<TextFileHandler>(/*Comment=*/";");
-  if (FilesType == "bc")
-    return std::make_unique<BinaryFileHandler>();
-  if (FilesType == "s")
-    return std::make_unique<TextFileHandler>(/*Comment=*/"#");
-  if (FilesType == "o")
-    return CreateObjectFileHandler(FirstInput);
-  if (FilesType == "a")
-    return CreateObjectFileHandler(FirstInput);
-  if (FilesType == "gch")
-    return std::make_unique<BinaryFileHandler>();
-  if (FilesType == "ast")
-    return std::make_unique<BinaryFileHandler>();
-  if (FilesTypeIsArchive())
-    return std::make_unique<ArchiveFileHandler>();
-
-  return createStringError(errc::invalid_argument,
-                           "'" + FilesType + "': invalid file type specified");
-}
-
-/// Bundle the files. Return true if an error was found.
-static Error BundleFiles() {
-  std::error_code EC;
-
-  if (FilesTypeIsArchive())
-    return createStringError(errc::invalid_argument,
-                             "bundling is not supported for archives");
-
-  // Create output file.
-  raw_fd_ostream OutputFile(OutputFileNames.front(), EC, sys::fs::OF_None);
-  if (EC)
-    return createFileError(OutputFileNames.front(), EC);
-
-  // Open input files.
-  SmallVector<std::unique_ptr<MemoryBuffer>, 8u> InputBuffers;
-  InputBuffers.reserve(InputFileNames.size());
-  for (auto &I : InputFileNames) {
-    ErrorOr<std::unique_ptr<MemoryBuffer>> CodeOrErr =
-        MemoryBuffer::getFileOrSTDIN(I);
-    if (std::error_code EC = CodeOrErr.getError())
-      return createFileError(I, EC);
-    InputBuffers.emplace_back(std::move(*CodeOrErr));
-  }
-
-  // Get the file handler. We use the host buffer as reference.
-  assert((HostInputIndex != ~0u || AllowNoHost) &&
-         "Host input index undefined??");
-  Expected<std::unique_ptr<FileHandler>> FileHandlerOrErr =
-      CreateFileHandler(*InputBuffers[AllowNoHost ? 0 : HostInputIndex]);
-  if (!FileHandlerOrErr)
-    return FileHandlerOrErr.takeError();
-
-  std::unique_ptr<FileHandler> &FH = *FileHandlerOrErr;
-  assert(FH);
-
-  // Write header.
-  if (Error Err = FH->WriteHeader(OutputFile, InputBuffers))
-    return Err;
-
-  // Write all bundles along with the start/end markers. If an error was found
-  // writing the end of the bundle component, abort the bundle writing.
-  auto Input = InputBuffers.begin();
-  for (auto &Triple : TargetNames) {
-    if (Error Err = FH->WriteBundleStart(OutputFile, Triple))
-      return Err;
-    if (Error Err = FH->WriteBundle(OutputFile, **Input))
-      return Err;
-    if (Error Err = FH->WriteBundleEnd(OutputFile, Triple))
-      return Err;
-    ++Input;
-  }
-  return Error::success();
-}
-
-// List bundle IDs. Return true if an error was found.
-static Error ListBundleIDsInFile(StringRef InputFileName) {
-  // Open Input file.
-  ErrorOr<std::unique_ptr<MemoryBuffer>> CodeOrErr =
-      MemoryBuffer::getFileOrSTDIN(InputFileName);
-  if (std::error_code EC = CodeOrErr.getError())
-    return createFileError(InputFileName, EC);
-
-  MemoryBuffer &Input = **CodeOrErr;
-
-  // Select the right files handler.
-  Expected<std::unique_ptr<FileHandler>> FileHandlerOrErr =
-      CreateFileHandler(Input);
-  if (!FileHandlerOrErr)
-    return FileHandlerOrErr.takeError();
-
-  std::unique_ptr<FileHandler> &FH = *FileHandlerOrErr;
-  assert(FH);
-  return FH->listBundleIDs(Input);
-}
-
-// Unbundle the files. Return true if an error was found.
-static Error UnbundleFiles() {
-  // Open Input file.
-  ErrorOr<std::unique_ptr<MemoryBuffer>> CodeOrErr =
-      MemoryBuffer::getFileOrSTDIN(InputFileNames.front());
-  if (std::error_code EC = CodeOrErr.getError())
-    return createFileError(InputFileNames.front(), EC);
-
-  MemoryBuffer &Input = **CodeOrErr;
-
-  // Select the right files handler.
-  Expected<std::unique_ptr<FileHandler>> FileHandlerOrErr =
-      CreateFileHandler(Input);
-  if (!FileHandlerOrErr)
-    return FileHandlerOrErr.takeError();
-
-  std::unique_ptr<FileHandler> &FH = *FileHandlerOrErr;
-  assert(FH);
-
-  // Seed temporary filename generation with the stem of the input file.
-  FH->SetTempFileNameBase(llvm::sys::path::stem(InputFileNames.front()));
-
-  // Read the header of the bundled file.
-  if (Error Err = FH->ReadHeader(Input))
-    return Err;
-
-  // Create a work list that consist of the map triple/output file.
-  StringMap<StringRef> Worklist;
-  auto Output = OutputFileNames.begin();
-  for (auto &Triple : TargetNames) {
-    Worklist[Triple] = *Output;
-    ++Output;
-  }
-
-  // Read all the bundles that are in the work list. If we find no bundles we
-  // assume the file is meant for the host target.
-  bool FoundHostBundle = false;
-  while (!Worklist.empty()) {
-    Expected<Optional<StringRef>> CurTripleOrErr = FH->ReadBundleStart(Input);
-    if (!CurTripleOrErr)
-      return CurTripleOrErr.takeError();
-
-    // We don't have more bundles.
-    if (!*CurTripleOrErr)
-      break;
-
-    StringRef CurTriple = **CurTripleOrErr;
-    assert(!CurTriple.empty());
-
-    auto Output = Worklist.find(CurTriple);
-    // The file may have more bundles for other targets, that we don't care
-    // about. Therefore, move on to the next triple
-    if (Output == Worklist.end()) {
-      // FIXME: temporary solution for supporting binaries produced by old
-      // versions of SYCL toolchain. Old versions used triples with 'sycldevice'
-      // environment component of the triple, whereas new toolchain use
-      // 'unknown' value for that triple component. Here we assume that if we
-      // are looking for a bundle for sycl offload kind, for the same target
-      // triple there might be either one with 'sycldevice' environment or with
-      // 'unknown' environment, but not both. So we will look for any of these
-      // two variants.
-      if (!CurTriple.startswith("sycl-") || !CurTriple.endswith("-sycldevice"))
-        continue;
-      Output =
-          Worklist.find(CurTriple.drop_back(11 /*length of "-sycldevice"*/));
-      if (Output == Worklist.end())
-        continue;
-    }
-
-    // Check if the output file can be opened and copy the bundle to it.
-    std::error_code EC;
-    raw_fd_ostream OutputFile(Output->second, EC, sys::fs::OF_None);
-    if (EC)
-      return createFileError(Output->second, EC);
-    if (Error Err = FH->ReadBundle(OutputFile, Input))
-      return Err;
-    if (Error Err = FH->ReadBundleEnd(Input))
-      return Err;
-    Worklist.erase(Output);
-
-    // Record if we found the host bundle.
-    auto OffloadInfo = OffloadTargetInfo(CurTriple);
-    if (OffloadInfo.hasHostKind())
-      FoundHostBundle = true;
-  }
-
-  if (!AllowMissingBundles && !Worklist.empty()) {
-    std::string ErrMsg = "Can't find bundles for";
-    std::set<StringRef> Sorted;
-    for (auto &E : Worklist)
-      Sorted.insert(E.first());
-    unsigned I = 0;
-    unsigned Last = Sorted.size() - 1;
-    for (auto &E : Sorted) {
-      if (I != 0 && Last > 1)
-        ErrMsg += ",";
-      ErrMsg += " ";
-      if (I == Last && I != 0)
-        ErrMsg += "and ";
-      ErrMsg += E.str();
-      ++I;
-    }
-    return createStringError(inconvertibleErrorCode(), ErrMsg);
-  }
-
-  // If no bundles were found, assume the input file is the host bundle and
-  // create empty files for the remaining targets.
-  if (Worklist.size() == TargetNames.size()) {
-    for (auto &E : Worklist) {
-      std::error_code EC;
-      raw_fd_ostream OutputFile(E.second, EC, sys::fs::OF_None);
-      if (EC)
-        return createFileError(E.second, EC);
-
-      // If this entry has a host kind, copy the input file to the output file
-      // except for the archive unbundling where output is a list file.
-      auto OffloadInfo = OffloadTargetInfo(E.getKey());
-      if (OffloadInfo.hasHostKind() && !FilesTypeIsArchiveToList())
-        OutputFile.write(Input.getBufferStart(), Input.getBufferSize());
-    }
-    return Error::success();
-  }
-
-  // If we found elements, we emit an error if none of those were for the host
-  // in case host bundle name was provided in command line.
-  if (!FoundHostBundle && HostInputIndex != ~0u)
-    return createStringError(inconvertibleErrorCode(),
-                             "Can't find bundle for the host target");
-
-  // If we still have any elements in the worklist, create empty files for them.
-  for (auto &E : Worklist) {
-    std::error_code EC;
-    raw_fd_ostream OutputFile(E.second, EC, sys::fs::OF_None);
-    if (EC)
-      return createFileError(E.second, EC);
-  }
-
-  return Error::success();
-}
-
-// Unbundle the files. Return true if an error was found.
-static Expected<bool> CheckBundledSection() {
-  // Open Input file.
-  ErrorOr<std::unique_ptr<MemoryBuffer>> CodeOrErr =
-      MemoryBuffer::getFileOrSTDIN(InputFileNames.front());
-  if (std::error_code EC = CodeOrErr.getError())
-    return createFileError(InputFileNames.front(), EC);
-  MemoryBuffer &Input = *CodeOrErr.get();
-
-  // Select the right files handler.
-  Expected<std::unique_ptr<FileHandler>> FileHandlerOrErr =
-      CreateFileHandler(Input);
-  if (!FileHandlerOrErr)
-    return FileHandlerOrErr.takeError();
-
-  std::unique_ptr<FileHandler> &FH = *FileHandlerOrErr;
-
-  // Quit if we don't have a handler.
-  if (!FH)
-    return true;
-
-  // Seed temporary filename generation with the stem of the input file.
-  FH->SetTempFileNameBase(llvm::sys::path::stem(InputFileNames.front()));
-
-  // Read the header of the bundled file.
-  if (Error Err = FH->ReadHeader(Input))
-    return std::move(Err);
-
-  StringRef triple = TargetNames.front();
-
-  // FIXME: temporary solution for supporting binaries produced by old versions
-  // of SYCL toolchain. Old versions used triples with 'sycldevice' environment
-  // component of the triple, whereas new toolchain use 'unknown' value for that
-  // triple component. Here we assume that if we are looking for a bundle for
-  // sycl offload kind, for the same target triple there might be either one
-  // with 'sycldevice' environment or with 'unknown' environment, but not both.
-  // So we will look for any of these two variants.
-  OffloadTargetInfo TI(triple);
-  bool checkCompatibleTriple =
-      (TI.OffloadKind == "sycl") &&
-      (TI.Triple.getEnvironment() == Triple::UnknownEnvironment);
-  TI.Triple.setEnvironmentName("sycldevice");
-  std::string compatibleTriple = Twine("sycl-" + TI.Triple.str()).str();
-
-  // assume the file is meant for the host target.
-  bool found = false;
-  while (!found) {
-    Expected<Optional<StringRef>> CurTripleOrErr = FH->ReadBundleStart(Input);
-    if (!CurTripleOrErr)
-      return CurTripleOrErr.takeError();
-
-    // We don't have more bundles.
-    if (!*CurTripleOrErr)
-      break;
-
-    if (*CurTripleOrErr == triple ||
-        (checkCompatibleTriple &&
-         *CurTripleOrErr == StringRef(compatibleTriple))) {
-      found = true;
-      break;
-    }
-  }
-  return found;
-}
-
-static Archive::Kind getDefaultArchiveKindForHost() {
-  return Triple(sys::getDefaultTargetTriple()).isOSDarwin() ? Archive::K_DARWIN
-                                                            : Archive::K_GNU;
-}
-
-/// @brief Checks if a code object \p CodeObjectInfo is compatible with a given
-/// target \p TargetInfo.
-/// @link https://clang.llvm.org/docs/ClangOffloadBundler.html#bundle-entry-id
-bool isCodeObjectCompatible(OffloadTargetInfo &CodeObjectInfo,
-                            OffloadTargetInfo &TargetInfo) {
-
-  // Compatible in case of exact match.
-  if (CodeObjectInfo == TargetInfo) {
-    DEBUG_WITH_TYPE("CodeObjectCompatibility",
-                    dbgs() << "Compatible: Exact match: \t[CodeObject: "
-                           << CodeObjectInfo.str()
-                           << "]\t:\t[Target: " << TargetInfo.str() << "]\n");
-    return true;
-  }
-
-  // Incompatible if Kinds or Triples mismatch.
-  if (!CodeObjectInfo.isOffloadKindCompatible(TargetInfo.OffloadKind) ||
-      !CodeObjectInfo.Triple.isCompatibleWith(TargetInfo.Triple)) {
-    DEBUG_WITH_TYPE(
-        "CodeObjectCompatibility",
-        dbgs() << "Incompatible: Kind/Triple mismatch \t[CodeObject: "
-               << CodeObjectInfo.str() << "]\t:\t[Target: " << TargetInfo.str()
-               << "]\n");
-    return false;
-  }
-
-  // Incompatible if GPUArch mismatch.
-  if (CodeObjectInfo.GPUArch != TargetInfo.GPUArch) {
-    DEBUG_WITH_TYPE("CodeObjectCompatibility",
-                    dbgs() << "Incompatible: GPU Arch mismatch \t[CodeObject: "
-                           << CodeObjectInfo.str()
-                           << "]\t:\t[Target: " << TargetInfo.str() << "]\n");
-    return false;
-  }
-
-  DEBUG_WITH_TYPE(
-      "CodeObjectCompatibility",
-      dbgs() << "Compatible: Code Objects are compatible \t[CodeObject: "
-             << CodeObjectInfo.str() << "]\t:\t[Target: " << TargetInfo.str()
-             << "]\n");
-  return true;
-}
-
-/// @brief Computes a list of targets among all given targets which are
-/// compatible with this code object
-/// @param [in] CodeObjectInfo Code Object
-/// @param [out] CompatibleTargets List of all compatible targets among all
-/// given targets
-/// @return false, if no compatible target is found.
-static bool
-getCompatibleOffloadTargets(OffloadTargetInfo &CodeObjectInfo,
-                            SmallVectorImpl<StringRef> &CompatibleTargets) {
-  if (!CompatibleTargets.empty()) {
-    DEBUG_WITH_TYPE("CodeObjectCompatibility",
-                    dbgs() << "CompatibleTargets list should be empty\n");
-    return false;
-  }
-  for (auto &Target : TargetNames) {
-    auto TargetInfo = OffloadTargetInfo(Target);
-    if (isCodeObjectCompatible(CodeObjectInfo, TargetInfo))
-      CompatibleTargets.push_back(Target);
-  }
-  return !CompatibleTargets.empty();
-}
-
-/// UnbundleArchive takes an archive file (".a") as input containing bundled
-/// code object files, and a list of offload targets (not host), and extracts
-/// the code objects into a new archive file for each offload target. Each
-/// resulting archive file contains all code object files corresponding to that
-/// particular offload target. The created archive file does not
-/// contain an index of the symbols and code object files are named as
-/// <<Parent Bundle Name>-<CodeObject's GPUArch>>, with ':' replaced with '_'.
-static Error UnbundleArchive() {
-  std::vector<std::unique_ptr<MemoryBuffer>> ArchiveBuffers;
-
-  /// Map of target names with list of object files that will form the device
-  /// specific archive for that target
-  StringMap<std::vector<NewArchiveMember>> OutputArchivesMap;
-
-  // Map of target names and output archive filenames
-  StringMap<StringRef> TargetOutputFileNameMap;
-
-  auto Output = OutputFileNames.begin();
-  for (auto &Target : TargetNames) {
-    TargetOutputFileNameMap[Target] = *Output;
-    ++Output;
-  }
-
-  StringRef IFName = InputFileNames.front();
-  ErrorOr<std::unique_ptr<MemoryBuffer>> BufOrErr =
-      MemoryBuffer::getFileOrSTDIN(IFName, true, false);
-  if (std::error_code EC = BufOrErr.getError())
-    return createFileError(InputFileNames.front(), EC);
-
-  ArchiveBuffers.push_back(std::move(*BufOrErr));
-  Expected<std::unique_ptr<llvm::object::Archive>> LibOrErr =
-      Archive::create(ArchiveBuffers.back()->getMemBufferRef());
-  if (!LibOrErr)
-    return LibOrErr.takeError();
-
-  auto Archive = std::move(*LibOrErr);
-
-  Error ArchiveErr = Error::success();
-  auto ChildEnd = Archive->child_end();
-
-  /// Iterate over all bundled code object files in the input archive.
-  for (auto ArchiveIter = Archive->child_begin(ArchiveErr);
-       ArchiveIter != ChildEnd; ++ArchiveIter) {
-    if (ArchiveErr)
-      return ArchiveErr;
-    auto ArchiveChildNameOrErr = (*ArchiveIter).getName();
-    if (!ArchiveChildNameOrErr)
-      return ArchiveChildNameOrErr.takeError();
-
-    StringRef BundledObjectFile = sys::path::filename(*ArchiveChildNameOrErr);
-
-    auto CodeObjectBufferRefOrErr = (*ArchiveIter).getMemoryBufferRef();
-    if (!CodeObjectBufferRefOrErr)
-      return CodeObjectBufferRefOrErr.takeError();
-
-    auto CodeObjectBuffer =
-        MemoryBuffer::getMemBuffer(*CodeObjectBufferRefOrErr, false);
-
-    Expected<std::unique_ptr<FileHandler>> FileHandlerOrErr =
-        CreateFileHandler(*CodeObjectBuffer);
-    if (!FileHandlerOrErr)
-      return FileHandlerOrErr.takeError();
-
-    std::unique_ptr<FileHandler> &FileHandler = *FileHandlerOrErr;
-    assert(FileHandler &&
-           "FileHandle creation failed for file in the archive!");
-
-    if (Error ReadErr = FileHandler.get()->ReadHeader(*CodeObjectBuffer))
-      return ReadErr;
-
-    Expected<Optional<StringRef>> CurBundleIDOrErr =
-        FileHandler->ReadBundleStart(*CodeObjectBuffer);
-    if (!CurBundleIDOrErr)
-      return CurBundleIDOrErr.takeError();
-
-    Optional<StringRef> OptionalCurBundleID = *CurBundleIDOrErr;
-    // No device code in this child, skip.
-    if (!OptionalCurBundleID)
-      continue;
-    StringRef CodeObject = *OptionalCurBundleID;
-
-    // Process all bundle entries (CodeObjects) found in this child of input
-    // archive.
-    while (!CodeObject.empty()) {
-      SmallVector<StringRef> CompatibleTargets;
-      auto CodeObjectInfo = OffloadTargetInfo(CodeObject);
-      if (CodeObjectInfo.hasHostKind()) {
-        // Do nothing, we don't extract host code yet.
-      } else if (getCompatibleOffloadTargets(CodeObjectInfo,
-                                             CompatibleTargets)) {
-        std::string BundleData;
-        raw_string_ostream DataStream(BundleData);
-        if (Error Err =
-                FileHandler.get()->ReadBundle(DataStream, *CodeObjectBuffer))
-          return Err;
-
-        for (auto &CompatibleTarget : CompatibleTargets) {
-          SmallString<128> BundledObjectFileName;
-          BundledObjectFileName.assign(BundledObjectFile);
-          auto OutputBundleName =
-              Twine(llvm::sys::path::stem(BundledObjectFileName) + "-" +
-                    CodeObject +
-                    getDeviceLibraryFileName(BundledObjectFileName,
-                                             CodeObjectInfo.GPUArch))
-                  .str();
-          // Replace ':' in optional target feature list with '_' to ensure
-          // cross-platform validity.
-          std::replace(OutputBundleName.begin(), OutputBundleName.end(), ':',
-                       '_');
-
-          std::unique_ptr<MemoryBuffer> MemBuf = MemoryBuffer::getMemBufferCopy(
-              DataStream.str(), OutputBundleName);
-          ArchiveBuffers.push_back(std::move(MemBuf));
-          llvm::MemoryBufferRef MemBufRef =
-              MemoryBufferRef(*(ArchiveBuffers.back()));
-
-          // For inserting <CompatibleTarget, list<CodeObject>> entry in
-          // OutputArchivesMap.
-          if (OutputArchivesMap.find(CompatibleTarget) ==
-              OutputArchivesMap.end()) {
-
-            std::vector<NewArchiveMember> ArchiveMembers;
-            ArchiveMembers.push_back(NewArchiveMember(MemBufRef));
-            OutputArchivesMap.insert_or_assign(CompatibleTarget,
-                                               std::move(ArchiveMembers));
-          } else {
-            OutputArchivesMap[CompatibleTarget].push_back(
-                NewArchiveMember(MemBufRef));
-          }
-        }
-      }
-
-      if (Error Err = FileHandler.get()->ReadBundleEnd(*CodeObjectBuffer))
-        return Err;
-
-      Expected<Optional<StringRef>> NextTripleOrErr =
-          FileHandler->ReadBundleStart(*CodeObjectBuffer);
-      if (!NextTripleOrErr)
-        return NextTripleOrErr.takeError();
-
-      CodeObject = NextTripleOrErr->value_or("");
-    } // End of processing of all bundle entries of this child of input archive.
-  }   // End of while over children of input archive.
-
-  assert(!ArchiveErr && "Error occurred while reading archive!");
-
-  /// Write out an archive for each target
-  for (auto &Target : TargetNames) {
-    StringRef FileName = TargetOutputFileNameMap[Target];
-    StringMapIterator<std::vector<llvm::NewArchiveMember>> CurArchiveMembers =
-        OutputArchivesMap.find(Target);
-    if (CurArchiveMembers != OutputArchivesMap.end()) {
-      if (Error WriteErr = writeArchive(FileName, CurArchiveMembers->getValue(),
-                                        true, getDefaultArchiveKindForHost(),
-                                        true, false, nullptr))
-        return WriteErr;
-    } else if (!AllowMissingBundles) {
-      std::string ErrMsg =
-          Twine("no compatible code object found for the target '" + Target +
-                "' in heterogeneous archive library: " + IFName)
-              .str();
-      return createStringError(inconvertibleErrorCode(), ErrMsg);
-    } else { // Create an empty archive file if no compatible code object is
-             // found and "allow-missing-bundles" is enabled. It ensures that
-             // the linker using output of this step doesn't complain about
-             // the missing input file.
-      std::vector<llvm::NewArchiveMember> EmptyArchive;
-      EmptyArchive.clear();
-      if (Error WriteErr = writeArchive(FileName, EmptyArchive, true,
-                                        getDefaultArchiveKindForHost(), true,
-                                        false, nullptr))
-        return WriteErr;
-    }
-  }
-
-  return Error::success();
-}
-
-static void PrintVersion(raw_ostream &OS) {
-  OS << clang::getClangToolFullVersion("clang-offload-bundler") << '\n';
-}
-
-int main(int argc, const char **argv) {
-=======
   // Process commandline options and report errors
->>>>>>> 0f3f357e
   sys::PrintStackTraceOnErrorSignal(argv[0]);
 
   cl::HideUnrelatedOptions(ClangOffloadBundlerCategory);
@@ -1929,17 +183,17 @@
     return 0;
   }
 
-<<<<<<< HEAD
   // These calls are needed so that we can read bitcode correctly.
   InitializeAllTargetInfos();
   InitializeAllTargetMCs();
   InitializeAllAsmParsers();
-=======
+
   /// Class to store bundler options in standard (non-cl::opt) data structures
   // Avoid using cl::opt variables after these assignments when possible
   OffloadBundlerConfig BundlerConfig;
   BundlerConfig.AllowMissingBundles = AllowMissingBundles;
   BundlerConfig.PrintExternalCommands = PrintExternalCommands;
+  BundlerConfig.AddTargetSymbols = AddTargetSymbols;
   BundlerConfig.HipOpenmpCompatible = HipOpenmpCompatible;
   BundlerConfig.BundleAlignment = BundleAlignment;
   BundlerConfig.FilesType = FilesType;
@@ -1954,7 +208,6 @@
 
   /// Whether not having host target is allowed.
   BundlerConfig.AllowNoHost = false;
->>>>>>> 0f3f357e
 
   auto reportError = [argv](Error E) {
     logAllUnhandledErrors(std::move(E), WithColor::error(errs(), argv[0]));
@@ -2058,7 +311,6 @@
         "for the --targets option: must be specified at least once!"));
   }
 
-<<<<<<< HEAD
   if (Unbundle && CheckSection) {
     reportError(createStringError(
         errc::invalid_argument,
@@ -2085,9 +337,6 @@
   }
   // -unbundle
   else if (Unbundle) {
-=======
-  if (Unbundle) {
->>>>>>> 0f3f357e
     if (InputFileNames.size() != 1) {
       reportError(createStringError(
           errc::invalid_argument,
@@ -2098,15 +347,10 @@
                                     "number of output files and targets should "
                                     "match in unbundling mode"));
     }
-<<<<<<< HEAD
   }
   // no explicit option: bundle
   else {
-    if (FilesType == "a") {
-=======
-  } else {
     if (BundlerConfig.FilesType == "a") {
->>>>>>> 0f3f357e
       reportError(createStringError(errc::invalid_argument,
                                     "Archive files are only supported "
                                     "for unbundling"));
@@ -2164,7 +408,7 @@
   }
 
   if (CheckSection) {
-    Expected<bool> Res = CheckBundledSection();
+    Expected<bool> Res = CheckBundledSection(BundlerConfig);
     if (!Res) {
       reportError(Res.takeError());
       return 1;
