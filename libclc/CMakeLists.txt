cmake_minimum_required(VERSION 3.20.0)

if(CMAKE_SOURCE_DIR STREQUAL CMAKE_CURRENT_SOURCE_DIR)
  project(libclc VERSION 0.2.0 LANGUAGES CXX C)
endif()
<<<<<<< HEAD
=======
set(LLVM_SUBPROJECT_TITLE "libclc")
>>>>>>> 9c4aab8c

set(CMAKE_CXX_STANDARD 17)

# Add path for custom modules
list( INSERT CMAKE_MODULE_PATH 0 "${CMAKE_CURRENT_SOURCE_DIR}/cmake/modules" )

set( LIBCLC_SOURCE_DIR ${CMAKE_CURRENT_SOURCE_DIR} )
set( LIBCLC_BINARY_DIR ${CMAKE_CURRENT_BINARY_DIR} )
set( LIBCLC_OBJFILE_DIR ${LIBCLC_BINARY_DIR}/obj.libclc.dir )

include( AddLibclc )

include( GNUInstallDirs )
set_property(DIRECTORY APPEND PROPERTY CMAKE_CONFIGURE_DEPENDS
  amdgcn-amdhsa/lib/SOURCES;
  amdgcn-amdhsa/libspirv/SOURCES;
  amdgcn/lib/SOURCES;
  amdgcn/libspirv/SOURCES;
  amdgcn-mesa3d/lib/SOURCES;
  amdgpu/lib/SOURCES;
  clspv/lib/SOURCES;
  clspv64/lib/SOURCES;
  generic/lib/SOURCES;
  generic/libspirv/SOURCES;
  ptx/lib/SOURCES;
  ptx-nvidiacl/lib/SOURCES;
  ptx-nvidiacl/libspirv/SOURCES;
  r600/lib/SOURCES;
  r600/libspirv/SOURCES;
  spirv/lib/SOURCES;
  spirv64/lib/SOURCES
  native_cpu-unknown-linux/libspirv/SOURCES
)

set( LIBCLC_MIN_LLVM 3.9.0 )

set( LIBCLC_TARGETS_TO_BUILD "all"
    CACHE STRING "Semicolon-separated list of libclc targets to build, or 'all'." )

option( ENABLE_RUNTIME_SUBNORMAL "Enable runtime linking of subnormal support." OFF )

set( LIBCLC_NATIVECPU_FLAGS_X86_64 ""
  CACHE STRING "Semicolon-separated list of compiler flags for x86_64 libclc target.")

if( LIBCLC_STANDALONE_BUILD OR CMAKE_SOURCE_DIR STREQUAL CMAKE_CURRENT_SOURCE_DIR )
  # Out-of-tree configuration
  set( LIBCLC_STANDALONE_BUILD TRUE )

  find_package(LLVM REQUIRED HINTS "${LLVM_CMAKE_DIR}")
  include(AddLLVM)

  message( STATUS "libclc LLVM version: ${LLVM_PACKAGE_VERSION}" )

  if( LLVM_PACKAGE_VERSION VERSION_LESS LIBCLC_MIN_LLVM )
    message( FATAL_ERROR "libclc needs at least LLVM ${LIBCLC_MIN_LLVM}" )
  endif()

  # Import required tools
  if( NOT EXISTS ${LIBCLC_CUSTOM_LLVM_TOOLS_BINARY_DIR} )
    foreach( tool IN ITEMS clang llvm-as llvm-link opt )
      find_program( LLVM_TOOL_${tool} ${tool} PATHS ${LLVM_TOOLS_BINARY_DIR} NO_DEFAULT_PATH )
      set( ${tool}_exe ${LLVM_TOOL_${tool}} )
      set( ${tool}_target )
    endforeach()
  endif()
else()
  # In-tree configuration
  set( LIBCLC_STANDALONE_BUILD FALSE )

  set( LLVM_PACKAGE_VERSION ${LLVM_VERSION} )

  # Note that we check this later (for both build types) but we can provide a
  # more useful error message when built in-tree. We assume that LLVM tools are
  # always available so don't warn here.
  if( NOT clang IN_LIST LLVM_ENABLE_PROJECTS )
    message(FATAL_ERROR "Clang is not enabled, but is required to build libclc in-tree")
  endif()

  if( NOT EXISTS ${LIBCLC_CUSTOM_LLVM_TOOLS_BINARY_DIR} )
    setup_host_tool( clang CLANG clang_exe clang_target )
    setup_host_tool( llvm-as LLVM_AS llvm-as_exe llvm-as_target )
    setup_host_tool( llvm-link LLVM_LINK llvm-link_exe llvm-link_target )
    setup_host_tool( opt OPT opt_exe opt_target )
  endif()
endif()

if( EXISTS ${LIBCLC_CUSTOM_LLVM_TOOLS_BINARY_DIR} )
  message( WARNING "Using custom LLVM tools to build libclc: "
    "${LIBCLC_CUSTOM_LLVM_TOOLS_BINARY_DIR}, "
    " ensure the tools are up to date." )
  # Note - use a differently named variable than LLVM_TOOL_${tool} as above, as
  # the variable name is used to cache the result of find_program. If we used
  # the same name, a user wouldn't be able to switch a build between default
  # and custom tools.
  foreach( tool IN ITEMS clang llvm-as llvm-link opt llvm-spirv libclc-remangler )
    find_program( LLVM_CUSTOM_TOOL_${tool} ${tool}
      PATHS ${LIBCLC_CUSTOM_LLVM_TOOLS_BINARY_DIR} NO_DEFAULT_PATH )
    set( ${tool}_exe ${LLVM_CUSTOM_TOOL_${tool}} )
    set( ${tool}_target )
  endforeach()

  # If we've requested a custom binary directory, there are some otherwise
  # optional tools which we want to ensure are present.
  if( NOT TARGET libclc::llvm-spirv OR NOT TARGET libclc::libclc-remangler )
    message( FATAL_ERROR "libclc toolchain incomplete!" )
  endif()
endif()

foreach( tool IN ITEMS clang opt llvm-as llvm-link )
  if( NOT EXISTS "${${tool}_exe}" AND NOT TARGET "${${tool}_target}" )
    message( FATAL_ERROR "libclc toolchain incomplete - missing tool ${tool}!" )
  endif()
endforeach()

# llvm-spirv is an optional dependency, used to build spirv-* targets.
find_program( LLVM_SPIRV llvm-spirv PATHS ${LLVM_TOOLS_BINARY_DIR} NO_DEFAULT_PATH )

if( LLVM_SPIRV AND NOT TARGET libclc::llvm-spirv )
  add_executable( libclc::llvm-spirv IMPORTED GLOBAL )
  set_target_properties( libclc::llvm-spirv PROPERTIES IMPORTED_LOCATION ${LLVM_SPIRV} )
endif()

# List of all targets. Note that some are added dynamically below.
set( LIBCLC_TARGETS_ALL
  amdgcn--
  amdgcn--amdhsa
  clspv--
  clspv64--
  r600--
  nvptx--
  nvptx64--
  nvptx--nvidiacl
  nvptx64--nvidiacl
)
set( LIBCLC_TEST_TARGETS_ALL
  nvptx--nvidiacl
  nvptx64--nvidiacl
  amdgcn--amdhsa
)

# mesa3d environment is only available since LLVM 4.0
if( LLVM_PACKAGE_VERSION VERSION_GREATER_EQUAL 4.0.0 )
  list( APPEND LIBCLC_TARGETS_ALL amdgcn-mesa-mesa3d )
endif()

# spirv-mesa3d and spirv64-mesa3d targets can only be built with the (optional)
# llvm-spirv external tool.
if( TARGET libclc::llvm-spirv )
  list( APPEND LIBCLC_TARGETS_ALL  spirv-mesa3d- spirv64-mesa3d- )
endif()

option( LIBCLC_GENERATE_REMANGLED_VARIANTS
  "Generate remangled variants of enabled libclc targets." OFF )

if( LIBCLC_TARGETS_TO_BUILD STREQUAL "all" )
  set( LIBCLC_TARGETS_TO_BUILD ${LIBCLC_TARGETS_ALL} )
endif()

option( LIBCLC_NATIVECPU_HOST_TARGET "Build libclc for Native CPU using the host triple." Off)

if( LIBCLC_NATIVECPU_HOST_TARGET )
  list(APPEND LIBCLC_TARGETS_TO_BUILD ${LLVM_TARGET_TRIPLE})
endif()

list( SORT LIBCLC_TARGETS_TO_BUILD )

# Verify that the user hasn't requested mesa3d targets without an available
# llvm-spirv tool.
if( "spirv-mesa3d-" IN_LIST LIBCLC_TARGETS_TO_BUILD OR "spirv64-mesa3d-" IN_LIST LIBCLC_TARGETS_TO_BUILD )
  if( NOT TARGET libclc::llvm-spirv )
    message( FATAL_ERROR "SPIR-V targets requested, but spirv-tools is not installed" )
  endif()
endif()

add_custom_target(libspirv-builtins COMMENT "Build libspirv builtins")
add_custom_target(libclc-builtins COMMENT "Build libclc builtins")

set(LIBCLC_TARGET_TO_TEST)

foreach ( t ${LIBCLC_TEST_TARGETS_ALL})
  if( t IN_LIST LIBCLC_TARGETS_TO_BUILD )
    list( APPEND LIBCLC_TARGET_TO_TEST "${t}" )
  endif()
endforeach(t)

# Configure prepare_builtins
add_subdirectory(utils)

# Setup arch devices
set( r600--_devices cedar cypress barts cayman )
set( amdgcn--_devices tahiti )
set( amdgcn-mesa-mesa3d_devices ${amdgcn--_devices} )
set( amdgcn--amdhsa_devices none )
set( clspv--_devices none )
set( clspv64--_devices none )
set( nvptx--_devices none )
set( nvptx64--_devices none )
set( nvptx--nvidiacl_devices none )
set( nvptx64--nvidiacl_devices none )
set( spirv-mesa3d-_devices none )
set( spirv64-mesa3d-_devices none )
# TODO: Does this need to be set for each possible triple?
set( x86_64-unknown-linux-gnu_devices none )
set( aarch64-unknown-linux-gnu_devices none )

# Setup aliases
set( cedar_aliases palm sumo sumo2 redwood juniper )
set( cypress_aliases hemlock )
set( barts_aliases turks caicos )
set( cayman_aliases aruba )
set( tahiti_aliases pitcairn verde oland hainan bonaire kabini kaveri hawaii
  mullins tonga tongapro iceland carrizo fiji stoney polaris10 polaris11
  gfx602 gfx705 gfx805
  gfx900 gfx902 gfx904 gfx906 gfx908 gfx909 gfx90a gfx90c gfx940 gfx941 gfx942
  gfx1010 gfx1011 gfx1012 gfx1013
  gfx1030 gfx1031 gfx1032 gfx1033 gfx1034 gfx1035 gfx1036
  gfx1100 gfx1101 gfx1102 gfx1103
  gfx1150 gfx1151 gfx1152
  gfx1200 gfx1201
)

# pkg-config file
configure_file( libclc.pc.in libclc.pc @ONLY )
install( FILES ${CMAKE_CURRENT_BINARY_DIR}/libclc.pc DESTINATION "${CMAKE_INSTALL_DATADIR}/pkgconfig" )
install( DIRECTORY generic/include/clc DESTINATION "${CMAKE_INSTALL_INCLUDEDIR}" )

if( ENABLE_RUNTIME_SUBNORMAL )
  foreach( file subnormal_use_default subnormal_disable )
    link_bc(
       TARGET ${file}
       INPUTS ${CMAKE_CURRENT_SOURCE_DIR}/generic/lib/${file}.ll
    )
    install( FILES $<TARGET_PROPERTY:${file},TARGET_FILE> ARCHIVE
      DESTINATION "${CMAKE_INSTALL_DATADIR}/clc" )
  endforeach()
endif()

find_package( Python3 REQUIRED COMPONENTS Interpreter )
file( TO_CMAKE_PATH ${CMAKE_CURRENT_SOURCE_DIR}/generic/lib/gen_convert.py clc_script_loc )
file( TO_CMAKE_PATH ${CMAKE_CURRENT_SOURCE_DIR}/generic/libspirv/gen_core_convert.py core_script_loc )
file( TO_CMAKE_PATH ${CMAKE_CURRENT_SOURCE_DIR}/generic/libspirv/gen_convert.py spirv_script_loc )
file( TO_CMAKE_PATH ${CMAKE_CURRENT_SOURCE_DIR}/generic/lib/gen_convert.py script_loc )
add_custom_command(
  OUTPUT convert.cl
  COMMAND ${Python3_EXECUTABLE} ${script_loc} > convert.cl
  DEPENDS ${script_loc} )
add_custom_target( "generate_convert.cl" DEPENDS convert.cl )
set_target_properties( "generate_convert.cl" PROPERTIES FOLDER "libclc/Sourcegenning" )

add_custom_command(
  OUTPUT convert-core.cl
  COMMAND ${Python3_EXECUTABLE} ${core_script_loc} > convert-core.cl
  DEPENDS ${core_script_loc} )
add_custom_target( "generate_convert_core.cl" DEPENDS convert-core.cl )

add_custom_command(
  OUTPUT convert-spirv.cl
  COMMAND ${Python3_EXECUTABLE} ${spirv_script_loc} > convert-spirv.cl
  DEPENDS ${spirv_script_loc} )
add_custom_target( "generate_convert_spirv.cl" DEPENDS convert-spirv.cl )

add_custom_command(
  OUTPUT convert-clc.cl
  COMMAND ${Python3_EXECUTABLE} ${clc_script_loc} > convert-clc.cl
  DEPENDS ${clc_script_loc} )
add_custom_target( "generate_convert_clc.cl" DEPENDS convert-clc.cl )

add_custom_command(
  OUTPUT clspv-convert.cl
  COMMAND ${Python3_EXECUTABLE} ${script_loc} --clspv > clspv-convert.cl
  DEPENDS ${script_loc} )
add_custom_target( "clspv-generate_convert.cl" DEPENDS clspv-convert.cl )
set_target_properties( "clspv-generate_convert.cl" PROPERTIES FOLDER "libclc/Sourcegenning" )

enable_testing()

if (LIBCLC_STANDALONE_BUILD)
  set(LIBCLC_LIBRARY_OUTPUT_INTDIR ${CMAKE_CURRENT_BINARY_DIR}/${CMAKE_CFG_INTDIR}/lib${LLVM_LIBDIR_SUFFIX})
else(LIBCLC_STANDALONE_BUILD)
  set(LIBCLC_LIBRARY_OUTPUT_INTDIR ${LLVM_LIBRARY_OUTPUT_INTDIR})
endif(LIBCLC_STANDALONE_BUILD)
file( TO_CMAKE_PATH ${LIBCLC_LIBRARY_OUTPUT_INTDIR}/clc LIBCLC_LIBRARY_OUTPUT_INTDIR )

set(NATIVECPU_SUPPORTED_ARCH "x86_64;aarch64")

foreach( t ${LIBCLC_TARGETS_TO_BUILD} )
  message( STATUS "libclc target '${t}' is enabled" )
  string( REPLACE "-" ";" TRIPLE  ${t} )
  list( GET TRIPLE 0 ARCH )
  list( GET TRIPLE 1 VENDOR )
  list( GET TRIPLE 2 OS )

  set( dirs )

  if ( NOT ${ARCH} STREQUAL spirv AND NOT ${ARCH} STREQUAL spirv64 AND
       NOT ${ARCH} STREQUAL clspv AND NOT ${ARCH} STREQUAL clspv64)
    LIST( APPEND dirs generic )
  endif()

  if( ${ARCH} STREQUAL r600 OR ${ARCH} STREQUAL amdgcn )
    list( APPEND dirs amdgpu )
  endif()

  # nvptx is special
  if( ${ARCH} STREQUAL nvptx OR ${ARCH} STREQUAL nvptx64 )
    set( DARCH ptx )
  else()
    set( DARCH ${ARCH} )
  endif()

  set(IS_NATIVE_CPU_ARCH FALSE)
  if( ARCH IN_LIST NATIVECPU_SUPPORTED_ARCH )
    set(IS_NATIVE_CPU_ARCH TRUE)
  endif()

  if( IS_NATIVE_CPU_ARCH AND OS STREQUAL linux)
    LIST( APPEND dirs native_cpu-unknown-linux )
  elseif( IS_NATIVE_CPU_ARCH AND NOT OS STREQUAL linux )
    message(WARNING "libclc is being built for an unsupported ARCH/OS"
      " configuration, some SYCL programs may fail to build.")
  endif()

  set( lib_files )
  set( lib_gen_files )
  libclc_configure_lib_source(lib_files lib_gen_files
    LIB_DIR lib
    DIRS ${dirs} ${DARCH} ${DARCH}-${OS} ${DARCH}-${VENDOR}-${OS}
    DEPS convert-clc.cl )

  set( libspirv_files )
  set( libspirv_gen_files )
  libclc_configure_lib_source(libspirv_files libspirv_gen_files
    LIB_DIR libspirv
    DIRS ${dirs} ${DARCH} ${DARCH}-${OS} ${DARCH}-${VENDOR}-${OS}
    DEPS convert-spirv.cl convert-core.cl)

  foreach( d ${${t}_devices} )
    get_libclc_device_info(
      TRIPLE ${t}
      DEVICE ${d}
      CPU cpu
      ARCH_SUFFIX arch_suffix
      CLANG_TRIPLE clang_triple
    )

    # Some targets don't have a specific GPU to target
    set( flags )
    if( d STREQUAL none OR ARCH STREQUAL spirv OR ARCH STREQUAL spirv64 )
      # FIXME: Ideally we would not be tied to a specific PTX ISA version
      if( ARCH STREQUAL nvptx OR ARCH STREQUAL nvptx64 )
        # Disables NVVM reflection to defer to after linking
        list( APPEND flags -Xclang -target-feature -Xclang +ptx72
             -march=sm_86 -mllvm --nvvm-reflect-enable=false)
      elseif( ARCH STREQUAL amdgcn )
        # AMDGCN needs libclc to be compiled to high bc version since all atomic
        # clang builtins need to be accessible
        list( APPEND flags -mcpu=gfx940 -mllvm --amdgpu-oclc-reflect-enable=false )
      elseif( IS_NATIVE_CPU_ARCH )
        list( APPEND flags -Xclang -fsycl-is-native-cpu )
        if( ARCH  STREQUAL x86_64 )
          list( APPEND flags ${LIBCLC_NATIVECPU_FLAGS_X86_64})
        endif()
      endif()
    endif()

    if( NOT "${cpu}" STREQUAL "" )
      list( APPEND flags -mcpu=${cpu} )
    endif()

    message( STATUS "  device: ${d} ( ${${d}_aliases} )" )

    # Note: when declaring builtins, we must consider that even if a target
    # formally/nominally supports the generic address space, in practice that
    # target may map it to the same target address space as another address
    # space (often the private one). In such cases we must be careful not to
    # multiply-define a builtin in a single target address space, as it would
    # result in a mangling clash.
    # For this reason we must consider the target support of the generic
    # address space separately from the *implementation* decision about whether
    # to declare certain builtins in that address space.
    set ( supports_generic_addrspace TRUE )
    # Note: we assume that if there is no distinct generic address space, it
    # maps to the private address space.
    set ( has_distinct_generic_addrspace TRUE )
    if ( ARCH STREQUAL spirv OR ARCH STREQUAL spirv64 )
      set( opt_flags -O3 )
      set( spvflags --spirv-max-version=1.1 )
    elseif( ARCH STREQUAL clspv OR ARCH STREQUAL clspv64 )
      set( opt_flags -O3 )
    elseif( ARCH STREQUAL nvptx OR ARCH STREQUAL nvptx64 )
      set( opt_flags -O3 "--nvvm-reflect-enable=false" )
      set( has_distinct_generic_addrspace FALSE )
    elseif( ARCH STREQUAL amdgcn )
      set( opt_flags -O3 --amdgpu-oclc-reflect-enable=false )
    elseif( IS_NATIVE_CPU_ARCH )
      set( opt_flags -O3 )
      set( has_distinct_generic_addrspace FALSE )
    else()
      set( opt_flags -O3 )
    endif()

    # Enable SPIR-V builtin function declarations, so they don't
    # have to be explicity declared in the soruce.
    list( APPEND flags -Xclang -fdeclare-spirv-builtins)

    set( LIBCLC_ARCH_OBJFILE_DIR "${LIBCLC_OBJFILE_DIR}/${arch_suffix}" )
    file( MAKE_DIRECTORY ${LIBCLC_ARCH_OBJFILE_DIR} )

    # OpenCL 3.0 extensions
    string(CONCAT CL_3_0_EXTENSIONS
      "-cl-ext="
      "+cl_khr_fp64,"
      "+cl_khr_fp16,"
      "+__opencl_c_3d_image_writes,"
      "+__opencl_c_images,"
      "+cl_khr_3d_image_writes")
    if( ARCH STREQUAL "aarch64")
      string( APPEND CL_3_0_EXTENSIONS ",+cl_clang_storage_class_specifiers,+__opencl_c_fp64,+cl_khr_int64_base_atomics" )
    endif()

    string( TOUPPER "CLC_${ARCH}" CLC_TARGET_DEFINE )

    list( APPEND build_flags
      -D__CLC_INTERNAL
      -D${CLC_TARGET_DEFINE}
      -I${CMAKE_CURRENT_SOURCE_DIR}/generic/include
      # FIXME: Fix libclc to not require disabling this noisy warning
      -Wno-bitwise-conditional-parentheses
    )

    set( bytecode_files "" )
    foreach( file IN LISTS gen_files rel_files )
      # We need to take each file and produce an absolute input file, as well
      # as a unique architecture-specific output file. We deal with a mix of
      # different input files, which makes this trickier.
      if( ${file} IN_LIST gen_files )
        # Generated files are given just as file names, which we must make
        # absolute to the binary directory.
        set( input_file ${CMAKE_CURRENT_BINARY_DIR}/${file} )
        set( output_file "${LIBCLC_ARCH_OBJFILE_DIR}/${file}.bc" )
      else()
        # Other files are originally relative to each SOURCE file, which are
        # then make relative to the libclc root directory. We must normalize
        # the path (e.g., ironing out any ".."), then make it relative to the
        # root directory again, and use that relative path component for the
        # binary path.
        get_filename_component( abs_path ${file} ABSOLUTE BASE_DIR ${CMAKE_CURRENT_SOURCE_DIR} )
        file( RELATIVE_PATH root_rel_path ${CMAKE_CURRENT_SOURCE_DIR} ${abs_path} )
        set( input_file ${CMAKE_CURRENT_SOURCE_DIR}/${file} )
        set( output_file "${LIBCLC_ARCH_OBJFILE_DIR}/${root_rel_path}.bc" )
      endif()

      get_filename_component( file_dir ${file} DIRECTORY )

      compile_to_bc(
        TRIPLE ${clang_triple}
        INPUT ${input_file}
        OUTPUT ${output_file}
        EXTRA_OPTS "${mcpu}" -fno-builtin -nostdlib
                   "${build_flags}" -I${CMAKE_CURRENT_SOURCE_DIR}/${file_dir}
        DEPENDENCIES generate_convert.cl clspv-generate_convert.cl
      )
      list( APPEND bytecode_files ${output_file} )
    endforeach()

    set( builtins_comp_lib_tgt builtins.comp.${arch_suffix} )
    add_custom_target( ${builtins_comp_lib_tgt}
      DEPENDS ${bytecode_files}
    )
    set_target_properties( ${builtins_comp_lib_tgt} PROPERTIES FOLDER "libclc/Device IR/Comp" )

    set( builtins_link_lib_tgt builtins.link.${arch_suffix} )
    link_bc(
      TARGET ${builtins_link_lib_tgt}
      INPUTS ${bytecode_files}
      DEPENDENCIES ${builtins_comp_lib_tgt}
    )

    set( builtins_link_lib $<TARGET_PROPERTY:${builtins_link_lib_tgt},TARGET_FILE> )

    if( ARCH STREQUAL spirv OR ARCH STREQUAL spirv64 )
      set( spv_suffix ${arch_suffix}.spv )
      add_custom_command( OUTPUT ${spv_suffix}
        COMMAND libclc::llvm-spirv ${spvflags} -o ${spv_suffix} ${builtins_link_lib}
        DEPENDS ${builtins_link_lib} ${builtins_link_lib_tgt}
      )
      add_custom_target( "prepare-${spv_suffix}" ALL DEPENDS "${spv_suffix}" )
      set_target_properties( "prepare-${spv_suffix}" PROPERTIES FOLDER "libclc/Device IR/Prepare" )
      install( FILES ${CMAKE_CURRENT_BINARY_DIR}/${spv_suffix}
         DESTINATION "${CMAKE_INSTALL_DATADIR}/clc" )
    else()
      set( builtins_opt_lib_tgt builtins.opt.${arch_suffix} )

      # Add opt target
      add_custom_command( OUTPUT ${builtins_opt_lib_tgt}.bc
        COMMAND ${opt_exe} ${opt_flags} -o ${builtins_opt_lib_tgt}.bc
          ${builtins_link_lib}
        DEPENDS ${opt_target} ${builtins_link_lib} ${builtins_link_lib_tgt}
      )
      add_custom_target( ${builtins_opt_lib_tgt}
        ALL DEPENDS ${builtins_opt_lib_tgt}.bc
      )
      set_target_properties( ${builtins_opt_lib_tgt}
        PROPERTIES TARGET_FILE ${builtins_opt_lib_tgt}.bc
                   FOLDER "libclc/Device IR/Opt"
      )

      set( builtins_opt_lib $<TARGET_PROPERTY:${builtins_opt_lib_tgt},TARGET_FILE> )

      # Add prepare target
      set( obj_suffix ${arch_suffix}.bc )
      add_custom_command( OUTPUT ${obj_suffix}
        COMMAND ${prepare_builtins_exe} -o ${obj_suffix} ${builtins_opt_lib}
        DEPENDS ${builtins_opt_lib} ${builtins_opt_lib_tgt} ${prepare_builtins_target} )
      add_custom_target( prepare-${obj_suffix} ALL DEPENDS ${obj_suffix} )
      set_target_properties( "prepare-${obj_suffix}" PROPERTIES FOLDER "libclc/Device IR/Prepare" )

      # nvptx-- targets don't include workitem builtins
      if( NOT clang_triple MATCHES ".*ptx.*--$" )
        add_test( NAME external-calls-${obj_suffix}
          COMMAND ./check_external_calls.sh ${CMAKE_CURRENT_BINARY_DIR}/${obj_suffix} ${LLVM_TOOLS_BINARY_DIR}
          WORKING_DIRECTORY ${CMAKE_CURRENT_SOURCE_DIR} )
      endif()

      install( FILES ${CMAKE_CURRENT_BINARY_DIR}/${obj_suffix} DESTINATION "${CMAKE_INSTALL_DATADIR}/clc" )
      foreach( a ${${d}_aliases} )
        set( alias_suffix "${a}-${clang_triple}.bc" )
        add_custom_target( ${alias_suffix} ALL
          COMMAND ${CMAKE_COMMAND} -E create_symlink ${obj_suffix} ${alias_suffix}
          DEPENDS prepare-${obj_suffix} )
        set_target_properties( "${alias_suffix}" PROPERTIES FOLDER "libclc/Device IR/Aliases" )
        install( FILES ${CMAKE_CURRENT_BINARY_DIR}/${alias_suffix} DESTINATION "${CMAKE_INSTALL_DATADIR}/clc" )
      endforeach( a )
    endif()
    if( supports_generic_addrspace )
      string( APPEND CL_3_0_EXTENSIONS ",+__opencl_c_generic_address_space" )
      if( has_distinct_generic_addrspace )
        list( APPEND flags -D__CLC_DISTINCT_GENERIC_ADDRSPACE__ )
      endif()
    else()
      # Explictly disable opencl_c_generic_address_space (it may be enabled
      # by default on some targets). We also disable opencl_c_pipes and
      # opencl_c_device_enqueue since they require generic address space.
      string( APPEND CL_3_0_EXTENSIONS ",-__opencl_c_generic_address_space" )
      string( APPEND CL_3_0_EXTENSIONS ",-__opencl_c_pipes" )
      string( APPEND CL_3_0_EXTENSIONS ",-__opencl_c_device_enqueue" )
    endif()
    list( APPEND flags -cl-std=CL3.0 "-Xclang" ${CL_3_0_EXTENSIONS} )

    # Add platform specific flags
    if(WIN32)
      list(APPEND flags -D_WIN32)
    elseif(${CMAKE_SYSTEM_NAME} MATCHES "Darwin")
      list(APPEND flags -D__APPLE__)
    elseif(${CMAKE_SYSTEM_NAME} MATCHES "Linux")
      list(APPEND flags -D__unix__ -D__linux__)
    else()
      # Assume some UNIX system otherwise
      list(APPEND flags -D__unix__)
    endif()

    add_libclc_builtin_set(libspirv-${arch_suffix}
      TRIPLE ${clang_triple}
      TARGET_ENV libspirv
      COMPILE_OPT ${flags}
      OPT_FLAGS ${opt_flags}
      FILES ${libspirv_files}
      GEN_FILES ${libspirv_gen_files}
      ALIASES ${${d}_aliases}
      GENERATE_TARGET "generate_convert_spirv.cl" "generate_convert_core.cl"
      PARENT_TARGET libspirv-builtins)

    add_libclc_builtin_set(clc-${arch_suffix}
      TRIPLE ${clang_triple}
      TARGET_ENV clc
      COMPILE_OPT ${flags}
      OPT_FLAGS ${opt_flags}
      FILES ${lib_files}
      GEN_FILES ${lib_gen_files}
      LIB_DEP libspirv-${arch_suffix}
      ALIASES ${${d}_aliases}
      GENERATE_TARGET "generate_convert_clc.cl"
      PARENT_TARGET libclc-builtins)
  endforeach( d )
endforeach( t )

install(DIRECTORY ${LIBCLC_LIBRARY_OUTPUT_INTDIR}
  DESTINATION lib${LLVM_LIBDIR_SUFFIX}
  COMPONENT libspirv-builtins
  FILES_MATCHING PATTERN "libspirv-*")

install(DIRECTORY ${LIBCLC_LIBRARY_OUTPUT_INTDIR}
  DESTINATION lib${LLVM_LIBDIR_SUFFIX}
  COMPONENT clc-builtins
  FILES_MATCHING PATTERN "clc-*")

if( LIBCLC_GENERATE_REMANGLED_VARIANTS )
  install(DIRECTORY ${LIBCLC_LIBRARY_OUTPUT_INTDIR}
    DESTINATION lib${LLVM_LIBDIR_SUFFIX}
    COMPONENT libspirv-builtins
    FILES_MATCHING PATTERN "remangled-*libspirv-*")

  install(DIRECTORY ${LIBCLC_LIBRARY_OUTPUT_INTDIR}
    DESTINATION lib${LLVM_LIBDIR_SUFFIX}
    COMPONENT clc-builtins
    FILES_MATCHING PATTERN "remangled-*clc-*")
endif()

add_subdirectory(test)<|MERGE_RESOLUTION|>--- conflicted
+++ resolved
@@ -3,10 +3,7 @@
 if(CMAKE_SOURCE_DIR STREQUAL CMAKE_CURRENT_SOURCE_DIR)
   project(libclc VERSION 0.2.0 LANGUAGES CXX C)
 endif()
-<<<<<<< HEAD
-=======
 set(LLVM_SUBPROJECT_TITLE "libclc")
->>>>>>> 9c4aab8c
 
 set(CMAKE_CXX_STANDARD 17)
 
