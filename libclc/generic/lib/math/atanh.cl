--- conflicted
+++ resolved
@@ -24,10 +24,6 @@
 #include <clc/clcmacro.h>
 
 #include "math.h"
-<<<<<<< HEAD
-#include <clcmacro.h>
-=======
->>>>>>> d2d1b589
 
 _CLC_OVERLOAD _CLC_DEF float atanh(float x) {
     uint ux = as_uint(x);
