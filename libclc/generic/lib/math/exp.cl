/*
 * Copyright (c) 2014,2015 Advanced Micro Devices, Inc.
 *
 * Permission is hereby granted, free of charge, to any person obtaining a copy
 * of this software and associated documentation files (the "Software"), to deal
 * in the Software without restriction, including without limitation the rights
 * to use, copy, modify, merge, publish, distribute, sublicense, and/or sell
 * copies of the Software, and to permit persons to whom the Software is
 * furnished to do so, subject to the following conditions:
 *
 * The above copyright notice and this permission notice shall be included in
 * all copies or substantial portions of the Software.
 *
 * THE SOFTWARE IS PROVIDED "AS IS", WITHOUT WARRANTY OF ANY KIND, EXPRESS OR
 * IMPLIED, INCLUDING BUT NOT LIMITED TO THE WARRANTIES OF MERCHANTABILITY,
 * FITNESS FOR A PARTICULAR PURPOSE AND NONINFRINGEMENT. IN NO EVENT SHALL THE
 * AUTHORS OR COPYRIGHT HOLDERS BE LIABLE FOR ANY CLAIM, DAMAGES OR OTHER
 * LIABILITY, WHETHER IN AN ACTION OF CONTRACT, TORT OR OTHERWISE, ARISING FROM,
 * OUT OF OR IN CONNECTION WITH THE SOFTWARE OR THE USE OR OTHER DEALINGS IN
 * THE SOFTWARE.
 */

#include <spirv/spirv.h>
#include <clc/clc.h>
#include <clc/clcmacro.h>

<<<<<<< HEAD
#include <clcmacro.h>
=======
#include "math.h"
>>>>>>> d2d1b589

_CLC_OVERLOAD _CLC_DEF float exp(float x) {
    return __spirv_ocl_exp(x);
}

_CLC_UNARY_VECTORIZE(_CLC_OVERLOAD _CLC_DEF, float, exp, float)

#ifdef cl_khr_fp64

#pragma OPENCL EXTENSION cl_khr_fp64 : enable

_CLC_OVERLOAD _CLC_DEF double exp(double x) {
    return __spirv_ocl_exp(x);
}

_CLC_UNARY_VECTORIZE(_CLC_OVERLOAD _CLC_DEF, double, exp, double)

#endif<|MERGE_RESOLUTION|>--- conflicted
+++ resolved
@@ -20,15 +20,11 @@
  * THE SOFTWARE.
  */
 
-#include <spirv/spirv.h>
 #include <clc/clc.h>
 #include <clc/clcmacro.h>
+#include <spirv/spirv.h>
 
-<<<<<<< HEAD
-#include <clcmacro.h>
-=======
 #include "math.h"
->>>>>>> d2d1b589
 
 _CLC_OVERLOAD _CLC_DEF float exp(float x) {
     return __spirv_ocl_exp(x);
