--- conflicted
+++ resolved
@@ -20,17 +20,10 @@
  * THE SOFTWARE.
  */
 
-<<<<<<< HEAD
-#include "config.h"
-#include "math.h"
-#include <clc/clc.h>
-#include <clc/clcmacro.h>
-=======
 #include "../clcmacro.h"
 #include "config.h"
 #include "math.h"
 #include <clc/clc.h>
->>>>>>> 730cd3a5
 #include <clc/shared/clc_clamp.h>
 
 _CLC_DEF _CLC_OVERLOAD float __clc_ldexp(float x, int n) {
