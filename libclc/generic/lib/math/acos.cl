--- conflicted
+++ resolved
@@ -23,10 +23,6 @@
 #include <clc/clcmacro.h>
 
 #include "math.h"
-<<<<<<< HEAD
-#include <clcmacro.h>
-=======
->>>>>>> d2d1b589
 
 _CLC_OVERLOAD _CLC_DEF float acos(float x) {
     // Computes arccos(x).
