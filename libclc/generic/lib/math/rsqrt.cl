--- conflicted
+++ resolved
@@ -1,10 +1,5 @@
 #include <clc/clc.h>
-<<<<<<< HEAD
-
-#include <clcmacro.h>
-=======
 #include <clc/clcmacro.h>
->>>>>>> d2d1b589
 
 _CLC_OVERLOAD _CLC_DEF float rsqrt(float x)
 {
