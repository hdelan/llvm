/*
 * Copyright (c) 2014,2015 Advanced Micro Devices, Inc.
 *
 * Permission is hereby granted, free of charge, to any person obtaining a copy
 * of this software and associated documentation files (the "Software"), to deal
 * in the Software without restriction, including without limitation the rights
 * to use, copy, modify, merge, publish, distribute, sublicense, and/or sell
 * copies of the Software, and to permit persons to whom the Software is
 * furnished to do so, subject to the following conditions:
 *
 * The above copyright notice and this permission notice shall be included in
 * all copies or substantial portions of the Software.
 *
 * THE SOFTWARE IS PROVIDED "AS IS", WITHOUT WARRANTY OF ANY KIND, EXPRESS OR
 * IMPLIED, INCLUDING BUT NOT LIMITED TO THE WARRANTIES OF MERCHANTABILITY,
 * FITNESS FOR A PARTICULAR PURPOSE AND NONINFRINGEMENT. IN NO EVENT SHALL THE
 * AUTHORS OR COPYRIGHT HOLDERS BE LIABLE FOR ANY CLAIM, DAMAGES OR OTHER
 * LIABILITY, WHETHER IN AN ACTION OF CONTRACT, TORT OR OTHERWISE, ARISING FROM,
 * OUT OF OR IN CONNECTION WITH THE SOFTWARE OR THE USE OR OTHER DEALINGS IN
 * THE SOFTWARE.
 */

#include <clc/clc.h>
<<<<<<< HEAD
#include <spirv/spirv.h>

#include "math.h"
#include <clcmacro.h>
=======
#include <clc/clcmacro.h>

#include "math.h"
>>>>>>> d2d1b589

_CLC_OVERLOAD _CLC_DEF float exp2(float x) {
    return __spirv_ocl_exp2(x);
}

_CLC_UNARY_VECTORIZE(_CLC_OVERLOAD _CLC_DEF, float, exp2, float)

#ifdef cl_khr_fp64

#pragma OPENCL EXTENSION cl_khr_fp64 : enable

_CLC_OVERLOAD _CLC_DEF double exp2(double x) {
    return __spirv_ocl_exp2(x);
}


_CLC_UNARY_VECTORIZE(_CLC_OVERLOAD _CLC_DEF, double, exp2, double)

#endif<|MERGE_RESOLUTION|>--- conflicted
+++ resolved
@@ -21,16 +21,10 @@
  */
 
 #include <clc/clc.h>
-<<<<<<< HEAD
+#include <clc/clcmacro.h>
 #include <spirv/spirv.h>
 
 #include "math.h"
-#include <clcmacro.h>
-=======
-#include <clc/clcmacro.h>
-
-#include "math.h"
->>>>>>> d2d1b589
 
 _CLC_OVERLOAD _CLC_DEF float exp2(float x) {
     return __spirv_ocl_exp2(x);
