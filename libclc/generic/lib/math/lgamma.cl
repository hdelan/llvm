/*
 * Copyright (c) 2016 Aaron Watry <awatry@gmail.com>
 * Copyright (c) 2014 Advanced Micro Devices, Inc.
 *
 * Permission is hereby granted, free of charge, to any person obtaining a copy
 * of this software and associated documentation files (the "Software"), to deal
 * in the Software without restriction, including without limitation the rights
 * to use, copy, modify, merge, publish, distribute, sublicense, and/or sell
 * copies of the Software, and to permit persons to whom the Software is
 * furnished to do so, subject to the following conditions:
 *
 * The above copyright notice and this permission notice shall be included in
 * all copies or substantial portions of the Software.
 *
 * THE SOFTWARE IS PROVIDED "AS IS", WITHOUT WARRANTY OF ANY KIND, EXPRESS OR
 * IMPLIED, INCLUDING BUT NOT LIMITED TO THE WARRANTIES OF MERCHANTABILITY,
 * FITNESS FOR A PARTICULAR PURPOSE AND NONINFRINGEMENT. IN NO EVENT SHALL THE
 * AUTHORS OR COPYRIGHT HOLDERS BE LIABLE FOR ANY CLAIM, DAMAGES OR OTHER
 * LIABILITY, WHETHER IN AN ACTION OF CONTRACT, TORT OR OTHERWISE, ARISING FROM,
 * OUT OF OR IN CONNECTION WITH THE SOFTWARE OR THE USE OR OTHER DEALINGS IN
 * THE SOFTWARE.
 */

#include <clc/clc.h>
<<<<<<< HEAD
#include <clcmacro.h>
=======
#include <clc/clcmacro.h>
>>>>>>> d2d1b589

_CLC_OVERLOAD _CLC_DEF float lgamma(float x) {
    int s;
    return lgamma_r(x, &s);
}

_CLC_UNARY_VECTORIZE(_CLC_OVERLOAD _CLC_DEF, float, lgamma, float)

#ifdef cl_khr_fp64
#pragma OPENCL EXTENSION cl_khr_fp64 : enable

_CLC_OVERLOAD _CLC_DEF double lgamma(double x) {
    int s;
    return lgamma_r(x, &s);
}

_CLC_UNARY_VECTORIZE(_CLC_OVERLOAD _CLC_DEF, double, lgamma, double)

#endif<|MERGE_RESOLUTION|>--- conflicted
+++ resolved
@@ -22,11 +22,7 @@
  */
 
 #include <clc/clc.h>
-<<<<<<< HEAD
-#include <clcmacro.h>
-=======
 #include <clc/clcmacro.h>
->>>>>>> d2d1b589
 
 _CLC_OVERLOAD _CLC_DEF float lgamma(float x) {
     int s;
