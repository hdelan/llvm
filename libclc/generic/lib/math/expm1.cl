--- conflicted
+++ resolved
@@ -1,14 +1,6 @@
 #include <clc/clc.h>
-<<<<<<< HEAD
+#include <clc/clcmacro.h>
 #include <spirv/spirv.h>
-
-#include <clcmacro.h>
-=======
-#include <clc/clcmacro.h>
-
-#include "math.h"
-#include "tables.h"
->>>>>>> d2d1b589
 
 /* Refer to the exp routine for the underlying algorithm */
 
