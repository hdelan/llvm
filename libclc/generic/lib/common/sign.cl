--- conflicted
+++ resolved
@@ -1,11 +1,6 @@
 #include <clc/clc.h>
-<<<<<<< HEAD
+#include <clc/clcmacro.h>
 #include <spirv/spirv.h>
-
-#include <clcmacro.h>
-=======
-#include <clc/clcmacro.h>
->>>>>>> d2d1b589
 
 #define SIGN(TYPE, F) \
 _CLC_DEF _CLC_OVERLOAD TYPE sign(TYPE x) { \
