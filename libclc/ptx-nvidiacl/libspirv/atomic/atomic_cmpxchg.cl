--- conflicted
+++ resolved
@@ -40,40 +40,6 @@
   }                                                                            \
   }
 
-<<<<<<< HEAD
-#define __CLC_NVVM_ATOMIC_CAS_IMPL(FN_MANGLED, TYPE, TYPE_MANGLED, TYPE_NV,    \
-                                   TYPE_MANGLED_NV, OP, ADDR_SPACE,            \
-                                   ADDR_SPACE_NV)                              \
-  __attribute__((always_inline)) _CLC_DECL TYPE FN_MANGLED(                    \
-      volatile ADDR_SPACE TYPE *pointer, enum Scope scope,                     \
-      enum MemorySemanticsMask semantics1,                                     \
-      enum MemorySemanticsMask semantics2, TYPE cmp, TYPE value) {             \
-    /* Semantics mask may include memory order, storage class and other info   \
-Memory order is stored in the lowest 5 bits */                                 \
-    unsigned int order = (semantics1 | semantics2) & 0x1F;                     \
-    switch (order) {                                                           \
-    case None:                                                                 \
-      __CLC_NVVM_ATOMIC_CAS_IMPL_ORDER(TYPE, TYPE_NV, TYPE_MANGLED_NV, OP,     \
-                                       ADDR_SPACE, ADDR_SPACE_NV, )            \
-    case Acquire:                                                              \
-      if (__clc_nvvm_reflect_arch() >= 700) {                                  \
-        __CLC_NVVM_ATOMIC_CAS_IMPL_ORDER(TYPE, TYPE_NV, TYPE_MANGLED_NV, OP,   \
-                                         ADDR_SPACE, ADDR_SPACE_NV, _acquire)  \
-      }                                                                        \
-    case Release:                                                              \
-      if (__clc_nvvm_reflect_arch() >= 700) {                                  \
-        __CLC_NVVM_ATOMIC_CAS_IMPL_ORDER(TYPE, TYPE_NV, TYPE_MANGLED_NV, OP,   \
-                                         ADDR_SPACE, ADDR_SPACE_NV, _release)  \
-      }                                                                        \
-    case AcquireRelease:                                                       \
-      if (__clc_nvvm_reflect_arch() >= 700) {                                  \
-        __CLC_NVVM_ATOMIC_CAS_IMPL_ORDER(TYPE, TYPE_NV, TYPE_MANGLED_NV, OP,   \
-                                         ADDR_SPACE, ADDR_SPACE_NV, _acq_rel)  \
-      }                                                                        \
-    }                                                                          \
-    __builtin_trap();                                                          \
-    __builtin_unreachable();                                                   \
-=======
 #define __CLC_NVVM_ATOMIC_CAS_IMPL_ACQUIRE_FENCE(                              \
     TYPE, TYPE_NV, TYPE_MANGLED_NV, OP, ADDR_SPACE, ADDR_SPACE_NV)             \
   switch (scope) {                                                             \
@@ -104,10 +70,10 @@
   }
 
 #define __CLC_NVVM_ATOMIC_CAS_IMPL(                                                                                                                             \
-    TYPE, TYPE_MANGLED, TYPE_NV, TYPE_MANGLED_NV, OP, OP_MANGLED, ADDR_SPACE,                                                                                   \
-    ADDR_SPACE_MANGLED, ADDR_SPACE_NV)                                                                                                                          \
-  _CLC_DECL TYPE                                                                                                                                                \
-      _Z29__spirv_Atomic##OP_MANGLED##PU3##ADDR_SPACE_MANGLED##TYPE_MANGLED##N5__spv5Scope4FlagENS1_19MemorySemanticsMask4FlagES5_##TYPE_MANGLED##TYPE_MANGLED( \
+    FN_MANGLED, TYPE, TYPE_MANGLED, TYPE_NV, TYPE_MANGLED_NV, OP, ADDR_SPACE,                                                                                   \
+    ADDR_SPACE_NV)                                                                                                                          \
+  __attribute__((always_inline)) _CLC_DECL TYPE                                                                                                                 \
+      FN_MANGLED( \
           volatile ADDR_SPACE TYPE *pointer, enum Scope scope,                                                                                                  \
           enum MemorySemanticsMask semantics1,                                                                                                                  \
           enum MemorySemanticsMask semantics2, TYPE cmp, TYPE value) {                                                                                          \
@@ -150,11 +116,10 @@
     }                                                                                                                                                           \
     __builtin_trap();                                                                                                                                           \
     __builtin_unreachable();                                                                                                                                    \
->>>>>>> 6ac62abf
   }
 
 #define __CLC_NVVM_ATOMIC_CAS(TYPE, TYPE_MANGLED, TYPE_NV, TYPE_MANGLED_NV,                                                                       \
-                              OP)                                                                                                     \
+                              OP)                                                                                                                 \
   __CLC_NVVM_ATOMIC_CAS_IMPL(                                                                                                                     \
       _Z29__spirv_AtomicCompareExchange##P##TYPE_MANGLED##N5__spv5Scope4FlagENS0_19MemorySemanticsMask4FlagES4_##TYPE_MANGLED##TYPE_MANGLED,      \
       TYPE, TYPE_MANGLED, TYPE_NV, TYPE_MANGLED_NV, OP, , _gen_)                                                                                  \
@@ -165,19 +130,12 @@
       _Z29__spirv_AtomicCompareExchange##PU3AS3##TYPE_MANGLED##N5__spv5Scope4FlagENS1_19MemorySemanticsMask4FlagES5_##TYPE_MANGLED##TYPE_MANGLED, \
       TYPE, TYPE_MANGLED, TYPE_NV, TYPE_MANGLED_NV, OP, __local, _shared_)
 
-<<<<<<< HEAD
 __CLC_NVVM_ATOMIC_CAS(int, i, int, i, cas)
 __CLC_NVVM_ATOMIC_CAS(long, l, long, l, cas)
 __CLC_NVVM_ATOMIC_CAS(unsigned int, j, int, i, cas)
 __CLC_NVVM_ATOMIC_CAS(unsigned long, m, long, l, cas)
-=======
-__CLC_NVVM_ATOMIC_CAS(int, i, int, i, cas, CompareExchange)
-__CLC_NVVM_ATOMIC_CAS(long, l, long, l, cas, CompareExchange)
-__CLC_NVVM_ATOMIC_CAS(unsigned int, j, int, i, cas, CompareExchange)
-__CLC_NVVM_ATOMIC_CAS(unsigned long, m, long, l, cas, CompareExchange)
-__CLC_NVVM_ATOMIC_CAS(float, f, float, f, cas, CompareExchange)
-__CLC_NVVM_ATOMIC_CAS(double, d, double, d, cas, CompareExchange)
->>>>>>> 6ac62abf
+__CLC_NVVM_ATOMIC_CAS(float, f, float, f, cas)
+__CLC_NVVM_ATOMIC_CAS(double, d, double, d, cas)
 
 #undef __CLC_NVVM_ATOMIC_CAS_IMPL_ORDER
 #undef __CLC_NVVM_ATOMIC_CAS
