//===----------------------------------------------------------------------===//
//
// Part of the LLVM Project, under the Apache License v2.0 with LLVM Exceptions.
// See https://llvm.org/LICENSE.txt for license information.
// SPDX-License-Identifier: Apache-2.0 WITH LLVM-exception
//
//===----------------------------------------------------------------------===//

#ifndef __CLC_INC_DEC_ATOMIC_HELPERS_H
#define __CLC_INC_DEC_ATOMIC_HELPERS_H

#include <spirv/spirv.h>
#include <spirv/spirv_types.h>

<<<<<<< HEAD
#define __CLC_NVVM_ATOMIC_INCDEC_IMPL(TYPE, TYPE_MANGLED, OP_MANGLED, VAL,                                                                                \
                                      ADDR_SPACE, ADDR_SPACE_MANGLED,                                                                                     \
                                      SUBSTITUTION)                                                                                                       \
  TYPE                                                                                                                                                    \
      _Z21__spirv_AtomicIAddEXTP##ADDR_SPACE_MANGLED##TYPE_MANGLED##N5__spv5Scope4FlagENS##SUBSTITUTION##_19MemorySemanticsMask4FlagE##TYPE_MANGLED(      \
          volatile ADDR_SPACE TYPE *, enum Scope, enum MemorySemanticsMask,                                                                               \
          TYPE);                                                                                                                                          \
  __attribute__((always_inline)) _CLC_DECL TYPE                                                                                                           \
      _Z24__spirv_Atomic##OP_MANGLED##P##ADDR_SPACE_MANGLED##TYPE_MANGLED##N5__spv5Scope4FlagENS##SUBSTITUTION##_19MemorySemanticsMask4FlagE(             \
          volatile ADDR_SPACE TYPE *pointer, enum Scope scope,                                                                                            \
          enum MemorySemanticsMask semantics) {                                                                                                           \
    return _Z21__spirv_AtomicIAddEXTP##ADDR_SPACE_MANGLED##TYPE_MANGLED##N5__spv5Scope4FlagENS##SUBSTITUTION##_19MemorySemanticsMask4FlagE##TYPE_MANGLED( \
        pointer, scope, semantics, VAL);                                                                                                                  \
  }

#define __CLC_NVVM_ATOMIC_INCDEC(TYPE, TYPE_MANGLED, OP_MANGLED, VAL)          \
  __CLC_NVVM_ATOMIC_INCDEC_IMPL(TYPE, TYPE_MANGLED, OP_MANGLED, VAL, , , 0)    \
  __CLC_NVVM_ATOMIC_INCDEC_IMPL(TYPE, TYPE_MANGLED, OP_MANGLED, VAL, __global, \
                                U3AS1, 1)                                      \
  __CLC_NVVM_ATOMIC_INCDEC_IMPL(TYPE, TYPE_MANGLED, OP_MANGLED, VAL, __local,  \
                                U3AS3, 1)
=======
#define __CLC_NVVM_ATOMIC_INCDEC_IMPL(                                         \
    TYPE, TYPE_MANGLED, OP_MANGLED, VAL, ADDR_SPACE,                           \
    POINTER_AND_ADDR_SPACE_MANGLED, SUBSTITUTION)                              \
  TYPE _Z21__spirv_\
AtomicIAddEXT##POINTER_AND_ADDR_SPACE_MANGLED##TYPE_MANGLED##N5__spv\
5Scope4FlagENS##SUBSTITUTION##_19MemorySemanticsMask4FlagE##TYPE_MANGLED(      \
      volatile ADDR_SPACE TYPE *, enum Scope, enum MemorySemanticsMask, TYPE); \
  __attribute__((always_inline)) _CLC_DECL TYPE _Z24__spirv_\
Atomic##OP_MANGLED##POINTER_AND_ADDR_SPACE_MANGLED##TYPE_MANGLED##N5__spv\
5Scope4FlagENS##SUBSTITUTION##_19MemorySemanticsMask4FlagE(                    \
      volatile ADDR_SPACE TYPE *pointer, enum Scope scope,                     \
      enum MemorySemanticsMask semantics) {                                    \
    return _Z21__spirv_\
AtomicIAddEXT##POINTER_AND_ADDR_SPACE_MANGLED##TYPE_MANGLED##N5__spv\
5Scope4FlagENS##SUBSTITUTION##_19MemorySemanticsMask4FlagE##TYPE_MANGLED(      \
        pointer, scope, semantics, VAL);                                       \
  }

#define __CLC_NVVM_ATOMIC_INCDEC(TYPE, TYPE_MANGLED, OP_MANGLED, VAL)          \
  __CLC_NVVM_ATOMIC_INCDEC_IMPL(TYPE, TYPE_MANGLED, OP_MANGLED, VAL, __global, \
                                PU3AS1, 1)                                     \
  __CLC_NVVM_ATOMIC_INCDEC_IMPL(TYPE, TYPE_MANGLED, OP_MANGLED, VAL, __local,  \
                                PU3AS3, 1)                                     \
  __CLC_NVVM_ATOMIC_INCDEC_IMPL(TYPE, TYPE_MANGLED, OP_MANGLED, VAL, , P, 0)
>>>>>>> 890aa072

#endif<|MERGE_RESOLUTION|>--- conflicted
+++ resolved
@@ -12,29 +12,6 @@
 #include <spirv/spirv.h>
 #include <spirv/spirv_types.h>
 
-<<<<<<< HEAD
-#define __CLC_NVVM_ATOMIC_INCDEC_IMPL(TYPE, TYPE_MANGLED, OP_MANGLED, VAL,                                                                                \
-                                      ADDR_SPACE, ADDR_SPACE_MANGLED,                                                                                     \
-                                      SUBSTITUTION)                                                                                                       \
-  TYPE                                                                                                                                                    \
-      _Z21__spirv_AtomicIAddEXTP##ADDR_SPACE_MANGLED##TYPE_MANGLED##N5__spv5Scope4FlagENS##SUBSTITUTION##_19MemorySemanticsMask4FlagE##TYPE_MANGLED(      \
-          volatile ADDR_SPACE TYPE *, enum Scope, enum MemorySemanticsMask,                                                                               \
-          TYPE);                                                                                                                                          \
-  __attribute__((always_inline)) _CLC_DECL TYPE                                                                                                           \
-      _Z24__spirv_Atomic##OP_MANGLED##P##ADDR_SPACE_MANGLED##TYPE_MANGLED##N5__spv5Scope4FlagENS##SUBSTITUTION##_19MemorySemanticsMask4FlagE(             \
-          volatile ADDR_SPACE TYPE *pointer, enum Scope scope,                                                                                            \
-          enum MemorySemanticsMask semantics) {                                                                                                           \
-    return _Z21__spirv_AtomicIAddEXTP##ADDR_SPACE_MANGLED##TYPE_MANGLED##N5__spv5Scope4FlagENS##SUBSTITUTION##_19MemorySemanticsMask4FlagE##TYPE_MANGLED( \
-        pointer, scope, semantics, VAL);                                                                                                                  \
-  }
-
-#define __CLC_NVVM_ATOMIC_INCDEC(TYPE, TYPE_MANGLED, OP_MANGLED, VAL)          \
-  __CLC_NVVM_ATOMIC_INCDEC_IMPL(TYPE, TYPE_MANGLED, OP_MANGLED, VAL, , , 0)    \
-  __CLC_NVVM_ATOMIC_INCDEC_IMPL(TYPE, TYPE_MANGLED, OP_MANGLED, VAL, __global, \
-                                U3AS1, 1)                                      \
-  __CLC_NVVM_ATOMIC_INCDEC_IMPL(TYPE, TYPE_MANGLED, OP_MANGLED, VAL, __local,  \
-                                U3AS3, 1)
-=======
 #define __CLC_NVVM_ATOMIC_INCDEC_IMPL(                                         \
     TYPE, TYPE_MANGLED, OP_MANGLED, VAL, ADDR_SPACE,                           \
     POINTER_AND_ADDR_SPACE_MANGLED, SUBSTITUTION)                              \
@@ -59,6 +36,5 @@
   __CLC_NVVM_ATOMIC_INCDEC_IMPL(TYPE, TYPE_MANGLED, OP_MANGLED, VAL, __local,  \
                                 PU3AS3, 1)                                     \
   __CLC_NVVM_ATOMIC_INCDEC_IMPL(TYPE, TYPE_MANGLED, OP_MANGLED, VAL, , P, 0)
->>>>>>> 890aa072
 
 #endif