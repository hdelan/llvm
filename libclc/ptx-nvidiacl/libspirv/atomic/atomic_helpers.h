//===----------------------------------------------------------------------===//
//
// Part of the LLVM Project, under the Apache License v2.0 with LLVM Exceptions.
// See https://llvm.org/LICENSE.txt for license information.
// SPDX-License-Identifier: Apache-2.0 WITH LLVM-exception
//
//===----------------------------------------------------------------------===//

#ifndef __CLC_ATOMIC_HELPERS_H
#define __CLC_ATOMIC_HELPERS_H

#include <spirv/spirv.h>
#include <spirv/spirv_types.h>

extern int __clc_nvvm_reflect_arch();
_CLC_OVERLOAD _CLC_DECL void __spirv_MemoryBarrier(unsigned int, unsigned int);

#define __CLC_NVVM_ATOMIC_IMPL_ORDER(TYPE, TYPE_NV, TYPE_MANGLED_NV, OP,       \
                                     ADDR_SPACE, ADDR_SPACE_NV, ORDER)         \
  switch (scope) {                                                             \
  case Subgroup:                                                               \
  case Workgroup: {                                                            \
    if (__clc_nvvm_reflect_arch() >= 600) {                                    \
      TYPE_NV res =                                                            \
          __nvvm_atom##ORDER##_cta_##OP##ADDR_SPACE_NV##TYPE_MANGLED_NV(       \
              (ADDR_SPACE TYPE_NV *)pointer, *(TYPE_NV *)&value);              \
      return *(TYPE *)&res;                                                    \
    }                                                                          \
  }                                                                            \
  case Device: {                                                               \
    TYPE_NV res = __nvvm_atom##ORDER##_##OP##ADDR_SPACE_NV##TYPE_MANGLED_NV(   \
        (ADDR_SPACE TYPE_NV *)pointer, *(TYPE_NV *)&value);                    \
    return *(TYPE *)&res;                                                      \
  }                                                                            \
  case CrossDevice:                                                            \
  default: {                                                                   \
    if (__clc_nvvm_reflect_arch() >= 600) {                                    \
      TYPE_NV res =                                                            \
          __nvvm_atom##ORDER##_sys_##OP##ADDR_SPACE_NV##TYPE_MANGLED_NV(       \
              (ADDR_SPACE TYPE_NV *)pointer, *(TYPE_NV *)&value);              \
      return *(TYPE *)&res;                                                    \
    }                                                                          \
  }                                                                            \
  }

#define __CLC_NVVM_ATOMIC_IMPL_ACQUIRE_FENCE(TYPE, TYPE_NV, TYPE_MANGLED_NV,   \
                                             OP, ADDR_SPACE, ADDR_SPACE_NV)    \
  switch (scope) {                                                             \
  case Subgroup:                                                               \
  case Workgroup: {                                                            \
    if (__clc_nvvm_reflect_arch() >= 600) {                                    \
      TYPE_NV res = __nvvm_atom##_cta_##OP##ADDR_SPACE_NV##TYPE_MANGLED_NV(    \
          (ADDR_SPACE TYPE_NV *)pointer, *(TYPE_NV *)&value);                  \
      __spirv_MemoryBarrier(Workgroup, Acquire);                               \
      return *(TYPE *)&res;                                                    \
    }                                                                          \
  }                                                                            \
  case Device: {                                                               \
    TYPE_NV res = __nvvm_atom##_##OP##ADDR_SPACE_NV##TYPE_MANGLED_NV(          \
        (ADDR_SPACE TYPE_NV *)pointer, *(TYPE_NV *)&value);                    \
    __spirv_MemoryBarrier(Device, Acquire);                                    \
    return *(TYPE *)&res;                                                      \
  }                                                                            \
  case CrossDevice:                                                            \
  default: {                                                                   \
    if (__clc_nvvm_reflect_arch() >= 600) {                                    \
      TYPE_NV res = __nvvm_atom##_sys_##OP##ADDR_SPACE_NV##TYPE_MANGLED_NV(    \
          (ADDR_SPACE TYPE_NV *)pointer, *(TYPE_NV *)&value);                  \
      __spirv_MemoryBarrier(CrossDevice, Acquire);                             \
      return *(TYPE *)&res;                                                    \
    }                                                                          \
  }                                                                            \
  }

<<<<<<< HEAD
#define __CLC_NVVM_ATOMIC_IMPL(FN_MANGLED, TYPE, TYPE_MANGLED, TYPE_NV,        \
                               TYPE_MANGLED_NV, OP, ADDR_SPACE, ADDR_SPACE_NV) \
  __attribute__((always_inline)) _CLC_DECL TYPE FN_MANGLED(                    \
      volatile ADDR_SPACE TYPE *pointer, enum Scope scope,                     \
      enum MemorySemanticsMask semantics, TYPE value) {                        \
=======
#define __CLC_NVVM_ATOMIC_IMPL(                                                \
    TYPE, TYPE_MANGLED, TYPE_NV, TYPE_MANGLED_NV, OP, NAME_MANGLED,            \
    ADDR_SPACE, POINTER_AND_ADDR_SPACE_MANGLED, ADDR_SPACE_NV, SUBSTITUTION)   \
  __attribute__((always_inline)) _CLC_DECL TYPE                                \
      NAME_MANGLED##POINTER_AND_ADDR_SPACE_MANGLED##TYPE_MANGLED##N5__spv\
5Scope4FlagENS##SUBSTITUTION##_19MemorySemanticsMask4FlagE##TYPE_MANGLED(      \
          volatile ADDR_SPACE TYPE *pointer, enum Scope scope,                 \
          enum MemorySemanticsMask semantics, TYPE value) {                    \
>>>>>>> 7e37406a
    /* Semantics mask may include memory order, storage class and other info   \
Memory order is stored in the lowest 5 bits */                                 \
    unsigned int order = semantics & 0x1F;                                     \
    switch (order) {                                                           \
    case None:                                                                 \
      __CLC_NVVM_ATOMIC_IMPL_ORDER(TYPE, TYPE_NV, TYPE_MANGLED_NV, OP,         \
                                   ADDR_SPACE, ADDR_SPACE_NV, )                \
      break;                                                                   \
    case Acquire:                                                              \
      if (__clc_nvvm_reflect_arch() >= 700) {                                  \
        __CLC_NVVM_ATOMIC_IMPL_ORDER(TYPE, TYPE_NV, TYPE_MANGLED_NV, OP,       \
                                     ADDR_SPACE, ADDR_SPACE_NV, _acquire)      \
      } else {                                                                 \
        __CLC_NVVM_ATOMIC_IMPL_ACQUIRE_FENCE(TYPE, TYPE_NV, TYPE_MANGLED_NV,   \
                                             OP, ADDR_SPACE, ADDR_SPACE_NV)    \
      }                                                                        \
      break;                                                                   \
    case Release:                                                              \
      if (__clc_nvvm_reflect_arch() >= 700) {                                  \
        __CLC_NVVM_ATOMIC_IMPL_ORDER(TYPE, TYPE_NV, TYPE_MANGLED_NV, OP,       \
                                     ADDR_SPACE, ADDR_SPACE_NV, _release)      \
      } else {                                                                 \
        __spirv_MemoryBarrier(scope, Release);                                 \
        __CLC_NVVM_ATOMIC_IMPL_ORDER(TYPE, TYPE_NV, TYPE_MANGLED_NV, OP,       \
                                     ADDR_SPACE, ADDR_SPACE_NV, )              \
      }                                                                        \
      break;                                                                   \
    case AcquireRelease:                                                       \
      if (__clc_nvvm_reflect_arch() >= 700) {                                  \
        __CLC_NVVM_ATOMIC_IMPL_ORDER(TYPE, TYPE_NV, TYPE_MANGLED_NV, OP,       \
                                     ADDR_SPACE, ADDR_SPACE_NV, _acq_rel)      \
      } else {                                                                 \
        __spirv_MemoryBarrier(scope, Release);                                 \
        __CLC_NVVM_ATOMIC_IMPL_ACQUIRE_FENCE(TYPE, TYPE_NV, TYPE_MANGLED_NV,   \
                                             OP, ADDR_SPACE, ADDR_SPACE_NV)    \
      }                                                                        \
      break;                                                                   \
    }                                                                          \
    __builtin_trap();                                                          \
    __builtin_unreachable();                                                   \
  }

<<<<<<< HEAD
#define __CLC_NVVM_ATOMIC(TYPE, TYPE_MANGLED, TYPE_NV, TYPE_MANGLED_NV, OP,                                 \
                          NAME_MANGLED)                                                                     \
  __CLC_NVVM_ATOMIC_IMPL(                                                                                   \
      NAME_MANGLED##P##TYPE_MANGLED##N5__spv5Scope4FlagENS0_19MemorySemanticsMask4FlagE##TYPE_MANGLED,      \
      TYPE, TYPE_MANGLED, TYPE_NV, TYPE_MANGLED_NV, OP, , _gen_)                                            \
  __CLC_NVVM_ATOMIC_IMPL(                                                                                   \
      NAME_MANGLED##PU3AS1##TYPE_MANGLED##N5__spv5Scope4FlagENS1_19MemorySemanticsMask4FlagE##TYPE_MANGLED, \
      TYPE, TYPE_MANGLED, TYPE_NV, TYPE_MANGLED_NV, OP, __global, _global_)                                 \
  __CLC_NVVM_ATOMIC_IMPL(                                                                                   \
      NAME_MANGLED##PU3AS3##TYPE_MANGLED##N5__spv5Scope4FlagENS1_19MemorySemanticsMask4FlagE##TYPE_MANGLED, \
      TYPE, TYPE_MANGLED, TYPE_NV, TYPE_MANGLED_NV, OP, __local, _shared_)

=======
#define __CLC_NVVM_ATOMIC(TYPE, TYPE_MANGLED, TYPE_NV, TYPE_MANGLED_NV, OP,    \
                          NAME_MANGLED)                                        \
  __CLC_NVVM_ATOMIC_IMPL(TYPE, TYPE_MANGLED, TYPE_NV, TYPE_MANGLED_NV, OP,     \
                         NAME_MANGLED, __global, PU3AS1, _global_, 1)          \
  __CLC_NVVM_ATOMIC_IMPL(TYPE, TYPE_MANGLED, TYPE_NV, TYPE_MANGLED_NV, OP,     \
                         NAME_MANGLED, __local, PU3AS3, _shared_, 1)           \
  __CLC_NVVM_ATOMIC_IMPL(TYPE, TYPE_MANGLED, TYPE_NV, TYPE_MANGLED_NV, OP,     \
                         NAME_MANGLED, , P, _gen_, 0)
>>>>>>> 7e37406a
#endif<|MERGE_RESOLUTION|>--- conflicted
+++ resolved
@@ -72,13 +72,6 @@
   }                                                                            \
   }
 
-<<<<<<< HEAD
-#define __CLC_NVVM_ATOMIC_IMPL(FN_MANGLED, TYPE, TYPE_MANGLED, TYPE_NV,        \
-                               TYPE_MANGLED_NV, OP, ADDR_SPACE, ADDR_SPACE_NV) \
-  __attribute__((always_inline)) _CLC_DECL TYPE FN_MANGLED(                    \
-      volatile ADDR_SPACE TYPE *pointer, enum Scope scope,                     \
-      enum MemorySemanticsMask semantics, TYPE value) {                        \
-=======
 #define __CLC_NVVM_ATOMIC_IMPL(                                                \
     TYPE, TYPE_MANGLED, TYPE_NV, TYPE_MANGLED_NV, OP, NAME_MANGLED,            \
     ADDR_SPACE, POINTER_AND_ADDR_SPACE_MANGLED, ADDR_SPACE_NV, SUBSTITUTION)   \
@@ -87,7 +80,6 @@
 5Scope4FlagENS##SUBSTITUTION##_19MemorySemanticsMask4FlagE##TYPE_MANGLED(      \
           volatile ADDR_SPACE TYPE *pointer, enum Scope scope,                 \
           enum MemorySemanticsMask semantics, TYPE value) {                    \
->>>>>>> 7e37406a
     /* Semantics mask may include memory order, storage class and other info   \
 Memory order is stored in the lowest 5 bits */                                 \
     unsigned int order = semantics & 0x1F;                                     \
@@ -130,20 +122,6 @@
     __builtin_unreachable();                                                   \
   }
 
-<<<<<<< HEAD
-#define __CLC_NVVM_ATOMIC(TYPE, TYPE_MANGLED, TYPE_NV, TYPE_MANGLED_NV, OP,                                 \
-                          NAME_MANGLED)                                                                     \
-  __CLC_NVVM_ATOMIC_IMPL(                                                                                   \
-      NAME_MANGLED##P##TYPE_MANGLED##N5__spv5Scope4FlagENS0_19MemorySemanticsMask4FlagE##TYPE_MANGLED,      \
-      TYPE, TYPE_MANGLED, TYPE_NV, TYPE_MANGLED_NV, OP, , _gen_)                                            \
-  __CLC_NVVM_ATOMIC_IMPL(                                                                                   \
-      NAME_MANGLED##PU3AS1##TYPE_MANGLED##N5__spv5Scope4FlagENS1_19MemorySemanticsMask4FlagE##TYPE_MANGLED, \
-      TYPE, TYPE_MANGLED, TYPE_NV, TYPE_MANGLED_NV, OP, __global, _global_)                                 \
-  __CLC_NVVM_ATOMIC_IMPL(                                                                                   \
-      NAME_MANGLED##PU3AS3##TYPE_MANGLED##N5__spv5Scope4FlagENS1_19MemorySemanticsMask4FlagE##TYPE_MANGLED, \
-      TYPE, TYPE_MANGLED, TYPE_NV, TYPE_MANGLED_NV, OP, __local, _shared_)
-
-=======
 #define __CLC_NVVM_ATOMIC(TYPE, TYPE_MANGLED, TYPE_NV, TYPE_MANGLED_NV, OP,    \
                           NAME_MANGLED)                                        \
   __CLC_NVVM_ATOMIC_IMPL(TYPE, TYPE_MANGLED, TYPE_NV, TYPE_MANGLED_NV, OP,     \
@@ -152,5 +130,4 @@
                          NAME_MANGLED, __local, PU3AS3, _shared_, 1)           \
   __CLC_NVVM_ATOMIC_IMPL(TYPE, TYPE_MANGLED, TYPE_NV, TYPE_MANGLED_NV, OP,     \
                          NAME_MANGLED, , P, _gen_, 0)
->>>>>>> 7e37406a
 #endif