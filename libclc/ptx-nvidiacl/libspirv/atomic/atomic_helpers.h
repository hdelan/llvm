//===----------------------------------------------------------------------===//
//
// Part of the LLVM Project, under the Apache License v2.0 with LLVM Exceptions.
// See https://llvm.org/LICENSE.txt for license information.
// SPDX-License-Identifier: Apache-2.0 WITH LLVM-exception
//
//===----------------------------------------------------------------------===//

#ifndef __CLC_ATOMIC_HELPERS_H
#define __CLC_ATOMIC_HELPERS_H

#include <spirv/spirv.h>
#include <spirv/spirv_types.h>

extern int __clc_nvvm_reflect_arch();
_CLC_OVERLOAD _CLC_DECL void __spirv_MemoryBarrier(unsigned int, unsigned int);

#define __CLC_NVVM_ATOMIC_IMPL_ORDER(TYPE, TYPE_NV, TYPE_MANGLED_NV, OP,       \
                                     ADDR_SPACE, ADDR_SPACE_NV, ORDER)         \
  switch (scope) {                                                             \
  case Subgroup:                                                               \
  case Workgroup: {                                                            \
    if (__clc_nvvm_reflect_arch() >= 600) {                                    \
      TYPE_NV res =                                                            \
          __nvvm_atom##ORDER##_cta_##OP##ADDR_SPACE_NV##TYPE_MANGLED_NV(       \
              (ADDR_SPACE TYPE_NV *)pointer, *(TYPE_NV *)&value);              \
      return *(TYPE *)&res;                                                    \
    }                                                                          \
  }                                                                            \
  case Device: {                                                               \
    TYPE_NV res = __nvvm_atom##ORDER##_##OP##ADDR_SPACE_NV##TYPE_MANGLED_NV(   \
        (ADDR_SPACE TYPE_NV *)pointer, *(TYPE_NV *)&value);                    \
    return *(TYPE *)&res;                                                      \
  }                                                                            \
  case CrossDevice:                                                            \
  default: {                                                                   \
    if (__clc_nvvm_reflect_arch() >= 600) {                                    \
      TYPE_NV res =                                                            \
          __nvvm_atom##ORDER##_sys_##OP##ADDR_SPACE_NV##TYPE_MANGLED_NV(       \
              (ADDR_SPACE TYPE_NV *)pointer, *(TYPE_NV *)&value);              \
      return *(TYPE *)&res;                                                    \
    }                                                                          \
  }                                                                            \
  }

<<<<<<< HEAD
#define __CLC_NVVM_ATOMIC_IMPL(FN_MANGLED, TYPE, TYPE_MANGLED, TYPE_NV,        \
                               TYPE_MANGLED_NV, OP, ADDR_SPACE, ADDR_SPACE_NV) \
  __attribute__((always_inline)) _CLC_DECL TYPE FN_MANGLED(                    \
      volatile ADDR_SPACE TYPE *pointer, enum Scope scope,                     \
      enum MemorySemanticsMask semantics, TYPE value) {                        \
    /* Semantics mask may include memory order, storage class and other info   \
Memory order is stored in the lowest 5 bits */                                 \
    unsigned int order = semantics & 0x1F;                                     \
    switch (order) {                                                           \
    case None:                                                                 \
      __CLC_NVVM_ATOMIC_IMPL_ORDER(TYPE, TYPE_NV, TYPE_MANGLED_NV, OP,         \
                                   ADDR_SPACE, ADDR_SPACE_NV, )                \
    case Acquire:                                                              \
      if (__clc_nvvm_reflect_arch() >= 700) {                                  \
        __CLC_NVVM_ATOMIC_IMPL_ORDER(TYPE, TYPE_NV, TYPE_MANGLED_NV, OP,       \
                                     ADDR_SPACE, ADDR_SPACE_NV, _acquire)      \
      }                                                                        \
    case Release:                                                              \
      if (__clc_nvvm_reflect_arch() >= 700) {                                  \
        __CLC_NVVM_ATOMIC_IMPL_ORDER(TYPE, TYPE_NV, TYPE_MANGLED_NV, OP,       \
                                     ADDR_SPACE, ADDR_SPACE_NV, _release)      \
      }                                                                        \
    case AcquireRelease:                                                       \
      if (__clc_nvvm_reflect_arch() >= 700) {                                  \
        __CLC_NVVM_ATOMIC_IMPL_ORDER(TYPE, TYPE_NV, TYPE_MANGLED_NV, OP,       \
                                     ADDR_SPACE, ADDR_SPACE_NV, _acq_rel)      \
      }                                                                        \
    }                                                                          \
    __builtin_trap();                                                          \
    __builtin_unreachable();                                                   \
=======
#define __CLC_NVVM_ATOMIC_IMPL_ACQUIRE_FENCE(TYPE, TYPE_NV, TYPE_MANGLED_NV,   \
                                             OP, ADDR_SPACE, ADDR_SPACE_NV)    \
  switch (scope) {                                                             \
  case Subgroup:                                                               \
  case Workgroup: {                                                            \
    if (__clc_nvvm_reflect_arch() >= 600) {                                    \
      TYPE_NV res = __nvvm_atom##_cta_##OP##ADDR_SPACE_NV##TYPE_MANGLED_NV(    \
          (ADDR_SPACE TYPE_NV *)pointer, *(TYPE_NV *)&value);                  \
      __spirv_MemoryBarrier(Workgroup, Acquire);                               \
      return *(TYPE *)&res;                                                    \
    }                                                                          \
  }                                                                            \
  case Device: {                                                               \
    TYPE_NV res = __nvvm_atom##_##OP##ADDR_SPACE_NV##TYPE_MANGLED_NV(          \
        (ADDR_SPACE TYPE_NV *)pointer, *(TYPE_NV *)&value);                    \
    __spirv_MemoryBarrier(Device, Acquire);                                    \
    return *(TYPE *)&res;                                                      \
  }                                                                            \
  case CrossDevice:                                                            \
  default: {                                                                   \
    if (__clc_nvvm_reflect_arch() >= 600) {                                    \
      TYPE_NV res = __nvvm_atom##_sys_##OP##ADDR_SPACE_NV##TYPE_MANGLED_NV(    \
          (ADDR_SPACE TYPE_NV *)pointer, *(TYPE_NV *)&value);                  \
      __spirv_MemoryBarrier(CrossDevice, Acquire);                             \
      return *(TYPE *)&res;                                                    \
    }                                                                          \
  }                                                                            \
  }

#define __CLC_NVVM_ATOMIC_IMPL(TYPE, TYPE_MANGLED, TYPE_NV, TYPE_MANGLED_NV,                                                 \
                               OP, NAME_MANGLED, ADDR_SPACE,                                                                 \
                               ADDR_SPACE_MANGLED, ADDR_SPACE_NV)                                                            \
  _CLC_DECL TYPE                                                                                                             \
      NAME_MANGLED##PU3##ADDR_SPACE_MANGLED##TYPE_MANGLED##N5__spv5Scope4FlagENS1_19MemorySemanticsMask4FlagE##TYPE_MANGLED( \
          volatile ADDR_SPACE TYPE *pointer, enum Scope scope,                                                               \
          enum MemorySemanticsMask semantics, TYPE value) {                                                                  \
    /* Semantics mask may include memory order, storage class and other info                                                 \
Memory order is stored in the lowest 5 bits */                                                                               \
    unsigned int order = semantics & 0x1F;                                                                                   \
    switch (order) {                                                                                                         \
    case None:                                                                                                               \
      __CLC_NVVM_ATOMIC_IMPL_ORDER(TYPE, TYPE_NV, TYPE_MANGLED_NV, OP,                                                       \
                                   ADDR_SPACE, ADDR_SPACE_NV, )                                                              \
      break;                                                                                                                 \
    case Acquire:                                                                                                            \
      if (__clc_nvvm_reflect_arch() >= 700) {                                                                                \
        __CLC_NVVM_ATOMIC_IMPL_ORDER(TYPE, TYPE_NV, TYPE_MANGLED_NV, OP,                                                     \
                                     ADDR_SPACE, ADDR_SPACE_NV, _acquire)                                                    \
      } else {                                                                                                               \
        __CLC_NVVM_ATOMIC_IMPL_ACQUIRE_FENCE(TYPE, TYPE_NV, TYPE_MANGLED_NV,                                                 \
                                             OP, ADDR_SPACE, ADDR_SPACE_NV)                                                  \
      }                                                                                                                      \
      break;                                                                                                                 \
    case Release:                                                                                                            \
      if (__clc_nvvm_reflect_arch() >= 700) {                                                                                \
        __CLC_NVVM_ATOMIC_IMPL_ORDER(TYPE, TYPE_NV, TYPE_MANGLED_NV, OP,                                                     \
                                     ADDR_SPACE, ADDR_SPACE_NV, _release)                                                    \
      } else {                                                                                                               \
        __spirv_MemoryBarrier(scope, Release);                                                                               \
        __CLC_NVVM_ATOMIC_IMPL_ORDER(TYPE, TYPE_NV, TYPE_MANGLED_NV, OP,                                                     \
                                     ADDR_SPACE, ADDR_SPACE_NV, )                                                            \
      }                                                                                                                      \
      break;                                                                                                                 \
    case AcquireRelease:                                                                                                     \
      if (__clc_nvvm_reflect_arch() >= 700) {                                                                                \
        __CLC_NVVM_ATOMIC_IMPL_ORDER(TYPE, TYPE_NV, TYPE_MANGLED_NV, OP,                                                     \
                                     ADDR_SPACE, ADDR_SPACE_NV, _acq_rel)                                                    \
      } else {                                                                                                               \
        __spirv_MemoryBarrier(scope, Release);                                                                               \
        __CLC_NVVM_ATOMIC_IMPL_ACQUIRE_FENCE(TYPE, TYPE_NV, TYPE_MANGLED_NV,                                                 \
                                             OP, ADDR_SPACE, ADDR_SPACE_NV)                                                  \
      }                                                                                                                      \
      break;                                                                                                                 \
    }                                                                                                                        \
    __builtin_trap();                                                                                                        \
    __builtin_unreachable();                                                                                                 \
>>>>>>> 6ac62abf
  }

#define __CLC_NVVM_ATOMIC(TYPE, TYPE_MANGLED, TYPE_NV, TYPE_MANGLED_NV, OP,                                 \
                          NAME_MANGLED)                                                                     \
  __CLC_NVVM_ATOMIC_IMPL(                                                                                   \
      NAME_MANGLED##P##TYPE_MANGLED##N5__spv5Scope4FlagENS0_19MemorySemanticsMask4FlagE##TYPE_MANGLED,      \
      TYPE, TYPE_MANGLED, TYPE_NV, TYPE_MANGLED_NV, OP, , _gen_)                                            \
  __CLC_NVVM_ATOMIC_IMPL(                                                                                   \
      NAME_MANGLED##PU3AS1##TYPE_MANGLED##N5__spv5Scope4FlagENS1_19MemorySemanticsMask4FlagE##TYPE_MANGLED, \
      TYPE, TYPE_MANGLED, TYPE_NV, TYPE_MANGLED_NV, OP, __global, _global_)                                 \
  __CLC_NVVM_ATOMIC_IMPL(                                                                                   \
      NAME_MANGLED##PU3AS3##TYPE_MANGLED##N5__spv5Scope4FlagENS1_19MemorySemanticsMask4FlagE##TYPE_MANGLED, \
      TYPE, TYPE_MANGLED, TYPE_NV, TYPE_MANGLED_NV, OP, __local, _shared_)

#endif<|MERGE_RESOLUTION|>--- conflicted
+++ resolved
@@ -43,38 +43,6 @@
   }                                                                            \
   }
 
-<<<<<<< HEAD
-#define __CLC_NVVM_ATOMIC_IMPL(FN_MANGLED, TYPE, TYPE_MANGLED, TYPE_NV,        \
-                               TYPE_MANGLED_NV, OP, ADDR_SPACE, ADDR_SPACE_NV) \
-  __attribute__((always_inline)) _CLC_DECL TYPE FN_MANGLED(                    \
-      volatile ADDR_SPACE TYPE *pointer, enum Scope scope,                     \
-      enum MemorySemanticsMask semantics, TYPE value) {                        \
-    /* Semantics mask may include memory order, storage class and other info   \
-Memory order is stored in the lowest 5 bits */                                 \
-    unsigned int order = semantics & 0x1F;                                     \
-    switch (order) {                                                           \
-    case None:                                                                 \
-      __CLC_NVVM_ATOMIC_IMPL_ORDER(TYPE, TYPE_NV, TYPE_MANGLED_NV, OP,         \
-                                   ADDR_SPACE, ADDR_SPACE_NV, )                \
-    case Acquire:                                                              \
-      if (__clc_nvvm_reflect_arch() >= 700) {                                  \
-        __CLC_NVVM_ATOMIC_IMPL_ORDER(TYPE, TYPE_NV, TYPE_MANGLED_NV, OP,       \
-                                     ADDR_SPACE, ADDR_SPACE_NV, _acquire)      \
-      }                                                                        \
-    case Release:                                                              \
-      if (__clc_nvvm_reflect_arch() >= 700) {                                  \
-        __CLC_NVVM_ATOMIC_IMPL_ORDER(TYPE, TYPE_NV, TYPE_MANGLED_NV, OP,       \
-                                     ADDR_SPACE, ADDR_SPACE_NV, _release)      \
-      }                                                                        \
-    case AcquireRelease:                                                       \
-      if (__clc_nvvm_reflect_arch() >= 700) {                                  \
-        __CLC_NVVM_ATOMIC_IMPL_ORDER(TYPE, TYPE_NV, TYPE_MANGLED_NV, OP,       \
-                                     ADDR_SPACE, ADDR_SPACE_NV, _acq_rel)      \
-      }                                                                        \
-    }                                                                          \
-    __builtin_trap();                                                          \
-    __builtin_unreachable();                                                   \
-=======
 #define __CLC_NVVM_ATOMIC_IMPL_ACQUIRE_FENCE(TYPE, TYPE_NV, TYPE_MANGLED_NV,   \
                                              OP, ADDR_SPACE, ADDR_SPACE_NV)    \
   switch (scope) {                                                             \
@@ -104,11 +72,9 @@
   }                                                                            \
   }
 
-#define __CLC_NVVM_ATOMIC_IMPL(TYPE, TYPE_MANGLED, TYPE_NV, TYPE_MANGLED_NV,                                                 \
-                               OP, NAME_MANGLED, ADDR_SPACE,                                                                 \
-                               ADDR_SPACE_MANGLED, ADDR_SPACE_NV)                                                            \
-  _CLC_DECL TYPE                                                                                                             \
-      NAME_MANGLED##PU3##ADDR_SPACE_MANGLED##TYPE_MANGLED##N5__spv5Scope4FlagENS1_19MemorySemanticsMask4FlagE##TYPE_MANGLED( \
+#define __CLC_NVVM_ATOMIC_IMPL(FN_MANGLED, TYPE, TYPE_MANGLED, TYPE_NV, TYPE_MANGLED_NV,                                     \
+                               OP, ADDR_SPACE, ADDR_SPACE_NV)                                                                \
+  __attribute__((always_inline)) _CLC_DECL TYPE FN_MANGLED(                                                                  \
           volatile ADDR_SPACE TYPE *pointer, enum Scope scope,                                                               \
           enum MemorySemanticsMask semantics, TYPE value) {                                                                  \
     /* Semantics mask may include memory order, storage class and other info                                                 \
@@ -151,7 +117,6 @@
     }                                                                                                                        \
     __builtin_trap();                                                                                                        \
     __builtin_unreachable();                                                                                                 \
->>>>>>> 6ac62abf
   }
 
 #define __CLC_NVVM_ATOMIC(TYPE, TYPE_MANGLED, TYPE_NV, TYPE_MANGLED_NV, OP,                                 \
