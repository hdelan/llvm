//===--- LRTable.cpp - Parsing table for LR parsers --------------*- C++-*-===//
//
// Part of the LLVM Project, under the Apache License v2.0 with LLVM Exceptions.
// See https://llvm.org/LICENSE.txt for license information.
// SPDX-License-Identifier: Apache-2.0 WITH LLVM-exception
//
//===----------------------------------------------------------------------===//

#include "clang-pseudo/grammar/LRTable.h"
#include "clang-pseudo/grammar/Grammar.h"
#include "llvm/ADT/ArrayRef.h"
#include "llvm/ADT/STLExtras.h"
#include "llvm/ADT/StringExtras.h"
#include "llvm/Support/FormatVariadic.h"
#include "llvm/Support/raw_ostream.h"

namespace clang {
namespace pseudo {

std::string LRTable::dumpStatistics() const {
  return llvm::formatv(R"(
Statistics of the LR parsing table:
    number of states: {0}
    number of actions: shift={1} goto={2} reduce={3}
    size of the table (bytes): {4}
)",
                       numStates(), Shifts.size(), Gotos.size(), Reduces.size(),
                       bytes())
      .str();
}

std::string LRTable::dumpForTests(const Grammar &G) const {
  std::string Result;
  llvm::raw_string_ostream OS(Result);
  OS << "LRTable:\n";
  for (StateID S = 0; S < numStates(); ++S) {
    OS << llvm::formatv("State {0}\n", S);
    for (uint16_t Terminal = 0; Terminal < NumTerminals; ++Terminal) {
      SymbolID TokID = tokenSymbol(static_cast<tok::TokenKind>(Terminal));
      if (auto SS = getShiftState(S, TokID))
        OS.indent(4) << llvm::formatv("{0}: shift state {1}\n",
                                      G.symbolName(TokID), SS);
    }
    for (RuleID R : getReduceRules(S)) {
      SymbolID Target = G.lookupRule(R).Target;
      std::vector<llvm::StringRef> Terminals;
      for (unsigned Terminal = 0; Terminal < NumTerminals; ++Terminal) {
        SymbolID TokID = tokenSymbol(static_cast<tok::TokenKind>(Terminal));
        if (canFollow(Target, TokID))
          Terminals.push_back(G.symbolName(TokID));
      }
      OS.indent(4) << llvm::formatv("{0}: reduce by rule {1} '{2}'\n",
                                    llvm::join(Terminals, " "), R,
                                    G.dumpRule(R));
    }
    for (SymbolID NontermID = 0; NontermID < G.table().Nonterminals.size();
         ++NontermID) {
      if (auto GS = getGoToState(S, NontermID)) {
        OS.indent(4) << llvm::formatv("{0}: go to state {1}\n",
                                      G.symbolName(NontermID), *GS);
      }
    }
  }
  return OS.str();
}

<<<<<<< HEAD
llvm::Optional<LRTable::StateID>
LRTable::getShiftState(StateID State, SymbolID Terminal) const {
  // FIXME: we spend a significant amount of time on misses here.
  // We could consider storing a std::bitset for a cheaper test?
  assert(pseudo::isToken(Terminal) && "expected terminal symbol!");
  for (const auto &Result : getActions(State, Terminal))
    if (Result.kind() == Action::Shift)
      return Result.getShiftState(); // unique: no shift/shift conflicts.
  return llvm::None;
}

llvm::ArrayRef<LRTable::Action> LRTable::getActions(StateID State,
                                                    SymbolID Terminal) const {
  assert(pseudo::isToken(Terminal) && "expect terminal symbol!");
  return find(State, Terminal);
}

LRTable::StateID LRTable::getGoToState(StateID State,
                                       SymbolID Nonterminal) const {
  assert(pseudo::isNonterminal(Nonterminal) && "expected nonterminal symbol!");
  auto Result = find(State, Nonterminal);
  assert(Result.size() == 1 && Result.front().kind() == Action::GoTo);
  return Result.front().getGoToState();
}

llvm::ArrayRef<LRTable::Action> LRTable::find(StateID Src, SymbolID ID) const {
  assert(Src + 1u < StateOffset.size());
  std::pair<size_t, size_t> Range =
      std::make_pair(StateOffset[Src], StateOffset[Src + 1]);
  auto SymbolRange = llvm::makeArrayRef(Symbols.data() + Range.first,
                                        Symbols.data() + Range.second);

  assert(llvm::is_sorted(SymbolRange) &&
         "subrange of the Symbols should be sorted!");
  const LRTable::StateID *Start =
      llvm::partition_point(SymbolRange, [&ID](SymbolID S) { return S < ID; });
  if (Start == SymbolRange.end())
    return {};
  const LRTable::StateID *End = Start;
  while (End != SymbolRange.end() && *End == ID)
    ++End;
  return llvm::makeArrayRef(&Actions[Start - Symbols.data()],
                            /*length=*/End - Start);
}

=======
>>>>>>> 3de04b6d
LRTable::StateID LRTable::getStartState(SymbolID Target) const {
  assert(llvm::is_sorted(StartStates) && "StartStates must be sorted!");
  auto It = llvm::partition_point(
      StartStates, [Target](const std::pair<SymbolID, StateID> &X) {
        return X.first < Target;
      });
  assert(It != StartStates.end() && It->first == Target &&
         "target symbol doesn't have a start state!");
  return It->second;
}

} // namespace pseudo
} // namespace clang<|MERGE_RESOLUTION|>--- conflicted
+++ resolved
@@ -64,54 +64,6 @@
   return OS.str();
 }
 
-<<<<<<< HEAD
-llvm::Optional<LRTable::StateID>
-LRTable::getShiftState(StateID State, SymbolID Terminal) const {
-  // FIXME: we spend a significant amount of time on misses here.
-  // We could consider storing a std::bitset for a cheaper test?
-  assert(pseudo::isToken(Terminal) && "expected terminal symbol!");
-  for (const auto &Result : getActions(State, Terminal))
-    if (Result.kind() == Action::Shift)
-      return Result.getShiftState(); // unique: no shift/shift conflicts.
-  return llvm::None;
-}
-
-llvm::ArrayRef<LRTable::Action> LRTable::getActions(StateID State,
-                                                    SymbolID Terminal) const {
-  assert(pseudo::isToken(Terminal) && "expect terminal symbol!");
-  return find(State, Terminal);
-}
-
-LRTable::StateID LRTable::getGoToState(StateID State,
-                                       SymbolID Nonterminal) const {
-  assert(pseudo::isNonterminal(Nonterminal) && "expected nonterminal symbol!");
-  auto Result = find(State, Nonterminal);
-  assert(Result.size() == 1 && Result.front().kind() == Action::GoTo);
-  return Result.front().getGoToState();
-}
-
-llvm::ArrayRef<LRTable::Action> LRTable::find(StateID Src, SymbolID ID) const {
-  assert(Src + 1u < StateOffset.size());
-  std::pair<size_t, size_t> Range =
-      std::make_pair(StateOffset[Src], StateOffset[Src + 1]);
-  auto SymbolRange = llvm::makeArrayRef(Symbols.data() + Range.first,
-                                        Symbols.data() + Range.second);
-
-  assert(llvm::is_sorted(SymbolRange) &&
-         "subrange of the Symbols should be sorted!");
-  const LRTable::StateID *Start =
-      llvm::partition_point(SymbolRange, [&ID](SymbolID S) { return S < ID; });
-  if (Start == SymbolRange.end())
-    return {};
-  const LRTable::StateID *End = Start;
-  while (End != SymbolRange.end() && *End == ID)
-    ++End;
-  return llvm::makeArrayRef(&Actions[Start - Symbols.data()],
-                            /*length=*/End - Start);
-}
-
-=======
->>>>>>> 3de04b6d
 LRTable::StateID LRTable::getStartState(SymbolID Target) const {
   assert(llvm::is_sorted(StartStates) && "StartStates must be sorted!");
   auto It = llvm::partition_point(
