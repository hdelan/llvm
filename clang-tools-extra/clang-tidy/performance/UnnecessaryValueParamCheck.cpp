--- conflicted
+++ resolved
@@ -158,17 +158,10 @@
   // 3. the function is referenced outside of a call expression within the
   //    compilation unit as the signature change could introduce build errors.
   // 4. the function is an explicit template/ specialization.
-<<<<<<< HEAD
-  const auto *Method = llvm::dyn_cast<CXXMethodDecl>(Function);
-  if (Param->getBeginLoc().isMacroID() || (Method && Method->isVirtual()) ||
-      isReferencedOutsideOfCallExpr(*Function, *Result.Context) ||
-      Function->getTemplateSpecializationKind() == TSK_ExplicitSpecialization)
-=======
   const auto *Method = llvm::dyn_cast<CXXMethodDecl>(&Function);
   if (Param.getBeginLoc().isMacroID() || (Method && Method->isVirtual()) ||
       isReferencedOutsideOfCallExpr(Function, Context) ||
       Function.getTemplateSpecializationKind() == TSK_ExplicitSpecialization)
->>>>>>> 9c4aab8c
     return;
   for (const auto *FunctionDecl = &Function; FunctionDecl != nullptr;
        FunctionDecl = FunctionDecl->getPreviousDecl()) {
