! The "thread_limit" clause was added to the "target" construct in OpenMP 5.1.
! RUN: %flang_fc1 -emit-hlfir -fopenmp -fopenmp-version=51 %s -o - | FileCheck %s

!===============================================================================
! Target_Enter Simple
!===============================================================================

!CHECK-LABEL: func.func @_QPomp_target_enter_simple() {
subroutine omp_target_enter_simple
   integer :: a(1024)
   !CHECK: %[[BOUNDS:.*]] = omp.map.bounds   lower_bound({{.*}}) upper_bound({{.*}}) extent({{.*}}) stride({{.*}}) start_idx({{.*}})
   !CHECK: %[[MAP:.*]] = omp.map.info var_ptr({{.*}})   map_clauses(to) capture(ByRef) bounds(%[[BOUNDS]]) -> !fir.ref<!fir.array<1024xi32>> {name = "a"}
   !CHECK: omp.target_enter_data   map_entries(%[[MAP]] : !fir.ref<!fir.array<1024xi32>>)
   !$omp target enter data map(to: a)
    return
end subroutine omp_target_enter_simple

!===============================================================================
! Target_Enter `depend` clause
!===============================================================================

!CHECK-LABEL: func.func @_QPomp_target_enter_depend() {
subroutine omp_target_enter_depend
   !CHECK: %[[A:.*]]:2 = hlfir.declare %{{.*}}(%{{.*}}) {uniq_name = "_QFomp_target_enter_dependEa"} : (!fir.ref<!fir.array<1024xi32>>, !fir.shape<1>) -> (!fir.ref<!fir.array<1024xi32>>, !fir.ref<!fir.array<1024xi32>>)
   integer :: a(1024)

   !CHECK: omp.task depend(taskdependout -> %[[A]]#1 : !fir.ref<!fir.array<1024xi32>>) {
   !$omp task depend(out: a)
   call foo(a)
   !$omp end task
   !CHECK: %[[BOUNDS:.*]] = omp.map.bounds   lower_bound({{.*}}) upper_bound({{.*}}) extent({{.*}}) stride({{.*}}) start_idx({{.*}})
   !CHECK: %[[MAP:.*]] = omp.map.info var_ptr({{.*}})   map_clauses(to) capture(ByRef) bounds(%[[BOUNDS]]) -> !fir.ref<!fir.array<1024xi32>> {name = "a"}
   !CHECK: omp.target_enter_data depend(taskdependin -> %[[A]]#1 : !fir.ref<!fir.array<1024xi32>>) map_entries(%[[MAP]] : !fir.ref<!fir.array<1024xi32>>)
   !$omp target enter data map(to: a) depend(in: a)
    return
end subroutine omp_target_enter_depend

!===============================================================================
! Target_Enter Map types
!===============================================================================

!CHECK-LABEL: func.func @_QPomp_target_enter_mt() {
subroutine omp_target_enter_mt
   integer :: a(1024)
   integer :: b(1024)
   integer :: c(1024)
   integer :: d(1024)
   !CHECK: %[[BOUNDS_0:.*]] = omp.map.bounds   lower_bound({{.*}}) upper_bound({{.*}}) extent({{.*}}) stride({{.*}}) start_idx({{.*}})
   !CHECK: %[[MAP_0:.*]] = omp.map.info var_ptr({{.*}})   map_clauses(to) capture(ByRef) bounds(%[[BOUNDS_0]]) -> !fir.ref<!fir.array<1024xi32>> {name = "a"}
   !CHECK: %[[BOUNDS_1:.*]] = omp.map.bounds   lower_bound({{.*}}) upper_bound({{.*}}) extent({{.*}}) stride({{.*}}) start_idx({{.*}})
   !CHECK: %[[MAP_1:.*]] = omp.map.info var_ptr(%{{.*}})  map_clauses(to) capture(ByRef) bounds(%[[BOUNDS_1]]) -> !fir.ref<!fir.array<1024xi32>> {name = "b"}
   !CHECK: %[[BOUNDS_2:.*]] = omp.map.bounds   lower_bound({{.*}}) upper_bound({{.*}}) extent({{.*}}) stride({{.*}}) start_idx({{.*}})
   !CHECK: %[[MAP_2:.*]] = omp.map.info var_ptr({{.*}})   map_clauses(always, exit_release_or_enter_alloc) capture(ByRef) bounds(%[[BOUNDS_2]]) -> !fir.ref<!fir.array<1024xi32>> {name = "c"}
   !CHECK: %[[BOUNDS_3:.*]] = omp.map.bounds   lower_bound({{.*}}) upper_bound({{.*}}) extent({{.*}}) stride({{.*}}) start_idx({{.*}})
   !CHECK: %[[MAP_3:.*]] = omp.map.info var_ptr({{.*}})   map_clauses(to) capture(ByRef) bounds(%[[BOUNDS_3]]) -> !fir.ref<!fir.array<1024xi32>> {name = "d"}
   !CHECK: omp.target_enter_data   map_entries(%[[MAP_0]], %[[MAP_1]], %[[MAP_2]], %[[MAP_3]] : !fir.ref<!fir.array<1024xi32>>, !fir.ref<!fir.array<1024xi32>>, !fir.ref<!fir.array<1024xi32>>, !fir.ref<!fir.array<1024xi32>>)
   !$omp target enter data map(to: a, b) map(always, alloc: c) map(to: d)
end subroutine omp_target_enter_mt

!===============================================================================
! `Nowait` clause
!===============================================================================

!CHECK-LABEL: func.func @_QPomp_target_enter_nowait() {
subroutine omp_target_enter_nowait
   integer :: a(1024)
   !CHECK: %[[BOUNDS:.*]] = omp.map.bounds   lower_bound({{.*}}) upper_bound({{.*}}) extent({{.*}}) stride({{.*}}) start_idx({{.*}})
   !CHECK: %[[MAP:.*]] = omp.map.info var_ptr({{.*}})   map_clauses(to) capture(ByRef) bounds(%[[BOUNDS]]) -> !fir.ref<!fir.array<1024xi32>> {name = "a"}
   !CHECK: omp.target_enter_data map_entries(%[[MAP]] : !fir.ref<!fir.array<1024xi32>>) nowait
   !$omp target enter data map(to: a) nowait
end subroutine omp_target_enter_nowait

!===============================================================================
! `if` clause
!===============================================================================

!CHECK-LABEL: func.func @_QPomp_target_enter_if() {
subroutine omp_target_enter_if
   integer :: a(1024)
   integer :: i
   i = 5
   !CHECK: %[[VAL_3:.*]] = fir.load %[[VAL_1:.*]] : !fir.ref<i32>
   !CHECK: %[[VAL_4:.*]] = arith.constant 10 : i32
   !CHECK: %[[VAL_5:.*]] = arith.cmpi slt, %[[VAL_3]], %[[VAL_4]] : i32
   !CHECK: %[[BOUNDS:.*]] = omp.map.bounds   lower_bound({{.*}}) upper_bound({{.*}}) extent({{.*}}) stride({{.*}}) start_idx({{.*}})
   !CHECK: %[[MAP:.*]] = omp.map.info var_ptr({{.*}})   map_clauses(to) capture(ByRef) bounds(%[[BOUNDS]]) -> !fir.ref<!fir.array<1024xi32>> {name = "a"}
   !CHECK: omp.target_enter_data   if(%[[VAL_5]]) map_entries(%[[MAP]] : !fir.ref<!fir.array<1024xi32>>)
   !$omp target enter data if(i<10) map(to: a)
end subroutine omp_target_enter_if

!===============================================================================
! `device` clause
!===============================================================================

!CHECK-LABEL: func.func @_QPomp_target_enter_device() {
subroutine omp_target_enter_device
   integer :: a(1024)
   !CHECK: %[[VAL_1:.*]] = arith.constant 2 : i32
   !CHECK: %[[BOUNDS:.*]] = omp.map.bounds   lower_bound({{.*}}) upper_bound({{.*}}) extent({{.*}}) stride({{.*}}) start_idx({{.*}})
   !CHECK: %[[MAP:.*]] = omp.map.info var_ptr({{.*}})   map_clauses(to) capture(ByRef) bounds(%[[BOUNDS]]) -> !fir.ref<!fir.array<1024xi32>> {name = "a"}
   !CHECK: omp.target_enter_data   device(%[[VAL_1]] : i32) map_entries(%[[MAP]] : !fir.ref<!fir.array<1024xi32>>)
   !$omp target enter data map(to: a) device(2)
end subroutine omp_target_enter_device

!===============================================================================
! Target_Exit Simple
!===============================================================================

!CHECK-LABEL: func.func @_QPomp_target_exit_simple() {
subroutine omp_target_exit_simple
   integer :: a(1024)
   !CHECK: %[[BOUNDS:.*]] = omp.map.bounds   lower_bound({{.*}}) upper_bound({{.*}}) extent({{.*}}) stride({{.*}}) start_idx({{.*}})
   !CHECK: %[[MAP:.*]] = omp.map.info var_ptr({{.*}})   map_clauses(from) capture(ByRef) bounds(%[[BOUNDS]]) -> !fir.ref<!fir.array<1024xi32>> {name = "a"}
   !CHECK: omp.target_exit_data   map_entries(%[[MAP]] : !fir.ref<!fir.array<1024xi32>>)
   !$omp target exit data map(from: a)
end subroutine omp_target_exit_simple

!===============================================================================
! Target_Exit Map types
!===============================================================================

!CHECK-LABEL: func.func @_QPomp_target_exit_mt() {
subroutine omp_target_exit_mt
   integer :: a(1024)
   integer :: b(1024)
   integer :: c(1024)
   integer :: d(1024)
   integer :: e(1024)
   !CHECK: %[[BOUNDS_0:.*]] = omp.map.bounds   lower_bound({{.*}}) upper_bound({{.*}}) extent({{.*}}) stride({{.*}}) start_idx({{.*}})
   !CHECK: %[[MAP_0:.*]] = omp.map.info var_ptr({{.*}})   map_clauses(from) capture(ByRef) bounds(%[[BOUNDS_0]]) -> !fir.ref<!fir.array<1024xi32>> {name = "a"}
   !CHECK: %[[BOUNDS_1:.*]] = omp.map.bounds   lower_bound({{.*}}) upper_bound({{.*}}) extent({{.*}}) stride({{.*}}) start_idx({{.*}})
   !CHECK: %[[MAP_1:.*]] = omp.map.info var_ptr({{.*}})   map_clauses(from) capture(ByRef) bounds(%[[BOUNDS_1]]) -> !fir.ref<!fir.array<1024xi32>> {name = "b"}
   !CHECK: %[[BOUNDS_2:.*]] = omp.map.bounds   lower_bound({{.*}}) upper_bound({{.*}}) extent({{.*}}) stride({{.*}}) start_idx({{.*}})
   !CHECK: %[[MAP_2:.*]] = omp.map.info var_ptr({{.*}})   map_clauses(exit_release_or_enter_alloc) capture(ByRef) bounds(%[[BOUNDS_2]]) -> !fir.ref<!fir.array<1024xi32>> {name = "c"}
   !CHECK: %[[BOUNDS_3:.*]] = omp.map.bounds   lower_bound({{.*}}) upper_bound({{.*}}) extent({{.*}}) stride({{.*}}) start_idx({{.*}})
   !CHECK: %[[MAP_3:.*]] = omp.map.info var_ptr({{.*}})   map_clauses(always, delete) capture(ByRef) bounds(%[[BOUNDS_3]]) -> !fir.ref<!fir.array<1024xi32>> {name = "d"}
   !CHECK: %[[BOUNDS_4:.*]] = omp.map.bounds   lower_bound({{.*}}) upper_bound({{.*}}) extent({{.*}}) stride({{.*}}) start_idx({{.*}})
   !CHECK: %[[MAP_4:.*]] = omp.map.info var_ptr({{.*}})   map_clauses(from) capture(ByRef) bounds(%[[BOUNDS_4]]) -> !fir.ref<!fir.array<1024xi32>> {name = "e"}
   !CHECK: omp.target_exit_data map_entries(%[[MAP_0]], %[[MAP_1]], %[[MAP_2]], %[[MAP_3]], %[[MAP_4]] : !fir.ref<!fir.array<1024xi32>>, !fir.ref<!fir.array<1024xi32>>, !fir.ref<!fir.array<1024xi32>>, !fir.ref<!fir.array<1024xi32>>, !fir.ref<!fir.array<1024xi32>>)
   !$omp target exit data map(from: a,b) map(release: c) map(always, delete: d) map(from: e)
end subroutine omp_target_exit_mt

!===============================================================================
! `device` clause
!===============================================================================

!CHECK-LABEL: func.func @_QPomp_target_exit_device() {
subroutine omp_target_exit_device
   integer :: a(1024)
   integer :: d
   !CHECK: %[[VAL_2:.*]] = fir.load %[[VAL_1:.*]] : !fir.ref<i32>
   !CHECK: %[[BOUNDS:.*]] = omp.map.bounds   lower_bound({{.*}}) upper_bound({{.*}}) extent({{.*}}) stride({{.*}}) start_idx({{.*}})
   !CHECK: %[[MAP:.*]] = omp.map.info var_ptr({{.*}})   map_clauses(from) capture(ByRef) bounds(%[[BOUNDS]]) -> !fir.ref<!fir.array<1024xi32>> {name = "a"}
   !CHECK: omp.target_exit_data   device(%[[VAL_2]] : i32) map_entries(%[[MAP]] : !fir.ref<!fir.array<1024xi32>>)
   !$omp target exit data map(from: a) device(d)
end subroutine omp_target_exit_device

!===============================================================================
! Target_Exit `depend` clause
!===============================================================================

!CHECK-LABEL: func.func @_QPomp_target_exit_depend() {
subroutine omp_target_exit_depend
   !CHECK: %[[A:.*]]:2 = hlfir.declare %{{.*}}(%{{.*}}) {uniq_name = "_QFomp_target_exit_dependEa"} : (!fir.ref<!fir.array<1024xi32>>, !fir.shape<1>) -> (!fir.ref<!fir.array<1024xi32>>, !fir.ref<!fir.array<1024xi32>>)
   integer :: a(1024)
   !CHECK: omp.task depend(taskdependout -> %[[A]]#1 : !fir.ref<!fir.array<1024xi32>>) {
   !$omp task depend(out: a)
   call foo(a)
   !$omp end task
   !CHECK: %[[BOUNDS:.*]] = omp.map.bounds   lower_bound({{.*}}) upper_bound({{.*}}) extent({{.*}}) stride({{.*}}) start_idx({{.*}})
   !CHECK: %[[MAP:.*]] = omp.map.info var_ptr({{.*}})   map_clauses(from) capture(ByRef) bounds(%[[BOUNDS]]) -> !fir.ref<!fir.array<1024xi32>> {name = "a"}
   !CHECK: omp.target_exit_data depend(taskdependout -> %[[A]]#1 : !fir.ref<!fir.array<1024xi32>>) map_entries(%[[MAP]] : !fir.ref<!fir.array<1024xi32>>)
   !$omp target exit data map(from: a) depend(out: a)
end subroutine omp_target_exit_depend


!===============================================================================
! Target_Update `depend` clause
!===============================================================================

!CHECK-LABEL: func.func @_QPomp_target_update_depend() {
subroutine omp_target_update_depend
   !CHECK: %[[A:.*]]:2 = hlfir.declare %{{.*}}(%{{.*}}) {uniq_name = "_QFomp_target_update_dependEa"} : (!fir.ref<!fir.array<1024xi32>>, !fir.shape<1>) -> (!fir.ref<!fir.array<1024xi32>>, !fir.ref<!fir.array<1024xi32>>)
   integer :: a(1024)

   !CHECK: omp.task depend(taskdependout -> %[[A]]#1 : !fir.ref<!fir.array<1024xi32>>) {
   !$omp task depend(out: a)
   call foo(a)
   !$omp end task

   !CHECK: %[[BOUNDS:.*]] = omp.map.bounds
   !CHECK: %[[MAP:.*]] = omp.map.info var_ptr(%[[A]]#1 : !fir.ref<!fir.array<1024xi32>>, !fir.array<1024xi32>) map_clauses(to) capture(ByRef) bounds(%[[BOUNDS]]) -> !fir.ref<!fir.array<1024xi32>> {name = "a"}
   !CHECK: omp.target_update depend(taskdependin -> %[[A]]#1 : !fir.ref<!fir.array<1024xi32>>) map_entries(%[[MAP]] : !fir.ref<!fir.array<1024xi32>>)
   !$omp target update to(a) depend(in:a)
end subroutine omp_target_update_depend

!===============================================================================
! Target_Update `to` clause
!===============================================================================

!CHECK-LABEL: func.func @_QPomp_target_update_to() {
subroutine omp_target_update_to
   integer :: a(1024)

   !CHECK-DAG: %[[A_DECL:.*]]:2 = hlfir.declare %{{.*}}(%{{.*}})
   !CHECK-DAG: %[[BOUNDS:.*]] = omp.map.bounds

   !CHECK: %[[TO_MAP:.*]] = omp.map.info var_ptr(%[[A_DECL]]#1 : !fir.ref<!fir.array<1024xi32>>, !fir.array<1024xi32>)
   !CHECK-SAME: map_clauses(to) capture(ByRef)
   !CHECK-SAME: bounds(%[[BOUNDS]]) -> !fir.ref<!fir.array<1024xi32>> {name = "a"}

   !CHECK: omp.target_update map_entries(%[[TO_MAP]] : !fir.ref<!fir.array<1024xi32>>)
   !$omp target update to(a)
end subroutine omp_target_update_to

!===============================================================================
! Target_Update `from` clause
!===============================================================================

!CHECK-LABEL: func.func @_QPomp_target_update_from() {
subroutine omp_target_update_from
   integer :: a(1024)

   !CHECK-DAG: %[[A_DECL:.*]]:2 = hlfir.declare %{{.*}}(%{{.*}})
   !CHECK-DAG: %[[BOUNDS:.*]] = omp.map.bounds

   !CHECK: %[[FROM_MAP:.*]] = omp.map.info var_ptr(%[[A_DECL]]#1 : !fir.ref<!fir.array<1024xi32>>, !fir.array<1024xi32>)
   !CHECK-SAME: map_clauses(from) capture(ByRef)
   !CHECK-SAME: bounds(%[[BOUNDS]]) -> !fir.ref<!fir.array<1024xi32>> {name = "a"}

   !CHECK: omp.target_update map_entries(%[[FROM_MAP]] : !fir.ref<!fir.array<1024xi32>>)
   !$omp target update from(a)
end subroutine omp_target_update_from

!===============================================================================
! Target_Update `if` clause
!===============================================================================

!CHECK-LABEL: func.func @_QPomp_target_update_if() {
subroutine omp_target_update_if
   integer :: a(1024)
   logical :: i

   !CHECK-DAG: %[[A_DECL:.*]]:2 = hlfir.declare %{{.*}}(%{{.*}})
   !CHECK-DAG: %[[BOUNDS:.*]] = omp.map.bounds
   !CHECK-DAG: %[[COND:.*]] = fir.convert %{{.*}} : (!fir.logical<4>) -> i1

   !CHECK: omp.target_update if(%[[COND]]) map_entries
   !$omp target update from(a) if(i)
end subroutine omp_target_update_if

!===============================================================================
! Target_Update `device` clause
!===============================================================================

!CHECK-LABEL: func.func @_QPomp_target_update_device() {
subroutine omp_target_update_device
   integer :: a(1024)
   logical :: i

   !CHECK-DAG: %[[A_DECL:.*]]:2 = hlfir.declare %{{.*}}(%{{.*}})
   !CHECK-DAG: %[[BOUNDS:.*]] = omp.map.bounds
   !CHECK-DAG: %[[DEVICE:.*]] = arith.constant 1 : i32

   !CHECK: omp.target_update device(%[[DEVICE]] : i32) map_entries
   !$omp target update from(a) device(1)
end subroutine omp_target_update_device

!===============================================================================
! Target_Update `nowait` clause
!===============================================================================

!CHECK-LABEL: func.func @_QPomp_target_update_nowait() {
subroutine omp_target_update_nowait
   integer :: a(1024)
   logical :: i

   !CHECK-DAG: %[[A_DECL:.*]]:2 = hlfir.declare %{{.*}}(%{{.*}})
   !CHECK-DAG: %[[BOUNDS:.*]] = omp.map.bounds

   !CHECK: omp.target_update map_entries({{.*}}) nowait
   !$omp target update from(a) nowait
end subroutine omp_target_update_nowait

!===============================================================================
! Target_Data with region
!===============================================================================

!CHECK-LABEL: func.func @_QPomp_target_data() {
subroutine omp_target_data
   !CHECK: %[[VAL_0:.*]] = fir.alloca !fir.array<1024xi32> {bindc_name = "a", uniq_name = "_QFomp_target_dataEa"}
   !CHECK: %[[A_DECL:.*]]:2 = hlfir.declare %[[VAL_0]](%{{.*}}) {uniq_name = "_QFomp_target_dataEa"} : (!fir.ref<!fir.array<1024xi32>>, !fir.shape<1>) -> (!fir.ref<!fir.array<1024xi32>>, !fir.ref<!fir.array<1024xi32>>)
   integer :: a(1024)
   !CHECK: %[[BOUNDS:.*]] = omp.map.bounds   lower_bound({{.*}}) upper_bound({{.*}}) extent({{.*}}) stride({{.*}}) start_idx({{.*}})
   !CHECK: %[[MAP:.*]] = omp.map.info var_ptr(%[[A_DECL]]#1 : !fir.ref<!fir.array<1024xi32>>, !fir.array<1024xi32>)   map_clauses(tofrom) capture(ByRef) bounds(%[[BOUNDS]]) -> !fir.ref<!fir.array<1024xi32>> {name = "a"}
   !CHECK: omp.target_data   map_entries(%[[MAP]] : !fir.ref<!fir.array<1024xi32>>) {
   !$omp target data map(tofrom: a)
      !CHECK: %[[C10:.*]] = arith.constant 10 : i32
      !CHECK: %[[C1:.*]] = arith.constant 1 : index
      !CHECK: %[[A_1:.*]] = hlfir.designate %[[A_DECL]]#0 (%[[C1]])  : (!fir.ref<!fir.array<1024xi32>>, index) -> !fir.ref<i32>
      !CHECK: hlfir.assign %[[C10]] to %[[A_1]] : i32, !fir.ref<i32
      a(1) = 10
   !CHECK: omp.terminator
   !$omp end target data
   !CHECK: }
end subroutine omp_target_data

!CHECK-LABEL: func.func @_QPomp_target_data_mt
subroutine omp_target_data_mt
   integer :: a(1024)
   integer :: b(1024)
   !CHECK: %[[VAR_A:.*]] = fir.alloca !fir.array<1024xi32> {bindc_name = "a", uniq_name = "_QFomp_target_data_mtEa"}
   !CHECK: %[[VAR_A_DECL:.*]]:2 = hlfir.declare %[[VAR_A]](%{{.*}}) {uniq_name = "_QFomp_target_data_mtEa"} : (!fir.ref<!fir.array<1024xi32>>, !fir.shape<1>) -> (!fir.ref<!fir.array<1024xi32>>, !fir.ref<!fir.array<1024xi32>>)
   !CHECK: %[[VAR_B:.*]] = fir.alloca !fir.array<1024xi32> {bindc_name = "b", uniq_name = "_QFomp_target_data_mtEb"}
   !CHECK: %[[VAR_B_DECL:.*]]:2 = hlfir.declare %[[VAR_B]](%{{.*}}) {uniq_name = "_QFomp_target_data_mtEb"} : (!fir.ref<!fir.array<1024xi32>>, !fir.shape<1>) -> (!fir.ref<!fir.array<1024xi32>>, !fir.ref<!fir.array<1024xi32>>)
   !CHECK: %[[BOUNDS_A:.*]] = omp.map.bounds   lower_bound({{.*}}) upper_bound({{.*}}) extent({{.*}}) stride({{.*}}) start_idx({{.*}})
   !CHECK: %[[MAP_A:.*]] = omp.map.info var_ptr(%[[VAR_A_DECL]]#1 : !fir.ref<!fir.array<1024xi32>>, !fir.array<1024xi32>)   map_clauses(tofrom) capture(ByRef) bounds(%[[BOUNDS_A]]) -> !fir.ref<!fir.array<1024xi32>> {name = "a"}
   !CHECK: omp.target_data   map_entries(%[[MAP_A]] : !fir.ref<!fir.array<1024xi32>>) {
   !$omp target data map(a)
   !CHECK: omp.terminator
   !$omp end target data
   !CHECK: }
   !CHECK: %[[BOUNDS_B:.*]] = omp.map.bounds   lower_bound({{.*}}) upper_bound({{.*}}) extent({{.*}}) stride({{.*}}) start_idx({{.*}})
   !CHECK: %[[MAP_B:.*]] = omp.map.info var_ptr(%[[VAR_B_DECL]]#1 : !fir.ref<!fir.array<1024xi32>>, !fir.array<1024xi32>)   map_clauses(always, from) capture(ByRef) bounds(%[[BOUNDS_B]]) -> !fir.ref<!fir.array<1024xi32>> {name = "b"}
   !CHECK: omp.target_data   map_entries(%[[MAP_B]] : !fir.ref<!fir.array<1024xi32>>) {
   !$omp target data map(always, from : b)
   !CHECK: omp.terminator
   !$omp end target data
   !CHECK: }
end subroutine omp_target_data_mt

!===============================================================================
! Target with region
!===============================================================================

!CHECK-LABEL: func.func @_QPomp_target() {
subroutine omp_target
   !CHECK: %[[VAL_1:.*]]:2 = hlfir.declare %{{.*}}(%{{.*}}) {uniq_name = "_QFomp_targetEa"} : (!fir.ref<!fir.array<1024xi32>>, !fir.shape<1>) -> (!fir.ref<!fir.array<1024xi32>>, !fir.ref<!fir.array<1024xi32>>)
   integer :: a(1024)
   !CHECK: %[[BOUNDS:.*]] = omp.map.bounds   lower_bound({{.*}}) upper_bound({{.*}}) extent({{.*}}) stride({{.*}}) start_idx({{.*}})
   !CHECK: %[[MAP:.*]] = omp.map.info var_ptr(%[[VAL_1]]#1 : !fir.ref<!fir.array<1024xi32>>, !fir.array<1024xi32>) map_clauses(tofrom) capture(ByRef) bounds(%[[BOUNDS]]) -> !fir.ref<!fir.array<1024xi32>> {name = "a"}
   !CHECK: omp.target   map_entries(%[[MAP]] -> %[[ARG_0:.*]] : !fir.ref<!fir.array<1024xi32>>) {
   !CHECK: ^bb0(%[[ARG_0]]: !fir.ref<!fir.array<1024xi32>>):
   !$omp target map(tofrom: a)
      !CHECK: %[[VAL_7:.*]] = arith.constant 1024 : index
      !CHECK: %[[VAL_2:.*]] = fir.shape %[[VAL_7]] : (index) -> !fir.shape<1>
      !CHECK: %[[VAL_3:.*]]:2 = hlfir.declare %[[ARG_0]](%[[VAL_2]]) {uniq_name = "_QFomp_targetEa"} : (!fir.ref<!fir.array<1024xi32>>, !fir.shape<1>) -> (!fir.ref<!fir.array<1024xi32>>, !fir.ref<!fir.array<1024xi32>>)
      !CHECK: %[[VAL_4:.*]] = arith.constant 10 : i32
      !CHECK: %[[VAL_5:.*]] = arith.constant 1 : index
      !CHECK: %[[VAL_6:.*]] = hlfir.designate %[[VAL_3]]#0 (%[[VAL_5]])  : (!fir.ref<!fir.array<1024xi32>>, index) -> !fir.ref<i32>
      !CHECK: hlfir.assign %[[VAL_4]] to %[[VAL_6]] : i32, !fir.ref<i32>
      a(1) = 10
      !CHECK: omp.terminator
   !$omp end target
   !CHECK: }
end subroutine omp_target

!===============================================================================
! Target with region `depend` clause
!===============================================================================

!CHECK-LABEL: func.func @_QPomp_target_depend() {
subroutine omp_target_depend
   !CHECK: %[[EXTENT_A:.*]] = arith.constant 1024 : index
   !CHECK: %[[A:.*]]:2 = hlfir.declare %{{.*}}(%{{.*}}) {uniq_name = "_QFomp_target_dependEa"} : (!fir.ref<!fir.array<1024xi32>>, !fir.shape<1>) -> (!fir.ref<!fir.array<1024xi32>>, !fir.ref<!fir.array<1024xi32>>)
   integer :: a(1024)
   !CHECK: omp.task depend(taskdependout -> %[[A]]#1 : !fir.ref<!fir.array<1024xi32>>) {
   !$omp task depend(out: a)
   call foo(a)
   !$omp end task
   !CHECK: %[[STRIDE_A:.*]] = arith.constant 1 : index
   !CHECK: %[[LBOUND_A:.*]] = arith.constant 0 : index
   !CHECK: %[[UBOUND_A:.*]] = arith.subi %c1024, %c1 : index
   !CHECK: %[[BOUNDS_A:.*]] = omp.map.bounds lower_bound(%[[LBOUND_A]] : index) upper_bound(%[[UBOUND_A]] : index) extent(%[[EXTENT_A]] : index) stride(%[[STRIDE_A]] : index) start_idx(%[[STRIDE_A]] : index)
   !CHECK: %[[MAP_A:.*]] = omp.map.info var_ptr(%[[A]]#1 : !fir.ref<!fir.array<1024xi32>>, !fir.array<1024xi32>) map_clauses(tofrom) capture(ByRef) bounds(%[[BOUNDS_A]]) -> !fir.ref<!fir.array<1024xi32>> {name = "a"}
   !CHECK: omp.target depend(taskdependin -> %[[A]]#1 : !fir.ref<!fir.array<1024xi32>>) map_entries(%[[MAP_A]] -> %[[BB0_ARG:.*]] : !fir.ref<!fir.array<1024xi32>>) {
   !$omp target map(tofrom: a) depend(in: a)
      a(1) = 10
      !CHECK: omp.terminator
   !$omp end target
   !CHECK: }
 end subroutine omp_target_depend

!===============================================================================
! Target implicit capture
!===============================================================================

!CHECK-LABEL: func.func @_QPomp_target_implicit() {
subroutine omp_target_implicit
   !CHECK: %[[VAL_0:.*]] = arith.constant 1024 : index
   !CHECK: %[[VAL_1:.*]] = fir.alloca !fir.array<1024xi32> {bindc_name = "a", uniq_name = "_QFomp_target_implicitEa"}
   !CHECK: %[[VAL_2:.*]] = fir.shape %[[VAL_0]] : (index) -> !fir.shape<1>
   !CHECK: %[[VAL_3:.*]]:2 = hlfir.declare %[[VAL_1]](%[[VAL_2]]) {uniq_name = "_QFomp_target_implicitEa"} : (!fir.ref<!fir.array<1024xi32>>, !fir.shape<1>) -> (!fir.ref<!fir.array<1024xi32>>, !fir.ref<!fir.array<1024xi32>>)
   integer :: a(1024)
   !CHECK: %[[VAL_4:.*]] = omp.map.info var_ptr(%[[VAL_3]]#1 : !fir.ref<!fir.array<1024xi32>>, !fir.array<1024xi32>)   map_clauses(implicit, tofrom) capture(ByRef) bounds(%{{.*}}) -> !fir.ref<!fir.array<1024xi32>> {name = "a"}
   !CHECK: omp.target   map_entries(%[[VAL_4]] -> %[[VAL_6:.*]] : !fir.ref<!fir.array<1024xi32>>) {
   !CHECK: ^bb0(%[[VAL_6]]: !fir.ref<!fir.array<1024xi32>>):
   !$omp target
      !CHECK: %[[VAL_7:.*]] = arith.constant 1024 : index
      !CHECK: %[[VAL_8:.*]] = fir.shape %[[VAL_7]] : (index) -> !fir.shape<1>
      !CHECK: %[[VAL_9:.*]]:2 = hlfir.declare %[[VAL_6]](%[[VAL_8]]) {uniq_name = "_QFomp_target_implicitEa"} : (!fir.ref<!fir.array<1024xi32>>, !fir.shape<1>) -> (!fir.ref<!fir.array<1024xi32>>, !fir.ref<!fir.array<1024xi32>>)
      !CHECK: %[[VAL_10:.*]] = arith.constant 10 : i32
      !CHECK: %[[VAL_11:.*]] = arith.constant 1 : index
      !CHECK: %[[VAL_12:.*]] = hlfir.designate %[[VAL_9]]#0 (%[[VAL_11]])  : (!fir.ref<!fir.array<1024xi32>>, index) -> !fir.ref<i32>
      !CHECK: hlfir.assign %[[VAL_10]] to %[[VAL_12]] : i32, !fir.ref<i32>
      a(1) = 10
      !CHECK: omp.terminator
   !$omp end target
   !CHECK: }
end subroutine omp_target_implicit

!===============================================================================
! Target implicit capture nested
!===============================================================================

!CHECK-LABEL: func.func @_QPomp_target_implicit_nested() {
subroutine omp_target_implicit_nested
   integer::a, b
   !CHECK: omp.target   map_entries(%{{.*}} -> %[[ARG0:.*]], %{{.*}} -> %[[ARG1:.*]] : !fir.ref<i32>, !fir.ref<i32>) {
   !CHECK: ^bb0(%[[ARG0]]: !fir.ref<i32>, %[[ARG1]]: !fir.ref<i32>):
   !$omp target
      !CHECK: %[[VAL_8:.*]]:2 = hlfir.declare %[[ARG0]] {uniq_name = "_QFomp_target_implicit_nestedEa"} : (!fir.ref<i32>) -> (!fir.ref<i32>, !fir.ref<i32>)
      !CHECK: %[[VAL_9:.*]]:2 = hlfir.declare %[[ARG1]] {uniq_name = "_QFomp_target_implicit_nestedEb"} : (!fir.ref<i32>) -> (!fir.ref<i32>, !fir.ref<i32>)
      !CHECK: %[[VAL_10:.*]] = arith.constant 10 : i32
      !CHECK: hlfir.assign %[[VAL_10]] to %[[VAL_8]]#0 : i32, !fir.ref<i32>
      a = 10
      !CHECK: omp.parallel
      !$omp parallel
         !CHECK: %[[VAL_11:.*]] = arith.constant 20 : i32
         !CHECK: hlfir.assign %[[VAL_11]] to %[[VAL_9]]#0 : i32, !fir.ref<i32>
         b = 20
         !CHECK: omp.terminator
      !$omp end parallel
      !CHECK: omp.terminator
   !$omp end target
   !CHECK: }
end subroutine omp_target_implicit_nested

!===============================================================================
! Target implicit capture with bounds
!===============================================================================

!CHECK-LABEL: func.func @_QPomp_target_implicit_bounds(
!CHECK: %[[VAL_0:.*]]: !fir.ref<i32> {fir.bindc_name = "n"}) {
subroutine omp_target_implicit_bounds(n)
   !CHECK: %[[VAL_COPY:.*]] = fir.alloca i32
   !CHECK: %[[VAL_1:.*]]:2 = hlfir.declare %[[VAL_0]] dummy_scope %{{[0-9]+}} {uniq_name = "_QFomp_target_implicit_boundsEn"} : (!fir.ref<i32>, !fir.dscope) -> (!fir.ref<i32>, !fir.ref<i32>)
   !CHECK: %[[VAL_2:.*]] = fir.load %[[VAL_1]]#0 : !fir.ref<i32>
   !CHECK: fir.store %[[VAL_2]] to %[[VAL_COPY]] : !fir.ref<i32>
   !CHECK: %[[VAL_3:.*]] = fir.convert %[[VAL_2]] : (i32) -> i64
   !CHECK: %[[VAL_4:.*]] = fir.convert %[[VAL_3]] : (i64) -> index
   !CHECK: %[[VAL_5:.*]] = arith.constant 0 : index
   !CHECK: %[[VAL_6:.*]] = arith.cmpi sgt, %[[VAL_4]], %[[VAL_5]] : index
   !CHECK: %[[VAL_7:.*]] = arith.select %[[VAL_6]], %[[VAL_4]], %[[VAL_5]] : index
   !CHECK: %[[VAL_8:.*]] = fir.alloca !fir.array<?xi32>, %[[VAL_7]] {bindc_name = "a", uniq_name = "_QFomp_target_implicit_boundsEa"}
   !CHECK: %[[VAL_9:.*]] = fir.shape %[[VAL_7]] : (index) -> !fir.shape<1>
   !CHECK: %[[VAL_10:.*]]:2 = hlfir.declare %[[VAL_8]](%[[VAL_9]]) {uniq_name = "_QFomp_target_implicit_boundsEa"} : (!fir.ref<!fir.array<?xi32>>, !fir.shape<1>) -> (!fir.box<!fir.array<?xi32>>, !fir.ref<!fir.array<?xi32>>)
   !CHECK: %[[UB:.*]] = arith.subi %[[VAL_7]], %c1{{.*}} : index

   integer :: n
   integer :: a(n)
   !CHECK: %[[VAL_14:.*]] = omp.map.bounds lower_bound(%c0{{.*}} : index) upper_bound(%[[UB]] : index) extent(%[[VAL_7]] : index) stride(%c1{{.*}} : index) start_idx(%c1{{.*}} : index)
<<<<<<< HEAD
   !CHECK: %[[VAL_15:.*]] = omp.map.info var_ptr(%[[VAL_10]]#1 : !fir.ref<!fir.array<?xi32>>, !fir.array<?xi32>) map_clauses(implicit, tofrom) capture(ByRef) bounds(%[[VAL_14]]) -> !fir.ref<!fir.array<?xi32>> {name = "a"}
=======
   !CHECK: %[[VAL_15:.*]] = omp.map.info var_ptr(%[[VAL_10]]#1 : !fir.ref<!fir.array<?xi32>>, i32) map_clauses(implicit, tofrom) capture(ByRef) bounds(%[[VAL_14]]) -> !fir.ref<!fir.array<?xi32>> {name = "a"}
>>>>>>> 4b409fa5
   !CHECK: %[[VAL_16:.*]] = omp.map.info var_ptr(%[[VAL_COPY]] : !fir.ref<i32>, i32) map_clauses(implicit, exit_release_or_enter_alloc) capture(ByCopy) -> !fir.ref<i32> {name = ""}
   !CHECK: omp.target map_entries(%[[VAL_15]] -> %[[VAL_17:.*]], %[[VAL_16]] -> %[[VAL_18:.*]] : !fir.ref<!fir.array<?xi32>>, !fir.ref<i32>) {
   !CHECK: ^bb0(%[[VAL_17]]: !fir.ref<!fir.array<?xi32>>, %[[VAL_18]]: !fir.ref<i32>):
   !$omp target
      !CHECK: %[[VAL_19:.*]] = fir.load %[[VAL_18]] : !fir.ref<i32>
      !CHECK: %[[VAL_20:.*]] = fir.convert %[[VAL_19]] : (i32) -> i64
      !CHECK: %[[VAL_21:.*]] = arith.constant 0 : index
      !CHECK: %[[VAL_22:.*]] = fir.convert %[[VAL_20]] : (i64) -> index
      !CHECK: %[[VAL_23:.*]] = arith.cmpi sgt, %[[VAL_22]], %[[VAL_21]] : index
      !CHECK: %[[VAL_24:.*]] = arith.select %[[VAL_23]], %[[VAL_22]], %[[VAL_21]] : index
      !CHECK: %[[VAL_25:.*]] = fir.shape %[[VAL_24]] : (index) -> !fir.shape<1>
      !CHECK: %[[VAL_26:.*]]:2 = hlfir.declare %[[VAL_17]](%[[VAL_25]]) {uniq_name = "_QFomp_target_implicit_boundsEa"} : (!fir.ref<!fir.array<?xi32>>, !fir.shape<1>) -> (!fir.box<!fir.array<?xi32>>, !fir.ref<!fir.array<?xi32>>)
      !CHECK: %[[VAL_27:.*]] = arith.constant 22 : i32
      !CHECK: %[[VAL_28:.*]] = arith.constant 11 : index
      !CHECK: %[[VAL_29:.*]] = hlfir.designate %[[VAL_26]]#0 (%[[VAL_28]])  : (!fir.box<!fir.array<?xi32>>, index) -> !fir.ref<i32>
      !CHECK: hlfir.assign %[[VAL_27]] to %[[VAL_29]] : i32, !fir.ref<i32>
      a(11) = 22
      !CHECK: omp.terminator
   !$omp end target
!CHECK: }
end subroutine omp_target_implicit_bounds

!===============================================================================
! Target `thread_limit` clause
!===============================================================================

!CHECK-LABEL: func.func @_QPomp_target_thread_limit() {
subroutine omp_target_thread_limit
   integer :: a
   !CHECK: %[[MAP:.*]] = omp.map.info var_ptr({{.*}})   map_clauses(tofrom) capture(ByRef) -> !fir.ref<i32> {name = "a"}
   !CHECK: %[[VAL_1:.*]] = arith.constant 64 : i32
   !CHECK: omp.target map_entries(%[[MAP]] -> %{{.*}} : !fir.ref<i32>) thread_limit(%[[VAL_1]] : i32) {
   !CHECK: ^bb0(%{{.*}}: !fir.ref<i32>):
   !$omp target map(tofrom: a) thread_limit(64)
      a = 10
   !CHECK: omp.terminator
   !$omp end target
   !CHECK: }
end subroutine omp_target_thread_limit

!===============================================================================
! Target `use_device_ptr` clause
!===============================================================================

!CHECK-LABEL: func.func @_QPomp_target_device_ptr() {
subroutine omp_target_device_ptr
   use iso_c_binding, only : c_ptr, c_loc
   type(c_ptr) :: a
   integer, target :: b
   !CHECK: %[[MAP:.*]] = omp.map.info var_ptr({{.*}})   map_clauses(tofrom) capture(ByRef) -> {{.*}} {name = "a"}
   !CHECK: omp.target_data map_entries(%[[MAP]]{{.*}}) use_device_ptr({{.*}})
   !$omp target data map(tofrom: a) use_device_ptr(a)
   !CHECK: ^bb0(%[[VAL_1:.*]]: !fir.ref<!fir.type<_QM__fortran_builtinsT__builtin_c_ptr{__address:i64}>>):
   !CHECK: {{.*}} = fir.coordinate_of %[[VAL_1:.*]], {{.*}} : (!fir.ref<!fir.type<_QM__fortran_builtinsT__builtin_c_ptr{__address:i64}>>, !fir.field) -> !fir.ref<i64>
      a = c_loc(b)
   !CHECK: omp.terminator
   !$omp end target data
   !CHECK: }
end subroutine omp_target_device_ptr

 !===============================================================================
 ! Target `use_device_addr` clause
 !===============================================================================

 !CHECK-LABEL: func.func @_QPomp_target_device_addr() {
subroutine omp_target_device_addr
   integer, pointer :: a
   !CHECK: %[[VAL_0:.*]] = fir.alloca !fir.box<!fir.ptr<i32>> {bindc_name = "a", uniq_name = "_QFomp_target_device_addrEa"}
   !CHECK: %[[VAL_0_DECL:.*]]:2 = hlfir.declare %0 {fortran_attrs = #fir.var_attrs<pointer>, uniq_name = "_QFomp_target_device_addrEa"} : (!fir.ref<!fir.box<!fir.ptr<i32>>>) -> (!fir.ref<!fir.box<!fir.ptr<i32>>>, !fir.ref<!fir.box<!fir.ptr<i32>>>)
   !CHECK: %[[MAP_MEMBERS:.*]] = omp.map.info var_ptr({{.*}} : !fir.ref<!fir.box<!fir.ptr<i32>>>, i32) var_ptr_ptr({{.*}} : !fir.llvm_ptr<!fir.ref<i32>>) map_clauses(tofrom) capture(ByRef) -> !fir.llvm_ptr<!fir.ref<i32>> {name = ""}
   !CHECK: %[[MAP:.*]] = omp.map.info var_ptr({{.*}} : !fir.ref<!fir.box<!fir.ptr<i32>>>, !fir.box<!fir.ptr<i32>>) map_clauses(tofrom) capture(ByRef) members(%[[MAP_MEMBERS]] : [0] : !fir.llvm_ptr<!fir.ref<i32>>) -> !fir.ref<!fir.box<!fir.ptr<i32>>> {name = "a"}
   !CHECK: %[[DEV_ADDR_MEMBERS:.*]] = omp.map.info var_ptr({{.*}} : !fir.ref<!fir.box<!fir.ptr<i32>>>, i32) var_ptr_ptr({{.*}} : !fir.llvm_ptr<!fir.ref<i32>>) map_clauses(tofrom) capture(ByRef) -> !fir.llvm_ptr<!fir.ref<i32>> {name = ""}
   !CHECK: %[[DEV_ADDR:.*]] = omp.map.info var_ptr({{.*}} : !fir.ref<!fir.box<!fir.ptr<i32>>>, !fir.box<!fir.ptr<i32>>) map_clauses(tofrom) capture(ByRef) members(%[[DEV_ADDR_MEMBERS]] : [0] : !fir.llvm_ptr<!fir.ref<i32>>) -> !fir.ref<!fir.box<!fir.ptr<i32>>> {name = "a"}
   !CHECK: omp.target_data map_entries(%[[MAP_MEMBERS]], %[[MAP]] : {{.*}}) use_device_addr(%[[DEV_ADDR_MEMBERS]], %[[DEV_ADDR]] : {{.*}}) {
   !$omp target data map(tofrom: a) use_device_addr(a)
   !CHECK: ^bb0(%[[ARG_0:.*]]: !fir.llvm_ptr<!fir.ref<i32>>, %[[ARG_1:.*]]: !fir.ref<!fir.box<!fir.ptr<i32>>>):
   !CHECK: %[[VAL_1_DECL:.*]]:2 = hlfir.declare %[[ARG_1]] {fortran_attrs = #fir.var_attrs<pointer>, uniq_name = "_QFomp_target_device_addrEa"} : (!fir.ref<!fir.box<!fir.ptr<i32>>>) -> (!fir.ref<!fir.box<!fir.ptr<i32>>>, !fir.ref<!fir.box<!fir.ptr<i32>>>)
   !CHECK: %[[C10:.*]] = arith.constant 10 : i32
   !CHECK: %[[A_BOX:.*]] = fir.load %[[VAL_1_DECL]]#0 : !fir.ref<!fir.box<!fir.ptr<i32>>>
   !CHECK: %[[A_ADDR:.*]] = fir.box_addr %[[A_BOX]] : (!fir.box<!fir.ptr<i32>>) -> !fir.ptr<i32>
   !CHECK: hlfir.assign %[[C10]] to %[[A_ADDR]] : i32, !fir.ptr<i32>
   a = 10
   !CHECK: omp.terminator
   !$omp end target data
   !CHECK: }
end subroutine omp_target_device_addr


!===============================================================================
! Target Data with unstructured code
!===============================================================================
!CHECK-LABEL: func.func @_QPsb
subroutine sb
   integer :: i = 1
   integer :: j = 11
!CHECK: omp.target_data map_entries(%{{.*}}, %{{.*}} : !fir.ref<i32>, !fir.ref<i32>)
   !$omp target data map(tofrom: i, j)
     j = j - 1
!CHECK: %[[J_VAL:.*]] = arith.subi
!CHECK: hlfir.assign %[[J_VAL]]
!CHECK: cf.br ^[[BB:.*]]
!CHECK: ^[[BB]]:
     goto 20
20   i = i + 1
!CHECK: %[[I_VAL:.*]] = arith.addi
!CHECK: hlfir.assign %[[I_VAL]]
!CHECK: omp.terminator
   !$omp end target data
end subroutine

!===============================================================================
! Target with parallel loop
!===============================================================================

!CHECK-LABEL: func.func @_QPomp_target_parallel_do() {
subroutine omp_target_parallel_do
   !CHECK: %[[C1024:.*]] = arith.constant 1024 : index
   !CHECK: %[[VAL_0:.*]] = fir.alloca !fir.array<1024xi32> {bindc_name = "a", uniq_name = "_QFomp_target_parallel_doEa"}
   !CHECK: %[[VAL_0_DECL:.*]]:2 = hlfir.declare %[[VAL_0]](%{{.*}}) {uniq_name = "_QFomp_target_parallel_doEa"} : (!fir.ref<!fir.array<1024xi32>>, !fir.shape<1>) -> (!fir.ref<!fir.array<1024xi32>>, !fir.ref<!fir.array<1024xi32>>)
   integer :: a(1024)
   !CHECK: %[[VAL_1:.*]] = fir.alloca i32 {bindc_name = "i", uniq_name = "_QFomp_target_parallel_doEi"}
   !CHECK: %[[VAL_1_DECL:.*]]:2 = hlfir.declare %[[VAL_1]] {uniq_name = "_QFomp_target_parallel_doEi"} : (!fir.ref<i32>) -> (!fir.ref<i32>, !fir.ref<i32>)
   integer :: i
   !CHECK: %[[C1:.*]] = arith.constant 1 : index
   !CHECK: %[[C0:.*]] = arith.constant 0 : index
   !CHECK: %[[SUB:.*]] = arith.subi %[[C1024]], %[[C1]] : index
   !CHECK: %[[BOUNDS:.*]] = omp.map.bounds   lower_bound(%[[C0]] : index) upper_bound(%[[SUB]] : index) extent(%[[C1024]] : index) stride(%[[C1]] : index) start_idx(%[[C1]] : index)
   !CHECK: %[[MAP:.*]] = omp.map.info var_ptr(%[[VAL_0_DECL]]#1 : !fir.ref<!fir.array<1024xi32>>, !fir.array<1024xi32>)   map_clauses(tofrom) capture(ByRef) bounds(%[[BOUNDS]]) -> !fir.ref<!fir.array<1024xi32>> {name = "a"}
   !CHECK: omp.target   map_entries(%[[MAP]] -> %[[ARG_0:.*]], %{{.*}} -> %{{.*}} : !fir.ref<!fir.array<1024xi32>>, !fir.ref<i32>) {
   !CHECK: ^bb0(%[[ARG_0]]: !fir.ref<!fir.array<1024xi32>>, %{{.*}}: !fir.ref<i32>):
      !CHECK: %[[VAL_0_DECL:.*]]:2 = hlfir.declare %[[ARG_0]](%{{.*}}) {uniq_name = "_QFomp_target_parallel_doEa"} : (!fir.ref<!fir.array<1024xi32>>, !fir.shape<1>) -> (!fir.ref<!fir.array<1024xi32>>, !fir.ref<!fir.array<1024xi32>>)
      !CHECK: omp.parallel
      !$omp target parallel do map(tofrom: a)
         !CHECK: %[[I_PVT_ALLOCA:.*]] = fir.alloca i32 {bindc_name = "i", pinned, {{.*}}}
         !CHECK: %[[I_PVT_DECL:.*]]:2 = hlfir.declare %[[I_PVT_ALLOCA]] {uniq_name = "_QFomp_target_parallel_doEi"} : (!fir.ref<i32>) -> (!fir.ref<i32>, !fir.ref<i32>)
         !CHECK: omp.wsloop {
         !CHECK-NEXT: omp.loop_nest (%[[I_VAL:.*]]) : i32
         do i = 1, 1024
           !CHECK:   fir.store %[[I_VAL]] to %[[I_PVT_DECL]]#1 : !fir.ref<i32>
           !CHECK:   %[[C10:.*]] = arith.constant 10 : i32
           !CHECK:   %[[I_PVT_VAL:.*]] = fir.load %[[I_PVT_DECL]]#0 : !fir.ref<i32>
           !CHECK:   %[[I_VAL:.*]] = fir.convert %[[I_PVT_VAL]] : (i32) -> i64
           !CHECK:   %[[A_I:.*]] = hlfir.designate %[[VAL_0_DECL]]#0 (%[[I_VAL]])  : (!fir.ref<!fir.array<1024xi32>>, i64) -> !fir.ref<i32>
           !CHECK:   hlfir.assign %[[C10]] to %[[A_I]] : i32, !fir.ref<i32>
            a(i) = 10
         end do
         !CHECK: omp.yield
         !CHECK: }
         !CHECK: omp.terminator
         !CHECK: }
      !CHECK: omp.terminator
      !CHECK: }
   !CHECK: omp.terminator
   !CHECK: }
   !$omp end target parallel do
end subroutine omp_target_parallel_do

!===============================================================================
! Target with unstructured code
!===============================================================================

!CHECK-LABEL:   func.func @_QPtarget_unstructured() {
subroutine target_unstructured
   !CHECK: %[[VAL_1:.*]]:2 = hlfir.declare %{{.*}} {uniq_name = "_QFtarget_unstructuredEi"} : (!fir.ref<i32>) -> (!fir.ref<i32>, !fir.ref<i32>)
   integer :: i = 1
   !CHECK: %[[VAL_3:.*]]:2 = hlfir.declare %{{.*}} {uniq_name = "_QFtarget_unstructuredEj"} : (!fir.ref<i32>) -> (!fir.ref<i32>, !fir.ref<i32>)
   integer :: j = 11
   !CHECK: %[[VAL_4:.*]] = omp.map.info var_ptr(%[[VAL_1]]#1 : !fir.ref<i32>, i32) map_clauses(implicit, exit_release_or_enter_alloc) capture(ByCopy) -> !fir.ref<i32> {name = "i"}
   !CHECK: %[[VAL_5:.*]] = omp.map.info var_ptr(%[[VAL_3]]#1 : !fir.ref<i32>, i32) map_clauses(implicit, exit_release_or_enter_alloc) capture(ByCopy) -> !fir.ref<i32> {name = "j"}
   !CHECK: omp.target map_entries(%[[VAL_4]] -> %[[VAL_6:.*]], %[[VAL_5]] -> %[[VAL_7:.*]] : !fir.ref<i32>, !fir.ref<i32>) {
   !CHECK: ^bb0(%[[VAL_6]]: !fir.ref<i32>, %[[VAL_7]]: !fir.ref<i32>):
   !$omp target
      !CHECK: %[[VAL_8:.*]]:2 = hlfir.declare %[[VAL_6]] {uniq_name = "_QFtarget_unstructuredEi"} : (!fir.ref<i32>) -> (!fir.ref<i32>, !fir.ref<i32>)
      !CHECK: %[[VAL_9:.*]]:2 = hlfir.declare %[[VAL_7]] {uniq_name = "_QFtarget_unstructuredEj"} : (!fir.ref<i32>) -> (!fir.ref<i32>, !fir.ref<i32>)
      !CHECK: ^bb1:
      do while (i <= j)
         !CHECK: ^bb2:
         i = i + 1
      end do
      !CHECK: ^bb3:
      !CHECK: omp.terminator
   !$omp end target
   !CHECK: }
end subroutine target_unstructured<|MERGE_RESOLUTION|>--- conflicted
+++ resolved
@@ -460,11 +460,7 @@
    integer :: n
    integer :: a(n)
    !CHECK: %[[VAL_14:.*]] = omp.map.bounds lower_bound(%c0{{.*}} : index) upper_bound(%[[UB]] : index) extent(%[[VAL_7]] : index) stride(%c1{{.*}} : index) start_idx(%c1{{.*}} : index)
-<<<<<<< HEAD
-   !CHECK: %[[VAL_15:.*]] = omp.map.info var_ptr(%[[VAL_10]]#1 : !fir.ref<!fir.array<?xi32>>, !fir.array<?xi32>) map_clauses(implicit, tofrom) capture(ByRef) bounds(%[[VAL_14]]) -> !fir.ref<!fir.array<?xi32>> {name = "a"}
-=======
    !CHECK: %[[VAL_15:.*]] = omp.map.info var_ptr(%[[VAL_10]]#1 : !fir.ref<!fir.array<?xi32>>, i32) map_clauses(implicit, tofrom) capture(ByRef) bounds(%[[VAL_14]]) -> !fir.ref<!fir.array<?xi32>> {name = "a"}
->>>>>>> 4b409fa5
    !CHECK: %[[VAL_16:.*]] = omp.map.info var_ptr(%[[VAL_COPY]] : !fir.ref<i32>, i32) map_clauses(implicit, exit_release_or_enter_alloc) capture(ByCopy) -> !fir.ref<i32> {name = ""}
    !CHECK: omp.target map_entries(%[[VAL_15]] -> %[[VAL_17:.*]], %[[VAL_16]] -> %[[VAL_18:.*]] : !fir.ref<!fir.array<?xi32>>, !fir.ref<i32>) {
    !CHECK: ^bb0(%[[VAL_17]]: !fir.ref<!fir.array<?xi32>>, %[[VAL_18]]: !fir.ref<i32>):
