//===-- include/flang/Evaluate/tools.h --------------------------*- C++ -*-===//
//
// Part of the LLVM Project, under the Apache License v2.0 with LLVM Exceptions.
// See https://llvm.org/LICENSE.txt for license information.
// SPDX-License-Identifier: Apache-2.0 WITH LLVM-exception
//
//===----------------------------------------------------------------------===//

#ifndef FORTRAN_EVALUATE_TOOLS_H_
#define FORTRAN_EVALUATE_TOOLS_H_

#include "traverse.h"
#include "flang/Common/idioms.h"
#include "flang/Common/template.h"
#include "flang/Common/unwrap.h"
#include "flang/Evaluate/constant.h"
#include "flang/Evaluate/expression.h"
#include "flang/Evaluate/shape.h"
#include "flang/Evaluate/type.h"
#include "flang/Parser/message.h"
#include "flang/Semantics/attr.h"
#include "flang/Semantics/scope.h"
#include "flang/Semantics/symbol.h"
#include <array>
#include <optional>
#include <set>
#include <type_traits>
#include <utility>

namespace Fortran::evaluate {

// Some expression predicates and extractors.

// Predicate: true when an expression is a variable reference, not an
// operation.  Be advised: a call to a function that returns an object
// pointer is a "variable" in Fortran (it can be the left-hand side of
// an assignment).
struct IsVariableHelper
    : public AnyTraverse<IsVariableHelper, std::optional<bool>> {
  using Result = std::optional<bool>; // effectively tri-state
  using Base = AnyTraverse<IsVariableHelper, Result>;
  IsVariableHelper() : Base{*this} {}
  using Base::operator();
  Result operator()(const StaticDataObject &) const { return false; }
  Result operator()(const Symbol &) const;
  Result operator()(const Component &) const;
  Result operator()(const ArrayRef &) const;
  Result operator()(const Substring &) const;
  Result operator()(const CoarrayRef &) const { return true; }
  Result operator()(const ComplexPart &) const { return true; }
  Result operator()(const ProcedureDesignator &) const;
  template <typename T> Result operator()(const Expr<T> &x) const {
    if constexpr (common::HasMember<T, AllIntrinsicTypes> ||
        std::is_same_v<T, SomeDerived>) {
      // Expression with a specific type
      if (std::holds_alternative<Designator<T>>(x.u) ||
          std::holds_alternative<FunctionRef<T>>(x.u)) {
        if (auto known{(*this)(x.u)}) {
          return known;
        }
      }
      return false;
    } else if constexpr (std::is_same_v<T, SomeType>) {
      if (std::holds_alternative<ProcedureDesignator>(x.u) ||
          std::holds_alternative<ProcedureRef>(x.u)) {
        return false; // procedure pointer
      } else {
        return (*this)(x.u);
      }
    } else {
      return (*this)(x.u);
    }
  }
};

template <typename A> bool IsVariable(const A &x) {
  if (auto known{IsVariableHelper{}(x)}) {
    return *known;
  } else {
    return false;
  }
}

// Predicate: true when an expression is assumed-rank
bool IsAssumedRank(const Symbol &);
bool IsAssumedRank(const ActualArgument &);
template <typename A> bool IsAssumedRank(const A &) { return false; }
template <typename A> bool IsAssumedRank(const Designator<A> &designator) {
  if (const auto *symbol{std::get_if<SymbolRef>(&designator.u)}) {
    return IsAssumedRank(symbol->get());
  } else {
    return false;
  }
}
template <typename T> bool IsAssumedRank(const Expr<T> &expr) {
  return common::visit([](const auto &x) { return IsAssumedRank(x); }, expr.u);
}
template <typename A> bool IsAssumedRank(const std::optional<A> &x) {
  return x && IsAssumedRank(*x);
}
template <typename A> bool IsAssumedRank(const A *x) {
  return x && IsAssumedRank(*x);
}

// Predicate: true when an expression is a coarray (corank > 0)
bool IsCoarray(const ActualArgument &);
bool IsCoarray(const Symbol &);
template <typename A> bool IsCoarray(const A &) { return false; }
template <typename A> bool IsCoarray(const Designator<A> &designator) {
  if (const auto *symbol{std::get_if<SymbolRef>(&designator.u)}) {
    return IsCoarray(**symbol);
  }
  return false;
}
template <typename T> bool IsCoarray(const Expr<T> &expr) {
  return common::visit([](const auto &x) { return IsCoarray(x); }, expr.u);
}
template <typename A> bool IsCoarray(const std::optional<A> &x) {
  return x && IsCoarray(*x);
}

// Generalizing packagers: these take operations and expressions of more
// specific types and wrap them in Expr<> containers of more abstract types.

template <typename A> common::IfNoLvalue<Expr<ResultType<A>>, A> AsExpr(A &&x) {
  return Expr<ResultType<A>>{std::move(x)};
}

template <typename T> Expr<T> AsExpr(Expr<T> &&x) {
  static_assert(IsSpecificIntrinsicType<T>);
  return std::move(x);
}

template <TypeCategory CATEGORY>
Expr<SomeKind<CATEGORY>> AsCategoryExpr(Expr<SomeKind<CATEGORY>> &&x) {
  return std::move(x);
}

template <typename A>
common::IfNoLvalue<Expr<SomeType>, A> AsGenericExpr(A &&x) {
  if constexpr (common::HasMember<A, TypelessExpression>) {
    return Expr<SomeType>{std::move(x)};
  } else {
    return Expr<SomeType>{AsCategoryExpr(std::move(x))};
  }
}

inline Expr<SomeType> AsGenericExpr(Expr<SomeType> &&x) { return std::move(x); }

// These overloads wrap DataRefs and simple whole variables up into
// generic expressions if they have a known type.
std::optional<Expr<SomeType>> AsGenericExpr(DataRef &&);
std::optional<Expr<SomeType>> AsGenericExpr(const Symbol &);

// Propagate std::optional from input to output.
template <typename A>
std::optional<Expr<SomeType>> AsGenericExpr(std::optional<A> &&x) {
  if (x) {
    return AsGenericExpr(std::move(*x));
  } else {
    return std::nullopt;
  }
}

template <typename A>
common::IfNoLvalue<Expr<SomeKind<ResultType<A>::category>>, A> AsCategoryExpr(
    A &&x) {
  return Expr<SomeKind<ResultType<A>::category>>{AsExpr(std::move(x))};
}

Expr<SomeType> Parenthesize(Expr<SomeType> &&);

template <typename A> constexpr bool IsNumericCategoryExpr() {
  if constexpr (common::HasMember<A, TypelessExpression>) {
    return false;
  } else {
    return common::HasMember<ResultType<A>, NumericCategoryTypes>;
  }
}

// Specializing extractor.  If an Expr wraps some type of object, perhaps
// in several layers, return a pointer to it; otherwise null.  Also works
// with expressions contained in ActualArgument.
template <typename A, typename B>
auto UnwrapExpr(B &x) -> common::Constify<A, B> * {
  using Ty = std::decay_t<B>;
  if constexpr (std::is_same_v<A, Ty>) {
    return &x;
  } else if constexpr (std::is_same_v<Ty, ActualArgument>) {
    if (auto *expr{x.UnwrapExpr()}) {
      return UnwrapExpr<A>(*expr);
    }
  } else if constexpr (std::is_same_v<Ty, Expr<SomeType>>) {
    return common::visit([](auto &x) { return UnwrapExpr<A>(x); }, x.u);
  } else if constexpr (!common::HasMember<A, TypelessExpression>) {
    if constexpr (std::is_same_v<Ty, Expr<ResultType<A>>> ||
        std::is_same_v<Ty, Expr<SomeKind<ResultType<A>::category>>>) {
      return common::visit([](auto &x) { return UnwrapExpr<A>(x); }, x.u);
    }
  }
  return nullptr;
}

template <typename A, typename B>
const A *UnwrapExpr(const std::optional<B> &x) {
  if (x) {
    return UnwrapExpr<A>(*x);
  } else {
    return nullptr;
  }
}

template <typename A, typename B> A *UnwrapExpr(std::optional<B> &x) {
  if (x) {
    return UnwrapExpr<A>(*x);
  } else {
    return nullptr;
  }
}

// A variant of UnwrapExpr above that also skips through (parentheses)
// and conversions of kinds within a category.  Useful for extracting LEN
// type parameter inquiries, at least.
template <typename A, typename B>
auto UnwrapConvertedExpr(B &x) -> common::Constify<A, B> * {
  using Ty = std::decay_t<B>;
  if constexpr (std::is_same_v<A, Ty>) {
    return &x;
  } else if constexpr (std::is_same_v<Ty, ActualArgument>) {
    if (auto *expr{x.UnwrapExpr()}) {
      return UnwrapConvertedExpr<A>(*expr);
    }
  } else if constexpr (std::is_same_v<Ty, Expr<SomeType>>) {
    return common::visit(
        [](auto &x) { return UnwrapConvertedExpr<A>(x); }, x.u);
  } else {
    using DesiredResult = ResultType<A>;
    if constexpr (std::is_same_v<Ty, Expr<DesiredResult>> ||
        std::is_same_v<Ty, Expr<SomeKind<DesiredResult::category>>>) {
      return common::visit(
          [](auto &x) { return UnwrapConvertedExpr<A>(x); }, x.u);
    } else {
      using ThisResult = ResultType<B>;
      if constexpr (std::is_same_v<Ty, Expr<ThisResult>>) {
        return common::visit(
            [](auto &x) { return UnwrapConvertedExpr<A>(x); }, x.u);
      } else if constexpr (std::is_same_v<Ty, Parentheses<ThisResult>> ||
          std::is_same_v<Ty, Convert<ThisResult, DesiredResult::category>>) {
        return common::visit(
            [](auto &x) { return UnwrapConvertedExpr<A>(x); }, x.left().u);
      }
    }
  }
  return nullptr;
}

// UnwrapProcedureRef() returns a pointer to a ProcedureRef when the whole
// expression is a reference to a procedure.
template <typename A> inline const ProcedureRef *UnwrapProcedureRef(const A &) {
  return nullptr;
}

inline const ProcedureRef *UnwrapProcedureRef(const ProcedureRef &proc) {
  // Reference to subroutine or to a function that returns
  // an object pointer or procedure pointer
  return &proc;
}

template <typename T>
inline const ProcedureRef *UnwrapProcedureRef(const FunctionRef<T> &func) {
  return &func; // reference to a function returning a non-pointer
}

template <typename T>
inline const ProcedureRef *UnwrapProcedureRef(const Expr<T> &expr) {
  return common::visit(
      [](const auto &x) { return UnwrapProcedureRef(x); }, expr.u);
}

// When an expression is a "bare" LEN= derived type parameter inquiry,
// possibly wrapped in integer kind conversions &/or parentheses, return
// a pointer to the Symbol with TypeParamDetails.
template <typename A> const Symbol *ExtractBareLenParameter(const A &expr) {
  if (const auto *typeParam{
          UnwrapConvertedExpr<evaluate::TypeParamInquiry>(expr)}) {
    if (!typeParam->base()) {
      const Symbol &symbol{typeParam->parameter()};
      if (const auto *tpd{symbol.detailsIf<semantics::TypeParamDetails>()}) {
        if (tpd->attr() == common::TypeParamAttr::Len) {
          return &symbol;
        }
      }
    }
  }
  return nullptr;
}

// If an expression simply wraps a DataRef, extract and return it.
// The Boolean arguments control the handling of Substring and ComplexPart
// references: when true (not default), it extracts the base DataRef
// of a substring or complex part.
template <typename A>
common::IfNoLvalue<std::optional<DataRef>, A> ExtractDataRef(
    const A &, bool intoSubstring, bool intoComplexPart) {
  return std::nullopt; // default base case
}
template <typename T>
std::optional<DataRef> ExtractDataRef(const Designator<T> &d,
    bool intoSubstring = false, bool intoComplexPart = false) {
  return common::visit(
      [=](const auto &x) -> std::optional<DataRef> {
        if constexpr (common::HasMember<decltype(x), decltype(DataRef::u)>) {
          return DataRef{x};
        }
        if constexpr (std::is_same_v<std::decay_t<decltype(x)>, Substring>) {
          if (intoSubstring) {
            return ExtractSubstringBase(x);
          }
        }
        if constexpr (std::is_same_v<std::decay_t<decltype(x)>, ComplexPart>) {
          if (intoComplexPart) {
            return x.complex();
          }
        }
        return std::nullopt; // w/o "else" to dodge bogus g++ 8.1 warning
      },
      d.u);
}
template <typename T>
std::optional<DataRef> ExtractDataRef(const Expr<T> &expr,
    bool intoSubstring = false, bool intoComplexPart = false) {
  return common::visit(
      [=](const auto &x) {
        return ExtractDataRef(x, intoSubstring, intoComplexPart);
      },
      expr.u);
}
template <typename A>
std::optional<DataRef> ExtractDataRef(const std::optional<A> &x,
    bool intoSubstring = false, bool intoComplexPart = false) {
  if (x) {
    return ExtractDataRef(*x, intoSubstring, intoComplexPart);
  } else {
    return std::nullopt;
  }
}
template <typename A>
std::optional<DataRef> ExtractDataRef(
    A *p, bool intoSubstring = false, bool intoComplexPart = false) {
  if (p) {
    return ExtractDataRef(std::as_const(*p), intoSubstring, intoComplexPart);
  } else {
    return std::nullopt;
  }
}
std::optional<DataRef> ExtractDataRef(const ActualArgument &,
    bool intoSubstring = false, bool intoComplexPart = false);

std::optional<DataRef> ExtractSubstringBase(const Substring &);

// Predicate: is an expression is an array element reference?
template <typename T>
bool IsArrayElement(const Expr<T> &expr, bool intoSubstring = true,
    bool skipComponents = false) {
  if (auto dataRef{ExtractDataRef(expr, intoSubstring)}) {
    const DataRef *ref{&*dataRef};
    if (skipComponents) {
      while (const Component * component{std::get_if<Component>(&ref->u)}) {
        ref = &component->base();
      }
    }
    if (const auto *coarrayRef{std::get_if<CoarrayRef>(&ref->u)}) {
      return !coarrayRef->subscript().empty();
    } else {
      return std::holds_alternative<ArrayRef>(ref->u);
    }
  } else {
    return false;
  }
}

template <typename A>
std::optional<NamedEntity> ExtractNamedEntity(const A &x) {
  if (auto dataRef{ExtractDataRef(x)}) {
    return common::visit(
        common::visitors{
            [](SymbolRef &&symbol) -> std::optional<NamedEntity> {
              return NamedEntity{symbol};
            },
            [](Component &&component) -> std::optional<NamedEntity> {
              return NamedEntity{std::move(component)};
            },
            [](CoarrayRef &&co) -> std::optional<NamedEntity> {
              return co.GetBase();
            },
            [](auto &&) { return std::optional<NamedEntity>{}; },
        },
        std::move(dataRef->u));
  } else {
    return std::nullopt;
  }
}

struct ExtractCoindexedObjectHelper {
  template <typename A> std::optional<CoarrayRef> operator()(const A &) const {
    return std::nullopt;
  }
  std::optional<CoarrayRef> operator()(const CoarrayRef &x) const { return x; }
  template <typename A>
  std::optional<CoarrayRef> operator()(const Expr<A> &expr) const {
    return common::visit(*this, expr.u);
  }
  std::optional<CoarrayRef> operator()(const DataRef &dataRef) const {
    return common::visit(*this, dataRef.u);
  }
  std::optional<CoarrayRef> operator()(const NamedEntity &named) const {
    if (const Component * component{named.UnwrapComponent()}) {
      return (*this)(*component);
    } else {
      return std::nullopt;
    }
  }
  std::optional<CoarrayRef> operator()(const ProcedureDesignator &des) const {
    if (const auto *component{
            std::get_if<common::CopyableIndirection<Component>>(&des.u)}) {
      return (*this)(component->value());
    } else {
      return std::nullopt;
    }
  }
  std::optional<CoarrayRef> operator()(const Component &component) const {
    return (*this)(component.base());
  }
  std::optional<CoarrayRef> operator()(const ArrayRef &arrayRef) const {
    return (*this)(arrayRef.base());
  }
};

template <typename A> std::optional<CoarrayRef> ExtractCoarrayRef(const A &x) {
  if (auto dataRef{ExtractDataRef(x, true)}) {
    return ExtractCoindexedObjectHelper{}(*dataRef);
  } else {
    return ExtractCoindexedObjectHelper{}(x);
  }
}

struct ExtractSubstringHelper {
  template <typename T> static std::optional<Substring> visit(T &&) {
    return std::nullopt;
  }

  static std::optional<Substring> visit(const Substring &e) { return e; }

  template <typename T>
  static std::optional<Substring> visit(const Designator<T> &e) {
    return common::visit([](auto &&s) { return visit(s); }, e.u);
  }

  template <typename T>
  static std::optional<Substring> visit(const Expr<T> &e) {
    return common::visit([](auto &&s) { return visit(s); }, e.u);
  }
};

template <typename A> std::optional<Substring> ExtractSubstring(const A &x) {
  return ExtractSubstringHelper::visit(x);
}

// If an expression is simply a whole symbol data designator,
// extract and return that symbol, else null.
template <typename A> const Symbol *UnwrapWholeSymbolDataRef(const A &x) {
  if (auto dataRef{ExtractDataRef(x)}) {
    if (const SymbolRef * p{std::get_if<SymbolRef>(&dataRef->u)}) {
      return &p->get();
    }
  }
  return nullptr;
}

// If an expression is a whole symbol or a whole component desginator,
// extract and return that symbol, else null.
template <typename A>
const Symbol *UnwrapWholeSymbolOrComponentDataRef(const A &x) {
  if (auto dataRef{ExtractDataRef(x)}) {
    if (const SymbolRef * p{std::get_if<SymbolRef>(&dataRef->u)}) {
      return &p->get();
    } else if (const Component * c{std::get_if<Component>(&dataRef->u)}) {
      if (c->base().Rank() == 0) {
        return &c->GetLastSymbol();
      }
    }
  }
  return nullptr;
}

// If an expression is a whole symbol or a whole component designator,
// potentially followed by an image selector, extract and return that symbol,
// else null.
template <typename A>
const Symbol *UnwrapWholeSymbolOrComponentOrCoarrayRef(const A &x) {
  if (auto dataRef{ExtractDataRef(x)}) {
    if (const SymbolRef * p{std::get_if<SymbolRef>(&dataRef->u)}) {
      return &p->get();
    } else if (const Component * c{std::get_if<Component>(&dataRef->u)}) {
      if (c->base().Rank() == 0) {
        return &c->GetLastSymbol();
      }
    } else if (const CoarrayRef * c{std::get_if<CoarrayRef>(&dataRef->u)}) {
      if (c->subscript().empty()) {
        return &c->GetLastSymbol();
      }
    }
  }
  return nullptr;
}

// GetFirstSymbol(A%B%C[I]%D) -> A
template <typename A> const Symbol *GetFirstSymbol(const A &x) {
  if (auto dataRef{ExtractDataRef(x, true)}) {
    return &dataRef->GetFirstSymbol();
  } else {
    return nullptr;
  }
}

// GetLastPointerSymbol(A%PTR1%B%PTR2%C) -> PTR2
const Symbol *GetLastPointerSymbol(const evaluate::DataRef &);

// Creation of conversion expressions can be done to either a known
// specific intrinsic type with ConvertToType<T>(x) or by converting
// one arbitrary expression to the type of another with ConvertTo(to, from).

template <typename TO, TypeCategory FROMCAT>
Expr<TO> ConvertToType(Expr<SomeKind<FROMCAT>> &&x) {
  static_assert(IsSpecificIntrinsicType<TO>);
  if constexpr (FROMCAT == TO::category) {
    if (auto *already{std::get_if<Expr<TO>>(&x.u)}) {
      return std::move(*already);
    } else {
      return Expr<TO>{Convert<TO, FROMCAT>{std::move(x)}};
    }
  } else if constexpr (TO::category == TypeCategory::Complex) {
    using Part = typename TO::Part;
    Scalar<Part> zero;
    return Expr<TO>{ComplexConstructor<TO::kind>{
        ConvertToType<Part>(std::move(x)), Expr<Part>{Constant<Part>{zero}}}};
  } else if constexpr (FROMCAT == TypeCategory::Complex) {
    // Extract and convert the real component of a complex value
    return common::visit(
        [&](auto &&z) {
          using ZType = ResultType<decltype(z)>;
          using Part = typename ZType::Part;
          return ConvertToType<TO, TypeCategory::Real>(Expr<SomeReal>{
              Expr<Part>{ComplexComponent<Part::kind>{false, std::move(z)}}});
        },
        std::move(x.u));
  } else {
    return Expr<TO>{Convert<TO, FROMCAT>{std::move(x)}};
  }
}

template <typename TO, TypeCategory FROMCAT, int FROMKIND>
Expr<TO> ConvertToType(Expr<Type<FROMCAT, FROMKIND>> &&x) {
  return ConvertToType<TO, FROMCAT>(Expr<SomeKind<FROMCAT>>{std::move(x)});
}

template <typename TO> Expr<TO> ConvertToType(BOZLiteralConstant &&x) {
  static_assert(IsSpecificIntrinsicType<TO>);
  if constexpr (TO::category == TypeCategory::Integer) {
    return Expr<TO>{
        Constant<TO>{Scalar<TO>::ConvertUnsigned(std::move(x)).value}};
  } else {
    static_assert(TO::category == TypeCategory::Real);
    using Word = typename Scalar<TO>::Word;
    return Expr<TO>{
        Constant<TO>{Scalar<TO>{Word::ConvertUnsigned(std::move(x)).value}}};
  }
}

template <typename T> bool IsBOZLiteral(const Expr<T> &expr) {
  return std::holds_alternative<BOZLiteralConstant>(expr.u);
}

// Conversions to dynamic types
std::optional<Expr<SomeType>> ConvertToType(
    const DynamicType &, Expr<SomeType> &&);
std::optional<Expr<SomeType>> ConvertToType(
    const DynamicType &, std::optional<Expr<SomeType>> &&);
std::optional<Expr<SomeType>> ConvertToType(const Symbol &, Expr<SomeType> &&);
std::optional<Expr<SomeType>> ConvertToType(
    const Symbol &, std::optional<Expr<SomeType>> &&);

// Conversions to the type of another expression
template <TypeCategory TC, int TK, typename FROM>
common::IfNoLvalue<Expr<Type<TC, TK>>, FROM> ConvertTo(
    const Expr<Type<TC, TK>> &, FROM &&x) {
  return ConvertToType<Type<TC, TK>>(std::move(x));
}

template <TypeCategory TC, typename FROM>
common::IfNoLvalue<Expr<SomeKind<TC>>, FROM> ConvertTo(
    const Expr<SomeKind<TC>> &to, FROM &&from) {
  return common::visit(
      [&](const auto &toKindExpr) {
        using KindExpr = std::decay_t<decltype(toKindExpr)>;
        return AsCategoryExpr(
            ConvertToType<ResultType<KindExpr>>(std::move(from)));
      },
      to.u);
}

template <typename FROM>
common::IfNoLvalue<Expr<SomeType>, FROM> ConvertTo(
    const Expr<SomeType> &to, FROM &&from) {
  return common::visit(
      [&](const auto &toCatExpr) {
        return AsGenericExpr(ConvertTo(toCatExpr, std::move(from)));
      },
      to.u);
}

// Convert an expression of some known category to a dynamically chosen
// kind of some category (usually but not necessarily distinct).
template <TypeCategory TOCAT, typename VALUE> struct ConvertToKindHelper {
  using Result = std::optional<Expr<SomeKind<TOCAT>>>;
  using Types = CategoryTypes<TOCAT>;
  ConvertToKindHelper(int k, VALUE &&x) : kind{k}, value{std::move(x)} {}
  template <typename T> Result Test() {
    if (kind == T::kind) {
      return std::make_optional(
          AsCategoryExpr(ConvertToType<T>(std::move(value))));
    }
    return std::nullopt;
  }
  int kind;
  VALUE value;
};

template <TypeCategory TOCAT, typename VALUE>
common::IfNoLvalue<Expr<SomeKind<TOCAT>>, VALUE> ConvertToKind(
    int kind, VALUE &&x) {
  auto result{common::SearchTypes(
      ConvertToKindHelper<TOCAT, VALUE>{kind, std::move(x)})};
  CHECK(result.has_value());
  return *result;
}

// Given a type category CAT, SameKindExprs<CAT, N> is a variant that
// holds an arrays of expressions of the same supported kind in that
// category.
template <typename A, int N = 2> using SameExprs = std::array<Expr<A>, N>;
template <int N = 2> struct SameKindExprsHelper {
  template <typename A> using SameExprs = std::array<Expr<A>, N>;
};
template <TypeCategory CAT, int N = 2>
using SameKindExprs =
    common::MapTemplate<SameKindExprsHelper<N>::template SameExprs,
        CategoryTypes<CAT>>;

// Given references to two expressions of arbitrary kind in the same type
// category, convert one to the kind of the other when it has the smaller kind,
// then return them in a type-safe package.
template <TypeCategory CAT>
SameKindExprs<CAT, 2> AsSameKindExprs(
    Expr<SomeKind<CAT>> &&x, Expr<SomeKind<CAT>> &&y) {
  return common::visit(
      [&](auto &&kx, auto &&ky) -> SameKindExprs<CAT, 2> {
        using XTy = ResultType<decltype(kx)>;
        using YTy = ResultType<decltype(ky)>;
        if constexpr (std::is_same_v<XTy, YTy>) {
          return {SameExprs<XTy>{std::move(kx), std::move(ky)}};
        } else if constexpr (XTy::kind < YTy::kind) {
          return {SameExprs<YTy>{ConvertTo(ky, std::move(kx)), std::move(ky)}};
        } else {
          return {SameExprs<XTy>{std::move(kx), ConvertTo(kx, std::move(ky))}};
        }
#if !__clang__ && 100 * __GNUC__ + __GNUC_MINOR__ == 801
        // Silence a bogus warning about a missing return with G++ 8.1.0.
        // Doesn't execute, but must be correctly typed.
        CHECK(!"can't happen");
        return {SameExprs<XTy>{std::move(kx), std::move(kx)}};
#endif
      },
      std::move(x.u), std::move(y.u));
}

// Ensure that both operands of an intrinsic REAL operation (or CMPLX()
// constructor) are INTEGER or REAL, then convert them as necessary to the
// same kind of REAL.
using ConvertRealOperandsResult =
    std::optional<SameKindExprs<TypeCategory::Real, 2>>;
ConvertRealOperandsResult ConvertRealOperands(parser::ContextualMessages &,
    Expr<SomeType> &&, Expr<SomeType> &&, int defaultRealKind);

// Per F'2018 R718, if both components are INTEGER, they are both converted
// to default REAL and the result is default COMPLEX.  Otherwise, the
// kind of the result is the kind of most precise REAL component, and the other
// component is converted if necessary to its type.
std::optional<Expr<SomeComplex>> ConstructComplex(parser::ContextualMessages &,
    Expr<SomeType> &&, Expr<SomeType> &&, int defaultRealKind);
std::optional<Expr<SomeComplex>> ConstructComplex(parser::ContextualMessages &,
    std::optional<Expr<SomeType>> &&, std::optional<Expr<SomeType>> &&,
    int defaultRealKind);

template <typename A> Expr<TypeOf<A>> ScalarConstantToExpr(const A &x) {
  using Ty = TypeOf<A>;
  static_assert(
      std::is_same_v<Scalar<Ty>, std::decay_t<A>>, "TypeOf<> is broken");
  return Expr<TypeOf<A>>{Constant<Ty>{x}};
}

// Combine two expressions of the same specific numeric type with an operation
// to produce a new expression.
template <template <typename> class OPR, typename SPECIFIC>
Expr<SPECIFIC> Combine(Expr<SPECIFIC> &&x, Expr<SPECIFIC> &&y) {
  static_assert(IsSpecificIntrinsicType<SPECIFIC>);
  return AsExpr(OPR<SPECIFIC>{std::move(x), std::move(y)});
}

// Given two expressions of arbitrary kind in the same intrinsic type
// category, convert one of them if necessary to the larger kind of the
// other, then combine the resulting homogenized operands with a given
// operation, returning a new expression in the same type category.
template <template <typename> class OPR, TypeCategory CAT>
Expr<SomeKind<CAT>> PromoteAndCombine(
    Expr<SomeKind<CAT>> &&x, Expr<SomeKind<CAT>> &&y) {
  return common::visit(
      [](auto &&xy) {
        using Ty = ResultType<decltype(xy[0])>;
        return AsCategoryExpr(
            Combine<OPR, Ty>(std::move(xy[0]), std::move(xy[1])));
      },
      AsSameKindExprs(std::move(x), std::move(y)));
}

// Given two expressions of arbitrary type, try to combine them with a
// binary numeric operation (e.g., Add), possibly with data type conversion of
// one of the operands to the type of the other.  Handles special cases with
// typeless literal operands and with REAL/COMPLEX exponentiation to INTEGER
// powers.
template <template <typename> class OPR>
std::optional<Expr<SomeType>> NumericOperation(parser::ContextualMessages &,
    Expr<SomeType> &&, Expr<SomeType> &&, int defaultRealKind);

extern template std::optional<Expr<SomeType>> NumericOperation<Power>(
    parser::ContextualMessages &, Expr<SomeType> &&, Expr<SomeType> &&,
    int defaultRealKind);
extern template std::optional<Expr<SomeType>> NumericOperation<Multiply>(
    parser::ContextualMessages &, Expr<SomeType> &&, Expr<SomeType> &&,
    int defaultRealKind);
extern template std::optional<Expr<SomeType>> NumericOperation<Divide>(
    parser::ContextualMessages &, Expr<SomeType> &&, Expr<SomeType> &&,
    int defaultRealKind);
extern template std::optional<Expr<SomeType>> NumericOperation<Add>(
    parser::ContextualMessages &, Expr<SomeType> &&, Expr<SomeType> &&,
    int defaultRealKind);
extern template std::optional<Expr<SomeType>> NumericOperation<Subtract>(
    parser::ContextualMessages &, Expr<SomeType> &&, Expr<SomeType> &&,
    int defaultRealKind);

std::optional<Expr<SomeType>> Negation(
    parser::ContextualMessages &, Expr<SomeType> &&);

// Given two expressions of arbitrary type, try to combine them with a
// relational operator (e.g., .LT.), possibly with data type conversion.
std::optional<Expr<LogicalResult>> Relate(parser::ContextualMessages &,
    RelationalOperator, Expr<SomeType> &&, Expr<SomeType> &&);

// Create a relational operation between two identically-typed operands
// and wrap it up in an Expr<LogicalResult>.
template <typename T>
Expr<LogicalResult> PackageRelation(
    RelationalOperator opr, Expr<T> &&x, Expr<T> &&y) {
  static_assert(IsSpecificIntrinsicType<T>);
  return Expr<LogicalResult>{
      Relational<SomeType>{Relational<T>{opr, std::move(x), std::move(y)}}};
}

template <int K>
Expr<Type<TypeCategory::Logical, K>> LogicalNegation(
    Expr<Type<TypeCategory::Logical, K>> &&x) {
  return AsExpr(Not<K>{std::move(x)});
}

Expr<SomeLogical> LogicalNegation(Expr<SomeLogical> &&);

template <int K>
Expr<Type<TypeCategory::Logical, K>> BinaryLogicalOperation(LogicalOperator opr,
    Expr<Type<TypeCategory::Logical, K>> &&x,
    Expr<Type<TypeCategory::Logical, K>> &&y) {
  return AsExpr(LogicalOperation<K>{opr, std::move(x), std::move(y)});
}

Expr<SomeLogical> BinaryLogicalOperation(
    LogicalOperator, Expr<SomeLogical> &&, Expr<SomeLogical> &&);

// Convenience functions and operator overloadings for expression construction.
// These interfaces are defined only for those situations that can never
// emit any message.  Use the more general templates (above) in other
// situations.

template <TypeCategory C, int K>
Expr<Type<C, K>> operator-(Expr<Type<C, K>> &&x) {
  return AsExpr(Negate<Type<C, K>>{std::move(x)});
}

template <TypeCategory C, int K>
Expr<Type<C, K>> operator+(Expr<Type<C, K>> &&x, Expr<Type<C, K>> &&y) {
  return AsExpr(Combine<Add, Type<C, K>>(std::move(x), std::move(y)));
}

template <TypeCategory C, int K>
Expr<Type<C, K>> operator-(Expr<Type<C, K>> &&x, Expr<Type<C, K>> &&y) {
  return AsExpr(Combine<Subtract, Type<C, K>>(std::move(x), std::move(y)));
}

template <TypeCategory C, int K>
Expr<Type<C, K>> operator*(Expr<Type<C, K>> &&x, Expr<Type<C, K>> &&y) {
  return AsExpr(Combine<Multiply, Type<C, K>>(std::move(x), std::move(y)));
}

template <TypeCategory C, int K>
Expr<Type<C, K>> operator/(Expr<Type<C, K>> &&x, Expr<Type<C, K>> &&y) {
  return AsExpr(Combine<Divide, Type<C, K>>(std::move(x), std::move(y)));
}

template <TypeCategory C> Expr<SomeKind<C>> operator-(Expr<SomeKind<C>> &&x) {
  return common::visit(
      [](auto &xk) { return Expr<SomeKind<C>>{-std::move(xk)}; }, x.u);
}

template <TypeCategory CAT>
Expr<SomeKind<CAT>> operator+(
    Expr<SomeKind<CAT>> &&x, Expr<SomeKind<CAT>> &&y) {
  return PromoteAndCombine<Add, CAT>(std::move(x), std::move(y));
}

template <TypeCategory CAT>
Expr<SomeKind<CAT>> operator-(
    Expr<SomeKind<CAT>> &&x, Expr<SomeKind<CAT>> &&y) {
  return PromoteAndCombine<Subtract, CAT>(std::move(x), std::move(y));
}

template <TypeCategory CAT>
Expr<SomeKind<CAT>> operator*(
    Expr<SomeKind<CAT>> &&x, Expr<SomeKind<CAT>> &&y) {
  return PromoteAndCombine<Multiply, CAT>(std::move(x), std::move(y));
}

template <TypeCategory CAT>
Expr<SomeKind<CAT>> operator/(
    Expr<SomeKind<CAT>> &&x, Expr<SomeKind<CAT>> &&y) {
  return PromoteAndCombine<Divide, CAT>(std::move(x), std::move(y));
}

// A utility for use with common::SearchTypes to create generic expressions
// when an intrinsic type category for (say) a variable is known
// but the kind parameter value is not.
template <TypeCategory CAT, template <typename> class TEMPLATE, typename VALUE>
struct TypeKindVisitor {
  using Result = std::optional<Expr<SomeType>>;
  using Types = CategoryTypes<CAT>;

  TypeKindVisitor(int k, VALUE &&x) : kind{k}, value{std::move(x)} {}
  TypeKindVisitor(int k, const VALUE &x) : kind{k}, value{x} {}

  template <typename T> Result Test() {
    if (kind == T::kind) {
      return AsGenericExpr(TEMPLATE<T>{std::move(value)});
    }
    return std::nullopt;
  }

  int kind;
  VALUE value;
};

// TypedWrapper() wraps a object in an explicitly typed representation
// (e.g., Designator<> or FunctionRef<>) that has been instantiated on
// a dynamically chosen Fortran type.
template <TypeCategory CATEGORY, template <typename> typename WRAPPER,
    typename WRAPPED>
common::IfNoLvalue<std::optional<Expr<SomeType>>, WRAPPED> WrapperHelper(
    int kind, WRAPPED &&x) {
  return common::SearchTypes(
      TypeKindVisitor<CATEGORY, WRAPPER, WRAPPED>{kind, std::move(x)});
}

template <template <typename> typename WRAPPER, typename WRAPPED>
common::IfNoLvalue<std::optional<Expr<SomeType>>, WRAPPED> TypedWrapper(
    const DynamicType &dyType, WRAPPED &&x) {
  switch (dyType.category()) {
    SWITCH_COVERS_ALL_CASES
  case TypeCategory::Integer:
    return WrapperHelper<TypeCategory::Integer, WRAPPER, WRAPPED>(
        dyType.kind(), std::move(x));
  case TypeCategory::Real:
    return WrapperHelper<TypeCategory::Real, WRAPPER, WRAPPED>(
        dyType.kind(), std::move(x));
  case TypeCategory::Complex:
    return WrapperHelper<TypeCategory::Complex, WRAPPER, WRAPPED>(
        dyType.kind(), std::move(x));
  case TypeCategory::Character:
    return WrapperHelper<TypeCategory::Character, WRAPPER, WRAPPED>(
        dyType.kind(), std::move(x));
  case TypeCategory::Logical:
    return WrapperHelper<TypeCategory::Logical, WRAPPER, WRAPPED>(
        dyType.kind(), std::move(x));
  case TypeCategory::Derived:
    return AsGenericExpr(Expr<SomeDerived>{WRAPPER<SomeDerived>{std::move(x)}});
  }
}

// GetLastSymbol() returns the rightmost symbol in an object or procedure
// designator (which has perhaps been wrapped in an Expr<>), or a null pointer
// when none is found.  It will return an ASSOCIATE construct entity's symbol
// rather than descending into its expression.
struct GetLastSymbolHelper
    : public AnyTraverse<GetLastSymbolHelper, std::optional<const Symbol *>> {
  using Result = std::optional<const Symbol *>;
  using Base = AnyTraverse<GetLastSymbolHelper, Result>;
  GetLastSymbolHelper() : Base{*this} {}
  using Base::operator();
  Result operator()(const Symbol &x) const { return &x; }
  Result operator()(const Component &x) const { return &x.GetLastSymbol(); }
  Result operator()(const NamedEntity &x) const { return &x.GetLastSymbol(); }
  Result operator()(const ProcedureDesignator &x) const {
    return x.GetSymbol();
  }
  template <typename T> Result operator()(const Expr<T> &x) const {
    if constexpr (common::HasMember<T, AllIntrinsicTypes> ||
        std::is_same_v<T, SomeDerived>) {
      if (const auto *designator{std::get_if<Designator<T>>(&x.u)}) {
        if (auto known{(*this)(*designator)}) {
          return known;
        }
      }
      return nullptr;
    } else {
      return (*this)(x.u);
    }
  }
};

template <typename A> const Symbol *GetLastSymbol(const A &x) {
  if (auto known{GetLastSymbolHelper{}(x)}) {
    return *known;
  } else {
    return nullptr;
  }
}

// For everyday variables: if GetLastSymbol() succeeds on the argument, return
// its set of attributes, otherwise the empty set.  Also works on variables that
// are pointer results of functions.
template <typename A> semantics::Attrs GetAttrs(const A &x) {
  if (const Symbol * symbol{GetLastSymbol(x)}) {
    return symbol->attrs();
  } else {
    return {};
  }
}

template <>
inline semantics::Attrs GetAttrs<Expr<SomeType>>(const Expr<SomeType> &x) {
  if (IsVariable(x)) {
    if (const auto *procRef{UnwrapProcedureRef(x)}) {
      if (const Symbol * interface{procRef->proc().GetInterfaceSymbol()}) {
        if (const auto *details{
                interface->detailsIf<semantics::SubprogramDetails>()}) {
          if (details->isFunction() &&
              details->result().attrs().test(semantics::Attr::POINTER)) {
            // N.B.: POINTER becomes TARGET in SetAttrsFromAssociation()
            return details->result().attrs();
          }
        }
      }
    }
  }
  if (const Symbol * symbol{GetLastSymbol(x)}) {
    return symbol->attrs();
  } else {
    return {};
  }
}

template <typename A> semantics::Attrs GetAttrs(const std::optional<A> &x) {
  if (x) {
    return GetAttrs(*x);
  } else {
    return {};
  }
}

// GetBaseObject()
template <typename A> std::optional<BaseObject> GetBaseObject(const A &) {
  return std::nullopt;
}
template <typename T>
std::optional<BaseObject> GetBaseObject(const Designator<T> &x) {
  return x.GetBaseObject();
}
template <typename T>
std::optional<BaseObject> GetBaseObject(const Expr<T> &x) {
  return common::visit([](const auto &y) { return GetBaseObject(y); }, x.u);
}
template <typename A>
std::optional<BaseObject> GetBaseObject(const std::optional<A> &x) {
  if (x) {
    return GetBaseObject(*x);
  } else {
    return std::nullopt;
  }
}

// Like IsAllocatableOrPointer, but accepts pointer function results as being
// pointers too.
bool IsAllocatableOrPointerObject(const Expr<SomeType> &);

bool IsAllocatableDesignator(const Expr<SomeType> &);

// Procedure and pointer detection predicates
bool IsProcedureDesignator(const Expr<SomeType> &);
bool IsFunctionDesignator(const Expr<SomeType> &);
bool IsPointer(const Expr<SomeType> &);
bool IsProcedurePointer(const Expr<SomeType> &);
bool IsProcedure(const Expr<SomeType> &);
bool IsProcedurePointerTarget(const Expr<SomeType> &);
bool IsBareNullPointer(const Expr<SomeType> *); // NULL() w/o MOLD= or type
bool IsNullObjectPointer(const Expr<SomeType> &);
bool IsNullProcedurePointer(const Expr<SomeType> &);
bool IsNullPointer(const Expr<SomeType> &);
bool IsObjectPointer(const Expr<SomeType> &);

// Can Expr be passed as absent to an optional dummy argument.
// See 15.5.2.12 point 1 for more details.
bool MayBePassedAsAbsentOptional(const Expr<SomeType> &);

// Extracts the chain of symbols from a designator, which has perhaps been
// wrapped in an Expr<>, removing all of the (co)subscripts.  The
// base object will be the first symbol in the result vector.
struct GetSymbolVectorHelper
    : public Traverse<GetSymbolVectorHelper, SymbolVector> {
  using Result = SymbolVector;
  using Base = Traverse<GetSymbolVectorHelper, Result>;
  using Base::operator();
  GetSymbolVectorHelper() : Base{*this} {}
  Result Default() { return {}; }
  Result Combine(Result &&a, Result &&b) {
    a.insert(a.end(), b.begin(), b.end());
    return std::move(a);
  }
  Result operator()(const Symbol &) const;
  Result operator()(const Component &) const;
  Result operator()(const ArrayRef &) const;
  Result operator()(const CoarrayRef &) const;
};
template <typename A> SymbolVector GetSymbolVector(const A &x) {
  return GetSymbolVectorHelper{}(x);
}

// GetLastTarget() returns the rightmost symbol in an object designator's
// SymbolVector that has the POINTER or TARGET attribute, or a null pointer
// when none is found.
const Symbol *GetLastTarget(const SymbolVector &);

// Collects all of the Symbols in an expression
template <typename A> semantics::UnorderedSymbolSet CollectSymbols(const A &);
extern template semantics::UnorderedSymbolSet CollectSymbols(
    const Expr<SomeType> &);
extern template semantics::UnorderedSymbolSet CollectSymbols(
    const Expr<SomeInteger> &);
extern template semantics::UnorderedSymbolSet CollectSymbols(
    const Expr<SubscriptInteger> &);

// Collects Symbols of interest for the CUDA data transfer in an expression
template <typename A>
semantics::UnorderedSymbolSet CollectCudaSymbols(const A &);
extern template semantics::UnorderedSymbolSet CollectCudaSymbols(
    const Expr<SomeType> &);
extern template semantics::UnorderedSymbolSet CollectCudaSymbols(
    const Expr<SomeInteger> &);
extern template semantics::UnorderedSymbolSet CollectCudaSymbols(
    const Expr<SubscriptInteger> &);

// Predicate: does a variable contain a vector-valued subscript (not a triplet)?
bool HasVectorSubscript(const Expr<SomeType> &);

// Utilities for attaching the location of the declaration of a symbol
// of interest to a message, if both pointers are non-null.  Handles
// the case of USE association gracefully.
parser::Message *AttachDeclaration(parser::Message &, const Symbol &);
parser::Message *AttachDeclaration(parser::Message *, const Symbol &);
template <typename MESSAGES, typename... A>
parser::Message *SayWithDeclaration(
    MESSAGES &messages, const Symbol &symbol, A &&...x) {
  return AttachDeclaration(messages.Say(std::forward<A>(x)...), symbol);
}

// Check for references to impure procedures; returns the name
// of one to complain about, if any exist.
std::optional<std::string> FindImpureCall(
    FoldingContext &, const Expr<SomeType> &);
std::optional<std::string> FindImpureCall(
    FoldingContext &, const ProcedureRef &);

// Predicate: is a scalar expression suitable for naive scalar expansion
// in the flattening of an array expression?
// TODO: capture such scalar expansions in temporaries, flatten everything
class UnexpandabilityFindingVisitor
    : public AnyTraverse<UnexpandabilityFindingVisitor> {
public:
  using Base = AnyTraverse<UnexpandabilityFindingVisitor>;
  using Base::operator();
  explicit UnexpandabilityFindingVisitor(bool admitPureCall)
      : Base{*this}, admitPureCall_{admitPureCall} {}
  template <typename T> bool operator()(const FunctionRef<T> &procRef) {
    return !admitPureCall_ || !procRef.proc().IsPure();
  }
  bool operator()(const CoarrayRef &) { return true; }

private:
  bool admitPureCall_{false};
};

template <typename T>
bool IsExpandableScalar(const Expr<T> &expr, FoldingContext &context,
    const Shape &shape, bool admitPureCall = false) {
  if (UnexpandabilityFindingVisitor{admitPureCall}(expr)) {
    auto extents{AsConstantExtents(context, shape)};
    return extents && GetSize(*extents) == 1;
  } else {
    return true;
  }
}

// Common handling for procedure pointer compatibility of left- and right-hand
// sides.  Returns nullopt if they're compatible.  Otherwise, it returns a
// message that needs to be augmented by the names of the left and right sides.
std::optional<parser::MessageFixedText> CheckProcCompatibility(bool isCall,
    const std::optional<characteristics::Procedure> &lhsProcedure,
    const characteristics::Procedure *rhsProcedure,
    const SpecificIntrinsic *specificIntrinsic, std::string &whyNotCompatible,
    std::optional<std::string> &warning, bool ignoreImplicitVsExplicit);

// Scalar constant expansion
class ScalarConstantExpander {
public:
  explicit ScalarConstantExpander(ConstantSubscripts &&extents)
      : extents_{std::move(extents)} {}
  ScalarConstantExpander(
      ConstantSubscripts &&extents, std::optional<ConstantSubscripts> &&lbounds)
      : extents_{std::move(extents)}, lbounds_{std::move(lbounds)} {}
  ScalarConstantExpander(
      ConstantSubscripts &&extents, ConstantSubscripts &&lbounds)
      : extents_{std::move(extents)}, lbounds_{std::move(lbounds)} {}

  template <typename A> A Expand(A &&x) const {
    return std::move(x); // default case
  }
  template <typename T> Constant<T> Expand(Constant<T> &&x) {
    auto expanded{x.Reshape(std::move(extents_))};
    if (lbounds_) {
      expanded.set_lbounds(std::move(*lbounds_));
    }
    return expanded;
  }
  template <typename T> Expr<T> Expand(Parentheses<T> &&x) {
    return Expand(std::move(x.left())); // Constant<> can be parenthesized
  }
  template <typename T> Expr<T> Expand(Expr<T> &&x) {
    return common::visit(
        [&](auto &&x) { return Expr<T>{Expand(std::move(x))}; },
        std::move(x.u));
  }

private:
  ConstantSubscripts extents_;
  std::optional<ConstantSubscripts> lbounds_;
};

// Given a collection of element values, package them as a Constant.
// If the type is Character or a derived type, take the length or type
// (resp.) from a another Constant.
template <typename T>
Constant<T> PackageConstant(std::vector<Scalar<T>> &&elements,
    const Constant<T> &reference, const ConstantSubscripts &shape) {
  if constexpr (T::category == TypeCategory::Character) {
    return Constant<T>{
        reference.LEN(), std::move(elements), ConstantSubscripts{shape}};
  } else if constexpr (T::category == TypeCategory::Derived) {
    return Constant<T>{reference.GetType().GetDerivedTypeSpec(),
        std::move(elements), ConstantSubscripts{shape}};
  } else {
    return Constant<T>{std::move(elements), ConstantSubscripts{shape}};
  }
}

// Nonstandard conversions of constants (integer->logical, logical->integer)
// that can appear in DATA statements as an extension.
std::optional<Expr<SomeType>> DataConstantConversionExtension(
    FoldingContext &, const DynamicType &, const Expr<SomeType> &);

// Convert Hollerith or short character to a another type as if the
// Hollerith data had been BOZ.
std::optional<Expr<SomeType>> HollerithToBOZ(
    FoldingContext &, const Expr<SomeType> &, const DynamicType &);

// Set explicit lower bounds on a constant array.
class ArrayConstantBoundChanger {
public:
  explicit ArrayConstantBoundChanger(ConstantSubscripts &&lbounds)
      : lbounds_{std::move(lbounds)} {}

  template <typename A> A ChangeLbounds(A &&x) const {
    return std::move(x); // default case
  }
  template <typename T> Constant<T> ChangeLbounds(Constant<T> &&x) {
    x.set_lbounds(std::move(lbounds_));
    return std::move(x);
  }
  template <typename T> Expr<T> ChangeLbounds(Parentheses<T> &&x) {
    return ChangeLbounds(
        std::move(x.left())); // Constant<> can be parenthesized
  }
  template <typename T> Expr<T> ChangeLbounds(Expr<T> &&x) {
    return common::visit(
        [&](auto &&x) { return Expr<T>{ChangeLbounds(std::move(x))}; },
        std::move(x.u)); // recurse until we hit a constant
  }

private:
  ConstantSubscripts &&lbounds_;
};

// Predicate: should two expressions be considered identical for the purposes
// of determining whether two procedure interfaces are compatible, modulo
// naming of corresponding dummy arguments?
std::optional<bool> AreEquivalentInInterface(
    const Expr<SubscriptInteger> &, const Expr<SubscriptInteger> &);

bool CheckForCoindexedObject(parser::ContextualMessages &,
    const std::optional<ActualArgument> &, const std::string &procName,
    const std::string &argName);

inline bool IsCUDADeviceSymbol(const Symbol &sym) {
  if (const auto *details =
          sym.GetUltimate().detailsIf<semantics::ObjectEntityDetails>()) {
    if (details->cudaDataAttr() &&
        *details->cudaDataAttr() != common::CUDADataAttr::Pinned) {
      return true;
    }
  }
  return false;
}

// Get the number of distinct symbols with CUDA device
// attribute in the expression.
template <typename A> inline int GetNbOfCUDADeviceSymbols(const A &expr) {
  semantics::UnorderedSymbolSet symbols;
  for (const Symbol &sym : CollectCudaSymbols(expr)) {
<<<<<<< HEAD
    if (const auto *details =
            sym.GetUltimate().detailsIf<semantics::ObjectEntityDetails>()) {
      if (details->cudaDataAttr() &&
          *details->cudaDataAttr() != common::CUDADataAttr::Pinned) {
        symbols.insert(sym);
      }
=======
    if (IsCUDADeviceSymbol(sym)) {
      symbols.insert(sym);
>>>>>>> 9c4aab8c
    }
  }
  return symbols.size();
}

// Check if any of the symbols part of the expression has a CUDA device
// attribute.
template <typename A> inline bool HasCUDADeviceAttrs(const A &expr) {
  return GetNbOfCUDADeviceSymbols(expr) > 0;
}

/// Check if the expression is a mix of host and device variables that require
/// implicit data transfer.
inline bool HasCUDAImplicitTransfer(const Expr<SomeType> &expr) {
  unsigned hostSymbols{0};
  unsigned deviceSymbols{0};
  for (const Symbol &sym : CollectCudaSymbols(expr)) {
<<<<<<< HEAD
    if (const auto *details =
            sym.GetUltimate().detailsIf<semantics::ObjectEntityDetails>()) {
      if (details->cudaDataAttr() &&
          *details->cudaDataAttr() != common::CUDADataAttr::Pinned) {
        ++deviceSymbols;
      } else {
        if (sym.owner().IsDerivedType()) {
          if (const auto *details =
                  sym.owner()
                      .GetSymbol()
                      ->GetUltimate()
                      .detailsIf<semantics::ObjectEntityDetails>()) {
            if (details->cudaDataAttr() &&
                *details->cudaDataAttr() != common::CUDADataAttr::Pinned) {
              ++deviceSymbols;
            }
          }
=======
    if (IsCUDADeviceSymbol(sym)) {
      ++deviceSymbols;
    } else {
      if (sym.owner().IsDerivedType()) {
        if (IsCUDADeviceSymbol(sym.owner().GetSymbol()->GetUltimate())) {
          ++deviceSymbols;
>>>>>>> 9c4aab8c
        }
      }
      ++hostSymbols;
    }
  }
  return hostSymbols > 0 && deviceSymbols > 0;
}

} // namespace Fortran::evaluate

namespace Fortran::semantics {

class Scope;

// If a symbol represents an ENTRY, return the symbol of the main entry
// point to its subprogram.
const Symbol *GetMainEntry(const Symbol *);

// These functions are used in Evaluate so they are defined here rather than in
// Semantics to avoid a link-time dependency on Semantics.
// All of these apply GetUltimate() or ResolveAssociations() to their arguments.
bool IsVariableName(const Symbol &);
bool IsPureProcedure(const Symbol &);
bool IsPureProcedure(const Scope &);
bool IsExplicitlyImpureProcedure(const Symbol &);
bool IsElementalProcedure(const Symbol &);
bool IsFunction(const Symbol &);
bool IsFunction(const Scope &);
bool IsProcedure(const Symbol &);
bool IsProcedure(const Scope &);
bool IsProcedurePointer(const Symbol *);
bool IsProcedurePointer(const Symbol &);
bool IsObjectPointer(const Symbol *);
bool IsAllocatableOrObjectPointer(const Symbol *);
bool IsAutomatic(const Symbol &);
bool IsSaved(const Symbol &); // saved implicitly or explicitly
bool IsDummy(const Symbol &);
bool IsAssumedShape(const Symbol &);
bool IsDeferredShape(const Symbol &);
bool IsFunctionResult(const Symbol &);
bool IsKindTypeParameter(const Symbol &);
bool IsLenTypeParameter(const Symbol &);
bool IsExtensibleType(const DerivedTypeSpec *);
bool IsSequenceOrBindCType(const DerivedTypeSpec *);
bool IsBuiltinDerivedType(const DerivedTypeSpec *derived, const char *name);
bool IsBuiltinCPtr(const Symbol &);
bool IsEventType(const DerivedTypeSpec *);
bool IsLockType(const DerivedTypeSpec *);
bool IsNotifyType(const DerivedTypeSpec *);
// Is this derived type IEEE_FLAG_TYPE from module ISO_IEEE_EXCEPTIONS?
bool IsIeeeFlagType(const DerivedTypeSpec *);
// Is this derived type IEEE_ROUND_TYPE from module ISO_IEEE_ARITHMETIC?
bool IsIeeeRoundType(const DerivedTypeSpec *);
// Is this derived type TEAM_TYPE from module ISO_FORTRAN_ENV?
bool IsTeamType(const DerivedTypeSpec *);
// Is this derived type TEAM_TYPE, C_PTR, or C_FUNPTR?
bool IsBadCoarrayType(const DerivedTypeSpec *);
// Is this derived type either C_PTR or C_FUNPTR from module ISO_C_BINDING
bool IsIsoCType(const DerivedTypeSpec *);
bool IsEventTypeOrLockType(const DerivedTypeSpec *);
inline bool IsAssumedSizeArray(const Symbol &symbol) {
  if (const auto *object{symbol.detailsIf<ObjectEntityDetails>()}) {
    return (object->isDummy() || symbol.test(Symbol::Flag::CrayPointee)) &&
        object->shape().CanBeAssumedSize();
  } else if (const auto *assoc{symbol.detailsIf<AssocEntityDetails>()}) {
    return assoc->IsAssumedSize();
  } else {
    return false;
  }
}

// ResolveAssociations() traverses use associations and host associations
// like GetUltimate(), but also resolves through whole variable associations
// with ASSOCIATE(x => y) and related constructs.  GetAssociationRoot()
// applies ResolveAssociations() and then, in the case of resolution to
// a construct association with part of a variable that does not involve a
// vector subscript, returns the first symbol of that variable instead
// of the construct entity.
// (E.g., for ASSOCIATE(x => y%z), ResolveAssociations(x) returns x,
// while GetAssociationRoot(x) returns y.)
// In a SELECT RANK construct, ResolveAssociations() stops at a
// RANK(n) or RANK(*) case symbol, but traverses the selector for
// RANK DEFAULT.
const Symbol &ResolveAssociations(const Symbol &);
const Symbol &GetAssociationRoot(const Symbol &);

const Symbol *FindCommonBlockContaining(const Symbol &);
int CountLenParameters(const DerivedTypeSpec &);
int CountNonConstantLenParameters(const DerivedTypeSpec &);

const Symbol &GetUsedModule(const UseDetails &);
const Symbol *FindFunctionResult(const Symbol &);

// Type compatibility predicate: are x and y effectively the same type?
// Uses DynamicType::IsTkCompatible(), which handles the case of distinct
// but identical derived types.
bool AreTkCompatibleTypes(const DeclTypeSpec *x, const DeclTypeSpec *y);

common::IgnoreTKRSet GetIgnoreTKR(const Symbol &);

std::optional<int> GetDummyArgumentNumber(const Symbol *);

} // namespace Fortran::semantics

#endif // FORTRAN_EVALUATE_TOOLS_H_<|MERGE_RESOLUTION|>--- conflicted
+++ resolved
@@ -1259,17 +1259,8 @@
 template <typename A> inline int GetNbOfCUDADeviceSymbols(const A &expr) {
   semantics::UnorderedSymbolSet symbols;
   for (const Symbol &sym : CollectCudaSymbols(expr)) {
-<<<<<<< HEAD
-    if (const auto *details =
-            sym.GetUltimate().detailsIf<semantics::ObjectEntityDetails>()) {
-      if (details->cudaDataAttr() &&
-          *details->cudaDataAttr() != common::CUDADataAttr::Pinned) {
-        symbols.insert(sym);
-      }
-=======
     if (IsCUDADeviceSymbol(sym)) {
       symbols.insert(sym);
->>>>>>> 9c4aab8c
     }
   }
   return symbols.size();
@@ -1287,32 +1278,12 @@
   unsigned hostSymbols{0};
   unsigned deviceSymbols{0};
   for (const Symbol &sym : CollectCudaSymbols(expr)) {
-<<<<<<< HEAD
-    if (const auto *details =
-            sym.GetUltimate().detailsIf<semantics::ObjectEntityDetails>()) {
-      if (details->cudaDataAttr() &&
-          *details->cudaDataAttr() != common::CUDADataAttr::Pinned) {
-        ++deviceSymbols;
-      } else {
-        if (sym.owner().IsDerivedType()) {
-          if (const auto *details =
-                  sym.owner()
-                      .GetSymbol()
-                      ->GetUltimate()
-                      .detailsIf<semantics::ObjectEntityDetails>()) {
-            if (details->cudaDataAttr() &&
-                *details->cudaDataAttr() != common::CUDADataAttr::Pinned) {
-              ++deviceSymbols;
-            }
-          }
-=======
     if (IsCUDADeviceSymbol(sym)) {
       ++deviceSymbols;
     } else {
       if (sym.owner().IsDerivedType()) {
         if (IsCUDADeviceSymbol(sym.owner().GetSymbol()->GetUltimate())) {
           ++deviceSymbols;
->>>>>>> 9c4aab8c
         }
       }
       ++hostSymbols;
