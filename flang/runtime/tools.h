--- conflicted
+++ resolved
@@ -333,9 +333,5 @@
   }
   return std::nullopt;
 }
-<<<<<<< HEAD
-
-=======
->>>>>>> 21f3f750
 } // namespace Fortran::runtime
 #endif // FORTRAN_RUNTIME_TOOLS_H_