//===----------------------------------------------------------------------===//
//
// Part of the LLVM Project, under the Apache License v2.0 with LLVM Exceptions.
// See https://llvm.org/LICENSE.txt for license information.
// SPDX-License-Identifier: Apache-2.0 WITH LLVM-exception
//
//===----------------------------------------------------------------------===//

// <vector>

// Index const vector out of bounds.

// UNSUPPORTED: libcxx-no-debug-mode

// ADDITIONAL_COMPILE_FLAGS: -D_LIBCPP_DEBUG=1

#include <vector>
#include <cassert>

#include "debug_macros.h"
#include "test_macros.h"

int main(int, char**)
{
    typedef int T;
    typedef std::vector<T> C;
    const C c(1);
    assert(c[0] == 0);
<<<<<<< HEAD
    assert(c[1] == 0);
    assert(false);
=======
    TEST_LIBCPP_ASSERT_FAILURE(c[1], "vector[] index out of bounds");
>>>>>>> 86645b40

    return 0;
}<|MERGE_RESOLUTION|>--- conflicted
+++ resolved
@@ -26,12 +26,7 @@
     typedef std::vector<T> C;
     const C c(1);
     assert(c[0] == 0);
-<<<<<<< HEAD
-    assert(c[1] == 0);
-    assert(false);
-=======
     TEST_LIBCPP_ASSERT_FAILURE(c[1], "vector[] index out of bounds");
->>>>>>> 86645b40
 
     return 0;
 }