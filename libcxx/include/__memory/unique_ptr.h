--- conflicted
+++ resolved
@@ -36,7 +36,6 @@
 #include <__type_traits/is_trivially_relocatable.h>
 #include <__type_traits/is_void.h>
 #include <__type_traits/remove_extent.h>
-#include <__type_traits/remove_pointer.h>
 #include <__type_traits/type_identity.h>
 #include <__utility/declval.h>
 #include <__utility/forward.h>
@@ -51,17 +50,6 @@
 #include <__undef_macros>
 
 _LIBCPP_BEGIN_NAMESPACE_STD
-
-#ifndef _LIBCPP_CXX03_LANG
-
-template <class _Ptr>
-struct __is_noexcept_deref_or_void {
-  static constexpr bool value = noexcept(*std::declval<_Ptr>());
-};
-
-template <>
-struct __is_noexcept_deref_or_void<void*> : true_type {};
-#endif
 
 template <class _Tp>
 struct _LIBCPP_TEMPLATE_VIS default_delete {
@@ -266,11 +254,7 @@
   }
 
   _LIBCPP_HIDE_FROM_ABI _LIBCPP_CONSTEXPR_SINCE_CXX23 __add_lvalue_reference_t<_Tp> operator*() const
-<<<<<<< HEAD
-      _NOEXCEPT_(__is_noexcept_deref_or_void<pointer>::value) {
-=======
       _NOEXCEPT_(_NOEXCEPT_(*std::declval<pointer>())) {
->>>>>>> 98391913
     return *__ptr_.first();
   }
   _LIBCPP_HIDE_FROM_ABI _LIBCPP_CONSTEXPR_SINCE_CXX23 pointer operator->() const _NOEXCEPT { return __ptr_.first(); }
