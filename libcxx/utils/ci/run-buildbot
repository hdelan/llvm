#!/usr/bin/env bash
#===----------------------------------------------------------------------===##
#
# Part of the LLVM Project, under the Apache License v2.0 with LLVM Exceptions.
# See https://llvm.org/LICENSE.txt for license information.
# SPDX-License-Identifier: Apache-2.0 WITH LLVM-exception
#
#===----------------------------------------------------------------------===##

set -ex
set -o pipefail
unset LANG
unset LC_ALL
unset LC_COLLATE

PROGNAME="$(basename "${0}")"

function usage() {
cat <<EOF
Usage:
${PROGNAME} [options] <BUILDER>

[-h|--help]         Display this help and exit.

--llvm-root <DIR>   Path to the root of the LLVM monorepo. By default, we try
                    to figure it out based on the current working directory.

--build-dir <DIR>   The directory to use for building the library. By default,
                    this is '<llvm-root>/build/<builder>'.

--osx-roots <DIR>   Path to pre-downloaded macOS dylibs. By default, we download
                    them from Green Dragon. This is only relevant at all when
                    running back-deployment testing if one wants to override
                    the old dylibs we use to run the tests with different ones.
EOF
}

while [[ $# -gt 0 ]]; do
    case ${1} in
        -h|--help)
            usage
            exit 0
            ;;
        --llvm-root)
            MONOREPO_ROOT="${2}"
            shift; shift
            ;;
        --build-dir)
            BUILD_DIR="${2}"
            shift; shift
            ;;
        --osx-roots)
            OSX_ROOTS="${2}"
            shift; shift
            ;;
        *)
            BUILDER="${1}"
            shift
            ;;
    esac
done

MONOREPO_ROOT="${MONOREPO_ROOT:="$(git rev-parse --show-toplevel)"}"
BUILD_DIR="${BUILD_DIR:=${MONOREPO_ROOT}/build/${BUILDER}}"
INSTALL_DIR="${BUILD_DIR}/install"

# If we can find Ninja/CMake provided by Xcode, use those since we know their
# version will generally work with the Clang shipped in Xcode (e.g. if Clang
# knows about -std=c++20, the CMake bundled in Xcode will probably know about
# that flag too).
if xcrun --find ninja &>/dev/null; then NINJA="$(xcrun --find ninja)"; else NINJA="ninja"; fi
if xcrun --find cmake &>/dev/null; then CMAKE="$(xcrun --find cmake)"; else CMAKE="cmake"; fi

function clean() {
    rm -rf "${BUILD_DIR}"
}

function generate-cmake-base() {
    echo "--- Generating CMake"
    ${CMAKE} \
          -B "${BUILD_DIR}" \
          -GNinja -DCMAKE_MAKE_PROGRAM="${NINJA}" \
          -DCMAKE_BUILD_TYPE=RelWithDebInfo \
          -DCMAKE_INSTALL_PREFIX="${INSTALL_DIR}" \
          -DLLVM_LIT_ARGS="-sv --show-unsupported --xunit-xml-output test-results.xml" \
          "${@}"
}

function generate-cmake() {
    generate-cmake-base \
          -S "${MONOREPO_ROOT}/llvm" \
          -DLLVM_ENABLE_PROJECTS="libcxx;libunwind;libcxxabi" \
          -DLIBCXX_CXX_ABI=libcxxabi \
          "${@}"
}

function generate-cmake-libcxx-win() {
    # TODO: Clang-cl in MSVC configurations don't have access to compiler_rt
    # builtins helpers for int128 division. See
    # https://reviews.llvm.org/D91139#2429595 for a comment about longterm
    # intent for handling the issue. In the meantime, define
    # -D_LIBCPP_HAS_NO_INT128 (both when building the library itself and
    # when building tests) to allow enabling filesystem for running tests,
    # even if it uses a non-permanent ABI.

    generate-cmake-base \
          -S "${MONOREPO_ROOT}/libcxx" \
          -DCMAKE_C_COMPILER=clang-cl \
          -DCMAKE_CXX_COMPILER=clang-cl \
          -DLIBCXX_ENABLE_FILESYSTEM=YES \
          -DCMAKE_CXX_FLAGS="-D_LIBCPP_HAS_NO_INT128" \
          -DLIBCXX_TEST_COMPILER_FLAGS="-D_LIBCPP_HAS_NO_INT128" \
          "${@}"
}

function check-cxx-cxxabi() {
    echo "--- Installing libc++ and libc++abi to a fake location"
    ${NINJA} -vC "${BUILD_DIR}" install-cxx install-cxxabi

    echo "+++ Running the libc++ tests"
    ${NINJA} -vC "${BUILD_DIR}" check-cxx

    echo "+++ Running the libc++abi tests"
    ${NINJA} -vC "${BUILD_DIR}" check-cxxabi
}

# TODO: The goal is to test this against all configurations. We should also move
#       this to the Lit test suite instead of being a separate CMake target.
function check-abi-list() {
    echo "+++ Running the libc++ ABI list test"
    ${NINJA} -vC "${BUILD_DIR}" check-cxx-abilist || (
        echo "+++ Generating the libc++ ABI list after failed check"
        ${NINJA} -vC "${BUILD_DIR}" generate-cxx-abilist
        false
    )
}

function check-cxx-benchmarks() {
    echo "--- Running the benchmarks"
    ${NINJA} -vC "${BUILD_DIR}" check-cxx-benchmarks
}

# Print the version of a few tools to aid diagnostics in some cases
${CMAKE} --version
${NINJA} --version

case "${BUILDER}" in
check-format)
    clean
    echo "+++ Checking formatting"
    # We need to set --extensions so that clang-format checks extensionless files.
    mkdir -p ${BUILD_DIR}
    git-clang-format \
        --binary /usr/bin/clang-format --diff \
        --extensions ',h,hh,hpp,hxx,c,cc,cxx,cpp' HEAD~1 \
        -- \
            libcxx/{benchmarks,include,src,test} \
            libcxxabi/{fuzz,include,src,test} \
        | tee ${BUILD_DIR}/clang-format.patch
    # Check if the diff is empty, fail otherwise.
    ! grep -q '^--- a' ${BUILD_DIR}/clang-format.patch
;;
check-generated-output)
    # `! foo` doesn't work properly with `set -e`, use `! foo || false` instead.
    # https://stackoverflow.com/questions/57681955/set-e-does-not-respect-logical-not
    clean
    echo "+++ Checking the output of the generator scripts"
    mkdir -p ${BUILD_DIR}
    # Reject patches that don't update the generated output correctly.
    python3 libcxx/utils/generate_feature_test_macro_components.py
    python3 libcxx/utils/generate_header_inclusion_tests.py
    python3 libcxx/utils/generate_header_tests.py
    git diff | tee ${BUILD_DIR}/generated_output.patch
    # Check if the diffs are empty, fail otherwise.
    ! grep -q '^--- a' ${BUILD_DIR}/generated_output.patch || false
    # Reject patches that introduce non-ASCII characters or hard tabs.
    # Depends on LC_COLLATE set at the top of this script.
    ! grep -rn '[^ -~]' libcxx/include/ || false
    # Check that no dependency cycles have been introduced.
    python3 libcxx/utils/graph_header_deps.py >/dev/null
;;
generic-cxx03)
    export CC=clang
    export CXX=clang++
    clean
    generate-cmake -C "${MONOREPO_ROOT}/libcxx/cmake/caches/Generic-cxx03.cmake"
    check-cxx-cxxabi
    check-abi-list
;;
generic-cxx11)
    export CC=clang
    export CXX=clang++
    clean
    generate-cmake -C "${MONOREPO_ROOT}/libcxx/cmake/caches/Generic-cxx11.cmake"
    check-cxx-cxxabi
    check-abi-list
;;
generic-cxx14)
    export CC=clang
    export CXX=clang++
    clean
    generate-cmake -C "${MONOREPO_ROOT}/libcxx/cmake/caches/Generic-cxx14.cmake"
    check-cxx-cxxabi
    check-abi-list
;;
generic-cxx17)
    export CC=clang
    export CXX=clang++
    clean
    generate-cmake -C "${MONOREPO_ROOT}/libcxx/cmake/caches/Generic-cxx17.cmake"
    check-cxx-cxxabi
    check-abi-list
;;
generic-cxx20)
    export CC=clang
    export CXX=clang++
    clean
    generate-cmake -C "${MONOREPO_ROOT}/libcxx/cmake/caches/Generic-cxx20.cmake"
    check-cxx-cxxabi
    check-abi-list
;;
generic-cxx2b)
    export CC=clang-tot
    export CXX=clang++-tot
    clean
    generate-cmake -C "${MONOREPO_ROOT}/libcxx/cmake/caches/Generic-cxx2b.cmake"
    check-cxx-cxxabi
    check-abi-list
;;
generic-debug-iterators)
    export CC=clang-tot
    export CXX=clang++-tot
    clean
    generate-cmake -C "${MONOREPO_ROOT}/libcxx/cmake/caches/Generic-debug-iterators.cmake"
    check-cxx-cxxabi
    check-abi-list
;;
generic-noexceptions)
    export CC=clang
    export CXX=clang++
    clean
    generate-cmake -C "${MONOREPO_ROOT}/libcxx/cmake/caches/Generic-noexceptions.cmake"
    check-cxx-cxxabi
;;
generic-static)
    export CC=clang
    export CXX=clang++
    clean
    generate-cmake -C "${MONOREPO_ROOT}/libcxx/cmake/caches/Generic-static.cmake"
    check-cxx-cxxabi
;;
generic-32bit)
    export CC=clang
    export CXX=clang++
    clean
    generate-cmake -C "${MONOREPO_ROOT}/libcxx/cmake/caches/Generic-32bits.cmake"
    check-cxx-cxxabi
;;
generic-gcc)
    export CC=gcc
    export CXX=g++
    clean
    generate-cmake
    check-cxx-cxxabi
;;
generic-asan)
    export CC=clang
    export CXX=clang++
    clean
    generate-cmake -C "${MONOREPO_ROOT}/libcxx/cmake/caches/Generic-asan.cmake"
    check-cxx-cxxabi
;;
generic-msan)
    export CC=clang
    export CXX=clang++
    clean
    generate-cmake -C "${MONOREPO_ROOT}/libcxx/cmake/caches/Generic-msan.cmake"
    check-cxx-cxxabi
;;
generic-tsan)
    export CC=clang
    export CXX=clang++
    clean
    generate-cmake -C "${MONOREPO_ROOT}/libcxx/cmake/caches/Generic-tsan.cmake"
    check-cxx-cxxabi
;;
generic-ubsan)
    export CC=clang
    export CXX=clang++
    clean
    generate-cmake -C "${MONOREPO_ROOT}/libcxx/cmake/caches/Generic-ubsan.cmake"
    check-cxx-cxxabi
;;
generic-with_llvm_unwinder)
    export CC=clang
    export CXX=clang++
    clean
    generate-cmake -DLIBCXXABI_USE_LLVM_UNWINDER=ON
    check-cxx-cxxabi
;;
generic-singlethreaded)
    export CC=clang
    export CXX=clang++
    clean
    generate-cmake -C "${MONOREPO_ROOT}/libcxx/cmake/caches/Generic-singlethreaded.cmake"
    check-cxx-cxxabi
;;
generic-no-debug)
    export CC=clang
    export CXX=clang++
    clean
    generate-cmake -C "${MONOREPO_ROOT}/libcxx/cmake/caches/Generic-no-debug.cmake"
    check-cxx-cxxabi
;;
generic-no-filesystem)
    export CC=clang
    export CXX=clang++
    clean
    generate-cmake -C "${MONOREPO_ROOT}/libcxx/cmake/caches/Generic-no-filesystem.cmake"
    check-cxx-cxxabi
;;
generic-no-random_device)
    export CC=clang
    export CXX=clang++
    clean
    generate-cmake -C "${MONOREPO_ROOT}/libcxx/cmake/caches/Generic-no-random_device.cmake"
    check-cxx-cxxabi
;;
generic-no-localization)
    export CC=clang
    export CXX=clang++
    clean
    generate-cmake -C "${MONOREPO_ROOT}/libcxx/cmake/caches/Generic-no-localization.cmake"
    check-cxx-cxxabi
;;
x86_64-apple-system)
    export CC=clang
    export CXX=clang++
    clean
    generate-cmake -C "${MONOREPO_ROOT}/libcxx/cmake/caches/Apple.cmake"
    check-cxx-cxxabi
;;
x86_64-apple-system-noexceptions)
    export CC=clang
    export CXX=clang++
    clean
    generate-cmake -C "${MONOREPO_ROOT}/libcxx/cmake/caches/Apple.cmake" \
                   -DLIBCXX_ENABLE_EXCEPTIONS=OFF \
                   -DLIBCXXABI_ENABLE_EXCEPTIONS=OFF
    check-cxx-cxxabi
;;
x86_64-apple-system-backdeployment-*)
    clean

    if [[ "${OSX_ROOTS}" == "" ]]; then
        echo "--- Downloading previous macOS dylibs"
        PREVIOUS_DYLIBS_URL="https://dl.dropboxusercontent.com/s/liu4fmc53qzlfly/libcxx-roots.tar.gz"
        OSX_ROOTS="${BUILD_DIR}/macos-roots"
        mkdir -p "${OSX_ROOTS}"
        curl "${PREVIOUS_DYLIBS_URL}" | tar -xz --strip-components=1 -C "${OSX_ROOTS}"
    fi

    DEPLOYMENT_TARGET="${BUILDER#x86_64-apple-system-backdeployment-}"

    # TODO: On Apple platforms, we never produce libc++abi.1.dylib, always libc++abi.dylib.
    #       Fix that in the build so that the tests stop searching for @rpath/libc++abi.1.dylib.
    cp "${OSX_ROOTS}/macOS/libc++abi/${DEPLOYMENT_TARGET}/libc++abi.dylib" \
       "${OSX_ROOTS}/macOS/libc++abi/${DEPLOYMENT_TARGET}/libc++abi.1.dylib"

    PARAMS="target_triple=x86_64-apple-macosx${DEPLOYMENT_TARGET}"
    PARAMS+=";cxx_runtime_root=${OSX_ROOTS}/macOS/libc++/${DEPLOYMENT_TARGET}"
    PARAMS+=";abi_runtime_root=${OSX_ROOTS}/macOS/libc++abi/${DEPLOYMENT_TARGET}"
    PARAMS+=";use_system_cxx_lib=True"

    export CC=clang
    export CXX=clang++
    generate-cmake -C "${MONOREPO_ROOT}/libcxx/cmake/caches/Apple.cmake" \
                   -DLIBCXX_TEST_PARAMS="${PARAMS}" \
                   -DLIBCXXABI_TEST_PARAMS="${PARAMS}"

    check-cxx-cxxabi
;;
benchmarks)
    export CC=clang
    export CXX=clang++
    clean
    generate-cmake
    check-cxx-benchmarks
;;
documentation)
    export CC=clang
    export CXX=clang++
    clean
    generate-cmake -DLLVM_ENABLE_SPHINX=ON

    echo "+++ Generating documentation"
    ${NINJA} -vC "${BUILD_DIR}" docs-libcxx-html
;;
unified-standalone)
    export CC=clang
    export CXX=clang++

    clean

    echo "--- Generating CMake"
    ${CMAKE} \
          -S "${MONOREPO_ROOT}/libcxx/utils/ci/runtimes" \
          -B "${BUILD_DIR}" \
          -GNinja -DCMAKE_MAKE_PROGRAM="${NINJA}" \
          -DCMAKE_BUILD_TYPE=RelWithDebInfo \
          -DCMAKE_INSTALL_PREFIX="${INSTALL_DIR}" \
          -DLLVM_ENABLE_PROJECTS="libcxx;libcxxabi;libunwind"

    check-cxx-cxxabi
;;
runtimes-build)
    export CC=clang
    export CXX=clang++

    clean

    echo "--- Generating CMake"
    ${CMAKE} \
          -S "${MONOREPO_ROOT}/llvm" \
          -B "${BUILD_DIR}" \
          -GNinja -DCMAKE_MAKE_PROGRAM="${NINJA}" \
          -DCMAKE_BUILD_TYPE=RelWithDebInfo \
          -DCMAKE_INSTALL_PREFIX="${INSTALL_DIR}" \
          -DLLVM_ENABLE_PROJECTS="clang" \
          -DLLVM_ENABLE_RUNTIMES="libcxx;libcxxabi" \
          -DLLVM_RUNTIME_TARGETS="x86_64-unknown-linux-gnu"

    echo "+++ Running the libc++ and libc++abi tests"
    ${NINJA} -C "${BUILD_DIR}" check-runtimes

    echo "--- Installing libc++ and libc++abi to a fake location"
    ${NINJA} -C "${BUILD_DIR}" install-cxx install-cxxabi
;;
legacy-standalone)
    export CC=clang
    export CXX=clang++

    clean

    echo "--- Generating CMake"
    ${CMAKE} \
          -S "${MONOREPO_ROOT}/libcxx" \
          -B "${BUILD_DIR}/libcxx" \
          -GNinja -DCMAKE_MAKE_PROGRAM="${NINJA}" \
          -DCMAKE_BUILD_TYPE=RelWithDebInfo \
          -DCMAKE_INSTALL_PREFIX="${INSTALL_DIR}" \
          -DLLVM_PATH="${MONOREPO_ROOT}/llvm" \
          -DLIBCXX_CXX_ABI=libcxxabi \
          -DLIBCXX_CXX_ABI_INCLUDE_PATHS="${MONOREPO_ROOT}/libcxxabi/include" \
          -DLIBCXX_CXX_ABI_LIBRARY_PATH="${BUILD_DIR}/libcxxabi/lib"

    ${CMAKE} \
          -S "${MONOREPO_ROOT}/libcxxabi" \
          -B "${BUILD_DIR}/libcxxabi" \
          -GNinja -DCMAKE_MAKE_PROGRAM="${NINJA}" \
          -DCMAKE_BUILD_TYPE=RelWithDebInfo \
          -DCMAKE_INSTALL_PREFIX="${INSTALL_DIR}" \
          -DLLVM_PATH="${MONOREPO_ROOT}/llvm" \
          -DLIBCXXABI_LIBCXX_PATH="${MONOREPO_ROOT}/libcxx" \
          -DLIBCXXABI_LIBCXX_INCLUDES="${BUILD_DIR}/libcxx/include/c++/v1" \
          -DLIBCXXABI_LIBCXX_LIBRARY_PATH="${BUILD_DIR}/libcxx/lib"

    echo "+++ Generating libc++ headers"
    ${NINJA} -vC "${BUILD_DIR}/libcxx" generate-cxx-headers

    echo "+++ Building libc++abi"
    ${NINJA} -vC "${BUILD_DIR}/libcxxabi" cxxabi

    echo "+++ Building libc++"
    ${NINJA} -vC "${BUILD_DIR}/libcxx" cxx

    echo "+++ Running the libc++ tests"
    ${NINJA} -vC "${BUILD_DIR}/libcxx" check-cxx

    echo "+++ Running the libc++abi tests"
    ${NINJA} -vC "${BUILD_DIR}/libcxxabi" check-cxxabi
;;
aarch64)
    clean
    generate-cmake -C "${MONOREPO_ROOT}/libcxx/cmake/caches/AArch64.cmake"
    check-cxx-cxxabi
;;
aarch64-noexceptions)
    clean
    generate-cmake -C "${MONOREPO_ROOT}/libcxx/cmake/caches/AArch64.cmake" \
    -DLIBCXX_ENABLE_EXCEPTIONS=OFF \
    -DLIBCXXABI_ENABLE_EXCEPTIONS=OFF
    check-cxx-cxxabi
;;
# Aka Armv8 32 bit
armv8)
    clean
    generate-cmake -C "${MONOREPO_ROOT}/libcxx/cmake/caches/Armv8Arm.cmake"
    check-cxx-cxxabi
;;
armv8-noexceptions)
    clean
    generate-cmake -C "${MONOREPO_ROOT}/libcxx/cmake/caches/Armv8Thumb-noexceptions.cmake"
    check-cxx-cxxabi
;;
# Armv7 32 bit. One building Arm only one Thumb only code.
armv7)
    clean
    generate-cmake -C "${MONOREPO_ROOT}/libcxx/cmake/caches/Armv7Arm.cmake"
    check-cxx-cxxabi
;;
armv7-noexceptions)
    clean
    generate-cmake -C "${MONOREPO_ROOT}/libcxx/cmake/caches/Armv7Thumb-noexceptions.cmake"
    check-cxx-cxxabi
;;
windows-dll)
    clean
<<<<<<< HEAD
    # TODO: Clang-cl in MSVC configurations don't have access to compiler_rt
    # builtins helpers for int128 division. See
    # https://reviews.llvm.org/D91139#2429595 for a comment about longterm
    # intent for handling the issue. In the meantime, define
    # -D_LIBCPP_HAS_NO_INT128 (both when building the library itself and
    # when building tests) to allow enabling filesystem for running tests,
    # even if it uses a non-permanent ABI.

=======
>>>>>>> 3f9ee3c9
    # TODO: Currently, building with the experimental library breaks running
    # tests (the test linking look for the c++experimental library with the
    # wrong name, and the statically linked c++experimental can't be linked
    # correctly when libc++ visibility attributes indicate dllimport linkage
    # anyway), thus just disable the experimental library. Remove this
    # setting when cmake and the test driver does the right thing automatically.
<<<<<<< HEAD

    echo "--- Generating CMake"
    cmake -S "${MONOREPO_ROOT}/libcxx" \
          -B "${BUILD_DIR}" \
          -GNinja -DCMAKE_MAKE_PROGRAM="${NINJA}" \
          -DCMAKE_BUILD_TYPE=RelWithDebInfo \
          -DCMAKE_C_COMPILER=clang-cl \
          -DCMAKE_CXX_COMPILER=clang-cl \
          -DLLVM_LIT_ARGS="-sv --show-unsupported --xunit-xml-output test-results.xml" \
          -DLIBCXX_ENABLE_EXPERIMENTAL_LIBRARY=NO \
          -DLIBCXX_ENABLE_FILESYSTEM=YES \
          -DCMAKE_CXX_FLAGS="-D_LIBCPP_HAS_NO_INT128" \
          -DLIBCXX_TEST_COMPILER_FLAGS="-D_LIBCPP_HAS_NO_INT128"
=======
    generate-cmake-libcxx-win -DLIBCXX_ENABLE_EXPERIMENTAL_LIBRARY=OFF
    echo "+++ Running the libc++ tests"
    ${NINJA} -vC "${BUILD_DIR}" check-cxx
;;
windows-static)
    clean
    generate-cmake-libcxx-win -DLIBCXX_ENABLE_SHARED=OFF
>>>>>>> 3f9ee3c9
    echo "+++ Running the libc++ tests"
    ${NINJA} -vC "${BUILD_DIR}" check-cxx
;;
*)
    echo "${BUILDER} is not a known configuration"
    exit 1
;;
esac<|MERGE_RESOLUTION|>--- conflicted
+++ resolved
@@ -516,38 +516,12 @@
 ;;
 windows-dll)
     clean
-<<<<<<< HEAD
-    # TODO: Clang-cl in MSVC configurations don't have access to compiler_rt
-    # builtins helpers for int128 division. See
-    # https://reviews.llvm.org/D91139#2429595 for a comment about longterm
-    # intent for handling the issue. In the meantime, define
-    # -D_LIBCPP_HAS_NO_INT128 (both when building the library itself and
-    # when building tests) to allow enabling filesystem for running tests,
-    # even if it uses a non-permanent ABI.
-
-=======
->>>>>>> 3f9ee3c9
     # TODO: Currently, building with the experimental library breaks running
     # tests (the test linking look for the c++experimental library with the
     # wrong name, and the statically linked c++experimental can't be linked
     # correctly when libc++ visibility attributes indicate dllimport linkage
     # anyway), thus just disable the experimental library. Remove this
     # setting when cmake and the test driver does the right thing automatically.
-<<<<<<< HEAD
-
-    echo "--- Generating CMake"
-    cmake -S "${MONOREPO_ROOT}/libcxx" \
-          -B "${BUILD_DIR}" \
-          -GNinja -DCMAKE_MAKE_PROGRAM="${NINJA}" \
-          -DCMAKE_BUILD_TYPE=RelWithDebInfo \
-          -DCMAKE_C_COMPILER=clang-cl \
-          -DCMAKE_CXX_COMPILER=clang-cl \
-          -DLLVM_LIT_ARGS="-sv --show-unsupported --xunit-xml-output test-results.xml" \
-          -DLIBCXX_ENABLE_EXPERIMENTAL_LIBRARY=NO \
-          -DLIBCXX_ENABLE_FILESYSTEM=YES \
-          -DCMAKE_CXX_FLAGS="-D_LIBCPP_HAS_NO_INT128" \
-          -DLIBCXX_TEST_COMPILER_FLAGS="-D_LIBCPP_HAS_NO_INT128"
-=======
     generate-cmake-libcxx-win -DLIBCXX_ENABLE_EXPERIMENTAL_LIBRARY=OFF
     echo "+++ Running the libc++ tests"
     ${NINJA} -vC "${BUILD_DIR}" check-cxx
@@ -555,7 +529,6 @@
 windows-static)
     clean
     generate-cmake-libcxx-win -DLIBCXX_ENABLE_SHARED=OFF
->>>>>>> 3f9ee3c9
     echo "+++ Running the libc++ tests"
     ${NINJA} -vC "${BUILD_DIR}" check-cxx
 ;;
